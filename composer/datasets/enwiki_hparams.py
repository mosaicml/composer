--- conflicted
+++ resolved
@@ -27,11 +27,6 @@
         local (str): Local filesystem directory where dataset is cached during operation.
             Default: ``'/tmp/mds-cache/mds-enwiki/'``
         split (str): What split of the dataset to use. Either ``'train'`` or ``'val'``. Default: ``'train'``.
-<<<<<<< HEAD
-=======
-        mlm (bool): Whether or not to use masked language modeling. Default: ``False``.
-        mlm_probability (float): If ``mlm==True``, the probability that tokens are masked. Default: ``0.15``.
->>>>>>> 920e8ae1
         max_retries (int): Number of download re-attempts before giving up. Default: 2.
         timeout (float): How long to wait for shard to download before raising an exception. Default: 120 sec.
     """
@@ -41,27 +36,15 @@
     local: str = hp.optional('Local filesystem directory where dataset is cached during operation',
                              default='/tmp/mds-cache/mds-enwiki/')
     split: str = hp.optional('What split of the dataset to use. Either `train` or `val`.', default='train')
-<<<<<<< HEAD
-=======
-    mlm: bool = hp.optional('Whether or not to use masked language modeling.', default=False)
-    mlm_probability: float = hp.optional('If `mlm==True`, the probability that tokens are masked.', default=0.15)
->>>>>>> 920e8ae1
     max_retries: int = hp.optional('Number of download re-attempts before giving up.', default=2)
     timeout: float = hp.optional('How long to wait for shard to download before raising an exception.', default=120)
 
     def validate(self):
         if self.split not in ['train', 'val']:
             raise ValueError(f"Unknown split: '{self.split}'")
-<<<<<<< HEAD
 
     def initialize_object(self, batch_size: int, dataloader_hparams: DataLoaderHparams) -> DataSpec:
 
-=======
-        if self.mlm and self.mlm_probability <= 0:
-            raise ValueError("Must provide a positive 'mlm_probability' when using masked language modeling.")
-
-    def initialize_object(self, batch_size: int, dataloader_hparams: DataLoaderHparams) -> DataSpec:
->>>>>>> 920e8ae1
         # Get StreamingEnWiki dataset
         try:
             from streaming.text import EnWiki
@@ -80,10 +63,6 @@
                 dataset=dataset,  # type: ignore
                 batch_size=batch_size,
                 sampler=None,
-<<<<<<< HEAD
-                drop_last=self.drop_last),
-=======
                 drop_last=self.drop_last,
                 collate_fn=None),
->>>>>>> 920e8ae1
             device_transforms=None)