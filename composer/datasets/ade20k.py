--- conflicted
+++ resolved
@@ -17,9 +17,9 @@
 
 
 class TransformationFn:
-    """ Normalizes input data and removes the background class from target data if desired.
-
-    Parameters:
+    """Normalizes input data and removes the background class from target data if desired.
+
+    Args:
         ignore_background (bool): Whether or not to ignore the background class when calculating the training loss.
     """
 
@@ -49,6 +49,8 @@
 
 
 def fast_collate(batch: List[Tuple[Image.Image, Tensor]], memory_format: torch.memory_format = torch.contiguous_format):
+    """Constructs a batch for training from individual samples.
+    """
     imgs = [sample[0] for sample in batch]
     targets = [sample[1] for sample in batch]
     w = imgs[0].size[0]
@@ -72,25 +74,13 @@
     return image_tensor, target_tensor
 
 
-class ResizePair(torch.nn.Module):
-
-    def __init__(self, size: int):
-        super().__init__()
-        self.size = size
-
-    def forward(self, sample: Tuple[Image.Image, Image.Image]):
-        image, target = sample
-        image = TF.resize(image, (self.size, self.size), interpolation=TF.InterpolationMode.BILINEAR)  # type: ignore
-        target = TF.resize(target, (self.size, self.size), interpolation=TF.InterpolationMode.NEAREST)  # type: ignore
-        return image, target
-
-
 class RandomResizePair(torch.nn.Module):
-    """Randomly select the scale to resize both the image and target.
-
-    Parameters:
+    """Randomly select the scale to increase a base size for resizing both the image and target.
+
+    Args:
         min_scale (float): the minimum value the samples can be rescaled.
         max_scale (float): the maximum value the samples can be rescaled.
+        base_size (Tuple[int, int]): a specified base size to scale for the resized dimensions.
     """
 
     def __init__(self, min_scale: float, max_scale: float, base_size: Optional[Tuple[int, int]] = None):
@@ -101,13 +91,9 @@
 
     def forward(self, sample: Tuple[Image.Image, Image.Image]):
         image, target = sample
-        resize_ratio = np.random.random_sample() * (self.max_scale - self.min_scale) + self.min_scale
-<<<<<<< HEAD
-        resized_dims = (int(image.width * resize_ratio), int(image.height * resize_ratio))  # TODO: flip these?
-=======
+        resize_scale = np.random.random_sample() * (self.max_scale - self.min_scale) + self.min_scale
         width, height = self.base_size if self.base_size else image.size
-        resized_dims = (int(height * resize_ratio), int(width * resize_ratio))
->>>>>>> c8fdc938
+        resized_dims = (int(height * resize_scale), int(width * resize_scale))
         resized_image = TF.resize(image, resized_dims, interpolation=TF.InterpolationMode.BILINEAR)  # type: ignore
         resized_target = TF.resize(target, resized_dims, interpolation=TF.InterpolationMode.NEAREST)  # type: ignore
         return resized_image, resized_target
@@ -116,7 +102,7 @@
 class RandomCropPair(torch.nn.Module):
     """Randomly position a fixed crop for both the image and target.
 
-    Parameters:
+    Args:
         crop_size (Tuple[int, int]): the size of the image and target after cropping.
     """
 
@@ -136,7 +122,7 @@
 class RandomHFlipPair(torch.nn.Module):
     """Randomly flip the image and target horizontally with a specified probability.
 
-    Parameters:
+    Args:
         probability (float): the probability of flipping the image and target.
     """
 
@@ -155,7 +141,7 @@
 class PadToSize(torch.nn.Module):
     """Pad an image to a specified size.
 
-    Parameters:
+    Args:
         size (Tuple[int, int]): the final size of the image after padding.
         fill (Union[int, Tuple[int, int, int]]): the value to use for the padded pixels.
     """
@@ -175,7 +161,10 @@
 class PhotometricDistoration(torch.nn.Module):
     """Applies a combination of brightness, contrast, saturation, and hue jitters with random intensity.
 
-    Parameters:
+    This is a less intense form of PyTorch's ColorJitter used by the mmsegmentation library here:
+    https://github.com/open-mmlab/mmsegmentation/blob/master/mmseg/datasets/pipelines/transforms.py#L835
+
+    Args:
         brightness (float): how much to jitter brightness.
         contrast (float): how much to jitter contrast.
         saturation (float): how much to jitter saturation.
@@ -217,9 +206,9 @@
 class ADE20k(Dataset):
     """PyTorch Dataset for ADE20k.
 
-    Parameters:
+    Args:
         datadir (str): the path to the ADE20k folder.
-        split (str): the dataset split to use, either train, val, or test.
+        split (str): the dataset split to use, either 'train', 'val', or 'test'.
         both_transforms (torch.nn.Module): transformations to apply to the image and target simultaneously.
         image_transforms (torch.nn.Module): transformations to apply to the image only.
         target_transforms (torch.nn.Module): transformations to apply to the target only.
@@ -278,7 +267,7 @@
 class ADE20kDatasetHparams(DatasetHparams):
     """ Defines an instance of the ADE20k dataset for semantic segmentation.
 
-    Parameters:
+    Args:
         split (str): the dataset split to use, either train, val, or test.
         base_size (int): initial size of the image and target before other augmentations.
         min_resize_scale (float): the minimum value the samples can be rescaled.
@@ -289,15 +278,9 @@
     """
 
     split: str = hp.optional("Which split of the dataset to use. Either ['train', 'val', 'test']", default='train')
-<<<<<<< HEAD
-    base_size: int = hp.optional("Initial size of the image before other augmentations", default=512)
-    min_resize_scale: float = hp.optional("Minimum scale that the samples can be rescaled", default=0.5)
-    max_resize_scale: float = hp.optional("Maximum scale that the samples can be rescaled", default=2.0)
-=======
     base_size: int = hp.optional("Size of the image to apply random scaling to", default=512)
     min_resize_scale: float = hp.optional("Minimum scale that the image can be randomly scaled by", default=0.5)
     max_resize_scale: float = hp.optional("Maximum scale that the image can be randomly scaled by", default=2.0)
->>>>>>> c8fdc938
     crop_size: int = hp.optional("Size of image after cropping", default=512)
     ignore_background: bool = hp.optional("Whether or not to include the background class in training loss",
                                           default=True)
@@ -319,30 +302,17 @@
             raise ValueError("max_resize_scale cannot be less than min_resize_scale")
 
     def initialize_object(self, batch_size, dataloader_hparams) -> DataloaderSpec:
-<<<<<<< HEAD
         self.validate()
-=======
-        #both_transforms = [ResizePair(size=self.resize_size)]
->>>>>>> c8fdc938
 
         # Define data transformations based on data split
         if self.split == 'train':
             both_transforms = transforms.Compose([
-<<<<<<< HEAD
-                ResizePair(size=self.base_size),
-                RandomResizePair(self.min_resize_scale, self.max_resize_scale),
+                RandomResizePair(min_scale=self.min_resize_scale,
+                                 max_scale=self.max_resize_scale,
+                                 base_size=(self.base_size, self.base_size)),
                 RandomCropPair((self.crop_size, self.crop_size)),
                 RandomHFlipPair(),
             ])
-
-=======
-                RandomResizePair(min_scale=self.min_resize_scale,
-                                 max_scale=self.max_resize_scale,
-                                 base_size=(self.base_size, self.base_size)),
-                RandomCropPair(self.crop_size),
-                RandomHFlipPair(),
-            ])
->>>>>>> c8fdc938
             image_transforms = transforms.Compose([
                 PhotometricDistoration(brightness=32. / 255, contrast=0.5, saturation=0.5, hue=18. / 255),
                 PadToSize((self.crop_size, self.crop_size), fill=(int(0.485 * 255), int(0.456 * 255), int(0.406 * 255)))
@@ -350,18 +320,12 @@
 
             target_transforms = PadToSize((self.crop_size, self.crop_size), fill=0)
         else:
-<<<<<<< HEAD
             both_transforms = None
             image_transforms = transforms.Resize(size=(self.base_size, self.base_size),
                                                  interpolation=TF.InterpolationMode.BILINEAR)
             target_transforms = transforms.Resize(size=(self.base_size, self.base_size),
                                                   interpolation=TF.InterpolationMode.NEAREST)
 
-=======
-            both_transforms = ResizePair(size=self.base_size)
-            image_transforms = None
-            target_transforms = None
->>>>>>> c8fdc938
         dataset = ADE20k(self.datadir, self.split, both_transforms, image_transforms, target_transforms)  # type: ignore
         sampler = ddp.get_sampler(dataset, drop_last=self.drop_last, shuffle=self.shuffle)
         return DataloaderSpec(dataloader=dataloader_hparams.initialize_object(dataset=dataset,
