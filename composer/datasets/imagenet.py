# Copyright 2021 MosaicML. All Rights Reserved.

"""ImageNet classfication dataset.

The most widely used dataset for Image Classification algorithms. Please refer to the `ImageNet 2012 Classification
Dataset <http://image-net.org/>`_ for more details. Also includes streaming dataset versions based on the `WebDatasets
<https://github.com/webdataset/webdataset>`_.
"""

import os
from dataclasses import dataclass
from typing import List

import torch
import torch.utils.data
import yahp as hp
from torchvision import transforms
from torchvision.datasets import ImageFolder

from composer.core.types import DataLoader, DataSpec
from composer.datasets.dataloader import DataloaderHparams
from composer.datasets.hparams import DatasetHparams, SyntheticHparamsMixin, WebDatasetHparams
from composer.datasets.synthetic import SyntheticBatchPairDataset
from composer.datasets.utils import NormalizationFn, pil_image_collate
from composer.utils import dist

# ImageNet normalization values from torchvision: https://pytorch.org/vision/stable/models.html
IMAGENET_CHANNEL_MEAN = (0.485 * 255, 0.456 * 255, 0.406 * 255)
IMAGENET_CHANNEL_STD = (0.229 * 255, 0.224 * 255, 0.225 * 255)

__all__ = ["ImagenetDatasetHparams", "Imagenet1kWebDatasetHparams", "TinyImagenet200WebDatasetHparams"]


@dataclass
class ImagenetDatasetHparams(DatasetHparams, SyntheticHparamsMixin):
    """Defines an instance of the ImageNet dataset for image classification.

    Args:
<<<<<<< HEAD
        resize_size (int, optional): The resize size to use. Defaults to -1 to not resize.
        crop size (int): The crop size to use.
=======
        resize_size (int, optional): The resize size to use. Use ``-1`` to not resize. Default: ``-1``.
        crop size (int): The crop size to use. Default: ``224``.
>>>>>>> 189cb8fe
    """
    resize_size: int = hp.optional("resize size. Set to -1 to not resize", default=-1)
    crop_size: int = hp.optional("crop size", default=224)

    def initialize_object(self, batch_size: int, dataloader_hparams: DataloaderHparams) -> DataSpec:

        if self.use_synthetic:
            total_dataset_size = 1_281_167 if self.is_train else 50_000
            dataset = SyntheticBatchPairDataset(
                total_dataset_size=total_dataset_size,
                data_shape=[3, self.crop_size, self.crop_size],
                num_classes=1000,
                num_unique_samples_to_create=self.synthetic_num_unique_samples,
                device=self.synthetic_device,
                memory_format=self.synthetic_memory_format,
            )
            collate_fn = None
            device_transform_fn = None
        else:

            if self.is_train:
                # include fixed-size resize before RandomResizedCrop in training only
                # if requested (by specifying a size > 0)
                train_resize_size = self.resize_size
                train_transforms: List[torch.nn.Module] = []
                if train_resize_size > 0:
                    train_transforms.append(transforms.Resize(train_resize_size))
                # always include RandomResizedCrop and RandomHorizontalFlip
                train_transforms += [
                    transforms.RandomResizedCrop(self.crop_size, scale=(0.08, 1.0), ratio=(0.75, 4.0 / 3.0)),
                    transforms.RandomHorizontalFlip()
                ]
                transformation = transforms.Compose(train_transforms)
                split = "train"
            else:
                transformation = transforms.Compose([
                    transforms.Resize(self.resize_size),
                    transforms.CenterCrop(self.crop_size),
                ])
                split = "val"

            device_transform_fn = NormalizationFn(mean=IMAGENET_CHANNEL_MEAN, std=IMAGENET_CHANNEL_STD)
            collate_fn = pil_image_collate

            if self.datadir is None:
                raise ValueError("datadir must be specified if self.synthetic is False")
            dataset = ImageFolder(os.path.join(self.datadir, split), transformation)
        sampler = dist.get_sampler(dataset, drop_last=self.drop_last, shuffle=self.shuffle)

        return DataSpec(dataloader=dataloader_hparams.initialize_object(
            dataset=dataset,
            batch_size=batch_size,
            sampler=sampler,
            drop_last=self.drop_last,
            collate_fn=collate_fn,
        ),
                        device_transforms=device_transform_fn)


@dataclass
class TinyImagenet200WebDatasetHparams(WebDatasetHparams):
    """Defines an instance of the TinyImagenet-200 WebDataset for image classification.

    Args:
        remote (str): S3 bucket or root directory where dataset is stored.
            Default: ``'s3://mosaicml-internal-dataset-tinyimagenet200'``.
        name (str): Key used to determine where dataset is cached on local filesystem. Default: ``'tinyimagenet200'``.
        n_train_samples (int): Number of training samples. Default: ``100000``.
        n_val_samples (int): Number of validation samples. Default: ``10000``.
        height (int): Sample image height in pixels. Default: ``64``.
        width (int): Sample image width in pixels. Default: ``64``.
        n_classes (int): Number of output classes. Default: ``200``.
        channel_means (list of float): Channel means for normalization. Default: ``(0.485, 0.456, 0.406)``.
        channel_stds (list of float): Channel stds for normalization. Default: ``(0.229, 0.224, 0.225)``.
    """

    remote: str = hp.optional('WebDataset S3 bucket name', default='s3://mosaicml-internal-dataset-tinyimagenet200')
    name: str = hp.optional('WebDataset local cache name', default='tinyimagenet200')

    n_train_samples: int = hp.optional('Number of samples in training split', default=100_000)
    n_val_samples: int = hp.optional('Number of samples in validation split', default=10_000)
    height: int = hp.optional('Image height', default=64)
    width: int = hp.optional('Image width', default=64)
    n_classes: int = hp.optional('Number of output classes', default=200)
    channel_means: List[float] = hp.optional('Mean per image channel', default=(0.485, 0.456, 0.406))
    channel_stds: List[float] = hp.optional('Std per image channel', default=(0.229, 0.224, 0.225))

    def initialize_object(self, batch_size: int, dataloader_hparams: DataloaderHparams) -> DataLoader:
        from composer.datasets.webdataset import load_webdataset

        if self.is_train:
            split = 'train'
            transform = transforms.Compose([
                transforms.RandomCrop((self.height, self.width), (self.height // 8, self.width // 8)),
                transforms.RandomHorizontalFlip(),
                transforms.ToTensor(),
                transforms.Normalize(self.channel_means, self.channel_stds),
            ])
        else:
            split = 'val'
            transform = transforms.Compose([
                transforms.ToTensor(),
                transforms.Normalize(self.channel_means, self.channel_stds),
            ])
        preprocess = lambda dataset: dataset.decode('pil').map_dict(jpg=transform).to_tuple('jpg', 'cls')
        dataset = load_webdataset(self.remote, self.name, split, self.webdataset_cache_dir,
                                  self.webdataset_cache_verbose, self.shuffle, self.shuffle_buffer, preprocess,
                                  dist.get_world_size(), dataloader_hparams.num_workers, batch_size, self.drop_last)
        return dataloader_hparams.initialize_object(dataset,
                                                    batch_size=batch_size,
                                                    sampler=None,
                                                    drop_last=self.drop_last)


@dataclass
class Imagenet1kWebDatasetHparams(WebDatasetHparams):
    """Defines an instance of the ImageNet-1k WebDataset for image classification.

    Args:
        remote (str): S3 bucket or root directory where dataset is stored.
            Default: ``'s3://mosaicml-internal-dataset-imagenet1k'``.
        name (str): Key used to determine where dataset is cached on local filesystem. Default: ``'imagenet1k'``.
        resize_size (int, optional): The resize size to use. Use -1 to not resize. Default: ``-1``.
        crop size (int): The crop size to use. Default: ``224``.
    """

    remote: str = hp.optional('WebDataset S3 bucket name', default='s3://mosaicml-internal-dataset-imagenet1k')
    name: str = hp.optional('WebDataset local cache name', default='imagenet1k')
    resize_size: int = hp.optional("resize size. Set to -1 to not resize", default=-1)
    crop_size: int = hp.optional("crop size", default=224)

    def initialize_object(self, batch_size: int, dataloader_hparams: DataloaderHparams) -> DataSpec:
        from composer.datasets.webdataset import load_webdataset

        if self.is_train:
            # include fixed-size resize before RandomResizedCrop in training only
            # if requested (by specifying a size > 0)
            train_resize_size = self.resize_size
            train_transforms: List[torch.nn.Module] = []
            if train_resize_size > 0:
                train_transforms.append(transforms.Resize(train_resize_size))
            # always include RandomResizedCrop and RandomHorizontalFlip
            train_transforms += [
                transforms.RandomResizedCrop(self.crop_size, scale=(0.08, 1.0), ratio=(0.75, 4.0 / 3.0)),
                transforms.RandomHorizontalFlip()
            ]
            transform = transforms.Compose(train_transforms)
        else:
            transform = transforms.Compose([
                transforms.Resize(self.resize_size),
                transforms.CenterCrop(self.crop_size),
            ])
        split = 'train' if self.is_train else 'val'
        preprocess = lambda dataset: dataset.decode('pil').map_dict(jpg=transform).to_tuple('jpg', 'cls')
        dataset = load_webdataset(self.remote, self.name, split, self.webdataset_cache_dir,
                                  self.webdataset_cache_verbose, self.shuffle, self.shuffle_buffer, preprocess,
                                  dist.get_world_size(), dataloader_hparams.num_workers, batch_size, self.drop_last)
        collate_fn = pil_image_collate
        device_transform_fn = NormalizationFn(mean=IMAGENET_CHANNEL_MEAN, std=IMAGENET_CHANNEL_STD)
        return DataSpec(dataloader=dataloader_hparams.initialize_object(
            dataset=dataset,
            batch_size=batch_size,
            sampler=None,
            drop_last=self.drop_last,
            collate_fn=collate_fn,
        ),
                        device_transforms=device_transform_fn)<|MERGE_RESOLUTION|>--- conflicted
+++ resolved
@@ -36,13 +36,8 @@
     """Defines an instance of the ImageNet dataset for image classification.
 
     Args:
-<<<<<<< HEAD
-        resize_size (int, optional): The resize size to use. Defaults to -1 to not resize.
-        crop size (int): The crop size to use.
-=======
         resize_size (int, optional): The resize size to use. Use ``-1`` to not resize. Default: ``-1``.
         crop size (int): The crop size to use. Default: ``224``.
->>>>>>> 189cb8fe
     """
     resize_size: int = hp.optional("resize size. Set to -1 to not resize", default=-1)
     crop_size: int = hp.optional("crop size", default=224)
