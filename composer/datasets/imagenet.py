--- conflicted
+++ resolved
@@ -8,13 +8,9 @@
 """
 
 import os
-<<<<<<< HEAD
-from typing import List, Optional
-from composer.utils.object_store import ObjectStore
-=======
 from io import BytesIO
 from typing import Any, List, Optional
->>>>>>> 05a64144
+from composer.utils.object_store import ObjectStore
 
 import numpy as np
 import torch
@@ -69,11 +65,8 @@
                  shuffle: bool,
                  resize_size: int = -1,
                  crop_size: int = 224,
-<<<<<<< HEAD
                  batch_size: Optional[int] = None,
                  object_store: Optional[ObjectStore] = None):
-=======
-                 batch_size: Optional[int] = None):
         # Build StreamingDataset
         decoders = {
             'x': self.decode_image,
@@ -84,7 +77,6 @@
                          shuffle=shuffle,
                          decoders=decoders,
                          batch_size=batch_size)
->>>>>>> 05a64144
 
         # Validation
         if split not in ['train', 'val']:
@@ -112,15 +104,6 @@
             val_transforms += [transforms.CenterCrop(crop_size)]
             self.transform = transforms.Compose(val_transforms)
 
-<<<<<<< HEAD
-        # Build StreamingDataset
-        super().__init__(remote=os.path.join(remote, split),
-                         local=os.path.join(local, split),
-                         shuffle=shuffle,
-                         transform=transform,
-                         batch_size=batch_size,
-                         object_store=object_store)
-=======
     def __getitem__(self, idx: int) -> Any:
         """Get the decoded and transformed (image, class) pair by ID.
 
@@ -134,5 +117,4 @@
         x = obj['x']
         x = self.transform(x)
         y = obj['y']
-        return x, y
->>>>>>> 05a64144
+        return x, y