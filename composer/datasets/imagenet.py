--- conflicted
+++ resolved
@@ -17,10 +17,6 @@
 from composer.datasets.dataloader import DataloaderHparams
 from composer.datasets.hparams import DatasetHparams, SyntheticHparamsMixin
 from composer.datasets.synthetic import SyntheticBatchPairDataset
-<<<<<<< HEAD
-=======
-from composer.utils import dist
->>>>>>> 22cef05e
 
 
 class TransformationFn:
@@ -123,10 +119,6 @@
             if self.datadir is None:
                 raise ValueError("datadir must be specified is self.synthetic is False")
             dataset = ImageFolder(os.path.join(self.datadir, split), transformation)
-<<<<<<< HEAD
-=======
-        sampler = dist.get_sampler(dataset, drop_last=self.drop_last, shuffle=self.shuffle)
->>>>>>> 22cef05e
 
         return DataSpec(dataloader=dataloader_hparams.initialize_object(
             dataset=dataset,
