# Copyright 2021 MosaicML. All Rights Reserved.

"""Dataset Hyperparameter classes."""

from __future__ import annotations

import abc
import textwrap
from dataclasses import dataclass
from typing import Optional, Union

try:
    import custom_inherit
except ImportError:
    # if custom_inherit is not installed, then the docstrings will be incomplete. That's fine.
    metaclass = abc.ABCMeta
else:
    metaclass = custom_inherit.DocInheritMeta(style="google_with_merge", abstract_base_class=True)

import yahp as hp

from composer.core.types import DataLoader, DataSpec, MemoryFormat
from composer.datasets.dataloader import DataloaderHparams

__all__ = ["SyntheticHparamsMixin", "DatasetHparams"]


@dataclass
class SyntheticHparamsMixin(hp.Hparams, abc.ABC):
    """Synthetic dataset parameter mixin for :class:`DatasetHparams`.

    Args:
<<<<<<< HEAD
        use_synthetic (bool, optional): Whether to use synthetic data. (Default: ``False``)
        synthetic_num_unique_samples (int, optional): The number of unique samples to allocate memory for.
            Ignored if :attr:`use_synthetic` is False. (Default: ``100``)
        synthetic_device (str, optonal): The device to store the sample pool.
            Set to ``cuda`` to store samples on the GPU and eliminate PCI-e bandwidth with the dataloader.
            Set to ``cpu`` to move data between host memory and the device on every batch.
            Ignored if :attr:`use_synthetic` is False. (Default: ``cpu``)
        synthetic_memory_format: The :class:`MemoryFormat` to use.
            Ignored if :attr:`use_synthetic` is False. (Default: ``CONTIGUOUS_FORMAT``)
=======
        use_synthetic (bool, optional): Whether to use synthetic data. Default: ``False``.
        synthetic_num_unique_samples (int, optional): The number of unique samples to
            allocate memory for. Ignored if :attr:`use_synthetic` is ``False``. Default:
            ``100``.
        synthetic_device (str, optional): The device to store the sample pool on.
            Set to ``'cuda'`` to store samples on the GPU and eliminate PCI-e bandwidth
            with the dataloader. Set to ``'cpu'`` to move data between host memory and the
            device on every batch. Ignored if :attr:`use_synthetic` is ``False``. Default:
            ``'cpu'``.
        synthetic_memory_format: The :class:`~.core.types.MemoryFormat` to use.
            Ignored if :attr:`use_synthetic` is ``False``. Default:
            ``'CONTIGUOUS_FORMAT'``.
>>>>>>> fbfbf590
    """

    use_synthetic: bool = hp.optional("Whether to use synthetic data. Defaults to False.", default=False)
    synthetic_num_unique_samples: int = hp.optional("The number of unique samples to allocate memory for.", default=100)
    synthetic_device: str = hp.optional("Device to store the sample pool. Should be `cuda` or `cpu`. Defauls to `cpu`.",
                                        default="cpu")
    synthetic_memory_format: MemoryFormat = hp.optional("Memory format. Defaults to contiguous format.",
                                                        default=MemoryFormat.CONTIGUOUS_FORMAT)


@dataclass
class DatasetHparams(hp.Hparams, abc.ABC, metaclass=metaclass):
    """Abstract base class for hyperparameters to initialize a dataset.

    Args:
        datadir (str): The path to the data directory.
        is_train (bool): Whether to load the training data or validation data. Default:
            ``True``.
        drop_last (bool): If the number of samples is not divisible by the batch size,
            whether to drop the last batch or pad the last batch with zeros. Default:
            ``True``.
        shuffle (bool): Whether to shuffle the dataset. Default: ``True``.
    """

    is_train: bool = hp.optional("Whether to load the training data (the default) or validation data.", default=True)
    drop_last: bool = hp.optional(textwrap.dedent("""\
        If the number of samples is not divisible by the batch size,
        whether to drop the last batch (the default) or pad the last batch with zeros."""),
                                  default=True)
    shuffle: bool = hp.optional("Whether to shuffle the dataset for each epoch. Defaults to True.", default=True)

    datadir: Optional[str] = hp.optional("The path to the data directory", default=None)

    @abc.abstractmethod
    def initialize_object(self, batch_size: int, dataloader_hparams: DataloaderHparams) -> Union[DataLoader, DataSpec]:
        """Creates a :class:`~.core.types.DataLoader` or
        :class:`~.core.data_spec.DataSpec` for this dataset.

        Args:
<<<<<<< HEAD
            batch_size (int): The size of the batch the dataloader should yield. This batch size is
                device-specific and already incorporates the world size.
            dataloader_hparams (DataloaderHparams): The dataset-independent hparams for the dataloader
=======
            batch_size (int): The size of the batch the dataloader should yield. This
                batch size is device-specific and already incorporates the world size.
            dataloader_hparams (DataloaderHparams): The dataset-independent hparams for
                the dataloader.
>>>>>>> fbfbf590

        Returns:
            Dataloader or DataSpec: The dataloader, or if the dataloader yields batches of
                custom types, a :class:`~core.data_spec.DataSpec`.
        """
        pass


@dataclass
class WebDatasetHparams(DatasetHparams, abc.ABC, metaclass=metaclass):
    """Abstract base class for hyperparameters to initialize a webdataset.

    Args:
        webdataset_cache_dir (str): WebDataset cache directory.
        webdataset_cache_verbose (str): WebDataset cache verbosity.
    """

    webdataset_cache_dir: str = hp.optional('WebDataset cache directory', default='/tmp/webdataset_cache/')
    webdataset_cache_verbose: bool = hp.optional('WebDataset cache verbosity', default=False)
    shuffle_buffer: int = hp.optional('WebDataset shuffle buffer size per worker', default=256)

    @abc.abstractmethod
    def initialize_object(self, batch_size: int, dataloader_hparams: DataloaderHparams) -> Union[DataLoader, DataSpec]:
<<<<<<< HEAD
        """Creates a :class:`DataLoader` or :class:`DataloaderSpec` for this dataset.

        Args:
            batch_size (int): The size of the batch the dataloader should yield. This batch size is
                device-specific and already incorporates the world size.
            dataloader_hparams (DataloaderHparams): The dataset-independent hparams for the dataloader

        Returns:
            Dataloader or DataSpec: The dataloader, or if the dataloader yields batches of custom types,
                a :class:`DataSpec`.
=======
        """Creates a :class:`~.core.types.DataLoader` or
        :class:`~.core.data_spec.DataSpec` for this dataset.
>>>>>>> fbfbf590
        """
        pass<|MERGE_RESOLUTION|>--- conflicted
+++ resolved
@@ -30,17 +30,6 @@
     """Synthetic dataset parameter mixin for :class:`DatasetHparams`.
 
     Args:
-<<<<<<< HEAD
-        use_synthetic (bool, optional): Whether to use synthetic data. (Default: ``False``)
-        synthetic_num_unique_samples (int, optional): The number of unique samples to allocate memory for.
-            Ignored if :attr:`use_synthetic` is False. (Default: ``100``)
-        synthetic_device (str, optonal): The device to store the sample pool.
-            Set to ``cuda`` to store samples on the GPU and eliminate PCI-e bandwidth with the dataloader.
-            Set to ``cpu`` to move data between host memory and the device on every batch.
-            Ignored if :attr:`use_synthetic` is False. (Default: ``cpu``)
-        synthetic_memory_format: The :class:`MemoryFormat` to use.
-            Ignored if :attr:`use_synthetic` is False. (Default: ``CONTIGUOUS_FORMAT``)
-=======
         use_synthetic (bool, optional): Whether to use synthetic data. Default: ``False``.
         synthetic_num_unique_samples (int, optional): The number of unique samples to
             allocate memory for. Ignored if :attr:`use_synthetic` is ``False``. Default:
@@ -53,7 +42,6 @@
         synthetic_memory_format: The :class:`~.core.types.MemoryFormat` to use.
             Ignored if :attr:`use_synthetic` is ``False``. Default:
             ``'CONTIGUOUS_FORMAT'``.
->>>>>>> fbfbf590
     """
 
     use_synthetic: bool = hp.optional("Whether to use synthetic data. Defaults to False.", default=False)
@@ -93,16 +81,10 @@
         :class:`~.core.data_spec.DataSpec` for this dataset.
 
         Args:
-<<<<<<< HEAD
-            batch_size (int): The size of the batch the dataloader should yield. This batch size is
-                device-specific and already incorporates the world size.
-            dataloader_hparams (DataloaderHparams): The dataset-independent hparams for the dataloader
-=======
             batch_size (int): The size of the batch the dataloader should yield. This
                 batch size is device-specific and already incorporates the world size.
             dataloader_hparams (DataloaderHparams): The dataset-independent hparams for
                 the dataloader.
->>>>>>> fbfbf590
 
         Returns:
             Dataloader or DataSpec: The dataloader, or if the dataloader yields batches of
@@ -126,7 +108,6 @@
 
     @abc.abstractmethod
     def initialize_object(self, batch_size: int, dataloader_hparams: DataloaderHparams) -> Union[DataLoader, DataSpec]:
-<<<<<<< HEAD
         """Creates a :class:`DataLoader` or :class:`DataloaderSpec` for this dataset.
 
         Args:
@@ -137,9 +118,5 @@
         Returns:
             Dataloader or DataSpec: The dataloader, or if the dataloader yields batches of custom types,
                 a :class:`DataSpec`.
-=======
-        """Creates a :class:`~.core.types.DataLoader` or
-        :class:`~.core.data_spec.DataSpec` for this dataset.
->>>>>>> fbfbf590
         """
         pass