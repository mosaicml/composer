--- conflicted
+++ resolved
@@ -21,43 +21,6 @@
 from composer.datasets.dataloader import DataloaderHparams
 
 
-<<<<<<< HEAD
-=======
-def _split_fn(batch: Batch, n_microbatches: int) -> List[Batch]:
-    if not isinstance(batch, Sequence):
-        raise ValueError(f'split_fn requires batch be a tuple pair of tensors, got {type(batch)}')
-    x, y = batch
-    if isinstance(x, Tensor) and isinstance(y, Tensor):
-        return list(zip(x.chunk(n_microbatches), y.chunk(n_microbatches)))
-    if isinstance(x, List) and isinstance(y, List):
-        return list(
-            zip(
-                [x[i::n_microbatches] for i in range(n_microbatches)],
-                [y[i::n_microbatches] for i in range(n_microbatches)],
-            ))
-    raise NotImplementedError('The default split_fn is unable to split the output of this'
-                              'dataloader. Please define a split_fn in your dataloader spec.')
-
-
-class DataloaderSpec(NamedTuple):
-    """Specification for initializing a dataloader when a device transformation function or split function
-    is required
-
-    Parameters:
-        dataloader (DataLoader): The initialized dataloader.
-        device_transform_fn (TDeviceTransformFn, optional):
-            A function to modify the data once it has been loaded onto the device (for example, GPU-based batch normalization)
-            This function is invoked with a batch of data after it has been moved onto the device,
-            and it is expected to return a batch.
-        split_fn (Batch, int -> List[Batch]): A function to
-            run to split batches into microbatches.
-    """
-    dataloader: DataLoader
-    device_transform_fn: Optional[TDeviceTransformFn] = None
-    split_fn: Callable[[Batch, int], List[Batch]] = _split_fn
-
-
->>>>>>> 2907bf03
 @dataclasses.dataclass
 class SyntheticHparamsMixin(hp.Hparams, abc.ABC):
     """Synthetic dataset parameter mixin for :class:`DatasetHparams`.
