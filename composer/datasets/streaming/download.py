# Copyright 2022 MosaicML Composer authors
# SPDX-License-Identifier: Apache-2.0

"""Download handling for :class:`StreamingDataset`.
"""

import os
import shutil
import time
<<<<<<< HEAD
from typing import Optional
from urllib.parse import urlparse
=======
import urllib.parse
>>>>>>> 8773fd86

from composer.utils import MissingConditionalImportError

__all__ = ['download_or_wait']


def download_from_s3(remote: str, local: str, timeout: float) -> None:
    """Download a file from remote to local.

    Args:
        remote (str): Remote path (S3).
        local (str): Local path (local filesystem).
        timeout (float): How long to wait for shard to download before raising an exception.
    """
    try:
        import boto3
        from botocore.config import Config
    except ImportError as e:
        raise MissingConditionalImportError(extra_deps_group='streaming', conda_package='boto3') from e

    obj = urllib.parse.urlparse(remote)
    if obj.scheme != 's3':
        raise ValueError(f"Expected obj.scheme to be 's3', got {obj.scheme} for remote={remote}")

    config = Config(read_timeout=timeout)
    s3 = boto3.client('s3', config=config)
    s3.download_file(obj.netloc, obj.path.lstrip('/'), local)


def download_from_sftp(remote: str, local: str) -> None:
<<<<<<< HEAD
    """Download a file from remote to local.

=======
    """Download a file from remote SFTP server to local filepath.
    Authentication must be provided via username/password in the `remote` URI,
    or a valid SSH config, or a default key discoverable in ``~/.ssh/``.
>>>>>>> 8773fd86
    Args:
        remote (str): Remote path (SFTP).
        local (str): Local path (local filesystem).
    """
    try:
        from paramiko import AutoAddPolicy, SSHClient
    except ImportError as e:
        raise MissingConditionalImportError(extra_deps_group='streaming', conda_package='paramiko') from e

    # Parse URL
    url = urllib.parse.urlsplit(remote)
    if url.scheme.lower() != 'sftp':
        raise ValueError('If specifying a URI, only the sftp scheme is supported.')
    if not url.hostname:
        raise ValueError('If specifying a URI, the URI must include the hostname.')
    if url.query or url.fragment:
        raise ValueError('Query and fragment parameters are not supported as part of a URI.')
    hostname = url.hostname
    port = url.port
    username = url.username
    password = url.password
    remote_path = url.path

    # Get SSH key file if specified
    key_filename = os.environ.get('COMPOSER_SFTP_KEY_FILE', None)

    # Default port
    port = port if port else 22

    # Local tmp
    local_tmp = local + '.tmp'
    if os.path.exists(local_tmp):
        os.remove(local_tmp)

    with SSHClient() as ssh_client:
        # Connect SSH Client
        ssh_client.set_missing_host_key_policy(AutoAddPolicy)
        ssh_client.connect(hostname=hostname,
                           port=port,
                           username=username,
                           password=password,
                           key_filename=key_filename)

        # SFTP Client
        sftp_client = ssh_client.open_sftp()
        sftp_client.get(remotepath=remote_path, localpath=local_tmp)
    os.rename(local_tmp, local)


def download_from_local(remote: str, local: str) -> None:
    """Download a file from remote to local.

    Args:
        remote (str): Remote path (local filesystem).
        local (str): Local path (local filesystem).
    """
    local_tmp = local + '.tmp'
    if os.path.exists(local_tmp):
        os.remove(local_tmp)
    shutil.copy(remote, local_tmp)
    os.rename(local_tmp, local)


def dispatch_download(remote: Optional[str], local: str, timeout: float):
    """Use the correct download handler to download the file
    Args:
        remote (Optional[str]): Remote path (local filesystem).
        local (str): Local path (local filesystem).
        timeout (float): How long to wait for file to download before raising an exception.
    """
    if os.path.exists(local):
        return

    local_dir = os.path.dirname(local)
    os.makedirs(local_dir, exist_ok=True)

    if not remote:
        raise ValueError('In the absence of local dataset, path to remote dataset must be provided')
    elif remote.startswith('s3://'):
        download_from_s3(remote, local, timeout)
    elif remote.startswith('sftp://'):
        download_from_sftp(remote, local)
    else:
        download_from_local(remote, local)


def download_or_wait(remote: Optional[str], local: str, wait: bool = False, max_retries: int = 2,
                     timeout: float = 60) -> None:
    """Downloads a file from remote to local, or waits for it to be downloaded.

    Does not do any thread safety checks, so we assume the calling function is using ``wait`` correctly.

    Args:
<<<<<<< HEAD
        remote (Optional[str]): Remote path (S3 or local filesystem).
=======
        remote (str): Remote path (S3 or SFTP or local filesystem).
>>>>>>> 8773fd86
        local (str): Local path (local filesystem).
        wait (bool, default False): If ``true``, then do not actively download the file, but instead wait (up to
            ``timeout`` seconds) for the file to arrive.
        max_retries (int, default 2): Number of download re-attempts before giving up.
        timeout (float, default 60): How long to wait for file to download before raising an exception.
    """
    last_error = None
    error_msgs = []
    for _ in range(1 + max_retries):
        try:
            if wait:
                start = time.time()
                while not os.path.exists(local):
                    if time.time() - start > timeout:
                        raise TimeoutError(f'Waited longer than {timeout}s for other worker to download {local}.')
                    time.sleep(0.25)
            else:
                dispatch_download(remote, local, timeout=timeout)
            break
        except Exception as e:  # Retry for all causes of failure.
            error_msgs.append(e)
            last_error = e
            continue
    if len(error_msgs) > max_retries:
        raise RuntimeError(f'Failed to download {remote} -> {local}. Got errors:\n{error_msgs}') from last_error<|MERGE_RESOLUTION|>--- conflicted
+++ resolved
@@ -7,12 +7,8 @@
 import os
 import shutil
 import time
-<<<<<<< HEAD
 from typing import Optional
-from urllib.parse import urlparse
-=======
-import urllib.parse
->>>>>>> 8773fd86
+import urllib
 
 from composer.utils import MissingConditionalImportError
 
@@ -43,14 +39,11 @@
 
 
 def download_from_sftp(remote: str, local: str) -> None:
-<<<<<<< HEAD
-    """Download a file from remote to local.
+    """Download a file from remote SFTP server to local filepath.
 
-=======
-    """Download a file from remote SFTP server to local filepath.
-    Authentication must be provided via username/password in the `remote` URI,
-    or a valid SSH config, or a default key discoverable in ``~/.ssh/``.
->>>>>>> 8773fd86
+    Authentication must be provided via username/password in the `remote` URI, or a valid SSH config, or a default key
+    discoverable in ``~/.ssh/``.
+    
     Args:
         remote (str): Remote path (SFTP).
         local (str): Local path (local filesystem).
@@ -144,11 +137,7 @@
     Does not do any thread safety checks, so we assume the calling function is using ``wait`` correctly.
 
     Args:
-<<<<<<< HEAD
         remote (Optional[str]): Remote path (S3 or local filesystem).
-=======
-        remote (str): Remote path (S3 or SFTP or local filesystem).
->>>>>>> 8773fd86
         local (str): Local path (local filesystem).
         wait (bool, default False): If ``true``, then do not actively download the file, but instead wait (up to
             ``timeout`` seconds) for the file to arrive.
