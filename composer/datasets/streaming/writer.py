--- conflicted
+++ resolved
@@ -158,13 +158,9 @@
         basename = get_compression_scheme_basename()
         filename = os.path.join(self.dirname, basename)
         with open(filename, 'x') as out:
-<<<<<<< HEAD
-            out.write(self.compression_scheme)
+            out.write(self.compression_scheme + '\n')
         if self.remote is not None:
             self.remote.upload_object(basename, filename)
-=======
-            out.write(self.compression_scheme + '\n')
->>>>>>> a0e02408
 
     def _write_index(self) -> None:
         """Save dataset index file."""
