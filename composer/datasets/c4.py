# Copyright 2021 MosaicML. All Rights Reserved.

"""C4 (Colossal Cleaned CommonCrawl) dataset.

This dataset is a colossal, cleaned version of Common Crawl's web crawl corpus and it is based on the `Common Crawl
<https://commoncrawl.org>`_ dataset.
"""
import logging
from dataclasses import dataclass
from functools import partial
from itertools import chain
from typing import List

import yahp as hp
from torch.utils.data import IterableDataset, get_worker_info

from composer.core.types import Batch, DataSpec
from composer.datasets.dataloader import DataloaderHparams
from composer.datasets.hparams import DatasetHparams
from composer.utils import dist

log = logging.getLogger(__name__)

__all__ = ["C4Dataset", "C4DatasetHparams"]


def _split_dict_fn(batch: Batch, n_microbatches: int) -> List[Batch]:
    if isinstance(batch, dict):
        chunked = {k: v.chunk(n_microbatches) for k, v in batch.items()}
        for k, v in chunked.items():
            if len(v) != n_microbatches:
                raise ValueError(
                    f"Unable to split batch into microbatches. "
                    f"Key '{k}' has chunked list: {v} with length {len(v)}, but expected length {n_microbatches}. ")
        microbatches = []
        for idx in range(n_microbatches):
            mb = {k: v[idx] for k, v in chunked.items()}
            microbatches.append(mb)
        return microbatches
    else:
        raise ValueError(f'Expected batch to be of type Dict[str, Tensor], but got {type(batch)}')


@dataclass
class C4DatasetHparams(DatasetHparams):
    """Builds a :class:`.DataSpec` for the C4 (Colossal Cleaned CommonCrawl) dataset.

    Args:
<<<<<<< HEAD
        split (str): What split of the dataset to use. Either `train` or `validation`.
=======
        split (str): What split of the dataset to use. Either ``'train'`` or ``'validation'``. Default: ``None``.
>>>>>>> 189cb8fe
        max_samples (int): Max number of post-processed token samples, used to set epoch size of the IterableDataset.
            Default: ``None``.
        tokenizer_name (str): The name of the HuggingFace tokenizer to preprocess text with. Default: ``None``.
        max_seq_len (int): The max sequence length of each token sample. Default: ``None``.
        group_method (str): How to group text samples into token samples. Either `truncate` or `concat`.
            Default: ``None``.
        mlm (bool): Whether or not to use masked language modeling. Default: ``False``.
        mlm_probability (float): If ``mlm=True``, the probability that tokens are masked. Default: ``0.15``.
        shuffle (bool): Whether to shuffle the samples in the dataset. Currently, shards are assigned and consumed with
            deterministic per-device shard order, but shuffling affects the order of samples via (per-device) shuffle
            buffers. Default: ``False``.
        shuffle_buffer_size (int): If ``shuffle=True``, samples are read into a buffer of this size (per-device), and
            randomly sampled from there to produce shuffled samples. Default: ``10000``.
        seed (int): If ``shuffle=True``, what seed to use for shuffling operations. Default: ``5``.
        drop_last (bool): Whether to drop the last samples for the last batch. Default: ``True``.
    Returns:
        DataSpec: A :class:`.DataSpec` object.
    """

    split: str = hp.optional("What split of the dataset to use. Either `train` or `validation`.", default=None)
    max_samples: int = hp.optional(
        "Max number of post-processed token samples, used to set epoch size of the IterableDataset.", default=None)
    tokenizer_name: str = hp.optional("The name of the HuggingFace tokenizer to preprocess text with.", default=None)
    max_seq_len: int = hp.optional("The max sequence length of each token sample.", default=None)
    group_method: str = hp.optional("How to group text samples into token samples. Either `truncate` or `concat`.",
                                    default=None)
    mlm: bool = hp.optional("Whether or not to use masked language modeling.", default=False)
    mlm_probability: float = hp.optional("If `mlm=True`, the probability that tokens are masked.", default=0.15)
    shuffle: bool = hp.optional(
        "Whether to shuffle the samples in the dataset. Currently, shards are assigned and consumed with deterministic per-device shard order, but shuffling affects the order of samples via (per-device) shuffle buffers.",
        default=True)
    shuffle_buffer_size: int = hp.optional(
        "If `shuffle=True`, samples are read into a buffer of this size (per-device), and randomly sampled from there to produce shuffled samples.",
        default=10000)
    seed: int = hp.optional("If `shuffle=True`, what seed to use for shuffling operations.", default=5)
    drop_last: bool = hp.optional("Whether to drop the last samples for the last batch.", default=True)

    def validate(self):
        if self.split not in ["train", "validation"]:
            raise ValueError(f"Unknown split: '{self.split}'")
        if self.max_samples is None or self.max_samples <= 0:
            raise ValueError(f"Must provide 'max_samples' > 0")
        if self.tokenizer_name is None:
            raise ValueError(f"Must provide 'tokenizer_name'")
        if self.max_seq_len is None or self.max_seq_len <= 0:
            raise ValueError(f"Must provide 'max_seq_len' > 0")
        if self.group_method not in ["truncate", "concat"]:
            raise ValueError(f"Unknown group_method: '{self.group_method}'. Must be 'truncate' or 'concat'")
        if self.mlm and self.mlm_probability <= 0:
            raise ValueError("Must provide a positive 'mlm_probability' when using masked language modeling.")

    def initialize_object(self, batch_size: int, dataloader_hparams: DataloaderHparams) -> DataSpec:
        try:
            import transformers
        except ImportError:
            raise ImportError('HuggingFace transformers not installed. '
                              'Please install with `pip install composer[nlp]`')

        if dataloader_hparams.num_workers > 1:
            log.warning("C4 Dataset not compatible with num_workers > 1. Overwriting value to num_workers=1")
            dataloader_hparams.num_workers = 1

        # Get C4 dataset
        c4_dataset = C4Dataset(split=self.split,
                               max_samples=self.max_samples,
                               tokenizer_name=self.tokenizer_name,
                               max_seq_len=self.max_seq_len,
                               group_method=self.group_method,
                               shuffle=self.shuffle,
                               shuffle_buffer_size=self.shuffle_buffer_size,
                               seed=self.seed)

        # Get collate_fn
        collate_fn = transformers.DataCollatorForLanguageModeling(tokenizer=c4_dataset.tokenizer,
                                                                  mlm=self.mlm,
                                                                  mlm_probability=self.mlm_probability)
        # Return DataSpec
        return DataSpec(dataloader=dataloader_hparams.initialize_object(
            dataset=c4_dataset,
            batch_size=batch_size,
            sampler=None,
            drop_last=self.drop_last,
            collate_fn=collate_fn,
        ),
                        split_batch=_split_dict_fn)


class C4Dataset(IterableDataset):
    """Builds a streaming, sharded, sized IterableDataset for the C4 (Colossal Cleaned CommonCrawl) dataset. Used for
    pretraining autoregressive or masked language models. Text samples are streamed directly from the cloud using
    HuggingFace's C4 Dataset with streaming backend (See https://huggingface.co/datasets/c4 for more details). The text
    samples are then shuffled, tokenized, and grouped on-the-fly.

    Args:
<<<<<<< HEAD
        split (str): What split of the dataset to use. Either `train` or `validation`.
=======
        split (str): What split of the dataset to use. Either ``'train'`` or ``'validation'``.
>>>>>>> 189cb8fe
        max_samples (int): Max number of post-processed token samples, used to set epoch size of the IterableDataset.
        tokenizer_name (str): The name of the HuggingFace tokenizer to preprocess text with.
        max_seq_len (int): The max sequence length of each token sample.
        group_method (str): How to group text samples into token samples. Either ``'truncate'`` or ``'concat'``.
        shuffle (bool): Whether to shuffle the samples in the dataset. Currently, shards are assigned and consumed with
            deterministic per-device shard order, but shuffling affects the order of samples via (per-device) shuffle
            buffers. Default: ``False``.
        shuffle_buffer_size (int): If ``shuffle=True``, samples are read into a buffer of this size (per-device), and
            randomly sampled from there to produce shuffled samples. Default: ``10000``.
        seed (int): If ``shuffle=True``, what seed to use for shuffling operations. Default: ``5``.
    Returns:
        IterableDataset: A :class:`torch.utils.data.IterableDataset` object.
    """

    def __init__(self,
                 split,
                 max_samples,
                 tokenizer_name,
                 max_seq_len,
                 group_method,
                 shuffle=False,
                 shuffle_buffer_size=10000,
                 seed=5):
        try:
            import datasets
            import transformers
        except ImportError:
            raise ImportError('HuggingFace transformers and datasets are not installed. '
                              'Please install with `pip install composer[nlp]`')

        self.split = split
        self.max_samples = max_samples
        self.tokenizer_name = tokenizer_name
        self.max_seq_len = max_seq_len
        self.group_method = group_method
        self.shuffle = shuffle
        self.shuffle_buffer_size = shuffle_buffer_size
        self.seed = seed

        # Metadata
        c4_metadata = {
            "train": {
                "num_shards": 1024,
                "approx_samples_per_shard": 356317,
            },
            "validation": {
                "num_shards": 8,
                "approx_samples_per_shard": 45576,
            }
        }
        if self.split in c4_metadata:
            self.num_shards = c4_metadata[self.split]["num_shards"]
            self.approx_samples_per_shard = c4_metadata[self.split]["approx_samples_per_shard"]
        else:
            raise ValueError(f"Unknown split={self.split}, expected one of {list(c4_metadata.keys())}.")

        # Set dataset size
        self.world_size = dist.get_world_size()
        self.rank = dist.get_global_rank()
        self.max_samples_per_device = self.max_samples // self.world_size
        if self.max_samples % self.world_size != 0:
            new_max_samples = self.max_samples_per_device * self.world_size
            log.warning(
                f"Max samples will be truncated from {max_samples}->{new_max_samples} to maintain divisibility across {self.world_size} devices."
            )
            self.max_samples = new_max_samples

        # Try and detect if max_samples is too large
        # TODO: For safety, repeat original dataset if max_samples is larger than original size
        original_approx_samples = self.num_shards * self.approx_samples_per_shard
        if self.max_samples > original_approx_samples and self.group_method == "truncate":
            raise ValueError(
                f"Max samples was set to {self.max_samples} with group_method 'truncate' but split '{split}' has only {original_approx_samples}.)"
            )
        if self.group_method == "concat":
            log.warning(
                f"When using group_method 'concat', sequential token samples are concatenated and chunked into fixed-length samples of size max_seq_len={self.max_seq_len}. "
                f"In general we cannot detect ahead-of-time if your setting of max_samples={self.max_samples} is safe, "
                f"so please be cautious to not request more tokens than the size of the original dataset.")

        # Build tokenizer
        self.tokenizer = transformers.AutoTokenizer.from_pretrained(tokenizer_name)
        if self.tokenizer.pad_token is None:
            # Some tokenizers (e.g. GPT2 tokenizer) have no padding token which causes bugs
            self.tokenizer.pad_token = self.tokenizer.eos_token

        # Load and shard dataset
        text_dataset = datasets.load_dataset(path="c4", name="en", split=split, streaming=True)
        text_dataset = self._shard_dataset(text_dataset)
        if not isinstance(text_dataset, datasets.IterableDataset):
            raise ValueError("Unable to build sharded Huggingface C4 Dataset.")

        # Map text samples to token samples
        # NOTE: Mapping is executed in batched mode for better CPU utilization,
        # but the returned dataset is still an iterable over tokenized samples
        text_sample_batch_size = 1000
        token_dataset = text_dataset.map(
            self._tokenize,
            batched=True,
            batch_size=text_sample_batch_size,
        )

        # Map variable-length token samples to fixed-length token samples
        # NOTE: Mapping is executed in batched mode for better CPU utilization,
        # but the returned dataset is still an iterable over tokenized samples.
        # NOTE: Depending on the 'group_method', this step may alter the number of
        # token samples in the dataset, and may mix neighboring token samples together.
        token_sample_batch_size = 1000
        token_dataset = token_dataset.map(
            self._group_tokens,
            batched=True,
            batch_size=token_sample_batch_size,
        )

        # Limit the number of post-processed token samples
        sized_token_dataset = token_dataset.take(self.max_samples_per_device)

        # Shuffle post-processed token samples
        # Samples are read into and randomly sampled from per-device shuffle buffer
        if self.shuffle:
            sized_token_dataset = sized_token_dataset.shuffle(buffer_size=self.shuffle_buffer_size, seed=self.seed)

        # Finish
        self.iterable_dataset = sized_token_dataset

    def __iter__(self):
        worker_info = get_worker_info()
        if worker_info is not None and worker_info.num_workers != 1:
            raise ValueError("Multi-worker processing not supported for this dataset yet, please use 'num_workers=1'.")
        return iter(self.iterable_dataset)

    def __len__(self):
        return self.max_samples_per_device

    def _subsample(self, device_offset, text_batch):
        # Only return the i-th item out of N sequential items
        for k, v in text_batch.items():
            text_batch[k] = v[device_offset:device_offset + 1]
        return text_batch

    # Take a HF iterable dataset with multiple shards and prepare it for data-parallel training
    # Shards are split per-device, e.g. For 8 shards and 4 devices... device0 receives shards [0, 4], device1 receives shards [1, 5].. etc.
    # If there are not enough shards for devices (common with small validation splits), then shards are sent to multiple devices but subsampled internally.
    # E.g. For 2 shards and 4 devices... device0 receives shards [0] and consumes samples 0, 2, 4, ... device1 recieves shards [0] and consumes samples 1, 3, 5, ... etc.
    # Currently, either (num_shards % num_devices == 0) or (num_devices % num_shards == 0) is enforced for efficient streaming,
    # but this could be relaxed in the future at the cost of increased bandwidth (have many more devices read the same shards and subsample)
    def _shard_dataset(self, dataset):
        # Verify # of shards
        filepaths = dataset._ex_iterable.kwargs['filepaths']
        if self.num_shards != len(filepaths):
            raise ValueError(f"Found {len(filepaths)} shards, expected {self.num_shards}")

        # Determine how to allocate devices to shards
        devices_per_shard = 1
        if self.num_shards < self.world_size:
            log.warning(
                f"Not enough unique shards ({self.num_shards}) for world size ({self.world_size}). Splitting shards among devices."
            )
            if self.world_size % self.num_shards != 0:
                raise ValueError(f"Cannot evenly split {self.num_shards} shards among {self.world_size} devices")
            devices_per_shard = self.world_size // self.num_shards
        elif self.num_shards % self.world_size != 0:
            raise ValueError(f"Cannot evenly split {self.num_shards} shards among {self.world_size} devices")
        shard_offset = self.rank // devices_per_shard
        device_offset = self.rank % devices_per_shard

        # Select a deterministic subset of shards
        device_filepaths = filepaths[shard_offset::self.world_size]
        dataset._ex_iterable.kwargs['filepaths'] = device_filepaths

        # Subsample shard if shard is being shared among devices
        # NOTE: Mapping is executed in batched mode for better CPU utilization,
        # but the returned dataset is still an iterable over text samples
        if devices_per_shard > 1:
            dataset = dataset.map(
                partial(self._subsample, device_offset),
                batched=True,
                batch_size=devices_per_shard,
            )
        return dataset

    # Use the initialized HF tokenizer to convert a text batch to a token batch
    def _tokenize(self, text_batch):
        if self.group_method == "truncate":
            truncation = True
            padding = 'max_length'
            max_length = self.max_seq_len
        else:
            truncation = False
            padding = False
            max_length = None
        return self.tokenizer(text_batch["text"], truncation=truncation, padding=padding, max_length=max_length)

    # Prepare a batch of token samples for pretraining, by grouping them into fixed-length token samples, with either 'truncate' or 'concat' group methods.
    # If using 'truncate', each token sample is padded/truncated to 'self.max_seq_len', and there is no mixing between adjacent token samples.
    # Using 'truncate' may be computationally inefficient if 'self.max_seq_len' is large, as the suffix of each token sample will consist of empty padding.
    # Using 'truncate' may also be data inefficent as it will discard the suffix of any token sample that is larger than 'self.max_seq_len'.
    # If using 'concat', the batch of token samples is concatenated and chunked, such that every new token sample is exactly 'self.max_seq_len' long with no padding.
    # Using 'concat' may drop a small amount of data at the end of each batch if the total number of tokens is not divisible by 'self.max_seq_len'.
    # Using 'concat' will alter the number of token samples in the iterable dataset, and differently per-device,
    # so we require the user to provide a 'self.max_samples' limit to ensure epoch-boundary synchronization across devices.
    def _group_tokens(self, token_batch):
        if self.group_method == "truncate":
            # No processing needed, as 'self._tokenize()' has already padded / truncated each token sample to 'self.max_seq_len'
            return token_batch
        elif self.group_method == "concat":
            # Concatenate all tokens.
            concat_tokens = {}
            num_tokens = None
            for k, v in token_batch.items():
                concat_v = list(chain(*v))
                concat_tokens[k] = concat_v
                if num_tokens is None:
                    num_tokens = len(concat_v)
                elif num_tokens != len(concat_v):
                    raise ValueError("Not all values in concat_tokens dict have same len()")
                else:
                    pass
            if num_tokens is None:
                raise ValueError("Failed to determine num_tokens.")

            # We drop the small remainder of tokens at the end of the batch.
            if num_tokens >= self.max_seq_len:
                num_tokens = (num_tokens // self.max_seq_len) * self.max_seq_len

            # Split into token samples of size max_seq_len.
            result = {
                k: [v[i:i + self.max_seq_len] for i in range(0, num_tokens, self.max_seq_len)
                   ] for k, v in concat_tokens.items()
            }
            return result
        else:
            raise ValueError(f"Unknown group_method: '{self.group_method}'")<|MERGE_RESOLUTION|>--- conflicted
+++ resolved
@@ -46,11 +46,7 @@
     """Builds a :class:`.DataSpec` for the C4 (Colossal Cleaned CommonCrawl) dataset.
 
     Args:
-<<<<<<< HEAD
-        split (str): What split of the dataset to use. Either `train` or `validation`.
-=======
         split (str): What split of the dataset to use. Either ``'train'`` or ``'validation'``. Default: ``None``.
->>>>>>> 189cb8fe
         max_samples (int): Max number of post-processed token samples, used to set epoch size of the IterableDataset.
             Default: ``None``.
         tokenizer_name (str): The name of the HuggingFace tokenizer to preprocess text with. Default: ``None``.
@@ -145,11 +141,7 @@
     samples are then shuffled, tokenized, and grouped on-the-fly.
 
     Args:
-<<<<<<< HEAD
-        split (str): What split of the dataset to use. Either `train` or `validation`.
-=======
         split (str): What split of the dataset to use. Either ``'train'`` or ``'validation'``.
->>>>>>> 189cb8fe
         max_samples (int): Max number of post-processed token samples, used to set epoch size of the IterableDataset.
         tokenizer_name (str): The name of the HuggingFace tokenizer to preprocess text with.
         max_seq_len (int): The max sequence length of each token sample.
