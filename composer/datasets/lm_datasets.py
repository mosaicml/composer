--- conflicted
+++ resolved
@@ -128,14 +128,10 @@
         log.info(f"Total number of tokens: {self.num_tokens:e}")
         dataset = lm_datasets
 
-<<<<<<< HEAD
-        sampler = ddp.get_sampler(dataset, drop_last=self.drop_last, shuffle=self.shuffle)
         data_collator = transformers.DataCollatorForLanguageModeling(tokenizer=self.tokenizer,
                                                                      mlm=self.use_masked_lm,
                                                                      mlm_probability=self.mlm_probability)
-=======
         sampler = dist.get_sampler(dataset, drop_last=self.drop_last, shuffle=self.shuffle)
->>>>>>> 45d929b8
 
         return DataloaderSpec(dataloader=dataloader_hparams.initialize_object(
             dataset=dataset,
