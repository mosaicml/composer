--- conflicted
+++ resolved
@@ -2,11 +2,7 @@
 
 import logging
 from dataclasses import dataclass
-<<<<<<< HEAD
-from multiprocessing import cpu_count
 import textwrap
-=======
->>>>>>> 794664cb
 from typing import cast
 
 import yahp as hp
