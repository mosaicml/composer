--- conflicted
+++ resolved
@@ -166,11 +166,7 @@
             if dist.get_local_rank() == 0:
                 get_file(dataset_uri, destination_path, overwrite=True)
         dataset = load_dataset('json', data_files=destination_path, split='train', streaming=False)
-<<<<<<< HEAD
-
-=======
         self.early_stopping_criteria = early_stopping_criteria
->>>>>>> 7ee0a72d
         self.samples = self._read_dataset(dataset)
         self.samples = strip_data(self.samples)
         self.tokenizer = tokenizer
