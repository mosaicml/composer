# Copyright 2022 MosaicML Composer authors
# SPDX-License-Identifier: Apache-2.0
# This code is based on the implementation in https://github.com/EleutherAI/lm-evaluation-harness/blob/8c048e266a22a1c85ccbdb0c209ac712e4f39989/lm_eval/base.py#L221-L330

from __future__ import annotations

import random
from typing import TYPE_CHECKING, Any, Dict, List, Optional, Union

import torch
import transformers
from torch.utils.data import DataLoader, Dataset
from tqdm import tqdm

from composer.core import DataSpec, Evaluator
from composer.utils import MissingConditionalImportError, dist, get_file

if TYPE_CHECKING:
    import transformers

__all__ = [
    'InContextLearningLMTaskDataset', 'InContextLearningMultipleChoiceTaskDataset', 'get_icl_task_dataloader',
    'make_evaluators', 'get_dataloaders_with_category'
]


def _make_padded_input(context_enc, continuation_enc, max_seq_len, pad_tok_id, padding_side='right'):
    if len(continuation_enc) + len(context_enc) > max_seq_len:
        # clip from the end
        context_max_subseq_len = max_seq_len - len(continuation_enc)

        if context_max_subseq_len < 0:
            raise Exception(f'Dataset included continuation longer than the max seq len')
            # can't support continuations which are longer than the max seq len

        context_enc = context_enc[-(context_max_subseq_len):]

    # continuation span is the _inclusive_ range of indices corresponding to the continuation
    continuation_span = torch.tensor(range(len(context_enc), len(context_enc) + len(continuation_enc)))
    inp = torch.tensor(
        (context_enc + continuation_enc),
        dtype=torch.long,
    )
    (inp_len,) = inp.shape

    # pad length from seq to padding_length
    if padding_side == 'right':
        inp = torch.cat(
            [
                inp,  # [seq]
                torch.LongTensor((max_seq_len - inp_len) * [pad_tok_id]),
            ],
            dim=0,
        )
    elif padding_side == 'left':
        inp = torch.cat(
            [
                torch.LongTensor((max_seq_len - inp_len) * [pad_tok_id]),
                inp,  # [seq]
            ],
            dim=0,
        )
    else:
        raise ValueError(f"Unknown padding_side {padding_side}. padding_side must be either 'left' or 'right'")

    return inp, continuation_span


def _get_fewshot_sample_idxs(dataset_size: int, num_fewshot: int, sample_idx: int, rng: random.Random):
    # samples without replacement. if num_fewshot exceeds the number of unique samples,
    # then we will have fewer than num_fewshot examples in context
    num_fewshot = min(dataset_size - 1, num_fewshot)
    fewshot_idxs = set(rng.sample(range(0, dataset_size), num_fewshot))

    if sample_idx in fewshot_idxs:
        fewshot_idxs.remove(sample_idx)
        if len(fewshot_idxs) >= dataset_size - 1:
            return fewshot_idxs

        replacement_sample = rng.choice(range(0, dataset_size))
        while replacement_sample in fewshot_idxs or replacement_sample == sample_idx:
            replacement_sample = rng.choice(range(0, dataset_size))
        fewshot_idxs.add(replacement_sample)
    return fewshot_idxs


def _get_viable_candidates(entity, sample_index, samples, has_entities):
    viable_candidates = []
    if has_entities:
        if entity is None:
            for e in samples:
                for idx, sample in enumerate(samples[e]):
                    if e == entity and idx == sample_index:
                        continue
                    viable_candidates.append(sample)

            viable_candidates = [
                sample for e in samples for idx, sample in enumerate(samples[e]) if idx != sample_index
            ]
        else:
            for e in samples:
                if e == entity:
                    continue
                for _, sample in enumerate(samples[e]):
                    viable_candidates.append(sample)
    else:
        viable_candidates = [sample for idx, sample in enumerate(samples) if idx != sample_index]

    return viable_candidates


def _construct_fewshot_context(viable_candidates, num_fewshot, context_key, continuation_key, prompt_string,
                               continuation_delimiter, example_delimiter, question_prelimiter):

    preamble = prompt_string

    if num_fewshot > 0:
        fewshot_idxs = _get_fewshot_sample_idxs(len(viable_candidates), num_fewshot, -1)
        for fewshot_idx in fewshot_idxs:
            ctxt, cont = viable_candidates[fewshot_idx][context_key], viable_candidates[fewshot_idx][continuation_key]
            ctxt = f'{question_prelimiter}{ctxt}'
            if len(preamble) > 0:
                ctxt = f'{example_delimiter}{ctxt}'
            preamble += f'{ctxt}{continuation_delimiter}{cont}'

    return preamble


def _construct_multiple_choice_fewshot_context(
    viable_candidates,
    num_fewshot,
    context_key,
    continuation_key,
    choice_idx_key,
    prompt_string,
    continuation_delimiter,
    example_delimiter,
    question_prelimiter,
):

    preamble = prompt_string

    if num_fewshot > 0:
        fewshot_idxs = _get_fewshot_sample_idxs(len(viable_candidates), num_fewshot, -1)
        for fewshot_idx in fewshot_idxs:
            query, choices, gold_idx = viable_candidates[fewshot_idx][context_key], viable_candidates[fewshot_idx][
                continuation_key], viable_candidates[fewshot_idx][choice_idx_key]
            ctxt = f'{question_prelimiter}{query}'
            if len(preamble) > 0:
                ctxt = f'{example_delimiter}{ctxt}'
            preamble += f'{query}{continuation_delimiter}{choices[gold_idx]}'

    return preamble


def _encode_multiple_choice_example(entry, preamble, tokenizer, context_key, continuation_key, choice_idx_key,
                                    example_delimiter, continuation_delimiter, tokenize_continuation,
                                    prepend_space_to_continuation):

    encoded_example = {}
    query, choices, gold_idx = entry[context_key], entry[continuation_key], entry[choice_idx_key],

    if len(preamble) > 0:
        query = f'{example_delimiter}{query}'

    # rstrip the continuation delimiter, because the prompt ending in a space results in degenerate output
    continuation_delimiter_stripped = continuation_delimiter.rstrip()
    query = f'{query}{continuation_delimiter_stripped}'

    # tokenizers expect a space before new words. add a space to the continuation if there is none
    choices = [('' if c.startswith(' ') or not prepend_space_to_continuation else ' ') + c for c in choices]

    encoded_example['preamble'] = tokenizer(
        preamble
    )  # if the preamble is empty then these will be 0-length lists, unless the tokenizer adds special tokens to empty strings (e.g. OPT tokenizer)
    encoded_example[choice_idx_key] = gold_idx
    encoded_example[context_key] = tokenizer(query, add_special_tokens=False)
    encoded_example[continuation_key] = [
        (tokenizer(choice, add_special_tokens=False) if tokenize_continuation else choice) for choice in choices
    ]

    return encoded_example


def _encode_example(entry, preamble, tokenizer, context_key, continuation_key, example_delimiter,
                    continuation_delimiter, question_prelimiter, tokenize_continuation, prepend_space_to_continuation):
    encoded_example = {}
    ctxt = entry[context_key]
    ctxt = f'{question_prelimiter}{ctxt}'
    if len(preamble) > 0:
        ctxt = f'{example_delimiter}{ctxt}'

    # rstrip the continuation delimiter, because the prompt ending in a space results in degenerate output
    continuation_delimiter_stripped = continuation_delimiter.rstrip()
    ctxt = f'{ctxt}{continuation_delimiter_stripped}'

    # tokenizers expect a space before new words. add a space to the continuation if there is none
    if isinstance(entry[continuation_key], list):
        continuation = [
            ('' if c.startswith(' ') or not prepend_space_to_continuation else ' ') + c for c in entry[continuation_key]
        ]
    else:
        continuation = ('' if entry[continuation_key].startswith(' ') or not prepend_space_to_continuation else
                        ' ') + entry[continuation_key]

    # If the preamble is empty then this will be a 0-length list, unless the tokenizer adds special tokens to empty strings (e.g. OPT tokenizer)
    encoded_example['preamble'] = tokenizer(preamble)

    encoded_example[context_key] = tokenizer(ctxt, add_special_tokens=False)
    encoded_example[continuation_key] = tokenizer(continuation,
                                                  add_special_tokens=False) if tokenize_continuation else continuation

    return encoded_example


class InContextLearningQATaskDataset(Dataset):
    """A dataset that construct batches for in-context learning question answering evaluation

    The input format is expected to be a jsonl file with the following fields:
    - context: the question
    - answer: the preferred answer to the question
    - aliases: a list of aliases for the answer

    Args:
        dataset_uri (str): Either a local path, or a remote path beginning with ``s3://``, or another backend
            supported by :meth:`composer.utils.maybe_create_object_store_from_uri`. Dataset must consist of rows of JSON data points with "context",
            "answer", and "aliases". See tests/datasets/local_data/triviaqa_small.jsonl.
        tokenizer (Union[transformers.PreTrainedTokenizer, transformers.PreTrainedTokenizerFast]): The tokenizer used to map between strings and token ids
        batch_size (int): Size of a batch used for eval
        max_seq_len (int): The maximum sequence length supported by the model
        pad_tok_id (int): The special token reserved for padding batches
        num_fewshot (int): The number of complete fewshot examples to prepend before each test example
        prompt_string (str): Prompt string to put once before all fewshot examples/test examples (e.g. 'translate english to french')
        example_delimiter (str): Separator that goes between individual (context, answer) pairs (e.g. '\n')
        continuation_delimiter: (str): Separator that goes between context and answer in each example (e.g. '\nA: ')
        destination_path (str): Temporary path to store downloaded datasets
        question_prelimiter (str): String to put before each question (e.g. 'Q: ')
        padding_side (str): Whether to pad on the left or right side of the sequence
        fewshot_random_seed (int): Random seed to use for fewshot sampling
    """

<<<<<<< HEAD
    def __init__(self, dataset_uri: str, tokenizer: Union[transformers.PreTrainedTokenizer,
                                                          transformers.PreTrainedTokenizerFast], max_seq_len: int,
                 pad_tok_id: int, num_fewshot: int, prompt_string: str, example_delimiter: str,
                 continuation_delimiter: str, destination_path: str, question_prelimiter: str, padding_side: str,
                 category: Optional[str]):
=======
    def __init__(
        self,
        dataset_uri: str,
        tokenizer: Union[transformers.PreTrainedTokenizer, transformers.PreTrainedTokenizerFast],
        max_seq_len: int,
        pad_tok_id: int,
        num_fewshot: int,
        prompt_string: str,
        example_delimiter: str,
        continuation_delimiter: str,
        destination_path: str,
        question_prelimiter: str,
        padding_side: str,
        fewshot_random_seed: int,
    ):
>>>>>>> 0c704d31
        try:
            from datasets import load_dataset  # pyright: ignore [reportGeneralTypeIssues]
        except ImportError as e:
            raise MissingConditionalImportError(extra_deps_group='nlp',
                                                conda_package='datasets',
                                                conda_channel='conda-forge') from e
        with dist.local_rank_zero_download_and_wait(destination_path):
            if dist.get_local_rank() == 0:
                get_file(dataset_uri, destination_path, overwrite=True)
        dataset = load_dataset('json', data_files=destination_path, split='train', streaming=False)
        if category is not None and len(category) > 0:
            if 'category' not in next(iter(dataset)):
                raise Exception('Attempted to select sub-category of dataset with no category information.')
            if 'entity' in next(iter(dataset)):
                self.samples = {}
                for entry in dataset:
                    if entry['category'] != category:
                        continue
                    entity = entry.get('entity', None)

                    if entity not in self.samples:
                        self.samples[entity] = []

                    self.samples[entity].append({
                        'context': entry['context'],
                        'answer': entry['answer'],
                        'aliases': entry['aliases'],
                        'entity': entry.get('entity', None),
                    })
            else:
                self.samples = []
                for entry in dataset:
                    if entry['category'] != category:
                        continue
                    entity = entry.get('entity', None)
                    self.samples.append({
                        'context': entry['context'],
                        'answer': entry['answer'],
                        'aliases': entry['aliases'],
                        'entity': entry.get('entity', None),
                    })
        else:
            self.samples = list(
                dataset.map(lambda examples: {
                    'context': examples['context'],
                    'answer': examples['answer'],
                    'aliases': examples['aliases']
                }))
        self.tokenizer = tokenizer
        self.max_seq_len = max_seq_len
        self.pad_tok_id = pad_tok_id
        self.padding_side = padding_side
        self.max_answer_length = 0
<<<<<<< HEAD
        if category is not None and isinstance(self.samples, dict):
            self.encoded_dataset = self.prep_examples_with_entities(num_fewshot, prompt_string, example_delimiter,
                                                                    continuation_delimiter, question_prelimiter)
        else:
            self.encoded_dataset = self.prep_examples(num_fewshot, prompt_string, example_delimiter,
                                                      continuation_delimiter, question_prelimiter)

    def prep_examples_with_entities(self, num_fewshot: int, prompt_string: str, example_delimiter: str,
                                    continuation_delimiter: str, question_prelimiter: str):
        max_answer_length = 0
        examples = []
        for entity in self.samples:
            for sample_index, entry in enumerate(self.samples[entity]):
                viable_prompt_candidates = _get_viable_candidates(entity, sample_index, self.samples, True)
                preamble = _construct_fewshot_context(viable_prompt_candidates, num_fewshot, 'context', 'answer',
                                                      prompt_string, continuation_delimiter, example_delimiter,
                                                      question_prelimiter)
                encoded_example = _encode_example(entry, preamble, self.tokenizer, 'context', 'aliases',
                                                  example_delimiter, continuation_delimiter, question_prelimiter, False,
                                                  False)

                examples.append(encoded_example)

                max_answer_length = max(max_answer_length,
                                        max(map(lambda x: len(self.tokenizer(x)['input_ids']), entry['aliases'])))

        self.max_answer_length = max_answer_length
        return examples
=======
        fewshot_rng = random.Random(fewshot_random_seed)
        self.encoded_dataset = self.prep_examples(num_fewshot, prompt_string, example_delimiter, continuation_delimiter,
                                                  question_prelimiter, fewshot_rng)
>>>>>>> 0c704d31

    def prep_examples(self, num_fewshot: int, prompt_string: str, example_delimiter: str, continuation_delimiter: str,
                      question_prelimiter: str, fewshot_rng: random.Random):
        """Prepares a set of language modeling tasks into tokenized format with prompt and fewshot examples.

        Each task consists of a context and a continuation as well as an optional prompt and optional list of
        example context/continuation pairs which precede the test context/continuation pair.

        Args:
            num_fewshot (int): Number of examples context/continuation pairs to prepend to the test pair
            prompt_string (str): The prompt to prepend to all inputs
            example_delimiter (str): The delimiter used to separate each individual context/continuation pair
            continuation_delimiter (str): The delimiter used to separate each context from its continuation
            question_prelimiter (str): The text to prepend to each question
            fewshot_rng (random.Random): Random number generator to use for fewshot sampling

        Returns:
            dict: Contains the context, the continuation, and the preamble (prompt + fewshot examples)
        """
        max_answer_length = 0
        examples = []
<<<<<<< HEAD
        for sample_index in tqdm(range(len(self.samples))):
            viable_prompt_candidates = _get_viable_candidates(None, sample_index, self.samples, False)
            preamble = _construct_fewshot_context(viable_prompt_candidates, num_fewshot, 'context', 'answer',
                                                  prompt_string, continuation_delimiter, example_delimiter,
                                                  question_prelimiter)
            encoded_example = _encode_example(self.samples[sample_index], preamble, self.tokenizer, 'context',
                                              'aliases', example_delimiter, continuation_delimiter, question_prelimiter,
                                              False, False)
=======
        for sample_idx in tqdm(range(len(self.samples))):
            encoded_example = {}

            preamble = prompt_string

            if num_fewshot > 0:
                fewshot_idxs = _get_fewshot_sample_idxs(len(self.samples), num_fewshot, sample_idx, fewshot_rng)
                for fewshot_idx in fewshot_idxs:
                    ctxt, cont = self.samples[fewshot_idx]['context'], self.samples[fewshot_idx]['answer']
                    ctxt = f'{question_prelimiter}{ctxt}'
                    if len(preamble) > 0:
                        ctxt = f'{example_delimiter}{ctxt}'
                    preamble += f'{ctxt}{continuation_delimiter}{cont}'

            ctxt = self.samples[sample_idx]['context']
            ctxt = f'{question_prelimiter}{ctxt}'
            if len(preamble) > 0:
                ctxt = f'{example_delimiter}{ctxt}'

            # rstrip the continuation delimiter, because the prompt ending in a space results in degenerate output
            continuation_delimiter_stripped = continuation_delimiter.rstrip()
            ctxt = f'{ctxt}{continuation_delimiter_stripped}'

            # If the preamble is empty then this will be a 0-length list, unless the tokenizer adds special tokens to empty strings (e.g. OPT tokenizer)
            encoded_example['preamble'] = self.tokenizer(preamble)
            # If there is an EOS token added, we need to remove it so it is not in the middle of the prompt
            if self.tokenizer.eos_token_id is not None and len(
                    encoded_example['preamble']
                ['input_ids']) > 0 and encoded_example['preamble']['input_ids'][-1] == self.tokenizer.eos_token_id:
                encoded_example['preamble'] = encoded_example['preamble']['input_ids'][:-1]

            encoded_example['context'] = self.tokenizer(ctxt, add_special_tokens=False)
            encoded_example['aliases'] = self.samples[sample_idx]['aliases']

>>>>>>> 0c704d31
            examples.append(encoded_example)

            max_answer_length = max(
                max_answer_length,
                max(map(lambda x: len(self.tokenizer(x)['input_ids']), self.samples[sample_index]['aliases'])))

        self.max_answer_length = max_answer_length
        return examples

    def __getitem__(self, index):
        return self.encoded_dataset[index]

    def __len__(self):
        return len(self.encoded_dataset)

    def collate_fn(self, data):
        inputs, answers = [], []
        for sample in data:
            preamble, context, aliases = (sample['preamble'], sample['context'], sample['aliases'])
            context_enc = preamble['input_ids'] + context['input_ids']
            inp, _ = _make_padded_input(context_enc, [],
                                        self.max_seq_len - self.max_answer_length,
                                        self.pad_tok_id,
                                        padding_side=self.padding_side)

            inputs.append(inp)
            answers.append(aliases)

        batch = {
            'input_ids': torch.stack(inputs),
            'mode': 'generate',
            'labels': answers,
            'generation_length': self.max_answer_length,
            'generation_kwargs': {
                'pad_token_id': self.pad_tok_id
            }
        }

        batch['attention_mask'] = ~(batch['input_ids'] == self.pad_tok_id)
        return batch

    def get_num_samples_in_batch(self, batch) -> int:
        return batch['input_ids'].shape[0]


class InContextLearningLMTaskDataset(Dataset):
    """A dataset that construct batches for in-context learning language modeling evaluation

    Args:
        dataset_uri (str): Either a local path, or a remote path beginning with ``s3://``, or another backend
            supported by :meth:`composer.utils.maybe_create_object_store_from_uri`. Dataset must consist of rows of JSON data points with "context",
            and "continuation". See tests/datasets/local_data/lambada_small.jsonl.
        tokenizer (Union[transformers.PreTrainedTokenizer, transformers.PreTrainedTokenizerFast]): The tokenizer used to transform data into batches
        batch_size (int): Size of a batch used for eval
        max_seq_len (int): The sequence length expected by the model
        pad_tok_id (int): The special token reserved for padding the ends of batches
        num_fewshot (int): The number of complete fewshot examples to prepend before each test example
        prompt_string (str): Prompt string to put once before all fewshot examples/test examples (e.g. 'translate english to french')
        example_delimiter (str): Separator that goes between individual (context, continuation) pairs (e.g. '\n')        continuation_delimiter: (str): Separator that goes between context and continuation in each example (e.g. '->')
        destination_path (str): Temporary path to store downloaded datasets
<<<<<<< HEAD
        category (Optional[str])
=======
        fewshot_random_seed (int): Random seed used to select fewshot examples
>>>>>>> 0c704d31
    """

    def __init__(
        self,
        dataset_uri: str,
        tokenizer: Union[transformers.PreTrainedTokenizer, transformers.PreTrainedTokenizerFast],
        max_seq_len: int,
        pad_tok_id: int,
        num_fewshot: int,
        prompt_string: str,
        example_delimiter: str,
        continuation_delimiter: str,
        destination_path: str,
<<<<<<< HEAD
        category: Optional[str],
=======
        fewshot_random_seed: int,
>>>>>>> 0c704d31
    ):
        try:
            from datasets import load_dataset  # pyright: ignore [reportGeneralTypeIssues]
        except ImportError as e:
            raise MissingConditionalImportError(extra_deps_group='nlp',
                                                conda_package='datasets',
                                                conda_channel='conda-forge') from e
        with dist.local_rank_zero_download_and_wait(destination_path):
            if dist.get_local_rank() == 0:
                get_file(dataset_uri, destination_path, overwrite=True)
        dataset = load_dataset('json', data_files=destination_path, split='train', streaming=False)

        if category is not None and len(category) > 0:
            if 'category' not in next(iter(dataset)):
                raise Exception('Attempted to select sub-category of dataset with no category information.')
            if 'entity' in next(iter(dataset)):
                self.samples = {}
                for entry in dataset:
                    if entry['category'] != category:
                        continue
                    entity = entry.get('entity', None)

                    if entity not in self.samples:
                        self.samples[entity] = []

                    self.samples[entity].append({
                        'continuation': entry['continuation'],
                        'context': entry['context'],
                        'entity': entry.get('entity', None),
                    })
            else:
                self.samples = []
                for entry in dataset:
                    if entry['category'] != category:
                        continue
                    entity = entry.get('entity', None)
                    self.samples.append({
                        'continuation': entry['continuation'],
                        'context': entry['context'],
                        'entity': entry.get('entity', None),
                    })
        else:
            self.samples = list(
                dataset.map(lambda examples: {
                    'context': examples['context'],
                    'continuation': examples['continuation'],
                }))

        self.tokenizer = tokenizer
        self.max_seq_len = max_seq_len
        self.pad_tok_id = pad_tok_id
<<<<<<< HEAD
        if category is not None and isinstance(self.samples, dict):
            self.encoded_dataset = self.prep_examples_with_entities(num_fewshot, prompt_string, example_delimiter,
                                                                    continuation_delimiter)
        else:
            self.encoded_dataset = self.prep_examples(num_fewshot, prompt_string, example_delimiter,
                                                      continuation_delimiter)

    def prep_examples_with_entities(self, num_fewshot: int, prompt_string: str, example_delimiter: str,
                                    continuation_delimiter: str):
=======
        fewshot_rng = random.Random(fewshot_random_seed)
        self.encoded_dataset = self.prep_examples(num_fewshot, prompt_string, example_delimiter, continuation_delimiter,
                                                  fewshot_rng)

    def prep_examples(self, num_fewshot: int, prompt_string: str, example_delimiter: str, continuation_delimiter: str,
                      fewshot_rng: random.Random):
>>>>>>> 0c704d31
        """Prepares a set of language modeling tasks into tokenized format with prompt and fewshot examples.

        Each task consists of a context and a continuation as well as an optional prompt and optional list of
        example context/continuation pairs which precede the test context/continuation pair.

        Args:
            num_fewshot (int): Number of examples context/continuation pairs to prepend to the test pair
            prompt_string (str): The prompt to prepend to all inputs
            example_delimiter (str): The delimiter used to separate each individual context/continuation pair
            continuation_delimiter (str): The delimiter used to separate each context from its continuation
            fewshot_rng (random.Random): Random number generator used to select fewshot examples

        Returns:
            dict: Contains the context, the continuation, and the preamble (prompt + fewshot examples)
        """
        examples = []

        for entity in self.samples:
            for sample_idx, entry in enumerate(self.samples[entity]):
                viable_prompt_candidates = _get_viable_candidates(entity, sample_idx, self.samples, True)
                preamble = _construct_fewshot_context(viable_prompt_candidates, num_fewshot, 'context', 'continuation',
                                                      prompt_string, continuation_delimiter, example_delimiter, '')
                encoded_example = _encode_example(entry, preamble, self.tokenizer, 'context', 'continuation',
                                                  example_delimiter, continuation_delimiter, '', True, True)
                examples.append(encoded_example)

<<<<<<< HEAD
        return examples
=======
            if num_fewshot > 0:
                fewshot_idxs = _get_fewshot_sample_idxs(len(self.samples), num_fewshot, sample_idx, fewshot_rng)
                for fewshot_idx in fewshot_idxs:
                    ctxt, cont = self.samples[fewshot_idx]['context'], self.samples[fewshot_idx]['continuation']
                    if len(preamble) > 0:
                        ctxt = f'{example_delimiter}{ctxt}'
                    preamble += f'{ctxt}{continuation_delimiter}{cont}'
>>>>>>> 0c704d31

    def prep_examples(self, num_fewshot: int, prompt_string: str, example_delimiter: str, continuation_delimiter: str):
        """Prepares a set of language modeling tasks into tokenized format with prompt and fewshot examples.

        Each task consists of a context and a continuation as well as an optional prompt and optional list of
        example context/continuation pairs which precede the test context/continuation pair.

        Args:
            num_fewshot (int): Number of examples context/continuation pairs to prepend to the test pair
            prompt_string (str): The prompt to prepend to all inputs
            example_delimiter (str): The delimiter used to separate each individual context/continuation pair
            continuation_delimiter (str): The delimiter used to separate each context from its continuation

        Returns:
            dict: Contains the context, the continuation, and the preamble (prompt + fewshot examples)
        """
        examples = []
        for sample_idx in tqdm(range(len(self.samples))):
            viable_prompt_candidates = _get_viable_candidates(None, sample_idx, self.samples, False)
            preamble = _construct_fewshot_context(viable_prompt_candidates, num_fewshot, 'context', 'continuation',
                                                  prompt_string, continuation_delimiter, example_delimiter, '')
            encoded_example = _encode_example(self.samples[sample_idx], preamble, self.tokenizer, 'context',
                                              'continuation', example_delimiter, continuation_delimiter, '', True, True)
            examples.append(encoded_example)

        return examples

    def __getitem__(self, index):
        return self.encoded_dataset[index]

    def __len__(self):
        return len(self.encoded_dataset)

    def collate_fn(self, data):
        inputs = []
        continuation_indices = []
        for data_pair in data:
            preamble, context, continuation = (data_pair['preamble'], data_pair['context'], data_pair['continuation'])

            context_enc = preamble['input_ids'] + context['input_ids']
            continuation_enc = continuation['input_ids']

            inp, continuation_span = _make_padded_input(context_enc, continuation_enc, self.max_seq_len,
                                                        self.pad_tok_id)

            inputs.append(inp)
            continuation_indices.append(continuation_span)

        batch = {
            'input_ids': torch.stack(inputs),
            'continuation_indices': continuation_indices,
            'mode': 'icl_task',
            'labels': torch.stack(inputs),
        }

        batch['attention_mask'] = ~(batch['input_ids'] == self.pad_tok_id)
        return batch

    def get_num_samples_in_batch(self, batch) -> int:
        return batch['input_ids'].shape[0]


class InContextLearningMultipleChoiceTaskDataset(Dataset):
    """A dataset that construct batches for in-context learning multiple choice evaluation

    If each question has N answer choices, we construct N distinct inputs per question. In order to ensure
    consistency across multi-GPU, we set the batch size to be `min(N, batch_size)` so that all N
    inputs per question can stored in the same batch.

    Each batch then consists of batch_size // N distinct questions and has the following the structure

    'input_ids': Input tensor batch x seqlen x # tokens
    'continuation_indices': List of |batch| consisting of tensors indicating which indices in the sequence correspond to the question answer (aka continuation)
    'mode': Indicates to the model that this is an ICL task and may rely on a custom code path to properly update metrics
    'labels': Identical to the input, used by the model to calculate loss/metrics
    'gold_indices': List of length |batch_size // N| indicating for each question, which of the answers is correct (via an integer [0, N-1])
    'choice_groupings': Indicates which indices of the batch correspond to which questions

    Args:
        dataset_uri (str): Either a local path, or a remote path beginning with ``s3://``, or another backend
            supported by :meth:`composer.utils.maybe_create_object_store_from_uri`. Dataset must consist of rows of JSON data points with "query",
            "choices", and "gold" index. See tests/datasets/local_data/piqa_small.jsonl.
        tokenizer (Union[transformers.PreTrainedTokenizer, transformers.PreTrainedTokenizerFast]): The tokenizer used to transform data into batches
        batch_size (int): Size of a batch used for eval
        max_seq_len (int): The sequence length expected by the model
        pad_tok_id (int): The special token reserved for padding the ends of batches
        num_fewshot (int): The number of complete fewshot examples to prepend before each test example
        prompt_string (str): Prompt string to put once before all fewshot examples/test examples (e.g. 'translate english to french')
        example_delimiter (str): Separator that goes between individual (context, continuation) pairs (e.g. '\n')        continuation_delimiter: (str): Separator that goes between context and continuation in each example (e.g. '->')
        destination_path (str): Temporary path to store downloaded datasets
        fewshot_random_seed (int): Random seed used to select fewshot examples
    """

<<<<<<< HEAD
    def __init__(self, dataset_uri: str, tokenizer: Union[transformers.PreTrainedTokenizer,
                                                          transformers.PreTrainedTokenizerFast], max_seq_len: int,
                 pad_tok_id: int, num_fewshot: int, prompt_string: str, example_delimiter: str,
                 continuation_delimiter: str, destination_path: str, category: Optional[str]):
=======
    def __init__(
        self,
        dataset_uri: str,
        tokenizer: Union[transformers.PreTrainedTokenizer, transformers.PreTrainedTokenizerFast],
        max_seq_len: int,
        pad_tok_id: int,
        num_fewshot: int,
        prompt_string: str,
        example_delimiter: str,
        continuation_delimiter: str,
        destination_path: str,
        fewshot_random_seed: int,
    ):
>>>>>>> 0c704d31
        try:
            from datasets import load_dataset  # pyright: ignore [reportGeneralTypeIssues]
        except ImportError as e:
            raise MissingConditionalImportError(extra_deps_group='nlp',
                                                conda_package='datasets',
                                                conda_channel='conda-forge') from e

        with dist.local_rank_zero_download_and_wait(destination_path):
            if dist.get_local_rank() == 0:
                get_file(dataset_uri, destination_path, overwrite=True)
        dataset = load_dataset('json', data_files=destination_path, split='train', streaming=False)
        self.samples = list(
            dataset.map(lambda examples: {
                'query': examples['query'],
                'choices': examples['choices'],
                'gold': examples['gold']
            }))
        self.num_choices = len(self.samples[0]['choices'])
        self.tokenizer = tokenizer
        self.max_seq_len = max_seq_len
        self.pad_tok_id = pad_tok_id
        fewshot_rng = random.Random(fewshot_random_seed)
        self.encoded_dataset = self.prep_examples(num_fewshot, prompt_string, example_delimiter, continuation_delimiter,
                                                  fewshot_rng)

<<<<<<< HEAD
        if category is not None and len(category) > 0:
            if 'category' not in next(iter(dataset)):
                raise Exception('Attempted to select sub-category of dataset with no category information.')
            if 'entity' in next(iter(dataset)):
                self.samples = {}
                for entry in dataset:
                    if entry['category'] != category:
                        continue
                    entity = entry.get('entity', None)

                    if entity not in self.samples:
                        self.samples[entity] = []

                    self.samples[entity].append({
                        'query': entry['query'],
                        'choices': entry['choices'],
                        'gold': entry['gold'],
                        'entity': entry.get('entity', None),
                    })
            else:
                self.samples = []
                for entry in dataset:
                    if entry['category'] != category:
                        continue
                    entity = entry.get('entity', None)
                    self.samples.append({
                        'query': entry['query'],
                        'choices': entry['choices'],
                        'gold': entry['gold'],
                        'entity': entry.get('entity', None),
                    })
        else:
            self.samples = list(
                dataset.map(lambda entry: {
                    'query': entry['query'],
                    'choices': entry['choices'],
                    'gold': entry['gold'],
                }))

        self.tokenizer = tokenizer
        self.max_seq_len = max_seq_len
        self.pad_tok_id = pad_tok_id
        if category is not None and isinstance(self.samples, dict):
            self.encoded_dataset = self.prep_examples_with_entities(num_fewshot, prompt_string, example_delimiter,
                                                                    continuation_delimiter)
        else:
            self.encoded_dataset = self.prep_examples(num_fewshot, prompt_string, example_delimiter,
                                                      continuation_delimiter)

    def prep_examples(self, num_fewshot: int, prompt_string: str, example_delimiter: str, continuation_delimiter: str):
=======
    def prep_examples(self, num_fewshot: int, prompt_string: str, example_delimiter: str, continuation_delimiter: str,
                      fewshot_rng: random.Random):
>>>>>>> 0c704d31
        """Prepares a set of multiple choice questions into tokenized format with prompt and few shot examples.

        Each question consists of a query and set of answer choices, only one of which is correct. At inference time
        we construct individual inference examples consisting of the query + a single choice, as well as an optional (prompt) and optional list
        of example query + correct answers, which precede the test query + choice.

        For multiple choice, this method provides information relaying which of the answer choices is the correct one. This
        information is used for computing accuracy metrics.

        Args:
            num_fewshot (int): Number of examples context/continuation pairs to prepend to the test pair
            prompt_string (str): The prompt to prepend to all inputs
            example_delimiter (str): The delimiter used to separate each example query/answer pair
            continuation_delimiter (str): The delimiter used to separate each query from its answer

        Returns:
            dict: Contains the query, the list of encoded potential answer choices, the preamble (prompt + fewshot examples), and
                the index of the correct answer choice.
        """
        examples = []
        for sample_idx in tqdm(range(len(self.samples))):

<<<<<<< HEAD
            viable_prompt_candidates = _get_viable_candidates(None, sample_idx, self.samples, False)
            preamble = _construct_multiple_choice_fewshot_context(viable_prompt_candidates, num_fewshot, 'query',
                                                                  'choices', 'gold', prompt_string,
                                                                  continuation_delimiter, example_delimiter, '')
            encoded_example = _encode_multiple_choice_example(self.samples[sample_idx], preamble, self.tokenizer,
                                                              'query', 'choices', 'gold', example_delimiter,
                                                              continuation_delimiter, True, True)
=======
            preamble = prompt_string
            if num_fewshot > 0:
                fewshot_idxs = _get_fewshot_sample_idxs(len(self.samples), num_fewshot, sample_idx, fewshot_rng)
                for fewshot_idx in fewshot_idxs:
                    query, choices, gold_idx = self.samples[fewshot_idx]['query'], self.samples[fewshot_idx][
                        'choices'], self.samples[fewshot_idx]['gold']
                    if len(preamble) > 0:
                        query = f'{example_delimiter}{query}'
                    preamble += f'{query}{continuation_delimiter}{choices[gold_idx]}'

            encoded_example = {}
            query, choices, gold_idx = self.samples[sample_idx]['query'], self.samples[sample_idx][
                'choices'], self.samples[sample_idx]['gold'],
            if len(preamble) > 0:
                query = f'{example_delimiter}{query}'
            choices = [f'{continuation_delimiter}{choice}' for choice in choices]
            encoded_example['preamble'] = self.tokenizer(
                preamble
            )  # if the preamble is empty then these will be 0-length lists, unless the tokenizer adds special tokens to empty strings (e.g. OPT tokenizer)
            encoded_example['gold_idx'] = gold_idx
            encoded_example['query'] = self.tokenizer(query, add_special_tokens=False)
            encoded_example['choices'] = [self.tokenizer(choice, add_special_tokens=False) for choice in choices]

>>>>>>> 0c704d31
            examples.append(encoded_example)

        return examples

    def prep_examples_with_entities(self, num_fewshot: int, prompt_string: str, example_delimiter: str,
                                    continuation_delimiter: str):
        """Prepares a set of language modeling tasks into tokenized format with prompt and fewshot examples.

        Each task consists of a context and a continuation as well as an optional prompt and optional list of
        example context/continuation pairs which precede the test context/continuation pair.

        Args:
            num_fewshot (int): Number of examples context/continuation pairs to prepend to the test pair
            prompt_string (str): The prompt to prepend to all inputs
            example_delimiter (str): The delimiter used to separate each individual context/continuation pair
            continuation_delimiter (str): The delimiter used to separate each context from its continuation

        Returns:
            dict: Contains the context, the continuation, and the preamble (prompt + fewshot examples)
        """
        examples = []

        for entity in self.samples:
            for sample_idx, entry in enumerate(self.samples[entity]):

                viable_prompt_candidates = _get_viable_candidates(entity, sample_idx, self.samples, True)
                preamble = _construct_multiple_choice_fewshot_context(viable_prompt_candidates, num_fewshot, 'query',
                                                                      'choices', 'gold', prompt_string,
                                                                      continuation_delimiter, example_delimiter, '')
                encoded_example = _encode_multiple_choice_example(entry, preamble, self.tokenizer, 'query', 'choices',
                                                                  'gold', example_delimiter, continuation_delimiter,
                                                                  True, True)
                examples.append(encoded_example)

        return examples

    def __getitem__(self, index):
        return self.encoded_dataset[index]

    def __len__(self):
        return len(self.encoded_dataset)

    def collate_fn(self, data):
        inputs = []
        continuation_indices = []
        gold_idxs = []
        choice_groupings = []
        for data_pair in data:

            choice_start_idx = len(continuation_indices)
            preamble, context, choices, gold_idx = (data_pair['preamble'], data_pair['query'], data_pair['choices'],
                                                    data_pair['gold'])

            for choice in choices:
                context_enc = preamble['input_ids'] + context['input_ids']
                continuation_enc = choice['input_ids']
                inp, continuation_span = _make_padded_input(context_enc, continuation_enc, self.max_seq_len,
                                                            self.pad_tok_id)

                inputs.append(inp)
                continuation_indices.append(continuation_span)

            gold_idxs.append(gold_idx)
            choice_end_idx = len(continuation_indices)
            choice_groupings.append((choice_start_idx, choice_end_idx))

        # We run each distinct query + answer choice through the model separately and determine which
        # answer has the lowest per-token-perplexity.
        #
        # If each question has N possible choices, all N must be grouped together as distinct elements of the batch
        # since the batch may consist of multiple questions, the choice_groupings indicates
        # which contiguous sequences of elements in the batch correspond to which question
        # gold_indices indicates which of the [0, N-1] choices is the correct one for each question.
        batch = {
            'input_ids': torch.stack(inputs),
            'continuation_indices': continuation_indices,
            'mode': 'icl_task',
            'labels': torch.stack(inputs),
            'gold_indices': gold_idxs,
            'choice_groupings': choice_groupings
        }
        batch['attention_mask'] = ~(batch['input_ids'] == self.pad_tok_id)
        return batch

    def get_num_samples_in_batch(self, batch) -> int:
        return batch['input_ids'].shape[0]

    def split_batch(self, batch: Any, microbatch_size: int):
        if self.get_num_samples_in_batch(batch) // self.num_choices > microbatch_size:
            raise Exception('Multiple choice tasks do not currently support batch splitting. Please set '
                            'dataloader batch size to a value less than or equal to the microbatch size. '
                            'Accordingly, auto microbatching does not work, so the microbatch size '
                            'should be manually set if using a batch size which does not fit in memory.')
        return [batch]


def get_icl_task_dataloader(
<<<<<<< HEAD
        icl_task_type: str,
        dataset_uri: str,
        tokenizer: Union[transformers.PreTrainedTokenizer, transformers.PreTrainedTokenizerFast],
        batch_size: int,
        max_seq_len: int,
        pad_tok_id: int,
        num_fewshot: int,
        prompt_string: str,  # e.g. 'translate english to french:'
        example_delimiter: str,  # e.g. '\n'
        continuation_delimiter: str,  # e.g. ''
        destination_path: str,
        question_prelimiter: str = '',  # e.g. 'Question: '
        padding_side: str = 'left',
        category: Optional[str] = None):
=======
    icl_task_type: str,
    dataset_uri: str,
    tokenizer: Union[transformers.PreTrainedTokenizer, transformers.PreTrainedTokenizerFast],
    batch_size: int,
    max_seq_len: int,
    pad_tok_id: int,
    num_fewshot: int,
    prompt_string: str,  # e.g. 'translate english to french:'
    example_delimiter: str,  # e.g. '\n'
    continuation_delimiter: str,  # e.g. ''
    destination_path: str,
    question_prelimiter: str = '',  # e.g. 'Question: '
    padding_side: str = 'left',
    fewshot_random_seed: int = 1234,
) -> DataSpec:
>>>>>>> 0c704d31
    """This constructs a dataloader capable of evaluating LLMs on in-context learning language modeling tasks, for example LAMBADA. An example usage is below:
    >>> dl = get_icl_task_dataloader(
       ... 'language_modeling',
       ... dataset_uri,
       ... tokenizer,
       ... batch_size=2,
       ... max_seq_len=2048,
       ... pad_tok_id=tokenizer.pad_token_id,
       ... num_fewshot=10,
       ... prompt_string='translate english to french',
       ... example_delimiter='\n',
       ... continuation_delimiter=''
       )
    >>> eval_evaluator = Evaluator(
       ...     label="lambada",
       ...     dataloader=dl,
       ...     metric_names=['InContextLearningLMAccuracy']
       ... )
    >>> trainer = Trainer(
       ...     model=model,
       ...     train_dataloader=train_dataloader,
       ...     eval_dataloader=eval_evaluator,
       ...     optimizers=optimizer,
       ...     max_duration="1ep",
       ... )
    Args:
        dataset_uri (str): Either a local path, or a remote path beginning with ``s3://``, or another backend
            supported by :meth:`composer.utils.maybe_create_object_store_from_uri`.
        tokenizer (Union[transformers.PreTrainedTokenizer, transformers.PreTrainedTokenizerFast]): The tokenizer used to transform data into batches
        batch_size (int): Size of a batch used for eval
        max_seq_len (int): The sequence length expected by the model
        pad_tok_id (int): The special token reserved for padding the ends of batches
        num_fewshot (int): The number of complete fewshot examples to pad each test example with
        prompt_string (str): Prompt string to put once before all fewshot examples/test examples (e.g. 'translate english to french')
        example_delimiter (str): Separator that goes between individual examples (e.g. '\n')
        continuation_delimiter: (str): Separator that goes between context and continuation in each example (e.g. '->')
    Returns:
        DataLoader: A dataloader used for performing in-context learning evaluation on the dataset provided.
    """
    if icl_task_type == 'multiple_choice':
        dataset = InContextLearningMultipleChoiceTaskDataset(dataset_uri,
                                                             tokenizer,
                                                             max_seq_len,
                                                             pad_tok_id,
                                                             num_fewshot,
                                                             prompt_string,
                                                             example_delimiter,
                                                             continuation_delimiter,
                                                             destination_path=destination_path,
<<<<<<< HEAD
                                                             category=category)
=======
                                                             fewshot_random_seed=fewshot_random_seed)
>>>>>>> 0c704d31
        batch_size = max(dataset.num_choices, batch_size)
        effective_batchsize = batch_size // dataset.num_choices
    elif icl_task_type == 'language_modeling':
        dataset = InContextLearningLMTaskDataset(dataset_uri,
                                                 tokenizer,
                                                 max_seq_len,
                                                 pad_tok_id,
                                                 num_fewshot,
                                                 prompt_string,
                                                 example_delimiter,
                                                 continuation_delimiter,
                                                 destination_path=destination_path,
<<<<<<< HEAD
                                                 category=category)
=======
                                                 fewshot_random_seed=fewshot_random_seed)
>>>>>>> 0c704d31
        effective_batchsize = batch_size
    elif icl_task_type == 'question_answering':
        dataset = InContextLearningQATaskDataset(dataset_uri,
                                                 tokenizer,
                                                 max_seq_len,
                                                 pad_tok_id,
                                                 num_fewshot,
                                                 prompt_string,
                                                 example_delimiter,
                                                 continuation_delimiter,
                                                 destination_path=destination_path,
                                                 question_prelimiter=question_prelimiter,
                                                 padding_side=padding_side,
<<<<<<< HEAD
                                                 category=category)
=======
                                                 fewshot_random_seed=fewshot_random_seed)
>>>>>>> 0c704d31
        effective_batchsize = batch_size
    else:
        raise Exception(f'Unrecognized ICL task type: {icl_task_type}')

    sampler = dist.get_sampler(dataset, drop_last=False, shuffle=False)

    return DataSpec(
        DataLoader(
            dataset,
            batch_size=effective_batchsize,
            sampler=sampler,
            collate_fn=dataset.collate_fn,
        ),
        device_transforms=None,
        get_num_samples_in_batch=dataset.get_num_samples_in_batch,
        split_batch=dataset.split_batch if isinstance(dataset, InContextLearningMultipleChoiceTaskDataset) else None)


def get_dataloaders_with_category(
    icl_task_type: str,
    dataset_uri: str,
    categories: List[str],
    tokenizer: Union[transformers.PreTrainedTokenizer, transformers.PreTrainedTokenizerFast],
    batch_size: int,
    max_seq_len: int,
    pad_tok_id: int,
    num_fewshot: int,
    prompt_string: str,  # e.g. 'translate english to french:'
    example_delimiter: str,  # e.g. '\n'
    continuation_delimiter: str,  # e.g. ''
    destination_path: str,
    question_prelimiter: str = '',  # e.g. 'Question: '
    padding_side: str = 'left',
) -> Dict[str, DataSpec]:
    """This constructs a dataloader capable of evaluating LLMs on in-context learning language modeling tasks, for example LAMBADA. An example usage is below:

    >>> dl = get_icl_task_dataloader(
       ... 'language_modeling',
       ... dataset_uri,
       ... tokenizer,
       ... batch_size=2,
       ... max_seq_len=2048,
       ... pad_tok_id=tokenizer.pad_token_id,
       ... num_fewshot=10,
       ... prompt_string='translate english to french',
       ... example_delimiter='\n',
       ... continuation_delimiter=''
       )
    >>> eval_evaluator = Evaluator(
       ...     label="lambada",
       ...     dataloader=dl,
       ...     metric_names=['InContextLearningLMAccuracy']
       ... )
    >>> trainer = Trainer(
       ...     model=model,
       ...     train_dataloader=train_dataloader,
       ...     eval_dataloader=eval_evaluator,
       ...     optimizers=optimizer,
       ...     max_duration="1ep",
       ... )

    Args:
        dataset_uri (str): Either a local path, or a remote path beginning with ``s3://``, or another backend
            supported by :meth:`composer.utils.maybe_create_object_store_from_uri`.
        tokenizer (Union[transformers.PreTrainedTokenizer, transformers.PreTrainedTokenizerFast]): The tokenizer used to transform data into batches
        batch_size (int): Size of a batch used for eval
        max_seq_len (int): The sequence length expected by the model
        pad_tok_id (int): The special token reserved for padding the ends of batches
        num_fewshot (int): The number of complete fewshot examples to pad each test example with
        prompt_string (str): Prompt string to put once before all fewshot examples/test examples (e.g. 'translate english to french')
        example_delimiter (str): Separator that goes between individual examples (e.g. '\n')
        continuation_delimiter: (str): Separator that goes between context and continuation in each example (e.g. '->')

    Returns:
        DataLoader: A dataloader used for performing in-context learning evaluation on the dataset provided.
    """
    data_specs = {}
    for category in categories:
        dest = '/'.join(destination_path.split('/')[:-1]) + '/' + category + '_' + destination_path.split('/')[-1]
        data_specs[f'/{category}'] = get_icl_task_dataloader(
            icl_task_type,
            dataset_uri,
            tokenizer,
            batch_size,
            max_seq_len,
            pad_tok_id,
            num_fewshot,
            prompt_string,  # e.g. 'translate english to french:'
            example_delimiter,  # e.g. '\n'
            continuation_delimiter,  # e.g. ''
            dest,
            question_prelimiter,
            padding_side,
            category)

    data_specs[''] = get_icl_task_dataloader(
        icl_task_type,
        dataset_uri,
        tokenizer,
        batch_size,
        max_seq_len,
        pad_tok_id,
        num_fewshot,
        prompt_string,  # e.g. 'translate english to french:'
        example_delimiter,  # e.g. '\n'
        continuation_delimiter,  # e.g. ''
        destination_path,
        question_prelimiter,
        padding_side)
    return data_specs


def make_evaluators(
    base_label: str,
    metric_names: List[str],
    icl_task_type: str,
    dataset_uri: str,
    categories: List[str],
    tokenizer: Union[transformers.PreTrainedTokenizer, transformers.PreTrainedTokenizerFast],
    batch_size: int,
    max_seq_len: int,
    pad_tok_id: int,
    num_fewshot: int,
    prompt_string: str,  # e.g. 'translate english to french:'
    example_delimiter: str,  # e.g. '\n'
    continuation_delimiter: str,  # e.g. ''
    destination_path: str,
):

    dls = get_dataloaders_with_category(
        icl_task_type,
        dataset_uri,
        categories,
        tokenizer,
        batch_size,
        max_seq_len,
        pad_tok_id,
        num_fewshot,
        prompt_string,  # e.g. 'translate english to french:'
        example_delimiter,  # e.g. '\n'
        continuation_delimiter,  # e.g. ''
        destination_path,
    )

    return [Evaluator(label=base_label + k, dataloader=v, metric_names=metric_names) for k, v in dls.items()]<|MERGE_RESOLUTION|>--- conflicted
+++ resolved
@@ -110,12 +110,13 @@
 
 
 def _construct_fewshot_context(viable_candidates, num_fewshot, context_key, continuation_key, prompt_string,
-                               continuation_delimiter, example_delimiter, question_prelimiter):
+                               continuation_delimiter, example_delimiter, question_prelimiter,
+                               fewshot_rng: random.Random):
 
     preamble = prompt_string
 
     if num_fewshot > 0:
-        fewshot_idxs = _get_fewshot_sample_idxs(len(viable_candidates), num_fewshot, -1)
+        fewshot_idxs = _get_fewshot_sample_idxs(len(viable_candidates), num_fewshot, -1, fewshot_rng)
         for fewshot_idx in fewshot_idxs:
             ctxt, cont = viable_candidates[fewshot_idx][context_key], viable_candidates[fewshot_idx][continuation_key]
             ctxt = f'{question_prelimiter}{ctxt}'
@@ -126,22 +127,14 @@
     return preamble
 
 
-def _construct_multiple_choice_fewshot_context(
-    viable_candidates,
-    num_fewshot,
-    context_key,
-    continuation_key,
-    choice_idx_key,
-    prompt_string,
-    continuation_delimiter,
-    example_delimiter,
-    question_prelimiter,
-):
+def _construct_multiple_choice_fewshot_context(viable_candidates, num_fewshot, context_key, continuation_key,
+                                               choice_idx_key, prompt_string, continuation_delimiter, example_delimiter,
+                                               question_prelimiter, fewshot_rng: random.Random):
 
     preamble = prompt_string
 
     if num_fewshot > 0:
-        fewshot_idxs = _get_fewshot_sample_idxs(len(viable_candidates), num_fewshot, -1)
+        fewshot_idxs = _get_fewshot_sample_idxs(len(viable_candidates), num_fewshot, -1, fewshot_rng)
         for fewshot_idx in fewshot_idxs:
             query, choices, gold_idx = viable_candidates[fewshot_idx][context_key], viable_candidates[fewshot_idx][
                 continuation_key], viable_candidates[fewshot_idx][choice_idx_key]
@@ -239,29 +232,11 @@
         fewshot_random_seed (int): Random seed to use for fewshot sampling
     """
 
-<<<<<<< HEAD
     def __init__(self, dataset_uri: str, tokenizer: Union[transformers.PreTrainedTokenizer,
                                                           transformers.PreTrainedTokenizerFast], max_seq_len: int,
                  pad_tok_id: int, num_fewshot: int, prompt_string: str, example_delimiter: str,
                  continuation_delimiter: str, destination_path: str, question_prelimiter: str, padding_side: str,
-                 category: Optional[str]):
-=======
-    def __init__(
-        self,
-        dataset_uri: str,
-        tokenizer: Union[transformers.PreTrainedTokenizer, transformers.PreTrainedTokenizerFast],
-        max_seq_len: int,
-        pad_tok_id: int,
-        num_fewshot: int,
-        prompt_string: str,
-        example_delimiter: str,
-        continuation_delimiter: str,
-        destination_path: str,
-        question_prelimiter: str,
-        padding_side: str,
-        fewshot_random_seed: int,
-    ):
->>>>>>> 0c704d31
+                 category: Optional[str], fewshot_random_seed: int):
         try:
             from datasets import load_dataset  # pyright: ignore [reportGeneralTypeIssues]
         except ImportError as e:
@@ -315,16 +290,17 @@
         self.pad_tok_id = pad_tok_id
         self.padding_side = padding_side
         self.max_answer_length = 0
-<<<<<<< HEAD
+        fewshot_rng = random.Random(fewshot_random_seed)
         if category is not None and isinstance(self.samples, dict):
             self.encoded_dataset = self.prep_examples_with_entities(num_fewshot, prompt_string, example_delimiter,
-                                                                    continuation_delimiter, question_prelimiter)
+                                                                    continuation_delimiter, question_prelimiter,
+                                                                    fewshot_rng)
         else:
             self.encoded_dataset = self.prep_examples(num_fewshot, prompt_string, example_delimiter,
-                                                      continuation_delimiter, question_prelimiter)
+                                                      continuation_delimiter, question_prelimiter, fewshot_rng)
 
     def prep_examples_with_entities(self, num_fewshot: int, prompt_string: str, example_delimiter: str,
-                                    continuation_delimiter: str, question_prelimiter: str):
+                                    continuation_delimiter: str, question_prelimiter: str, fewshot_rng: random.Random):
         max_answer_length = 0
         examples = []
         for entity in self.samples:
@@ -332,7 +308,7 @@
                 viable_prompt_candidates = _get_viable_candidates(entity, sample_index, self.samples, True)
                 preamble = _construct_fewshot_context(viable_prompt_candidates, num_fewshot, 'context', 'answer',
                                                       prompt_string, continuation_delimiter, example_delimiter,
-                                                      question_prelimiter)
+                                                      question_prelimiter, fewshot_rng)
                 encoded_example = _encode_example(entry, preamble, self.tokenizer, 'context', 'aliases',
                                                   example_delimiter, continuation_delimiter, question_prelimiter, False,
                                                   False)
@@ -344,11 +320,6 @@
 
         self.max_answer_length = max_answer_length
         return examples
-=======
-        fewshot_rng = random.Random(fewshot_random_seed)
-        self.encoded_dataset = self.prep_examples(num_fewshot, prompt_string, example_delimiter, continuation_delimiter,
-                                                  question_prelimiter, fewshot_rng)
->>>>>>> 0c704d31
 
     def prep_examples(self, num_fewshot: int, prompt_string: str, example_delimiter: str, continuation_delimiter: str,
                       question_prelimiter: str, fewshot_rng: random.Random):
@@ -370,51 +341,14 @@
         """
         max_answer_length = 0
         examples = []
-<<<<<<< HEAD
         for sample_index in tqdm(range(len(self.samples))):
             viable_prompt_candidates = _get_viable_candidates(None, sample_index, self.samples, False)
             preamble = _construct_fewshot_context(viable_prompt_candidates, num_fewshot, 'context', 'answer',
                                                   prompt_string, continuation_delimiter, example_delimiter,
-                                                  question_prelimiter)
+                                                  question_prelimiter, fewshot_rng)
             encoded_example = _encode_example(self.samples[sample_index], preamble, self.tokenizer, 'context',
                                               'aliases', example_delimiter, continuation_delimiter, question_prelimiter,
                                               False, False)
-=======
-        for sample_idx in tqdm(range(len(self.samples))):
-            encoded_example = {}
-
-            preamble = prompt_string
-
-            if num_fewshot > 0:
-                fewshot_idxs = _get_fewshot_sample_idxs(len(self.samples), num_fewshot, sample_idx, fewshot_rng)
-                for fewshot_idx in fewshot_idxs:
-                    ctxt, cont = self.samples[fewshot_idx]['context'], self.samples[fewshot_idx]['answer']
-                    ctxt = f'{question_prelimiter}{ctxt}'
-                    if len(preamble) > 0:
-                        ctxt = f'{example_delimiter}{ctxt}'
-                    preamble += f'{ctxt}{continuation_delimiter}{cont}'
-
-            ctxt = self.samples[sample_idx]['context']
-            ctxt = f'{question_prelimiter}{ctxt}'
-            if len(preamble) > 0:
-                ctxt = f'{example_delimiter}{ctxt}'
-
-            # rstrip the continuation delimiter, because the prompt ending in a space results in degenerate output
-            continuation_delimiter_stripped = continuation_delimiter.rstrip()
-            ctxt = f'{ctxt}{continuation_delimiter_stripped}'
-
-            # If the preamble is empty then this will be a 0-length list, unless the tokenizer adds special tokens to empty strings (e.g. OPT tokenizer)
-            encoded_example['preamble'] = self.tokenizer(preamble)
-            # If there is an EOS token added, we need to remove it so it is not in the middle of the prompt
-            if self.tokenizer.eos_token_id is not None and len(
-                    encoded_example['preamble']
-                ['input_ids']) > 0 and encoded_example['preamble']['input_ids'][-1] == self.tokenizer.eos_token_id:
-                encoded_example['preamble'] = encoded_example['preamble']['input_ids'][:-1]
-
-            encoded_example['context'] = self.tokenizer(ctxt, add_special_tokens=False)
-            encoded_example['aliases'] = self.samples[sample_idx]['aliases']
-
->>>>>>> 0c704d31
             examples.append(encoded_example)
 
             max_answer_length = max(
@@ -475,11 +409,8 @@
         prompt_string (str): Prompt string to put once before all fewshot examples/test examples (e.g. 'translate english to french')
         example_delimiter (str): Separator that goes between individual (context, continuation) pairs (e.g. '\n')        continuation_delimiter: (str): Separator that goes between context and continuation in each example (e.g. '->')
         destination_path (str): Temporary path to store downloaded datasets
-<<<<<<< HEAD
         category (Optional[str])
-=======
         fewshot_random_seed (int): Random seed used to select fewshot examples
->>>>>>> 0c704d31
     """
 
     def __init__(
@@ -493,11 +424,8 @@
         example_delimiter: str,
         continuation_delimiter: str,
         destination_path: str,
-<<<<<<< HEAD
         category: Optional[str],
-=======
         fewshot_random_seed: int,
->>>>>>> 0c704d31
     ):
         try:
             from datasets import load_dataset  # pyright: ignore [reportGeneralTypeIssues]
@@ -549,24 +477,47 @@
         self.tokenizer = tokenizer
         self.max_seq_len = max_seq_len
         self.pad_tok_id = pad_tok_id
-<<<<<<< HEAD
+        fewshot_rng = random.Random(fewshot_random_seed)
+
         if category is not None and isinstance(self.samples, dict):
             self.encoded_dataset = self.prep_examples_with_entities(num_fewshot, prompt_string, example_delimiter,
-                                                                    continuation_delimiter)
+                                                                    continuation_delimiter, fewshot_rng)
         else:
             self.encoded_dataset = self.prep_examples(num_fewshot, prompt_string, example_delimiter,
-                                                      continuation_delimiter)
+                                                      continuation_delimiter, fewshot_rng)
 
     def prep_examples_with_entities(self, num_fewshot: int, prompt_string: str, example_delimiter: str,
-                                    continuation_delimiter: str):
-=======
-        fewshot_rng = random.Random(fewshot_random_seed)
-        self.encoded_dataset = self.prep_examples(num_fewshot, prompt_string, example_delimiter, continuation_delimiter,
-                                                  fewshot_rng)
+                                    continuation_delimiter: str, fewshot_rng: random.Random):
+        """Prepares a set of language modeling tasks into tokenized format with prompt and fewshot examples.
+
+        Each task consists of a context and a continuation as well as an optional prompt and optional list of
+        example context/continuation pairs which precede the test context/continuation pair.
+
+        Args:
+            num_fewshot (int): Number of examples context/continuation pairs to prepend to the test pair
+            prompt_string (str): The prompt to prepend to all inputs
+            example_delimiter (str): The delimiter used to separate each individual context/continuation pair
+            continuation_delimiter (str): The delimiter used to separate each context from its continuation
+
+        Returns:
+            dict: Contains the context, the continuation, and the preamble (prompt + fewshot examples)
+        """
+        examples = []
+
+        for entity in self.samples:
+            for sample_idx, entry in enumerate(self.samples[entity]):
+                viable_prompt_candidates = _get_viable_candidates(entity, sample_idx, self.samples, True)
+                preamble = _construct_fewshot_context(viable_prompt_candidates, num_fewshot, 'context', 'continuation',
+                                                      prompt_string, continuation_delimiter, example_delimiter, '',
+                                                      fewshot_rng)
+                encoded_example = _encode_example(entry, preamble, self.tokenizer, 'context', 'continuation',
+                                                  example_delimiter, continuation_delimiter, '', True, True)
+                examples.append(encoded_example)
+
+        return examples
 
     def prep_examples(self, num_fewshot: int, prompt_string: str, example_delimiter: str, continuation_delimiter: str,
                       fewshot_rng: random.Random):
->>>>>>> 0c704d31
         """Prepares a set of language modeling tasks into tokenized format with prompt and fewshot examples.
 
         Each task consists of a context and a continuation as well as an optional prompt and optional list of
@@ -578,44 +529,6 @@
             example_delimiter (str): The delimiter used to separate each individual context/continuation pair
             continuation_delimiter (str): The delimiter used to separate each context from its continuation
             fewshot_rng (random.Random): Random number generator used to select fewshot examples
-
-        Returns:
-            dict: Contains the context, the continuation, and the preamble (prompt + fewshot examples)
-        """
-        examples = []
-
-        for entity in self.samples:
-            for sample_idx, entry in enumerate(self.samples[entity]):
-                viable_prompt_candidates = _get_viable_candidates(entity, sample_idx, self.samples, True)
-                preamble = _construct_fewshot_context(viable_prompt_candidates, num_fewshot, 'context', 'continuation',
-                                                      prompt_string, continuation_delimiter, example_delimiter, '')
-                encoded_example = _encode_example(entry, preamble, self.tokenizer, 'context', 'continuation',
-                                                  example_delimiter, continuation_delimiter, '', True, True)
-                examples.append(encoded_example)
-
-<<<<<<< HEAD
-        return examples
-=======
-            if num_fewshot > 0:
-                fewshot_idxs = _get_fewshot_sample_idxs(len(self.samples), num_fewshot, sample_idx, fewshot_rng)
-                for fewshot_idx in fewshot_idxs:
-                    ctxt, cont = self.samples[fewshot_idx]['context'], self.samples[fewshot_idx]['continuation']
-                    if len(preamble) > 0:
-                        ctxt = f'{example_delimiter}{ctxt}'
-                    preamble += f'{ctxt}{continuation_delimiter}{cont}'
->>>>>>> 0c704d31
-
-    def prep_examples(self, num_fewshot: int, prompt_string: str, example_delimiter: str, continuation_delimiter: str):
-        """Prepares a set of language modeling tasks into tokenized format with prompt and fewshot examples.
-
-        Each task consists of a context and a continuation as well as an optional prompt and optional list of
-        example context/continuation pairs which precede the test context/continuation pair.
-
-        Args:
-            num_fewshot (int): Number of examples context/continuation pairs to prepend to the test pair
-            prompt_string (str): The prompt to prepend to all inputs
-            example_delimiter (str): The delimiter used to separate each individual context/continuation pair
-            continuation_delimiter (str): The delimiter used to separate each context from its continuation
 
         Returns:
             dict: Contains the context, the continuation, and the preamble (prompt + fewshot examples)
@@ -624,7 +537,8 @@
         for sample_idx in tqdm(range(len(self.samples))):
             viable_prompt_candidates = _get_viable_candidates(None, sample_idx, self.samples, False)
             preamble = _construct_fewshot_context(viable_prompt_candidates, num_fewshot, 'context', 'continuation',
-                                                  prompt_string, continuation_delimiter, example_delimiter, '')
+                                                  prompt_string, continuation_delimiter, example_delimiter, '',
+                                                  fewshot_rng)
             encoded_example = _encode_example(self.samples[sample_idx], preamble, self.tokenizer, 'context',
                                               'continuation', example_delimiter, continuation_delimiter, '', True, True)
             examples.append(encoded_example)
@@ -697,26 +611,10 @@
         fewshot_random_seed (int): Random seed used to select fewshot examples
     """
 
-<<<<<<< HEAD
     def __init__(self, dataset_uri: str, tokenizer: Union[transformers.PreTrainedTokenizer,
                                                           transformers.PreTrainedTokenizerFast], max_seq_len: int,
                  pad_tok_id: int, num_fewshot: int, prompt_string: str, example_delimiter: str,
-                 continuation_delimiter: str, destination_path: str, category: Optional[str]):
-=======
-    def __init__(
-        self,
-        dataset_uri: str,
-        tokenizer: Union[transformers.PreTrainedTokenizer, transformers.PreTrainedTokenizerFast],
-        max_seq_len: int,
-        pad_tok_id: int,
-        num_fewshot: int,
-        prompt_string: str,
-        example_delimiter: str,
-        continuation_delimiter: str,
-        destination_path: str,
-        fewshot_random_seed: int,
-    ):
->>>>>>> 0c704d31
+                 continuation_delimiter: str, destination_path: str, category: Optional[str], fewshot_random_seed: int):
         try:
             from datasets import load_dataset  # pyright: ignore [reportGeneralTypeIssues]
         except ImportError as e:
@@ -739,10 +637,7 @@
         self.max_seq_len = max_seq_len
         self.pad_tok_id = pad_tok_id
         fewshot_rng = random.Random(fewshot_random_seed)
-        self.encoded_dataset = self.prep_examples(num_fewshot, prompt_string, example_delimiter, continuation_delimiter,
-                                                  fewshot_rng)
-
-<<<<<<< HEAD
+
         if category is not None and len(category) > 0:
             if 'category' not in next(iter(dataset)):
                 raise Exception('Attempted to select sub-category of dataset with no category information.')
@@ -787,16 +682,13 @@
         self.pad_tok_id = pad_tok_id
         if category is not None and isinstance(self.samples, dict):
             self.encoded_dataset = self.prep_examples_with_entities(num_fewshot, prompt_string, example_delimiter,
-                                                                    continuation_delimiter)
+                                                                    continuation_delimiter, fewshot_rng)
         else:
             self.encoded_dataset = self.prep_examples(num_fewshot, prompt_string, example_delimiter,
-                                                      continuation_delimiter)
-
-    def prep_examples(self, num_fewshot: int, prompt_string: str, example_delimiter: str, continuation_delimiter: str):
-=======
+                                                      continuation_delimiter, fewshot_rng)
+
     def prep_examples(self, num_fewshot: int, prompt_string: str, example_delimiter: str, continuation_delimiter: str,
                       fewshot_rng: random.Random):
->>>>>>> 0c704d31
         """Prepares a set of multiple choice questions into tokenized format with prompt and few shot examples.
 
         Each question consists of a query and set of answer choices, only one of which is correct. At inference time
@@ -819,45 +711,20 @@
         examples = []
         for sample_idx in tqdm(range(len(self.samples))):
 
-<<<<<<< HEAD
             viable_prompt_candidates = _get_viable_candidates(None, sample_idx, self.samples, False)
             preamble = _construct_multiple_choice_fewshot_context(viable_prompt_candidates, num_fewshot, 'query',
                                                                   'choices', 'gold', prompt_string,
-                                                                  continuation_delimiter, example_delimiter, '')
+                                                                  continuation_delimiter, example_delimiter, '',
+                                                                  fewshot_rng)
             encoded_example = _encode_multiple_choice_example(self.samples[sample_idx], preamble, self.tokenizer,
                                                               'query', 'choices', 'gold', example_delimiter,
                                                               continuation_delimiter, True, True)
-=======
-            preamble = prompt_string
-            if num_fewshot > 0:
-                fewshot_idxs = _get_fewshot_sample_idxs(len(self.samples), num_fewshot, sample_idx, fewshot_rng)
-                for fewshot_idx in fewshot_idxs:
-                    query, choices, gold_idx = self.samples[fewshot_idx]['query'], self.samples[fewshot_idx][
-                        'choices'], self.samples[fewshot_idx]['gold']
-                    if len(preamble) > 0:
-                        query = f'{example_delimiter}{query}'
-                    preamble += f'{query}{continuation_delimiter}{choices[gold_idx]}'
-
-            encoded_example = {}
-            query, choices, gold_idx = self.samples[sample_idx]['query'], self.samples[sample_idx][
-                'choices'], self.samples[sample_idx]['gold'],
-            if len(preamble) > 0:
-                query = f'{example_delimiter}{query}'
-            choices = [f'{continuation_delimiter}{choice}' for choice in choices]
-            encoded_example['preamble'] = self.tokenizer(
-                preamble
-            )  # if the preamble is empty then these will be 0-length lists, unless the tokenizer adds special tokens to empty strings (e.g. OPT tokenizer)
-            encoded_example['gold_idx'] = gold_idx
-            encoded_example['query'] = self.tokenizer(query, add_special_tokens=False)
-            encoded_example['choices'] = [self.tokenizer(choice, add_special_tokens=False) for choice in choices]
-
->>>>>>> 0c704d31
             examples.append(encoded_example)
 
         return examples
 
     def prep_examples_with_entities(self, num_fewshot: int, prompt_string: str, example_delimiter: str,
-                                    continuation_delimiter: str):
+                                    continuation_delimiter: str, fewshot_rng: random.Random):
         """Prepares a set of language modeling tasks into tokenized format with prompt and fewshot examples.
 
         Each task consists of a context and a continuation as well as an optional prompt and optional list of
@@ -880,7 +747,8 @@
                 viable_prompt_candidates = _get_viable_candidates(entity, sample_idx, self.samples, True)
                 preamble = _construct_multiple_choice_fewshot_context(viable_prompt_candidates, num_fewshot, 'query',
                                                                       'choices', 'gold', prompt_string,
-                                                                      continuation_delimiter, example_delimiter, '')
+                                                                      continuation_delimiter, example_delimiter, '',
+                                                                      fewshot_rng)
                 encoded_example = _encode_multiple_choice_example(entry, preamble, self.tokenizer, 'query', 'choices',
                                                                   'gold', example_delimiter, continuation_delimiter,
                                                                   True, True)
@@ -949,7 +817,6 @@
 
 
 def get_icl_task_dataloader(
-<<<<<<< HEAD
         icl_task_type: str,
         dataset_uri: str,
         tokenizer: Union[transformers.PreTrainedTokenizer, transformers.PreTrainedTokenizerFast],
@@ -963,24 +830,8 @@
         destination_path: str,
         question_prelimiter: str = '',  # e.g. 'Question: '
         padding_side: str = 'left',
-        category: Optional[str] = None):
-=======
-    icl_task_type: str,
-    dataset_uri: str,
-    tokenizer: Union[transformers.PreTrainedTokenizer, transformers.PreTrainedTokenizerFast],
-    batch_size: int,
-    max_seq_len: int,
-    pad_tok_id: int,
-    num_fewshot: int,
-    prompt_string: str,  # e.g. 'translate english to french:'
-    example_delimiter: str,  # e.g. '\n'
-    continuation_delimiter: str,  # e.g. ''
-    destination_path: str,
-    question_prelimiter: str = '',  # e.g. 'Question: '
-    padding_side: str = 'left',
-    fewshot_random_seed: int = 1234,
-) -> DataSpec:
->>>>>>> 0c704d31
+        category: Optional[str] = None,
+        fewshot_random_seed: int = 1234):
     """This constructs a dataloader capable of evaluating LLMs on in-context learning language modeling tasks, for example LAMBADA. An example usage is below:
     >>> dl = get_icl_task_dataloader(
        ... 'language_modeling',
@@ -1030,11 +881,8 @@
                                                              example_delimiter,
                                                              continuation_delimiter,
                                                              destination_path=destination_path,
-<<<<<<< HEAD
-                                                             category=category)
-=======
+                                                             category=category,
                                                              fewshot_random_seed=fewshot_random_seed)
->>>>>>> 0c704d31
         batch_size = max(dataset.num_choices, batch_size)
         effective_batchsize = batch_size // dataset.num_choices
     elif icl_task_type == 'language_modeling':
@@ -1047,11 +895,8 @@
                                                  example_delimiter,
                                                  continuation_delimiter,
                                                  destination_path=destination_path,
-<<<<<<< HEAD
-                                                 category=category)
-=======
+                                                 category=category,
                                                  fewshot_random_seed=fewshot_random_seed)
->>>>>>> 0c704d31
         effective_batchsize = batch_size
     elif icl_task_type == 'question_answering':
         dataset = InContextLearningQATaskDataset(dataset_uri,
@@ -1065,11 +910,8 @@
                                                  destination_path=destination_path,
                                                  question_prelimiter=question_prelimiter,
                                                  padding_side=padding_side,
-<<<<<<< HEAD
-                                                 category=category)
-=======
+                                                 category=category,
                                                  fewshot_random_seed=fewshot_random_seed)
->>>>>>> 0c704d31
         effective_batchsize = batch_size
     else:
         raise Exception(f'Unrecognized ICL task type: {icl_task_type}')
@@ -1089,21 +931,21 @@
 
 
 def get_dataloaders_with_category(
-    icl_task_type: str,
-    dataset_uri: str,
-    categories: List[str],
-    tokenizer: Union[transformers.PreTrainedTokenizer, transformers.PreTrainedTokenizerFast],
-    batch_size: int,
-    max_seq_len: int,
-    pad_tok_id: int,
-    num_fewshot: int,
-    prompt_string: str,  # e.g. 'translate english to french:'
-    example_delimiter: str,  # e.g. '\n'
-    continuation_delimiter: str,  # e.g. ''
-    destination_path: str,
-    question_prelimiter: str = '',  # e.g. 'Question: '
-    padding_side: str = 'left',
-) -> Dict[str, DataSpec]:
+        icl_task_type: str,
+        dataset_uri: str,
+        categories: List[str],
+        tokenizer: Union[transformers.PreTrainedTokenizer, transformers.PreTrainedTokenizerFast],
+        batch_size: int,
+        max_seq_len: int,
+        pad_tok_id: int,
+        num_fewshot: int,
+        prompt_string: str,  # e.g. 'translate english to french:'
+        example_delimiter: str,  # e.g. '\n'
+        continuation_delimiter: str,  # e.g. ''
+        destination_path: str,
+        question_prelimiter: str = '',  # e.g. 'Question: '
+        padding_side: str = 'left',
+        fewshot_random_seed: int = 1234) -> Dict[str, DataSpec]:
     """This constructs a dataloader capable of evaluating LLMs on in-context learning language modeling tasks, for example LAMBADA. An example usage is below:
 
     >>> dl = get_icl_task_dataloader(
@@ -1163,7 +1005,8 @@
             dest,
             question_prelimiter,
             padding_side,
-            category)
+            category,
+            fewshot_random_seed)
 
     data_specs[''] = get_icl_task_dataloader(
         icl_task_type,
@@ -1178,26 +1021,30 @@
         continuation_delimiter,  # e.g. ''
         destination_path,
         question_prelimiter,
-        padding_side)
+        padding_side,
+        category=None,
+        fewshot_random_seed=fewshot_random_seed)
     return data_specs
 
 
 def make_evaluators(
-    base_label: str,
-    metric_names: List[str],
-    icl_task_type: str,
-    dataset_uri: str,
-    categories: List[str],
-    tokenizer: Union[transformers.PreTrainedTokenizer, transformers.PreTrainedTokenizerFast],
-    batch_size: int,
-    max_seq_len: int,
-    pad_tok_id: int,
-    num_fewshot: int,
-    prompt_string: str,  # e.g. 'translate english to french:'
-    example_delimiter: str,  # e.g. '\n'
-    continuation_delimiter: str,  # e.g. ''
-    destination_path: str,
-):
+        base_label: str,
+        metric_names: List[str],
+        icl_task_type: str,
+        dataset_uri: str,
+        categories: List[str],
+        tokenizer: Union[transformers.PreTrainedTokenizer, transformers.PreTrainedTokenizerFast],
+        batch_size: int,
+        max_seq_len: int,
+        pad_tok_id: int,
+        num_fewshot: int,
+        prompt_string: str,  # e.g. 'translate english to french:'
+        example_delimiter: str,  # e.g. '\n'
+        continuation_delimiter: str,  # e.g. ''
+        destination_path: str,
+        question_prelimiter: str,  # e.g. 'Question: '
+        padding_side: str,
+        fewshot_random_seed: int = 1234):
 
     dls = get_dataloaders_with_category(
         icl_task_type,
@@ -1212,6 +1059,8 @@
         example_delimiter,  # e.g. '\n'
         continuation_delimiter,  # e.g. ''
         destination_path,
-    )
+        question_prelimiter,
+        padding_side,
+        fewshot_random_seed)
 
     return [Evaluator(label=base_label + k, dataloader=v, metric_names=metric_names) for k, v in dls.items()]