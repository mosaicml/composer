--- conflicted
+++ resolved
@@ -5,10 +5,7 @@
 from __future__ import annotations
 
 import json
-<<<<<<< HEAD
-=======
 import os
->>>>>>> 1011f90f
 import random
 from typing import TYPE_CHECKING, Any, Dict, Optional, Union
 
@@ -1291,18 +1288,6 @@
                                                  destination_path=destination_path,
                                                  fewshot_random_seed=fewshot_random_seed)
         effective_batchsize = batch_size
-    elif icl_task_type == 'code_tracing':
-        dataset = InContextLearningCodeTracingTaskDataset(dataset_uri,
-                                                          tokenizer,
-                                                          max_seq_len,
-                                                          pad_tok_id,
-                                                          num_fewshot,
-                                                          prompt_string,
-                                                          example_delimiter,
-                                                          continuation_delimiter,
-                                                          destination_path=destination_path,
-                                                          fewshot_random_seed=fewshot_random_seed)
-        effective_batchsize = batch_size
     elif icl_task_type == 'question_answering':
         dataset = InContextLearningQATaskDataset(dataset_uri,
                                                  tokenizer,
@@ -1328,6 +1313,18 @@
                                                    code_prelimiter=question_prelimiter,
                                                    fewshot_random_seed=fewshot_random_seed,
                                                    generations_per_sample=generations_per_sample)
+        effective_batchsize = batch_size
+    elif icl_task_type == 'code_tracing':
+        dataset = InContextLearningCodeTracingTaskDataset(dataset_uri,
+                                                          tokenizer,
+                                                          max_seq_len,
+                                                          pad_tok_id,
+                                                          num_fewshot,
+                                                          prompt_string,
+                                                          example_delimiter,
+                                                          continuation_delimiter,
+                                                          destination_path=destination_path,
+                                                          fewshot_random_seed=fewshot_random_seed)
         effective_batchsize = batch_size
     else:
         raise Exception(f'Unrecognized ICL task type: {icl_task_type}')
