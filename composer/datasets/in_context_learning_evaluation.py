--- conflicted
+++ resolved
@@ -169,11 +169,7 @@
         dataset = load_dataset('json', data_files=destination_path, split='train', streaming=False)
         self.early_stopping_criteria = early_stopping_criteria
         self.do_normalization = do_normalization
-<<<<<<< HEAD
         self.samples = self._read_dataset(dataset)
-=======
-        self.samples = self._read_dataset(dataset)  # pyright: ignore[reportGeneralTypeIssues]
->>>>>>> 1b393b65
         self.samples = strip_data(self.samples)
         self.tokenizer = tokenizer
         self.max_seq_len = max_seq_len
@@ -311,13 +307,10 @@
             cot_delimiter = sample['cot_delimiter']
         stopping_criteria = None
         if self.early_stopping_criteria:
-<<<<<<< HEAD
-=======
             if stop_sequences_criteria is None:  # pyright: ignore [reportUnnecessaryComparison]
                 raise MissingConditionalImportError(extra_deps_group='nlp',
                                                     conda_package='transformers',
                                                     conda_channel='conda-forge')
->>>>>>> 1b393b65
             stopping_criteria = stop_sequences_criteria(self.tokenizer, self.early_stopping_criteria, len(inputs))
         batch = {
             'input_ids': torch.stack(inputs),
@@ -961,24 +954,6 @@
         top_k: top_k sampling parameter for number of samples to consider
     """
 
-<<<<<<< HEAD
-    def __init__(self,
-                 dataset_uri: str,
-                 tokenizer: Union[transformers.PreTrainedTokenizer, transformers.PreTrainedTokenizerFast],
-                 max_seq_len: int,
-                 pad_tok_id: int,
-                 num_fewshot: int,
-                 prompt_string: str,
-                 example_delimiter: str,
-                 destination_path: str,
-                 code_prelimiter: str,
-                 fewshot_random_seed: int,
-                 generations_per_sample: int,
-                 pass_at_k: int = 1,
-                 top_p: Optional[float] = 0.95,
-                 top_k: Optional[int] = 40,
-                 early_stopping_criteria: Optional[List[str]] = None):
-=======
     def __init__(
         self,
         dataset_uri: str,
@@ -996,7 +971,6 @@
         top_p: Optional[float] = 0.95,
         top_k: Optional[int] = 40,
     ):
->>>>>>> 1b393b65
         if tokenizer.eos_token_id is None:
             raise ValueError('`InContextLearningCodeEvalDataset` tokenizer must have non-null `eos_token_id`')
         try:
@@ -1174,10 +1148,7 @@
                 'top_p': self.top_p,
                 'top_k': self.top_k,
                 'use_cache': True,
-<<<<<<< HEAD
                 'stopping_criteria': stopping_criteria,
-=======
->>>>>>> 1b393b65
                 'eos_token_id': self.tokenizer.eos_token_id
             }
         }
@@ -1390,11 +1361,7 @@
         cot_delimiter: str = '',
         has_categories: bool = False,
         early_stopping_criteria: Optional[List[str]] = None,
-<<<<<<< HEAD
-        do_normalization=True) -> Union[DataSpec, Dict[str, DataSpec]]:
-=======
         do_normalization: bool = True) -> Union[DataSpec, Dict[str, DataSpec]]:
->>>>>>> 1b393b65
     """This constructs a dataloader (or dataloaders if has_categories is True) capable of evaluating LLMs on in-context learning language modeling tasks, for example LAMBADA. An example usage is below:
 
     >>> dl = get_icl_task_dataloader(
