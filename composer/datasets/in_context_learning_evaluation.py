# Copyright 2022 MosaicML Composer authors
# SPDX-License-Identifier: Apache-2.0
# This code is based on the implementation in https://github.com/EleutherAI/lm-evaluation-harness/blob/8c048e266a22a1c85ccbdb0c209ac712e4f39989/lm_eval/base.py#L221-L330

from __future__ import annotations

import json
import os
import random
from typing import TYPE_CHECKING, Any, Dict, Union

import torch
import transformers
from torch.utils.data import DataLoader, Dataset
from tqdm import tqdm

from composer.core import DataSpec
from composer.utils import MissingConditionalImportError, dist, get_file

if TYPE_CHECKING:
    import transformers

__all__ = ['InContextLearningLMTaskDataset', 'InContextLearningMultipleChoiceTaskDataset', 'get_icl_task_dataloader']


def _make_padded_input(context_enc, continuation_enc, max_seq_len, pad_tok_id, padding_side='right'):
    if len(continuation_enc) + len(context_enc) > max_seq_len:
        # clip from the end
        context_max_subseq_len = max_seq_len - len(continuation_enc)

        if context_max_subseq_len < 0:
            raise Exception(f'Dataset included continuation longer than the max seq len')
            # can't support continuations which are longer than the max seq len

        context_enc = context_enc[-(context_max_subseq_len):]

    # continuation span is the _inclusive_ range of indices corresponding to the continuation
    continuation_span = torch.tensor(range(len(context_enc), len(context_enc) + len(continuation_enc)))
    inp = torch.tensor(
        (context_enc + continuation_enc),
        dtype=torch.long,
    )
    (inp_len,) = inp.shape

    # pad length from seq to padding_length
    if padding_side == 'right':
        inp = torch.cat(
            [
                inp,  # [seq]
                torch.LongTensor((max_seq_len - inp_len) * [pad_tok_id]),
            ],
            dim=0,
        )
    elif padding_side == 'left':
        inp = torch.cat(
            [
                torch.LongTensor((max_seq_len - inp_len) * [pad_tok_id]),
                inp,  # [seq]
            ],
            dim=0,
        )
    else:
        raise ValueError(f"Unknown padding_side {padding_side}. padding_side must be either 'left' or 'right'")

    return inp, continuation_span


def _get_fewshot_sample_idxs(dataset_size: int, num_fewshot: int, sample_idx: int, rng: random.Random):
    # samples without replacement. if num_fewshot exceeds the number of unique samples,
    # then we will have fewer than num_fewshot examples in context
    num_fewshot = min(dataset_size - 1, num_fewshot)
    fewshot_idxs = set(rng.sample(range(0, dataset_size), num_fewshot))

    if sample_idx in fewshot_idxs:
        fewshot_idxs.remove(sample_idx)
        if len(fewshot_idxs) >= dataset_size - 1:
            return fewshot_idxs

        replacement_sample = rng.choice(range(0, dataset_size))
        while replacement_sample in fewshot_idxs or replacement_sample == sample_idx:
            replacement_sample = rng.choice(range(0, dataset_size))
        fewshot_idxs.add(replacement_sample)
    return fewshot_idxs


class InContextLearningQATaskDataset(Dataset):
    """A dataset that construct batches for in-context learning question answering evaluation

    The input format is expected to be a jsonl file with the following fields:
    - context: the question
    - answer: the preferred answer to the question
    - aliases: a list of aliases for the answer

    Args:
        dataset_uri (str): Either a local path, or a remote path beginning with ``s3://``, or another backend
            supported by :meth:`composer.utils.maybe_create_object_store_from_uri`. Dataset must consist of rows of JSON data points with "context",
            "answer", and "aliases". See tests/datasets/local_data/triviaqa_small.jsonl.
        tokenizer (Union[transformers.PreTrainedTokenizer, transformers.PreTrainedTokenizerFast]): The tokenizer used to map between strings and token ids
        batch_size (int): Size of a batch used for eval
        max_seq_len (int): The maximum sequence length supported by the model
        pad_tok_id (int): The special token reserved for padding batches
        num_fewshot (int): The number of complete fewshot examples to prepend before each test example
        prompt_string (str): Prompt string to put once before all fewshot examples/test examples (e.g. 'translate english to french')
        example_delimiter (str): Separator that goes between individual (context, answer) pairs (e.g. '\n')
        continuation_delimiter: (str): Separator that goes between context and answer in each example (e.g. '\nA: ')
        destination_path (str): Temporary path to store downloaded datasets
        question_prelimiter (str): String to put before each question (e.g. 'Q: ')
        fewshot_random_seed (int): Random seed to use for fewshot sampling
    """

    def __init__(
        self,
        dataset_uri: str,
        tokenizer: Union[transformers.PreTrainedTokenizer, transformers.PreTrainedTokenizerFast],
        max_seq_len: int,
        pad_tok_id: int,
        num_fewshot: int,
        prompt_string: str,
        example_delimiter: str,
        continuation_delimiter: str,
        destination_path: str,
        question_prelimiter: str,
        fewshot_random_seed: int,
    ):
        try:
            from datasets import load_dataset  # pyright: ignore [reportGeneralTypeIssues]
        except ImportError as e:
            raise MissingConditionalImportError(extra_deps_group='nlp',
                                                conda_package='datasets',
                                                conda_channel='conda-forge') from e
        with dist.local_rank_zero_download_and_wait(destination_path):
            if dist.get_local_rank() == 0:
                get_file(dataset_uri, destination_path, overwrite=True)
        dataset = load_dataset('json', data_files=destination_path, split='train', streaming=False)
        self.samples = list(
            dataset.map(lambda examples: {
                'context': examples['context'],
                'answer': examples['answer'],
                'aliases': examples['aliases']
            }))
        self.tokenizer = tokenizer
        self.max_seq_len = max_seq_len
        self.pad_tok_id = pad_tok_id
        self.padding_side = 'left'
        self.max_answer_length = 0
        fewshot_rng = random.Random(fewshot_random_seed)
        self.encoded_dataset = self.prep_examples(num_fewshot, prompt_string, example_delimiter, continuation_delimiter,
                                                  question_prelimiter, fewshot_rng)

    def prep_examples(self, num_fewshot: int, prompt_string: str, example_delimiter: str, continuation_delimiter: str,
                      question_prelimiter: str, fewshot_rng: random.Random):
        """Prepares a set of language modeling tasks into tokenized format with prompt and fewshot examples.

        Each task consists of a context and a continuation as well as an optional prompt and optional list of
        example context/continuation pairs which precede the test context/continuation pair.

        Args:
            num_fewshot (int): Number of examples context/continuation pairs to prepend to the test pair
            prompt_string (str): The prompt to prepend to all inputs
            example_delimiter (str): The delimiter used to separate each individual context/continuation pair
            continuation_delimiter (str): The delimiter used to separate each context from its continuation
            question_prelimiter (str): The text to prepend to each question
            fewshot_rng (random.Random): Random number generator to use for fewshot sampling

        Returns:
            dict: Contains the context, the continuation, and the preamble (prompt + fewshot examples)
        """
        max_answer_length = 0
        examples = []
        for sample_idx in tqdm(range(len(self.samples))):
            encoded_example = {}

            preamble = prompt_string

            if num_fewshot > 0:
                fewshot_idxs = _get_fewshot_sample_idxs(len(self.samples), num_fewshot, sample_idx, fewshot_rng)
                for fewshot_idx in fewshot_idxs:
                    ctxt, cont = self.samples[fewshot_idx]['context'], self.samples[fewshot_idx]['answer']
                    ctxt = f'{question_prelimiter}{ctxt}'
                    if len(preamble) > 0:
                        ctxt = f'{example_delimiter}{ctxt}'
                    preamble += f'{ctxt}{continuation_delimiter}{cont}'

            ctxt = self.samples[sample_idx]['context']
            ctxt = f'{question_prelimiter}{ctxt}'
            if len(preamble) > 0:
                ctxt = f'{example_delimiter}{ctxt}'

            # rstrip the continuation delimiter, because the prompt ending in a space results in degenerate output
            continuation_delimiter_stripped = continuation_delimiter.rstrip()
            ctxt = f'{ctxt}{continuation_delimiter_stripped}'

            # If the preamble is empty then this will be a 0-length list, unless the tokenizer adds special tokens to empty strings (e.g. OPT tokenizer)
            encoded_example['preamble'] = self.tokenizer(preamble)
            # If there is an EOS token added, we need to remove it so it is not in the middle of the prompt
            if self.tokenizer.eos_token_id is not None and len(
                    encoded_example['preamble']
<<<<<<< HEAD
                ['input_ids']) > 1 and encoded_example['preamble']['input_ids'][-1] == self.tokenizer.eos_token_id:
=======
                ['input_ids']) > 0 and encoded_example['preamble']['input_ids'][-1] == self.tokenizer.eos_token_id:
>>>>>>> 8f0bf185
                encoded_example['preamble']['input_ids'] = encoded_example['preamble']['input_ids'][:-1]

            encoded_example['context'] = self.tokenizer(ctxt, add_special_tokens=False)
            encoded_example['aliases'] = self.samples[sample_idx]['aliases']

            examples.append(encoded_example)

            max_answer_length = max(
                max_answer_length,
                max(map(lambda x: len(self.tokenizer(x)['input_ids']), self.samples[sample_idx]['aliases'])))

        self.max_answer_length = max_answer_length
        return examples

    def __getitem__(self, index):
        return self.encoded_dataset[index]

    def __len__(self):
        return len(self.encoded_dataset)

    def collate_fn(self, data):
        inputs, answers = [], []
        if not isinstance(data, list):
            data = [data]
        for sample in data:
            preamble, context, aliases = (sample['preamble'], sample['context'], sample['aliases'])
            context_enc = preamble['input_ids'] + context['input_ids']
            inp, _ = _make_padded_input(context_enc, [],
                                        self.max_seq_len - self.max_answer_length,
                                        self.pad_tok_id,
                                        padding_side=self.padding_side)

            inputs.append(inp)
            answers.append(aliases)

        batch = {
            'input_ids': torch.stack(inputs),
            'mode': 'generate',
            'labels': answers,
            'generation_length': self.max_answer_length,
            'generation_kwargs': {
                'pad_token_id': self.pad_tok_id
            }
        }

        batch['attention_mask'] = ~(batch['input_ids'] == self.pad_tok_id)
        return batch

    def get_num_samples_in_batch(self, batch) -> int:
        return batch['input_ids'].shape[0]


class InContextLearningLMTaskDataset(Dataset):
    """A dataset that construct batches for in-context learning language modeling evaluation

    Args:
        dataset_uri (str): Either a local path, or a remote path beginning with ``s3://``, or another backend
            supported by :meth:`composer.utils.maybe_create_object_store_from_uri`. Dataset must consist of rows of JSON data points with "context",
            and "continuation". See tests/datasets/local_data/lambada_small.jsonl.
        tokenizer (Union[transformers.PreTrainedTokenizer, transformers.PreTrainedTokenizerFast]): The tokenizer used to transform data into batches
        batch_size (int): Size of a batch used for eval
        max_seq_len (int): The sequence length expected by the model
        pad_tok_id (int): The special token reserved for padding the ends of batches
        num_fewshot (int): The number of complete fewshot examples to prepend before each test example
        prompt_string (str): Prompt string to put once before all fewshot examples/test examples (e.g. 'translate english to french')
        example_delimiter (str): Separator that goes between individual (context, continuation) pairs (e.g. '\n')        continuation_delimiter: (str): Separator that goes between context and continuation in each example (e.g. '->')
        destination_path (str): Temporary path to store downloaded datasets
        fewshot_random_seed (int): Random seed used to select fewshot examples
    """

    def __init__(
        self,
        dataset_uri: str,
        tokenizer: Union[transformers.PreTrainedTokenizer, transformers.PreTrainedTokenizerFast],
        max_seq_len: int,
        pad_tok_id: int,
        num_fewshot: int,
        prompt_string: str,
        example_delimiter: str,
        continuation_delimiter: str,
        destination_path: str,
        fewshot_random_seed: int,
    ):
        try:
            from datasets import load_dataset  # pyright: ignore [reportGeneralTypeIssues]
        except ImportError as e:
            raise MissingConditionalImportError(extra_deps_group='nlp',
                                                conda_package='datasets',
                                                conda_channel='conda-forge') from e
        with dist.local_rank_zero_download_and_wait(destination_path):
            if dist.get_local_rank() == 0:
                get_file(dataset_uri, destination_path, overwrite=True)
        dataset = load_dataset('json', data_files=destination_path, split='train', streaming=False)
        self.samples = list(
            dataset.map(lambda examples: {
                'continuation': examples['continuation'],
                'context': examples['context'],
            }))
        self.tokenizer = tokenizer
        self.max_seq_len = max_seq_len
        self.pad_tok_id = pad_tok_id
        fewshot_rng = random.Random(fewshot_random_seed)
        self.encoded_dataset = self.prep_examples(num_fewshot, prompt_string, example_delimiter, continuation_delimiter,
                                                  fewshot_rng)

    def prep_examples(self, num_fewshot: int, prompt_string: str, example_delimiter: str, continuation_delimiter: str,
                      fewshot_rng: random.Random):
        """Prepares a set of language modeling tasks into tokenized format with prompt and fewshot examples.

        Each task consists of a context and a continuation as well as an optional prompt and optional list of
        example context/continuation pairs which precede the test context/continuation pair.

        Args:
            num_fewshot (int): Number of examples context/continuation pairs to prepend to the test pair
            prompt_string (str): The prompt to prepend to all inputs
            example_delimiter (str): The delimiter used to separate each individual context/continuation pair
            continuation_delimiter (str): The delimiter used to separate each context from its continuation
            fewshot_rng (random.Random): Random number generator used to select fewshot examples

        Returns:
            dict: Contains the context, the continuation, and the preamble (prompt + fewshot examples)
        """
        examples = []
        for sample_idx in tqdm(range(len(self.samples))):
            encoded_example = {}

            preamble = prompt_string

            if num_fewshot > 0:
                fewshot_idxs = _get_fewshot_sample_idxs(len(self.samples), num_fewshot, sample_idx, fewshot_rng)
                for fewshot_idx in fewshot_idxs:
                    ctxt, cont = self.samples[fewshot_idx]['context'], self.samples[fewshot_idx]['continuation']
                    if len(preamble) > 0:
                        ctxt = f'{example_delimiter}{ctxt}'
                    preamble += f'{ctxt}{continuation_delimiter}{cont}'

            ctxt, cont = self.samples[sample_idx]['context'], self.samples[sample_idx]['continuation']
            if len(preamble) > 0:
                ctxt = f'{example_delimiter}{ctxt}'

            if continuation_delimiter.endswith(' '):
                continuation_delimiter = continuation_delimiter.rstrip(' ')

            if not cont.startswith(' '):
                cont = f' {cont}'
            ctxt += continuation_delimiter

            encoded_example['preamble'] = self.tokenizer(
                preamble
            )  # if the preamble is empty then these will be 0-length lists, unless the tokenizer adds special tokens to empty strings (e.g. OPT tokenizer)
            if self.tokenizer.eos_token_id is not None and len(
                    encoded_example['preamble']
<<<<<<< HEAD
                ['input_ids']) > 1 and encoded_example['preamble']['input_ids'][-1] == self.tokenizer.eos_token_id:
=======
                ['input_ids']) > 0 and encoded_example['preamble']['input_ids'][-1] == self.tokenizer.eos_token_id:
>>>>>>> 8f0bf185
                encoded_example['preamble']['input_ids'] = encoded_example['preamble']['input_ids'][:-1]

            encoded_example['context'] = self.tokenizer(ctxt, add_special_tokens=False)
            encoded_example['continuation'] = self.tokenizer(cont, add_special_tokens=False)

            examples.append(encoded_example)

        return examples

    def __getitem__(self, index):
        return self.encoded_dataset[index]

    def __len__(self):
        return len(self.encoded_dataset)

    def collate_fn(self, data):
        inputs = []
        continuation_indices = []
        for data_pair in data:
            preamble, context, continuation = (data_pair['preamble'], data_pair['context'], data_pair['continuation'])

            context_enc = preamble['input_ids'] + context['input_ids']
            continuation_enc = continuation['input_ids']

            inp, continuation_span = _make_padded_input(context_enc, continuation_enc, self.max_seq_len,
                                                        self.pad_tok_id)

            inputs.append(inp)
            continuation_indices.append(continuation_span)

        batch = {
            'input_ids': torch.stack(inputs),
            'continuation_indices': continuation_indices,
            'mode': 'icl_task',
            'labels': torch.stack(inputs),
        }

        batch['attention_mask'] = ~(batch['input_ids'] == self.pad_tok_id)
        return batch

    def get_num_samples_in_batch(self, batch) -> int:
        return batch['input_ids'].shape[0]


class InContextLearningMultipleChoiceTaskDataset(Dataset):
    """A dataset that construct batches for in-context learning multiple choice evaluation

    If each question has N answer choices, we construct N distinct inputs per question. In order to ensure
    consistency across multi-GPU, we set the batch size to be `min(N, batch_size)` so that all N
    inputs per question can stored in the same batch.

    Each batch then consists of batch_size // N distinct questions and has the following the structure

    'input_ids': Input tensor batch x seqlen x # tokens
    'continuation_indices': List of |batch| consisting of tensors indicating which indices in the sequence correspond to the question answer (aka continuation)
    'mode': Indicates to the model that this is an ICL task and may rely on a custom code path to properly update metrics
    'labels': Identical to the input, used by the model to calculate loss/metrics
    'gold_indices': List of length |batch_size // N| indicating for each question, which of the answers is correct (via an integer [0, N-1])
    'choice_groupings': Indicates which indices of the batch correspond to which questions

    Args:
        dataset_uri (str): Either a local path, or a remote path beginning with ``s3://``, or another backend
            supported by :meth:`composer.utils.maybe_create_object_store_from_uri`. Dataset must consist of rows of JSON data points with "query",
            "choices", and "gold" index. See tests/datasets/local_data/piqa_small.jsonl.
        tokenizer (Union[transformers.PreTrainedTokenizer, transformers.PreTrainedTokenizerFast]): The tokenizer used to transform data into batches
        batch_size (int): Size of a batch used for eval
        max_seq_len (int): The sequence length expected by the model
        pad_tok_id (int): The special token reserved for padding the ends of batches
        num_fewshot (int): The number of complete fewshot examples to prepend before each test example
        prompt_string (str): Prompt string to put once before all fewshot examples/test examples (e.g. 'translate english to french')
        example_delimiter (str): Separator that goes between individual (context, continuation) pairs (e.g. '\n')        continuation_delimiter: (str): Separator that goes between context and continuation in each example (e.g. '->')
        destination_path (str): Temporary path to store downloaded datasets
        fewshot_random_seed (int): Random seed used to select fewshot examples
    """

    def __init__(
        self,
        dataset_uri: str,
        tokenizer: Union[transformers.PreTrainedTokenizer, transformers.PreTrainedTokenizerFast],
        max_seq_len: int,
        pad_tok_id: int,
        num_fewshot: int,
        prompt_string: str,
        example_delimiter: str,
        continuation_delimiter: str,
        destination_path: str,
        fewshot_random_seed: int,
    ):
        try:
            from datasets import load_dataset  # pyright: ignore [reportGeneralTypeIssues]
        except ImportError as e:
            raise MissingConditionalImportError(extra_deps_group='nlp',
                                                conda_package='datasets',
                                                conda_channel='conda-forge') from e

        with dist.local_rank_zero_download_and_wait(destination_path):
            if dist.get_local_rank() == 0:
                get_file(dataset_uri, destination_path, overwrite=True)
        dataset = load_dataset('json', data_files=destination_path, split='train', streaming=False)
        self.samples = list(
            dataset.map(lambda examples: {
                'query': examples['query'],
                'choices': examples['choices'],
                'gold': examples['gold']
            }))
        self.num_choices = len(self.samples[0]['choices'])
        self.tokenizer = tokenizer
        self.max_seq_len = max_seq_len
        self.pad_tok_id = pad_tok_id
        fewshot_rng = random.Random(fewshot_random_seed)
        self.encoded_dataset = self.prep_examples(num_fewshot, prompt_string, example_delimiter, continuation_delimiter,
                                                  fewshot_rng)

    def prep_examples(self, num_fewshot: int, prompt_string: str, example_delimiter: str, continuation_delimiter: str,
                      fewshot_rng: random.Random):
        """Prepares a set of multiple choice questions into tokenized format with prompt and few shot examples.

        Each question consists of a query and set of answer choices, only one of which is correct. At inference time
        we construct individual inference examples consisting of the query + a single choice, as well as an optional (prompt) and optional list
        of example query + correct answers, which precede the test query + choice.

        For multiple choice, this method provides information relaying which of the answer choices is the correct one. This
        information is used for computing accuracy metrics.

        Args:
            num_fewshot (int): Number of examples context/continuation pairs to prepend to the test pair
            prompt_string (str): The prompt to prepend to all inputs
            example_delimiter (str): The delimiter used to separate each example query/answer pair
            continuation_delimiter (str): The delimiter used to separate each query from its answer

        Returns:
            dict: Contains the query, the list of encoded potential answer choices, the preamble (prompt + fewshot examples), and
                the index of the correct answer choice.
        """
        examples = []
        for sample_idx in tqdm(range(len(self.samples))):

            preamble = prompt_string
            if num_fewshot > 0:
                fewshot_idxs = _get_fewshot_sample_idxs(len(self.samples), num_fewshot, sample_idx, fewshot_rng)
                for fewshot_idx in fewshot_idxs:
                    query, choices, gold_idx = self.samples[fewshot_idx]['query'], self.samples[fewshot_idx][
                        'choices'], self.samples[fewshot_idx]['gold']
                    if len(preamble) > 0:
                        query = f'{example_delimiter}{query}'
                    preamble += f'{query}{continuation_delimiter}{choices[gold_idx]}'
            encoded_example = {}
            query, choices, gold_idx = self.samples[sample_idx]['query'], self.samples[sample_idx][
                'choices'], self.samples[sample_idx]['gold'],
            if len(preamble) > 0:
                query = f'{example_delimiter}{query}'

            if continuation_delimiter.endswith(' '):
                continuation_delimiter = continuation_delimiter.rstrip(' ')
            choices = [(f' {choice}' if not choice.startswith(' ') else choice) for choice in choices]
            query += continuation_delimiter
            encoded_example['preamble'] = self.tokenizer(
                preamble
            )  # if the preamble is empty then these will be 0-length lists, unless the tokenizer adds special tokens to empty strings (e.g. OPT tokenizer)
<<<<<<< HEAD

            if self.tokenizer.eos_token_id is not None and len(
                    encoded_example['preamble']
                ['input_ids']) > 1 and encoded_example['preamble']['input_ids'][-1] == self.tokenizer.eos_token_id:
=======
            if self.tokenizer.eos_token_id is not None and len(
                    encoded_example['preamble']
                ['input_ids']) > 0 and encoded_example['preamble']['input_ids'][-1] == self.tokenizer.eos_token_id:
>>>>>>> 8f0bf185
                encoded_example['preamble']['input_ids'] = encoded_example['preamble']['input_ids'][:-1]

            encoded_example['gold_idx'] = gold_idx

            encoded_example['query'] = self.tokenizer(query, add_special_tokens=False)
            encoded_example['choices'] = [self.tokenizer(choice, add_special_tokens=False) for choice in choices]

            examples.append(encoded_example)

        return examples

    def __getitem__(self, index):
        return self.encoded_dataset[index]

    def __len__(self):
        return len(self.encoded_dataset)

    def collate_fn(self, data):
        inputs = []
        continuation_indices = []
        gold_idxs = []
        choice_groupings = []
        for data_pair in data:

            choice_start_idx = len(continuation_indices)
            preamble, context, choices, gold_idx = (data_pair['preamble'], data_pair['query'], data_pair['choices'],
                                                    data_pair['gold_idx'])

            for choice in choices:
                context_enc = preamble['input_ids'] + context['input_ids']
                continuation_enc = choice['input_ids']
                inp, continuation_span = _make_padded_input(context_enc, continuation_enc, self.max_seq_len,
                                                            self.pad_tok_id)

                inputs.append(inp)
                continuation_indices.append(continuation_span)

            gold_idxs.append(gold_idx)
            choice_end_idx = len(continuation_indices)
            choice_groupings.append((choice_start_idx, choice_end_idx))

        # We run each distinct query + answer choice through the model separately and determine which
        # answer has the lowest per-token-perplexity.
        #
        # If each question has N possible choices, all N must be grouped together as distinct elements of the batch
        # since the batch may consist of multiple questions, the choice_groupings indicates
        # which contiguous sequences of elements in the batch correspond to which question
        # gold_indices indicates which of the [0, N-1] choices is the correct one for each question.
        batch = {
            'input_ids': torch.stack(inputs),
            'continuation_indices': continuation_indices,
            'mode': 'icl_task',
            'labels': torch.stack(inputs),
            'gold_indices': gold_idxs,
            'choice_groupings': choice_groupings
        }
        batch['attention_mask'] = ~(batch['input_ids'] == self.pad_tok_id)
        return batch

    def get_num_samples_in_batch(self, batch) -> int:
        return batch['input_ids'].shape[0]

    def split_batch(self, batch: Any, microbatch_size: int):
        if self.get_num_samples_in_batch(batch) // self.num_choices > microbatch_size:
            raise Exception('Multiple choice tasks do not currently support batch splitting. Please set '
                            'dataloader batch size to a value less than or equal to the microbatch size. '
                            'Accordingly, auto microbatching does not work, so the microbatch size '
                            'should be manually set if using a batch size which does not fit in memory.')
        return [batch]


class InContextLearningSchemaTaskDataset(InContextLearningMultipleChoiceTaskDataset):
    """A dataset that construct batches for in-context learning schema evaluation
    A schema task involves sentences with a fill-in-the-blank where the user needs to choose the correct word
    to fill in from a set of N options. We use the partial evaluation technique from https://arxiv.org/abs/1806.02847
    to test determine the model's choice of fill-in word.
    Each batch then consists of batch_size // N distinct tasks and has the following the structure
    'input_ids': Input tensor batch x seqlen x # tokens
    'continuation_indices': List of |batch| consisting of tensors indicating which indices in the sequence correspond to the question answer (aka continuation)
    'mode': Indicates to the model that this is an ICL task and may rely on a custom code path to properly update metrics
    'labels': Identical to the input, used by the model to calculate loss/metrics
    'gold_indices': List of length |batch_size // N| indicating for each question, which of the answers is correct (via an integer [0, N-1])
    'choice_groupings': Indicates which indices of the batch correspond to which questions
    Args:
        dataset_uri (str): Either a local path, or a remote path beginning with ``s3://``, or another backend
            supported by :meth:`composer.utils.maybe_create_object_store_from_uri`. Dataset must consist of rows of JSON data points with "query",
            "choices", and "gold" index. See tests/datasets/local_data/piqa_small.jsonl.
        tokenizer (Union[transformers.PreTrainedTokenizer, transformers.PreTrainedTokenizerFast]): The tokenizer used to transform data into batches
        batch_size (int): Size of a batch used for eval
        max_seq_len (int): The sequence length expected by the model
        pad_tok_id (int): The special token reserved for padding the ends of batches
        num_fewshot (int): The number of complete fewshot examples to prepend before each test example
        prompt_string (str): Prompt string to put once before all fewshot examples/test examples (e.g. 'translate english to french')
        example_delimiter (str): Separator that goes between individual (context, continuation) pairs (e.g. '\n')        continuation_delimiter: (str): Separator that goes between context and continuation in each example (e.g. '->')
        destination_path (str): Temporary path to store downloaded datasets
        fewshot_random_seed (int): Random seed used to select fewshot examples
    """

    def __init__(
        self,
        dataset_uri: str,
        tokenizer: Union[transformers.PreTrainedTokenizer, transformers.PreTrainedTokenizerFast],
        max_seq_len: int,
        pad_tok_id: int,
        num_fewshot: int,
        prompt_string: str,
        example_delimiter: str,
        continuation_delimiter: str,
        destination_path: str,
        fewshot_random_seed: int,
    ):
        try:
            from datasets import load_dataset  # pyright: ignore [reportGeneralTypeIssues]
        except ImportError as e:
            raise MissingConditionalImportError(extra_deps_group='nlp',
                                                conda_package='datasets',
                                                conda_channel='conda-forge') from e

        with dist.local_rank_zero_download_and_wait(destination_path):
            if dist.get_local_rank() == 0:
                get_file(dataset_uri, destination_path, overwrite=True)
        dataset = load_dataset('json', data_files=destination_path, split='train', streaming=False)
        self.samples = list(
            dataset.map(
                lambda examples: {
                    'context_options': examples['context_options'],
                    'continuation': examples['continuation'],
                    'gold': examples['gold']
                }))
        self.num_choices = len(self.samples[0]['context_options'])
        self.tokenizer = tokenizer
        self.max_seq_len = max_seq_len
        self.pad_tok_id = pad_tok_id
        fewshot_rng = random.Random(fewshot_random_seed)
        self.encoded_dataset = self.prep_examples(num_fewshot, prompt_string, example_delimiter, continuation_delimiter,
                                                  fewshot_rng)

    def prep_examples(self, num_fewshot: int, prompt_string: str, example_delimiter: str, continuation_delimiter: str,
                      fewshot_rng: random.Random):
        """Prepares a set of multiple choice questions into tokenized format with prompt and few shot examples.
        Each question consists of a query and set of answer choices, only one of which is correct. At inference time
        we construct individual inference examples consisting of the query + a single choice, as well as an optional (prompt) and optional list
        of example query + correct answers, which precede the test query + choice.
        For multiple choice, this method provides information relaying which of the answer choices is the correct one. This
        information is used for computing accuracy metrics.
        Args:
            num_fewshot (int): Number of examples context/continuation pairs to prepend to the test pair
            prompt_string (str): The prompt to prepend to all inputs
            example_delimiter (str): The delimiter used to separate each example query/answer pair
            continuation_delimiter (str): The delimiter used to separate each query from its answer
        Returns:
            dict: Contains the query, the list of encoded potential answer choices, the preamble (prompt + fewshot examples), and
                the index of the correct answer choice.
        """

        examples = []
        for sample_idx in tqdm(range(len(self.samples))):

            preamble = prompt_string
            if num_fewshot > 0:
                fewshot_idxs = _get_fewshot_sample_idxs(len(self.samples), num_fewshot, sample_idx, fewshot_rng)
                for fewshot_idx in fewshot_idxs:
                    context_options, continuation, gold_idx = self.samples[fewshot_idx][
                        'context_options'], self.samples[fewshot_idx]['continuation'], self.samples[fewshot_idx]['gold']
                    context = context_options[gold_idx]
                    if len(preamble) > 0:
                        context = f'{example_delimiter}{context}'
                    preamble += f'{context}{continuation_delimiter}{continuation}'

            encoded_example = {}
            context_options, continuation, gold_idx = self.samples[sample_idx]['context_options'], self.samples[
                sample_idx]['continuation'], self.samples[sample_idx]['gold'],

            if continuation_delimiter.endswith(' '):
                continuation_delimiter = continuation_delimiter.rstrip(' ')

            if len(preamble) > 0:
                context_options = [f'{example_delimiter}{c}{continuation_delimiter}' for c in context_options]
            encoded_example['preamble'] = self.tokenizer(
                preamble
            )  # if the preamble is empty then these will be 0-length lists, unless the tokenizer adds special tokens to empty strings (e.g. OPT tokenizer)
            if self.tokenizer.eos_token_id is not None and len(
                    encoded_example['preamble']
<<<<<<< HEAD
                ['input_ids']) > 1 and encoded_example['preamble']['input_ids'][-1] == self.tokenizer.eos_token_id:
=======
                ['input_ids']) > 0 and encoded_example['preamble']['input_ids'][-1] == self.tokenizer.eos_token_id:
>>>>>>> 8f0bf185
                encoded_example['preamble']['input_ids'] = encoded_example['preamble']['input_ids'][:-1]

            encoded_example['gold_idx'] = gold_idx
            encoded_example['context_options'] = [self.tokenizer(c, add_special_tokens=False) for c in context_options]
            encoded_example['continuation'] = self.tokenizer(
                f' {continuation}' if not continuation.startswith(' ') else continuation, add_special_tokens=False)
            examples.append(encoded_example)

        return examples

    def collate_fn(self, data):
        inputs = []
        continuation_indices = []
        gold_idxs = []
        choice_groupings = []
        for data_pair in data:

            continuation_start_idx = len(continuation_indices)
            preamble, context_options, continuation, gold_idx = (data_pair['preamble'], data_pair['context_options'],
                                                                 data_pair['continuation'], data_pair['gold_idx'])

            for ctxt in context_options:
                context_enc = preamble['input_ids'] + ctxt['input_ids']
                continuation_enc = continuation['input_ids']
                inp, continuation_span = _make_padded_input(context_enc, continuation_enc, self.max_seq_len,
                                                            self.pad_tok_id)

                inputs.append(inp)
                continuation_indices.append(continuation_span)

            gold_idxs.append(gold_idx)
            continuation_end_idx = len(continuation_indices)
            choice_groupings.append((continuation_start_idx, continuation_end_idx))

        # We run each distinct query + answer choice through the model separately and determine which
        # answer has the lowest per-token-perplexity.
        #
        # If each question has N possible choices, all N must be grouped together as distinct elements of the batch
        # since the batch may consist of multiple questions, the choice_groupings indicates
        # which contiguous sequences of elements in the batch correspond to which question
        # gold_indices indicates which of the [0, N-1] choices is the correct one for each question.
        batch = {
            'input_ids': torch.stack(inputs),
            'continuation_indices': continuation_indices,
            'mode': 'icl_task',
            'labels': torch.stack(inputs),
            'gold_indices': gold_idxs,
            'choice_groupings': choice_groupings
        }
        batch['attention_mask'] = ~(batch['input_ids'] == self.pad_tok_id)
        return batch


def build_icl_dataloader(
    icl_task_type: str,
    dataset_uri: str,
    tokenizer: Union[transformers.PreTrainedTokenizer, transformers.PreTrainedTokenizerFast],
    batch_size: int,
    max_seq_len: int,
    pad_tok_id: int,
    num_fewshot: int,
    prompt_string: str,  # e.g. 'translate english to french:'
    example_delimiter: str,  # e.g. '\n'
    continuation_delimiter: str,  # e.g. ''
    destination_path: str,
    question_prelimiter: str = '',  # e.g. 'Question: '
    fewshot_random_seed: int = 1234,
) -> DataSpec:
    if icl_task_type == 'multiple_choice':
        dataset = InContextLearningMultipleChoiceTaskDataset(dataset_uri,
                                                             tokenizer,
                                                             max_seq_len,
                                                             pad_tok_id,
                                                             num_fewshot,
                                                             prompt_string,
                                                             example_delimiter,
                                                             continuation_delimiter,
                                                             destination_path=destination_path,
                                                             fewshot_random_seed=fewshot_random_seed)
        batch_size = max(dataset.num_choices, batch_size)
        effective_batchsize = batch_size // dataset.num_choices
    elif icl_task_type == 'schema':
        dataset = InContextLearningSchemaTaskDataset(dataset_uri,
                                                     tokenizer,
                                                     max_seq_len,
                                                     pad_tok_id,
                                                     num_fewshot,
                                                     prompt_string,
                                                     example_delimiter,
                                                     continuation_delimiter,
                                                     destination_path=destination_path,
                                                     fewshot_random_seed=fewshot_random_seed)
        batch_size = max(dataset.num_choices, batch_size)
        effective_batchsize = batch_size // dataset.num_choices
    elif icl_task_type == 'language_modeling':
        dataset = InContextLearningLMTaskDataset(dataset_uri,
                                                 tokenizer,
                                                 max_seq_len,
                                                 pad_tok_id,
                                                 num_fewshot,
                                                 prompt_string,
                                                 example_delimiter,
                                                 continuation_delimiter,
                                                 destination_path=destination_path,
                                                 fewshot_random_seed=fewshot_random_seed)
        effective_batchsize = batch_size
    elif icl_task_type == 'question_answering':
        dataset = InContextLearningQATaskDataset(dataset_uri,
                                                 tokenizer,
                                                 max_seq_len,
                                                 pad_tok_id,
                                                 num_fewshot,
                                                 prompt_string,
                                                 example_delimiter,
                                                 continuation_delimiter,
                                                 destination_path=destination_path,
                                                 question_prelimiter=question_prelimiter,
                                                 fewshot_random_seed=fewshot_random_seed)
        effective_batchsize = batch_size
    else:
        raise Exception(f'Unrecognized ICL task type: {icl_task_type}')

    sampler = dist.get_sampler(dataset, drop_last=False, shuffle=False)

    return DataSpec(
        DataLoader(
            dataset,
            batch_size=effective_batchsize,
            sampler=sampler,
            collate_fn=dataset.collate_fn,
        ),
        device_transforms=None,
        get_num_samples_in_batch=dataset.get_num_samples_in_batch,
        split_batch=dataset.split_batch if isinstance(dataset, InContextLearningMultipleChoiceTaskDataset) else None,
    )


def partition_dataset_by_category(dataset_uri: str, destination_path: str) -> Dict[str, str]:
    """If has_categories is enabled, we partition the dataset into a separate dataset for each category value in the data and write each partition to a local file.

    Args:
        dataset_uri (str): Location of dataset.
        destination_path (str): Base destination path, we will write a separate partition off this URI for each category.

    Raises:
        MissingConditionalImportError: If datasets not installed raise exception.
        Exception: If 'category' key missing from dataset, raise exception.
    Returns:
        Dict[str, str]: Mapping of category names to partitioned dataset local files names.
    """
    try:
        from datasets import load_dataset  # pyright: ignore [reportGeneralTypeIssues]
    except ImportError as e:
        raise MissingConditionalImportError(extra_deps_group='nlp',
                                            conda_package='datasets',
                                            conda_channel='conda-forge') from e
    with dist.local_rank_zero_download_and_wait(destination_path):
        if dist.get_local_rank() == 0:
            get_file(dataset_uri, destination_path, overwrite=True)
    dataset = load_dataset('json', data_files=destination_path, split='train', streaming=False)
    if 'category' not in dataset.features.keys():
        raise Exception(
            f"Attempted to partition dataset by `category` but it doesn't have a `category` key. Got keys: {str(list(dataset.features.keys()))}"
        )
    categories = sorted(set(dataset['category']))
    output_files = {}
    for cat in categories:
        path = destination_path.split('/')
        cat_dest = '/'.join(path[:-1]) + f'/{cat}_{path[-1]}'
        tmp_path_to_broadcast = str(os.path.abspath(cat_dest))
        gathered_paths = dist.all_gather_object(tmp_path_to_broadcast)
        if dist.get_local_rank() == 0:
            subset = [l for l in dataset if l['category'] == cat]
            with open(gathered_paths[0], 'w', encoding='utf8') as f:
                for l in subset:
                    f.write(json.dumps(l, ensure_ascii=False) + '\n')
        output_files[cat] = cat_dest
    return output_files


def get_icl_task_dataloader(
        icl_task_type: str,
        dataset_uri: str,
        tokenizer: Union[transformers.PreTrainedTokenizer, transformers.PreTrainedTokenizerFast],
        batch_size: int,
        max_seq_len: int,
        pad_tok_id: int,
        num_fewshot: int,
        prompt_string: str,  # e.g. 'translate english to french:'
        example_delimiter: str,  # e.g. '\n'
        continuation_delimiter: str,  # e.g. ''
        destination_path: str,
        question_prelimiter: str = '',  # e.g. 'Question: '
        fewshot_random_seed: int = 1234,
        has_categories: bool = False) -> Union[DataSpec, Dict[str, DataSpec]]:
    """This constructs a dataloader (or dataloaders if has_categories is True) capable of evaluating LLMs on in-context learning language modeling tasks, for example LAMBADA. An example usage is below:

    >>> dl = get_icl_task_dataloader(
       ... 'language_modeling',
       ... dataset_uri,
       ... tokenizer,
       ... batch_size=2,
       ... max_seq_len=2048,
       ... pad_tok_id=tokenizer.pad_token_id,
       ... num_fewshot=10,
       ... prompt_string='translate english to french',
       ... example_delimiter='\n',
       ... continuation_delimiter=''
       )
    >>> eval_evaluator = Evaluator(
       ...     label="lambada",
       ...     dataloader=dl,
       ...     metric_names=['InContextLearningLMAccuracy']
       ... )
    >>> trainer = Trainer(
       ...     model=model,
       ...     train_dataloader=train_dataloader,
       ...     eval_dataloader=eval_evaluator,
       ...     optimizers=optimizer,
       ...     max_duration="1ep",
       ... )

    Args:
        dataset_uri (str): Either a local path, or a remote path beginning with ``s3://``, or another backend
            supported by :meth:`composer.utils.maybe_create_object_store_from_uri`.
        tokenizer (Union[transformers.PreTrainedTokenizer, transformers.PreTrainedTokenizerFast]): The tokenizer used to transform data into batches
        batch_size (int): Size of a batch used for eval
        max_seq_len (int): The sequence length expected by the model
        pad_tok_id (int): The special token reserved for padding the ends of batches
        num_fewshot (int): The number of complete fewshot examples to pad each test example with
        prompt_string (str): Prompt string to put once before all fewshot examples/test examples (e.g. 'translate english to french')
        example_delimiter (str): Separator that goes between individual examples (e.g. '\n')
        continuation_delimiter: (str): Separator that goes between context and continuation in each example (e.g. '->')
        destination_path: (str): This is the local file where remote datasets will be saved.
        question_prelimiter: (str): For QA tasks, this will be prepended to each question.
        has_categories: (bool): If ``True``, we will search the dataset file for a category key, and partition the dataset into a separate dataloader for each category occurring in the data.

    Returns:
        DataLoader: A dataloader used for performing in-context learning evaluation on the dataset provided.
    """

    if has_categories:
        result_dls = {}
        output_files = partition_dataset_by_category(dataset_uri, destination_path)
        categories = sorted(output_files.keys())
        for category in categories:
            partition_uri = output_files[category]
            result_dls[category] = build_icl_dataloader(
                icl_task_type,
                partition_uri,
                tokenizer,
                batch_size,
                max_seq_len,
                pad_tok_id,
                num_fewshot,
                prompt_string,
                example_delimiter,
                continuation_delimiter,
                partition_uri + '_tmp',
                question_prelimiter,
                fewshot_random_seed,
            )
        return result_dls
    else:
        return build_icl_dataloader(
            icl_task_type,
            dataset_uri,
            tokenizer,
            batch_size,
            max_seq_len,
            pad_tok_id,
            num_fewshot,
            prompt_string,
            example_delimiter,
            continuation_delimiter,
            destination_path,
            question_prelimiter,
            fewshot_random_seed,
        )<|MERGE_RESOLUTION|>--- conflicted
+++ resolved
@@ -195,11 +195,7 @@
             # If there is an EOS token added, we need to remove it so it is not in the middle of the prompt
             if self.tokenizer.eos_token_id is not None and len(
                     encoded_example['preamble']
-<<<<<<< HEAD
                 ['input_ids']) > 1 and encoded_example['preamble']['input_ids'][-1] == self.tokenizer.eos_token_id:
-=======
-                ['input_ids']) > 0 and encoded_example['preamble']['input_ids'][-1] == self.tokenizer.eos_token_id:
->>>>>>> 8f0bf185
                 encoded_example['preamble']['input_ids'] = encoded_example['preamble']['input_ids'][:-1]
 
             encoded_example['context'] = self.tokenizer(ctxt, add_special_tokens=False)
@@ -222,8 +218,7 @@
 
     def collate_fn(self, data):
         inputs, answers = [], []
-        if not isinstance(data, list):
-            data = [data]
+
         for sample in data:
             preamble, context, aliases = (sample['preamble'], sample['context'], sample['aliases'])
             context_enc = preamble['input_ids'] + context['input_ids']
@@ -352,11 +347,7 @@
             )  # if the preamble is empty then these will be 0-length lists, unless the tokenizer adds special tokens to empty strings (e.g. OPT tokenizer)
             if self.tokenizer.eos_token_id is not None and len(
                     encoded_example['preamble']
-<<<<<<< HEAD
                 ['input_ids']) > 1 and encoded_example['preamble']['input_ids'][-1] == self.tokenizer.eos_token_id:
-=======
-                ['input_ids']) > 0 and encoded_example['preamble']['input_ids'][-1] == self.tokenizer.eos_token_id:
->>>>>>> 8f0bf185
                 encoded_example['preamble']['input_ids'] = encoded_example['preamble']['input_ids'][:-1]
 
             encoded_example['context'] = self.tokenizer(ctxt, add_special_tokens=False)
@@ -516,16 +507,10 @@
             encoded_example['preamble'] = self.tokenizer(
                 preamble
             )  # if the preamble is empty then these will be 0-length lists, unless the tokenizer adds special tokens to empty strings (e.g. OPT tokenizer)
-<<<<<<< HEAD
 
             if self.tokenizer.eos_token_id is not None and len(
                     encoded_example['preamble']
                 ['input_ids']) > 1 and encoded_example['preamble']['input_ids'][-1] == self.tokenizer.eos_token_id:
-=======
-            if self.tokenizer.eos_token_id is not None and len(
-                    encoded_example['preamble']
-                ['input_ids']) > 0 and encoded_example['preamble']['input_ids'][-1] == self.tokenizer.eos_token_id:
->>>>>>> 8f0bf185
                 encoded_example['preamble']['input_ids'] = encoded_example['preamble']['input_ids'][:-1]
 
             encoded_example['gold_idx'] = gold_idx
@@ -709,11 +694,7 @@
             )  # if the preamble is empty then these will be 0-length lists, unless the tokenizer adds special tokens to empty strings (e.g. OPT tokenizer)
             if self.tokenizer.eos_token_id is not None and len(
                     encoded_example['preamble']
-<<<<<<< HEAD
                 ['input_ids']) > 1 and encoded_example['preamble']['input_ids'][-1] == self.tokenizer.eos_token_id:
-=======
-                ['input_ids']) > 0 and encoded_example['preamble']['input_ids'][-1] == self.tokenizer.eos_token_id:
->>>>>>> 8f0bf185
                 encoded_example['preamble']['input_ids'] = encoded_example['preamble']['input_ids'][:-1]
 
             encoded_example['gold_idx'] = gold_idx
