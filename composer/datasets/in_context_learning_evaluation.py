--- conflicted
+++ resolved
@@ -631,1103 +631,4 @@
                 chunked[k] = [v] * num_chunks
 
         batched_list = [{k: v[idx] for k, v in chunked.items()} for idx in range(num_chunks)]
-<<<<<<< HEAD
-        return batched_list
-=======
-        return batched_list
-
-
-class InContextLearningQATaskDataset(InContextLearningDataset):
-    """
-    A dataset that constructs batches for in-context learning question answering evaluation.
-    QA tasks evaluate a model's ability to answer questions using a consistent format.
-
-    The input format is expected to be a jsonl file with the following fields:
-    - context: The question
-    - answer: The preferred answer to the question
-    - aliases: A list of aliases for the answer
-
-    See InContextLearningDataset for more details.
-
-    Additional Args:
-        cot_delimiter (str): Delimiter to place between the chain of thought and continuations.
-    """
-
-    def __init__(self,
-                 cot_delimiter: str = '',
-                 early_stopping_criteria: Optional[List[str]] = None,
-                 do_normalization: bool = True,
-                 *args,
-                 **kwargs):
-        if kwargs['tokenizer'].eos_token_id is None:
-            raise ValueError('`InContextLearningQATaskDataset` tokenizer must have non-null `eos_token_id`')
-        self.cot_delimiter = cot_delimiter
-        self.has_cot = False
-        self.max_answer_length = 0
-        static_keys = [
-            'mode', 'cot_delimiter', 'generation_length', 'generation_kwargs', 'do_normalization', 'stopping_criteria'
-        ]
-        tensor_keys = ['input_ids', 'attention_mask']
-        list_keys = ['labels']
-        super().__init__(padding_side='left',
-                         tokenize_labels=False,
-                         static_keys=static_keys,
-                         list_keys=list_keys,
-                         tensor_keys=tensor_keys,
-                         *args,
-                         **kwargs)
-        # NOTE: set these after init call because they take class vars
-        self.early_stopping_criteria = early_stopping_criteria
-        self.base_batch = {
-            'input_ids': [],
-            'mode': 'generate',
-            'labels': [],
-            'cot_delimiter': self.cot_delimiter,
-            'generation_length': self.max_answer_length,
-            'stopping_criteria': early_stopping_criteria,
-            'do_normalization': do_normalization,
-            'generation_kwargs': {
-                'pad_token_id': self.pad_tok_id,
-                'use_cache': True,
-                'eos_token_id': self.tokenizer.eos_token_id,
-            }
-        }
-        self.batch_mapping = {
-            'input_ids': self.context_key,
-            'labels': 'aliases',
-        }
-        if 'generation_kwargs' in kwargs:
-            self.update_generation_kwargs(kwargs['generation_kwargs'])
-
-    def read_dataset(
-        self,
-        dataset_uri: str,
-        destination_path: str,
-        hf_loading_vars: Dict,
-        hf_parsing_map: Dict,
-    ) -> 'HFDataset':
-        dataset = super().read_dataset(dataset_uri, destination_path, hf_loading_vars, hf_parsing_map)
-        self.has_cot = 'chain_of_thought' in dataset.features
-        dataset = dataset.map(
-            lambda examples: {
-                'context': examples['context'],
-                'answer': examples['answer'],
-                'aliases': set([examples['answer']] + examples.get('aliases', [])),
-                'chain_of_thought': examples.get('chain_of_thought', ''),
-            })
-        self.max_answer_length = self._get_max_answer_length(dataset)
-        # NOTE: This is the only time we use the class variable padding_size.
-        self.padding_size = self.max_seq_len - self.max_answer_length
-        return dataset
-
-    def get_answer_from_example(self, example: Dict, in_context=False) -> str:
-        """
-        Returns the answer from the example. Applies chain of thought if self.has_cot is marked as true.
-        Args:
-            example (Dict): The example from which to retrieve the answer
-
-        Returns:
-            str: The answer in from the example with chain of thought and delimiter if needed
-        """
-        if self.has_cot:
-            return f'{example["chain_of_thought"]}{self.cot_delimiter}{example[self.answer_key]}'
-        else:
-            return example[self.answer_key]
-
-    def tokenize_example(self, prompt_and_fewshot: str, ctxt: str, example: Dict) -> Dict[str, Any]:
-        """
-        Run text through the tokenizer and handle special cases.
-        Args:
-            prompt_and_fewshot (str): The collection of the prompt and fewshot examples that belongs before the example's context
-            ctx (str): The specific example's derrived context
-            example (Dict): The example as a dictionary.
-
-        Returns:
-            Dict: Dictionary with the tokenized data
-        """
-        tokenized_example = super().tokenize_example(prompt_and_fewshot, ctxt, example)
-        tokenized_example['aliases'] = list(example.get('aliases', []))
-        return tokenized_example
-
-    def _get_max_answer_length(self, dataset) -> int:
-        f"""
-        Loops over the dataset and finds the longest answer length.
-
-        Returns:
-            int: The maximum answer length with an additional buffer of {_MAX_ANSWER_BUFFER_LENGTH} if chain of thought is present
-        """
-        max_answer_length = 0
-        for example in dataset:
-            all_answers = [example[self.answer_key]] + list(example.get('aliases', []))
-            for answer in all_answers:
-                if self.has_cot:
-                    response = (f'{example["chain_of_thought"]}{self.cot_delimiter}{answer}')
-                else:
-                    response = answer
-                tokenized_repsonse = self.tokenizer(response)['input_ids']
-                assert isinstance(tokenized_repsonse, list)
-                max_answer_length = max(max_answer_length, len(tokenized_repsonse))
-        max_answer_length = max_answer_length + (_MAX_ANSWER_BUFFER_LENGTH if len(self.cot_delimiter) > 0 else 0)
-        return max_answer_length
-
-    def collate_fn(self, data: List[Dict[str, Any]]) -> Dict[str, Any]:
-        batch = super().collate_fn(data)
-        batch_size = batch['input_ids'].shape[0]
-        stopping_criteria = None
-        if self.early_stopping_criteria:
-            if stop_sequences_criteria is None:  # pyright: ignore [reportUnnecessaryComparison]
-                raise MissingConditionalImportError(extra_deps_group='nlp',
-                                                    conda_package='transformers',
-                                                    conda_channel='conda-forge')
-            stopping_criteria = stop_sequences_criteria(self.tokenizer, self.early_stopping_criteria, batch_size)
-        batch['generation_kwargs']['stopping_criteria'] = stopping_criteria
-        return batch
-
-
-class InContextLearningLMTaskDataset(InContextLearningDataset):
-    """
-    A dataset that constructs batches for in-context learning language modeling evaluation.
-    Language modeling tasks test a model's ability to properly predict tokens based on preceding tokens.
-
-    The input format is expected to be a jsonl file with the following fields:
-    - context: Preceding text
-    - continuation: The expected continuation
-
-    See InContextLearningDataset for more details.
-    """
-
-    def __init__(self, *args, **kwargs):
-        super().__init__(answer_key='continuation',
-                         static_keys=['mode'],
-                         tensor_keys=['input_ids', 'continuation_indices', 'labels', 'attention_mask'],
-                         base_batch={
-                             'input_ids': [],
-                             'continuation_indices': [],
-                             'mode': 'icl_task',
-                             'labels': []
-                         },
-                         batch_mapping={
-                             'input_ids': 'context',
-                             'labels': 'context'
-                         },
-                         padding_side='right',
-                         *args,
-                         **kwargs)
-
-
-class InContextLearningMultipleChoiceTaskDataset(InContextLearningDataset):
-    """
-    A dataset that construct batches for in-context learning multiple choice evaluation.
-
-    If each question has N answer choices, we construct N distinct inputs per question. In order to ensure
-    consistency across multi-GPU, we set the batch size to be `min(N, batch_size)` so that all N
-    inputs per question can stored in the same batch.
-
-    The default input format is a jsonl file with the following fields:
-    - query: The preceding text, question, or document relevant to the choices
-    - gold: Index of the correct choice under 'choices'
-    - choices: A list of strings, each being one of the potential choices
-
-    Each batch then consists of ``|batch_size // N|`` distinct questions and has the following the structure.
-    - input_ids: Input tensor ``|batch x seqlen x # tokens|``
-    - continuation_indices: List of ``|batch|`` consisting of tensors indicating which indices in the sequence correspond to the question answer (aka continuation)
-    - mode: Indicates to the model that this is an ICL task and may rely on a custom code path to properly update metrics
-    - labels: Identical to the input, used by the model to calculate loss/metrics
-    - gold_indices: List of length ``|batch_size // N|`` indicating for each question, which of the answers is correct (via an integer [0, N-1])
-    - choice_groupings: Indicates which indices of the batch correspond to which questions
-
-    Additional Args:
-        choices_key (str): The key under which the choices are stored in the saved dataset. Defaults to 'choices'.
-    """
-
-    def __init__(self,
-                 choices_key: str = 'choices',
-                 static_keys: Optional[List] = None,
-                 list_of_tensors_keys: Optional[List] = None,
-                 list_of_tuples_keys: Optional[List] = None,
-                 list_of_primitives: Optional[List] = None,
-                 *args,
-                 **kwargs):
-        self.choices_key = choices_key
-        base_batch = {
-            'input_ids': [],
-            'continuation_indices': [],
-            'mode': 'icl_task',
-            'labels': [],
-            'gold_indices': [],
-            'choice_groupings': [],
-        }
-        context_key = kwargs.pop('context_key', 'query')
-        static_keys = kwargs.pop('static_keys', ['mode', 'generation_kwargs'])
-        tensor_keys = kwargs.pop('tensor_keys', ['input_ids', 'labels', 'attention_mask'])
-        self.list_of_tensors_keys = list_of_tensors_keys or ['continuation_indices']
-        self.list_of_tuples_keys = list_of_tuples_keys or ['choice_groupings']
-        self.list_of_primitives = list_of_primitives or ['gold_indices']
-        super().__init__(context_key=context_key,
-                         base_batch=base_batch,
-                         static_keys=static_keys,
-                         tensor_keys=tensor_keys,
-                         padding_side='right',
-                         *args,
-                         **kwargs)
-        self.num_choices = len(self.dataset[0][self.choices_key])
-        self.batch_mapping_per_choice = {'input_ids': 'context', 'labels': 'context'}
-        self.batch_map_per_example = {'gold_indices': 'gold'}
-
-    def get_answer_from_example(self, example: Dict, in_context=False) -> str:
-        """
-        Returns the correct answer from the example's choices.
-        Args:
-            example (Dict): The example from which to retrieve the answer
-
-        Returns:
-            str: The full string of the correct answer based on the 'gold' key
-        """
-        choices = example[self.choices_key]
-        gold_idx = example['gold']
-        return choices[gold_idx]
-
-    def tokenize_example(self, prompt_and_fewshot: str, ctxt: str, example: Dict) -> Dict[str, Any]:
-        """
-        Runs text through the tokenizer and handle special cases.
-        Args:
-            prompt_and_fewshot (str): The collection of the prompt and fewshot examples that belongs before the example's context
-            ctx (str): The specific example's derrived context
-            example (Dict): The example as a dictionary.
-
-        Returns:
-            Dict: Dictionary with the tokenized data
-        """
-        # NOTE: some of this is repeated from super class but for loop makes things considerably different
-        tokenized_example = {}
-        # Always add special tokens to preamble
-        preamble = self.tokenizer(prompt_and_fewshot)['input_ids']
-        assert isinstance(preamble, list)
-        preamble = self._fix_eos_on_preamble(preamble)
-        if self.strip_data:
-            # rstrip context because a prompt ending in a space results in degenerate output
-            ctxt = ctxt.rstrip()
-        # Never add special tokens to context
-        tokenized_context = self.tokenizer(ctxt, add_special_tokens=False)['input_ids']
-        assert isinstance(tokenized_context, list)
-        tokenized_context = preamble + tokenized_context
-
-        tokenized_example[self.context_key] = []
-        tokenized_example[self.answer_key] = []
-        tokenized_example['continuation_indices'] = []
-        # NOTE: Treating tokenize_labels as True for all MC datasets (required for our MC accuracy metric)
-        for choice in example[self.choices_key]:
-            if self.prefix_space:
-                choice = f' {choice}' if not choice.startswith(' ') else choice
-
-            # Never add special tokens to answer
-            tokenized_answer = self.tokenizer(choice, add_special_tokens=False)['input_ids']
-            assert isinstance(tokenized_context, list)
-            assert isinstance(tokenized_answer, list)
-            trimmed_context = _trim_context(tokenized_context, tokenized_answer, self.padding_size)
-            assert isinstance(trimmed_context, list)
-            continuation_indices = _get_continuation_span(trimmed_context, tokenized_answer)
-            padded_context = _make_padded_input(
-                trimmed_context,
-                tokenized_answer,
-                self.padding_size,
-                self.pad_tok_id,
-                self.padding_side,
-            )
-
-            tokenized_example[self.context_key].append(padded_context)
-            tokenized_example[self.answer_key].append(tokenized_answer)
-            tokenized_example['continuation_indices'].append(continuation_indices)
-
-        tokenized_example['gold'] = example['gold']
-        return tokenized_example
-
-    def collate_fn(self, data: List[Dict[str, Any]]) -> Dict[str, Any]:
-        """
-        The function that the dataloader uses to accumulate data into batches.
-        We run each distinct query + answer choice through the model separately and determine which
-        answer has the lowest per-token-perplexity.
-
-        If each question has N possible choices, all N must be grouped together as distinct elements of the batch
-        since the batch may consist of multiple questions, the choice_groupings indicates
-        which contiguous sequences of elements in the batch correspond to which question
-        gold_indices indicates which of the [0, N-1] choices is the correct one for each question.
-        Args:
-            data (List): List of tokenized datapoints (dicts returned by self._tokenize_example)
-
-        Returns:
-            Dict: Dictionary for a single batch
-        """
-        batch = copy.deepcopy(self.base_batch)
-        for data_pair in data:
-            choice_start_idx = len(batch['continuation_indices'])
-            # NOTE: not using batch_mapping
-            for i, context_enc in enumerate(data_pair[self.context_key]):
-                batch['input_ids'].append(context_enc)
-                batch['continuation_indices'].append(data_pair['continuation_indices'][i])
-                batch['labels'].append(context_enc)
-
-            batch['gold_indices'].append(data_pair['gold'])
-            choice_end_idx = len(batch['continuation_indices'])
-            batch['choice_groupings'].append((choice_start_idx, choice_end_idx))
-
-        batch = convert_tokens_to_tensors(batch, self.tokenize_labels)
-        batch['attention_mask'] = ~(batch['input_ids'] == self.pad_tok_id)
-        return batch
-
-    def get_num_samples_in_batch(self, batch) -> int:
-        return batch['input_ids'].shape[0] // self.num_choices
-
-    def split_batch(self, batch: Any, microbatch_size: int) -> List[Dict[str, Any]]:
-        """
-        Split batch while ensuring all continuations are in the same microbatch.
-
-        In ICL Multiple Choice, we duplicate each data point for each possible continuation.
-        When splitting a batch, we have logical example, which refer to one possible question,
-        and real example, which refers to one possible continuation. As example count and
-        microbatch_size are tracked in logical example, we split logical attributes by
-        microbatch_size and real attributes by microbatch_size * num_choices.
-        Args:
-            batch (Dict): Batch of data
-            microbatch_size (int): Size of microbatches
-
-        Returns:
-            list: List of chunked batches
-        """
-        chunked = {}
-        for k, v in batch.items():
-            if k in self.static_keys:
-                # Defer broadcasting primitives until we know num_chunks
-                pass
-            elif type(v) == list:
-                # list of tensors - 'continuation_indices'
-                if k in self.list_of_tensors_keys:
-                    chunked[k] = _split_list(v, microbatch_size * self.num_choices)
-                # list of tuples - 'choice_groupings'
-                elif k in self.list_of_tuples_keys:
-                    chunked[k] = _split_list(v, microbatch_size)
-                # list - 'gold_indices'
-                elif k in self.list_of_primitives:
-                    chunked[k] = _default_split_batch(v, microbatch_size)
-                else:
-                    raise ValueError(f'Unexpected key {k} in list splitting')
-            elif k in self.tensor_keys:
-                chunked[k] = _default_split_batch(v, microbatch_size * self.num_choices)
-            else:
-                raise ValueError(f'Unexpected key {k} in batch splitting')
-        num_chunks = len(chunked['input_ids'])
-        # Broadcast primitives to all chunks
-        for k, v in batch.items():
-            if k in self.static_keys:
-                chunked[k] = [v] * num_chunks
-
-        return [{k: v[idx] for k, v in chunked.items()} for idx in range(num_chunks)]
-
-
-class InContextLearningSchemaTaskDataset(InContextLearningMultipleChoiceTaskDataset):
-    """A dataset that constructs batches for in-context learning schema evaluation.
-    A schema task involves sentences with a fill-in-the-blank where the user needs to choose the correct word
-    to fill in from a set of N options. We use the partial evaluation technique from https://arxiv.org/abs/1806.02847
-    to determine the model's choice of fill-in word.
-
-    The default input format is a jsonl file with the following fields:
-    - context_options: List of strings corresponding to possible preceding context options for the continuation
-    - gold: Index of the correct context from 'context_options'
-    - continuation: The finishing continuation
-
-    Each batch then consists of ``batch_size // N`` distinct tasks and has the following the structure
-    - input_ids: Input tensor ``batch x seqlen x # of tokens``
-    - continuation_indices: List of ``batch`` consisting of tensors indicating which indices in the sequence correspond to the question answer (aka continuation)
-    - mode: Indicates to the model that this is an ICL task and may rely on a custom code path to properly update metrics
-    - labels: Identical to the input, used by the model to calculate loss/metrics
-    - gold_indices: List of length ``batch_size // N`` indicating for each question, which of the answers is correct (via an integer [0, N-1])
-    - choice_groupings: Indicates which indices of the batch correspond to which questions
-
-    """
-
-    def __init__(self, choices_key='context_options', *args, **kwargs):
-        static_keys = ['mode']
-        tensor_keys = ['input_ids', 'labels', 'attention_mask']
-        list_of_tensors_keys = ['continuation_indices']
-        super().__init__(choices_key=choices_key,
-                         context_key=choices_key,
-                         static_keys=static_keys,
-                         tensor_keys=tensor_keys,
-                         list_of_tensors_keys=list_of_tensors_keys,
-                         *args,
-                         **kwargs)
-        self.base_batch = {
-            'input_ids': [],
-            'continuation_indices': [],
-            'mode': 'icl_task',
-            'labels': [],
-            'gold_indices': [],
-            'choice_groupings': [],
-        }
-
-    def construct_context(self, example, preceding_text: str = '', add_answer: bool = False) -> str:
-        """
-        Takes a example and constructs a context with the correct context for the example's continuation.
-
-        Args:
-            example (Dict): The example from which to construct the context
-            preceding_text (str): Any preceding text, needed to if self.example_delimiter is needed at the beginning
-            add_answer (bool): This will always be true when calling this function for SchemaTaskDataset
-
-        Returns:
-            str: The single correct context for a given continuation
-        """
-        context_options = example[self.choices_key]
-        gold_idx = example['gold']
-        continuation = example['continuation']
-        context = context_options[gold_idx]
-        if len(preceding_text) > 0:
-            context = f'{self.example_delimiter}{context}'
-        context = f'{context}{self.continuation_delimiter}{continuation}'
-        return context
-
-    def _construct_multiple_contexts(self, example: Dict, preceding_text: str = '') -> List[str]:
-        """
-        Takes a example and constructs all contexts. Optionally, appends this to preceeding text (such as a
-        prompt or fewshot examples).
-
-        Args:
-            example (Dict): The example from which to construct the context
-            preceding_text (str): Any preceding text, needed to if self.example_delimiter is needed at the beginning
-
-        Returns:
-            list: All context options for the selected example with formatting
-        """
-        context_options = example[self.choices_key]
-        if len(preceding_text) > 0:
-            if self.strip_data:
-                cont_del = self.continuation_delimiter.rstrip()
-            else:
-                cont_del = self.continuation_delimiter
-            context_options = [f'{self.example_delimiter}{c}{cont_del}' for c in context_options]
-        return context_options
-
-    def _prep_example(
-        self,
-        example: Dict,
-        example_idx: int,
-        num_fewshot: int,
-        prompt_string: str,
-        fewshot_rng: random.Random,
-    ) -> Dict[str, Any]:
-        """
-        Prepares a single example from a HF Dataset into tokenized format with prompt and fewshot examples.
-
-        Each task consists of multiple contexts and a single, correct continuation. Will preprend fewshot examples and
-        prompt if present.
-
-        Args:
-            example (Dict): A dictionary from the hf dataset
-            example_idx (int): The index of example
-            num_fewshot (int): Number of examples context/continuation pairs to prepend to the test pair
-            prompt_string (str): The prompt to prepend to all inputs
-            fewshot_rng (random.Random): Random number generator to use for fewshot sampling
-
-        Returns:
-            Dict: Contains a dictionary with the tokenized data
-        """
-        prompt_and_fewshot = self._generate_few_shot_prompt(num_fewshot, example_idx, prompt_string, fewshot_rng)
-        ctxt = self._construct_multiple_contexts(example, prompt_and_fewshot)
-        tokenized_example = self.tokenize_example(prompt_and_fewshot, ctxt, example)
-        return tokenized_example
-
-    def tokenize_example(self, prompt_and_fewshot: str, context_options: List[str], example: Dict) -> Dict[str, Any]:
-        """
-        Runs text through the tokenizer and handle special cases.
-
-        Args:
-            prompt_and_fewshot (str): The collection of the prompt and fewshot examples that belongs before the example's context
-            ctx (str): The specific example's derrived context
-            example (Dict): The example as a dictionary.
-
-        Returns:
-            Dict: Dictionary with the tokenized data
-        """
-        tokenized_example = {}
-        preamble = self.tokenizer(prompt_and_fewshot)['input_ids']
-        assert isinstance(preamble, list)
-        preamble = self._fix_eos_on_preamble(preamble)
-        encoded_contexts = [
-            preamble +  # pyright: ignore[reportOperatorIssue, reportGeneralTypeIssues]
-            self.tokenizer(c, add_special_tokens=False)['input_ids']  # pyright: ignore[reportOperatorIssue, ]
-            for c in context_options
-        ]
-        continuation = example['continuation']
-        if self.prefix_space:
-            continuation = (f' {continuation}' if not continuation.startswith(' ') else continuation)
-        tokenized_continuation = self.tokenizer(continuation, add_special_tokens=False)['input_ids']
-
-        tokenized_example[self.context_key] = []
-        tokenized_example['continuation_indices'] = []
-        tokenized_example[self.answer_key] = []
-        for context in encoded_contexts:
-            assert isinstance(context, list)
-            assert isinstance(tokenized_continuation, list)
-            trimmed_context = _trim_context(context, tokenized_continuation, self.padding_size)
-            assert isinstance(trimmed_context, list)
-            continuation_indices = _get_continuation_span(trimmed_context, tokenized_continuation)
-            padded_context = _make_padded_input(trimmed_context, tokenized_continuation, self.padding_size,
-                                                self.pad_tok_id, self.padding_side)
-            tokenized_example[self.context_key].append(padded_context)
-            tokenized_example['continuation_indices'].append(continuation_indices)
-            tokenized_example[self.answer_key].append(tokenized_continuation)
-
-        tokenized_example['gold'] = example['gold']
-        return tokenized_example
-
-
-class InContextLearningCodeEvalDataset(InContextLearningDataset):
-    """
-    A dataset that constructs batches for in-context learning code evaluation.
-
-    The input format is expected to be a jsonl file with the following fields:
-
-    - task_id: Label of given task
-    - prompt: The code snippet that must be completed
-    - entry_point: The entry to the function/code snippet to generate
-    - canonical_solution: Working solution
-    - test: The checker code that will run to completion if the code generation is valid and otherwise throw assertion
-    - test_inputs: List of test inputs
-    - test_outputs: List of test outputs
-    - language: The language of the code snippet
-
-    Each batch then consists of the following the structure
-
-    - input_ids: Input tensor batch x seqlen x num tokens
-    - mode: Indicates to the model that this is an ICL task and may rely on a custom code path to properly update metrics
-    - mode: Always set to 'generate'
-    - labels: Exact solution for the coding problem
-    - prompts: Prompt for the task
-    - entry_points: List of entry points
-    - test_inputs: List of test inputs
-    - test_outputs: List of test outputs
-    - languages:  List of languages
-    - pass_at_k: Passed value for pass_at_k
-    - generation_length: Derrived maximum generation length
-    - generation_kwargs: Dictionary of kwargs neeeded for generation. Includes the following, which will be individually overwritten
-      by keys in generaiton_kwargs if set (see https://huggingface.co/docs/transformers/main_classes/text_generation#transformers.GenerationConfig
-      for more details):
-
-        - pad_token_id: ID for padding token, derived automatically
-        - num_beams: How many beams to search for generations, set to 1
-        - num_return_sequences: Value passed for 'generations_per_sample', how many generations per prompt
-        - do_sample: Determines whether model is sampling or greedily decoding. Always set to True
-        - use_cache: Whether or not to use past key values to speed up sampling. Always set to True
-
-    Additional Args:
-        generations_per_sample (int) (defaults to 1): The number of independently computed returned sequences for each element in the batch
-        pass_at_k (int) (defaults to 1): k for how many chances the model gets to write passing code
-    """
-
-    def __init__(
-        self,
-        generations_per_sample: int,
-        pass_at_k: int = 1,
-        *args,
-        **kwargs,
-    ):
-        if generations_per_sample < pass_at_k:
-            raise ValueError(
-                f'generations_per_sample ({generations_per_sample}) must be greater than or equal to pass_at_k ({pass_at_k}) for code evaluation.'
-            )
-        batch_mapping = {
-            'input_ids': 'prompt',
-            'prompts': 'prompt_text',
-            'tests': 'test',
-            'labels': 'canonical_solution',
-            'entry_points': 'entry_point',
-            'test_inputs': 'test_inputs',
-            'test_outputs': 'test_outputs',
-            'languages': 'language'
-        }
-        # Linting complains if these are not set in init
-        self.max_prompt_length = 0
-        self.max_answer_length = 0
-        static_keys = ['mode', 'pass_at_k', 'generation_length', 'generation_kwargs']
-        list_keys = ['prompts', 'tests', 'entry_points', 'test_inputs', 'test_outputs', 'languages', 'labels']
-        tensor_keys = ['input_ids', 'attention_mask']
-        super().__init__(
-            context_key='prompt',
-            answer_key='canonical_solution',
-            strip_dataset=False,
-            static_keys=static_keys,
-            list_keys=list_keys,
-            tensor_keys=tensor_keys,
-            tokenize_labels=False,
-            padding_side='left',
-            batch_mapping=batch_mapping,
-            *args,
-            **kwargs,
-        )
-        self._set_max_prompt_and_answer_lengths()
-        self.dataset = self.dataset.map(self._trim_padding)
-        self.base_batch = {
-            'input_ids': [],
-            'mode': 'generate',
-            'labels': [],
-            'prompts': [],
-            'tests': [],
-            'entry_points': [],
-            'test_inputs': [],
-            'test_outputs': [],
-            'languages': [],
-            'pass_at_k': pass_at_k,
-            'generation_length': min(self.max_answer_length, self.max_seq_len - self.max_prompt_length),
-            'generation_kwargs': {
-                'pad_token_id': self.pad_tok_id,
-                'num_beams': 1,  # single beam
-                'num_return_sequences': generations_per_sample,
-                'do_sample': True,
-                'use_cache': True,
-                'eos_token_id': self.tokenizer.eos_token_id
-            }
-        }
-        if 'generation_kwargs' in kwargs:
-            self.update_generation_kwargs(kwargs['generation_kwargs'])
-
-    def _set_max_prompt_and_answer_lengths(self):
-        """
-        Iterates through the dataset and finds the maximum prompt length and sequence lengths
-
-        Returns:
-            None
-        """
-        max_prompt_length = 0
-        max_answer_length = 0
-        for example in self.dataset:
-            assert isinstance(example, Dict)
-            unpadded_example = [token for token in example[self.context_key] if token != self.pad_tok_id]
-            max_prompt_length = max(max_prompt_length, len(unpadded_example))
-
-            tokenized_answer = self.tokenizer(example['canonical_solution'], add_special_tokens=False)['input_ids']
-            assert isinstance(tokenized_answer, list)
-            len_tokenized_answer = len(tokenized_answer)
-            max_answer_length = max(max_answer_length, len_tokenized_answer)
-
-        self.max_prompt_length = max_prompt_length
-        self.max_answer_length = max_answer_length + _MAX_ANSWER_BUFFER_LENGTH
-
-    def _trim_padding(self, example: Dict):
-        """
-        Adjusts padding to the maximum prompt length rather than max_seq_len.
-        Needs to be done after the dataset has been processed because we don't know the maximum
-        prompt length until after we've tokenized it.
-
-        Returns:
-            dataset: A HuggingFace Dataset with different padding lengths for example[self.context_key]
-        """
-        # Remove padding tokens applied during tokenization
-        unpadded_prompt = [token for token in example[self.context_key] if token != self.pad_tok_id]
-        # Reapply padding only to max_prompt_length
-        full_prompt = _trim_context(unpadded_prompt, [], self.max_prompt_length)
-        padded_context = _make_padded_input(full_prompt, [], self.max_prompt_length, self.pad_tok_id, self.padding_side)
-
-        example[self.context_key] = padded_context
-        return example
-
-    def tokenize_example(self, prompt_and_fewshot: str, ctxt: str, example: Dict) -> Dict[str, Any]:
-        """
-        Adds extra code task details to the example dictionary.
-        See InContextLearningDataset for more details
-        """
-        tokenized_example = super().tokenize_example(prompt_and_fewshot, ctxt, example)
-        tokenized_example['prompt_text'] = example['prompt']
-        tokenized_example['task_id'] = example['task_id']
-        tokenized_example['canonical_solution'] = example['canonical_solution']
-        tokenized_example['test'] = example['test']
-        tokenized_example['entry_point'] = example['entry_point']
-        tokenized_example['test_inputs'] = example['test_inputs']
-        tokenized_example['test_outputs'] = example['test_outputs']
-        tokenized_example['language'] = example['language']
-        return tokenized_example
-
-
-def build_icl_dataloader(
-        icl_task_type: str,
-        dataset_uri: str,
-        tokenizer: transformers.PreTrainedTokenizerBase,
-        batch_size: int,
-        max_seq_len: int,
-        pad_tok_id: int,
-        num_fewshot: int,
-        prompt_string: str,  # e.g. 'translate english to french:'
-        example_delimiter: str,  # e.g. '\n'
-        continuation_delimiter: str,  # e.g. ''
-        hf_loading_vars: Dict,
-        hf_parsing_map: Dict,
-        destination_path: str,
-        prelimiter: str,  # e.g. 'Question: '
-        cot_delimiter: str,  # e.g. ' ### '
-        fewshot_random_seed: int,
-        pass_at_k: int,
-        generations_per_sample: int,
-        generation_kwargs: Dict,
-        early_stopping_criteria: Optional[List[str]] = None,
-        do_normalization: bool = True) -> DataSpec:
-    """
-    Factory method that builds the specific dataset for the specified icl_task_type.
-    See documentation for `get_icl_task_dataloader` for arugment documentation.
-
-    When writing a dataset for a new task, here you will need to:
-        1. add the dataset to the factory and choose an appropriate string
-        2. set the batch size for that task (see InContextLearningMultipleChoiceTaskDataset for why
-            this might be different)
-        3. set the `split_batch` funciton if necessary
-    """
-    if icl_task_type == 'multiple_choice':
-        dataset = InContextLearningMultipleChoiceTaskDataset(
-            dataset_uri=dataset_uri,
-            tokenizer=tokenizer,
-            max_seq_len=max_seq_len,
-            pad_tok_id=pad_tok_id,
-            num_fewshot=num_fewshot,
-            prompt_string=prompt_string,
-            example_delimiter=example_delimiter,
-            continuation_delimiter=continuation_delimiter,
-            destination_path=destination_path,
-            fewshot_random_seed=fewshot_random_seed,
-            hf_loading_vars=hf_loading_vars,
-            hf_parsing_map=hf_parsing_map,
-            generation_kwargs=generation_kwargs,
-        )
-        batch_size = max(dataset.num_choices, batch_size)
-        effective_batchsize = batch_size // dataset.num_choices
-    elif icl_task_type == 'schema':
-        dataset = InContextLearningSchemaTaskDataset(
-            dataset_uri=dataset_uri,
-            tokenizer=tokenizer,
-            max_seq_len=max_seq_len,
-            pad_tok_id=pad_tok_id,
-            num_fewshot=num_fewshot,
-            prompt_string=prompt_string,
-            example_delimiter=example_delimiter,
-            continuation_delimiter=continuation_delimiter,
-            destination_path=destination_path,
-            fewshot_random_seed=fewshot_random_seed,
-            hf_loading_vars=hf_loading_vars,
-            hf_parsing_map=hf_parsing_map,
-            generation_kwargs=generation_kwargs,
-        )
-        batch_size = max(dataset.num_choices, batch_size)
-        effective_batchsize = batch_size // dataset.num_choices
-    elif icl_task_type == 'language_modeling':
-        dataset = InContextLearningLMTaskDataset(
-            dataset_uri=dataset_uri,
-            tokenizer=tokenizer,
-            max_seq_len=max_seq_len,
-            pad_tok_id=pad_tok_id,
-            num_fewshot=num_fewshot,
-            prompt_string=prompt_string,
-            example_delimiter=example_delimiter,
-            continuation_delimiter=continuation_delimiter,
-            destination_path=destination_path,
-            fewshot_random_seed=fewshot_random_seed,
-            hf_loading_vars=hf_loading_vars,
-            hf_parsing_map=hf_parsing_map,
-            generation_kwargs=generation_kwargs,
-        )
-        effective_batchsize = batch_size
-    elif icl_task_type == 'question_answering':
-        dataset = InContextLearningQATaskDataset(
-            dataset_uri=dataset_uri,
-            tokenizer=tokenizer,
-            max_seq_len=max_seq_len,
-            pad_tok_id=pad_tok_id,
-            num_fewshot=num_fewshot,
-            prompt_string=prompt_string,
-            example_delimiter=example_delimiter,
-            continuation_delimiter=continuation_delimiter,
-            destination_path=destination_path,
-            prelimiter=prelimiter,
-            fewshot_random_seed=fewshot_random_seed,
-            hf_loading_vars=hf_loading_vars,
-            hf_parsing_map=hf_parsing_map,
-            cot_delimiter=cot_delimiter,
-            early_stopping_criteria=early_stopping_criteria,
-            do_normalization=do_normalization,
-            generation_kwargs=generation_kwargs,
-        )
-        effective_batchsize = batch_size
-    elif icl_task_type == 'code_evaluation':
-        dataset = InContextLearningCodeEvalDataset(
-            dataset_uri=dataset_uri,
-            tokenizer=tokenizer,
-            max_seq_len=max_seq_len,
-            pad_tok_id=pad_tok_id,
-            num_fewshot=num_fewshot,
-            prompt_string=prompt_string,
-            example_delimiter=example_delimiter,
-            continuation_delimiter=continuation_delimiter,
-            destination_path=destination_path,
-            prelimiter=prelimiter,
-            fewshot_random_seed=fewshot_random_seed,
-            hf_loading_vars=hf_loading_vars,
-            hf_parsing_map=hf_parsing_map,
-            pass_at_k=pass_at_k,
-            generations_per_sample=generations_per_sample,
-            generation_kwargs=generation_kwargs,
-        )
-        effective_batchsize = batch_size
-    else:
-        raise Exception(f'Unrecognized ICL task type: {icl_task_type}')
-
-    sampler = dist.get_sampler(dataset, drop_last=False, shuffle=False)
-
-    split_batch = None
-    if isinstance(
-            dataset,
-        (
-            InContextLearningMultipleChoiceTaskDataset,
-            InContextLearningQATaskDataset,
-            InContextLearningCodeEvalDataset,
-        ),
-    ):
-        split_batch = dataset.split_batch
-
-    return DataSpec(
-        DataLoader(
-            dataset,
-            batch_size=effective_batchsize,
-            sampler=sampler,
-            collate_fn=dataset.collate_fn,
-        ),
-        device_transforms=None,
-        get_num_samples_in_batch=dataset.get_num_samples_in_batch,
-        split_batch=split_batch,
-    )
-
-
-def partition_dataset_by_category(dataset_uri: str, destination_path: str, hf_loading_vars: Dict,
-                                  hf_parsing_map: Dict) -> Dict[str, str]:
-    """
-    If has_categories is enabled, we partition the dataset into a separate dataset for each category value in the data and write each partition to a local file.
-
-    Args:
-        dataset_uri (str): Location of dataset.
-        destination_path (str): Base destination path, we will write a separate partition off this URI for each category.
-
-    Raises:
-        MissingConditionalImportError: If datasets not installed raise exception.
-        Exception: If 'category' key missing from dataset, raise exception.
-    Returns:
-        Dict[str, str]: Mapping of category names to partitioned dataset local files names.
-    """
-    try:
-        from datasets import Dataset as HFDataset  # pyright: ignore[reportGeneralTypeIssues]
-        from datasets import IterableDataset, load_dataset  # pyright: ignore[reportGeneralTypeIssues]
-    except ImportError as e:
-        raise MissingConditionalImportError(
-            extra_deps_group='nlp',
-            conda_package='datasets',
-            conda_channel='conda-forge',
-        ) from e
-    if dataset_uri.startswith('hf://'):
-        dataset_uri = dataset_uri.replace('hf://', '')
-        dataset = load_dataset(dataset_uri, **hf_loading_vars)
-        assert isinstance(dataset, HFDataset) or isinstance(dataset, IterableDataset)
-        if hf_parsing_map:
-            dataset_parsing_func = lambda example: {
-                k: ' '.join([str(example[col]) for col in v]) for k, v in hf_parsing_map.items()
-            }
-            assert hasattr(dataset, 'column_names')
-            dataset = dataset.map(dataset_parsing_func, remove_columns=dataset.column_names)
-    else:
-        with dist.local_rank_zero_download_and_wait(destination_path):
-            if dist.get_local_rank() == 0:
-                get_file(dataset_uri, destination_path, overwrite=True)
-        dataset = load_dataset('json', data_files=destination_path, split='train', streaming=False)
-    assert isinstance(dataset, HFDataset) or isinstance(dataset, IterableDataset)
-    assert hasattr(dataset, 'features')
-    assert dataset.features is not None
-    if 'category' not in dataset.features.keys():
-        raise Exception(f"""Attempted to partition dataset by `category` \
-            but it doesn't have a `category` key. \
-            Got keys: {str(list(dataset.features.keys()))}""")
-    categories = sorted(set(dataset['category']))  # pyright: ignore[reportIndexIssue, reportGeneralTypeIssues]
-    output_files = {}
-    for cat in categories:
-        path = destination_path.split('/')
-        cat_dest = '/'.join(path[:-1]) + f'/{cat}_{path[-1]}'
-        tmp_path_to_broadcast = str(os.path.abspath(cat_dest))
-        gathered_paths = dist.all_gather_object(tmp_path_to_broadcast)
-        if dist.get_local_rank() == 0:
-            subset = [
-                l for l in dataset if l['category'] == cat  # pyright: ignore[reportGeneralTypeIssues]
-            ]  # pyright: ignore[reportArgumentType, reportCallIssue]
-            with open(gathered_paths[0], 'w', encoding='utf8') as f:
-                for l in subset:
-                    f.write(json.dumps(l, ensure_ascii=False) + '\n')
-        output_files[cat] = cat_dest
-    return output_files
-
-
-def get_icl_task_dataloader(
-        icl_task_type: str,
-        dataset_uri: str,
-        tokenizer: Union[transformers.PreTrainedTokenizer, transformers.PreTrainedTokenizerFast],
-        batch_size: int,
-        max_seq_len: int,
-        pad_tok_id: int,
-        num_fewshot: int,
-        prompt_string: str,  # e.g. 'translate english to french:'
-        example_delimiter: str,  # e.g. '\n'
-        continuation_delimiter: str = '',
-        destination_path: str = '',
-        question_prelimiter: str = '',  # e.g. 'Question: '
-        fewshot_random_seed: int = 1234,
-        pass_at_k: int = 1,
-        generations_per_sample: int = 1,
-        cot_delimiter: str = '',
-        has_categories: bool = False,
-        hf_loading_vars: Optional[Dict] = None,
-        hf_parsing_map: Optional[Dict] = None,
-        generation_kwargs: Optional[Dict] = None,
-        early_stopping_criteria: Optional[List[str]] = None,
-        do_normalization: bool = True) -> Union[DataSpec, Dict[str, DataSpec]]:
-    """This constructs a dataloader (or dataloaders if has_categories is True) capable of evaluating LLMs on in-context learning language modeling tasks, for example LAMBADA. An example usage is below:
-
-        .. testsetup::
-
-            import transformers
-            from composer.models import HuggingFaceModel
-            from composer.trainer import Trainer
-            dataset_uri = "/tmp/dataset_uri.jsonl"
-            dataset = RandomTextClassificationDataset(size=16, use_keys=True)
-            train_dataloader = torch.utils.data.DataLoader(dataset, batch_size=8)
-            hf_model, tokenizer = HuggingFaceModel.hf_from_composer_checkpoint('composer-hf-checkpoint.pt')
-            # At this point, hf_model is randomly initialized
-            composer_model = HuggingFaceModel(hf_model, hf_tokenizer)
-
-        Example:
-
-        .. testcode::
-
-
-            dl = get_icl_task_dataloader(
-                'language_modeling',
-                dataset_uri,
-                tokenizer,
-                batch_size=2,
-                max_seq_len=2048,
-                pad_tok_id=tokenizer.pad_token_id,
-                num_fewshot=10,
-                prompt_string='translate english to french',
-                example_delimiter='\\n',
-                continuation_delimiter=''
-                )
-            eval_evaluator = Evaluator(
-                    label="lambada",
-                    dataloader=dl,
-                    metric_names=['InContextLearningLMAccuracy']
-                )
-            trainer = Trainer(
-                    model=model,
-                    train_dataloader=train_dataloader,
-                    eval_dataloader=eval_evaluator,
-                    optimizers=optimizer,
-                    max_duration="1ep",
-                )
-
-    Args:
-        icl_task_type (str): Name of icl_task type. One of ['multiple_choice', 'schema', 'language_modeling', 'question_answering', 'code_evaluation']
-        dataset_uri (str): A local path, a remote path beginning with ``s3://`` or another backend, or a HuggingFace dataset uri prepended with ``hf://``.
-            Alternate backends must be supported by :meth:`composer.utils.maybe_create_object_store_from_uri`.
-            A local dataset must consist of rows of JSON data points with task dependant fields.
-            The default keys expected are "context" and "answer".
-        tokenizer (transformers.PreTrainedTokenizerBase): The tokenizer used to map between strings and token ids.
-        batch_size (int): Size of a batch used for eval
-        max_seq_len (int): The maximum sequence length supported by the model.
-        pad_tok_id (int): The special token used for padding batches.
-        num_fewshot (int): The number of complete fewshot examples to prepend before each test example. These are not identical across examples.
-        prompt_string (str, default = ''): Prompt string to put once before all fewshot examples/test examples (e.g. 'Translate english to french.').
-        example_delimiter (str, default = '\\n'): Separator inserted before (context, answer) pairs (e.g. '\\n') for fewshot sampling and prompting.
-        continuation_delimiter: (str, default = ' '): Separator inserted between context and answer in each example (e.g. '\\nA: ').
-        destination_path: (str, default = ''): This is the local file where remote datasets will be saved.
-        question_prelimiter: (str, default = ''): Text to be prepended before each context, including few shot examples (e.g. "Question: ").
-        fewshot_random_seed (int, default = 1234): Random seed to use for fewshot sampling
-        pass_at_k (int): k for how many chances the model gets to write passing code.
-        generations_per_sample (int): How many outputs to generate per prompt. Passed in generation_kwargs under "num_return_sequences" and overwritten by generation_kwargs dict.
-        cot_delimiter (str): Delimiter to place between chain of thoughts and continuations.
-        has_categories: (bool): If ``True``, we will search the dataset file for a category key, and partition the dataset into a separate dataloader for each category occurring in the data.
-        hf_loading_vars (Dict, default = None): A dictionary containing keyword arguments to be passed into `load_dataset` if dataset is being pulled from HF.
-        hf_parsing_map (Dict, default = None): A dictionary containing a mapping from HF columns to ICL dataset keys. The dictionary should be formatted {icl_key:[hf_key1, hf_key1]}.
-            Column contents will be concatenated with ' ' seperating them. If not included, will load the columns already present in the HF dataset.
-        generation_kwargs (Dict, default = None): A dictionary containing keyword arguments to be passed along to the model's generate function. Overwrites any previously specified generation
-                                                  keyword args in this fucntion (see https://huggingface.co/docs/transformers/main_classes/text_generation#transformers.GenerationConfig
-                                                  for more details)
-        early_stopping (List, default = None): A list of strings that, when found in a model's output, will be treated as a stopping criteria at metric computation time.
-            Used in QA tasks with CoT
-        do_normalization (bool, default = True): Whether or not to normalize the outputs and labels in InContextLearningQAAccuracy. Only used in QA tasks.
-
-    Returns:
-        DataLoader: A dataloader used for performing in-context learning evaluation on the dataset provided.
-    """
-    if hf_loading_vars is None:
-        hf_loading_vars = {}
-    if hf_parsing_map is None:
-        hf_parsing_map = {}
-    if generation_kwargs is None:
-        generation_kwargs = {}
-    if early_stopping_criteria is None:
-        early_stopping_criteria = []
-
-    if has_categories:
-        result_dls = {}
-        output_files = partition_dataset_by_category(dataset_uri, destination_path, hf_loading_vars, hf_parsing_map)
-        categories = sorted(output_files.keys())
-        for category in categories:
-            partition_uri = output_files[category]
-            result_dls[category] = build_icl_dataloader(
-                icl_task_type=icl_task_type,
-                dataset_uri=partition_uri,
-                tokenizer=tokenizer,
-                batch_size=batch_size,
-                max_seq_len=max_seq_len,
-                pad_tok_id=pad_tok_id,
-                num_fewshot=num_fewshot,
-                prompt_string=prompt_string,
-                example_delimiter=example_delimiter,
-                continuation_delimiter=continuation_delimiter,
-                destination_path=partition_uri + '_tmp',
-                prelimiter=question_prelimiter,
-                cot_delimiter=cot_delimiter,
-                fewshot_random_seed=fewshot_random_seed,
-                pass_at_k=pass_at_k,
-                generations_per_sample=generations_per_sample,
-                hf_loading_vars=hf_loading_vars,
-                hf_parsing_map=hf_parsing_map,
-                generation_kwargs=generation_kwargs,
-                early_stopping_criteria=early_stopping_criteria,
-                do_normalization=do_normalization,
-            )
-        return result_dls
-    else:
-        return build_icl_dataloader(
-            icl_task_type=icl_task_type,
-            dataset_uri=dataset_uri,
-            tokenizer=tokenizer,
-            batch_size=batch_size,
-            max_seq_len=max_seq_len,
-            pad_tok_id=pad_tok_id,
-            num_fewshot=num_fewshot,
-            prompt_string=prompt_string,
-            example_delimiter=example_delimiter,
-            hf_loading_vars=hf_loading_vars,
-            hf_parsing_map=hf_parsing_map,
-            continuation_delimiter=continuation_delimiter,
-            destination_path=destination_path,
-            prelimiter=question_prelimiter,
-            cot_delimiter=cot_delimiter,
-            fewshot_random_seed=fewshot_random_seed,
-            pass_at_k=pass_at_k,
-            generations_per_sample=generations_per_sample,
-            generation_kwargs=generation_kwargs,
-            early_stopping_criteria=early_stopping_criteria,
-            do_normalization=do_normalization,
-        )
->>>>>>> 50f41cbc
+        return batched_list