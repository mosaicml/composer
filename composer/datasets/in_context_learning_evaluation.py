--- conflicted
+++ resolved
@@ -195,7 +195,6 @@
         generation_kwargs (Dict): A dictionary containing keyword arguments to be passed along to the model's generate function.
     """
 
-<<<<<<< HEAD
     def __init__(
         self,
         dataset_uri: str,
@@ -222,50 +221,6 @@
         generation_kwargs: Dict = None,
     ):
 
-=======
-    def _read_dataset(self, dataset: Dataset) -> List[Dict[str, str]]:
-        result = []
-        for example in dataset:
-            result.append({
-                'context': example['context'],
-                'answer': example['answer'],
-                'aliases': set([example['answer']] + example.get('aliases', [])),
-                'chain_of_thought': example.get('chain_of_thought', '')
-            })
-        return result
-
-    def __init__(self,
-                 dataset_uri: str,
-                 tokenizer: Union[transformers.PreTrainedTokenizer, transformers.PreTrainedTokenizerFast],
-                 max_seq_len: int,
-                 pad_tok_id: int,
-                 num_fewshot: int,
-                 prompt_string: str,
-                 example_delimiter: str,
-                 continuation_delimiter: str,
-                 destination_path: str,
-                 question_prelimiter: str,
-                 fewshot_random_seed: int,
-                 cot_delimiter: str = '',
-                 early_stopping_criteria: Optional[List[str]] = None,
-                 do_normalization: bool = True):
-        if tokenizer.eos_token_id is None:
-            raise ValueError('`InContextLearningQATaskDataset` tokenizer must have non-null `eos_token_id`')
-        try:
-            from datasets import load_dataset  # pyright: ignore [reportGeneralTypeIssues]
-        except ImportError as e:
-            raise MissingConditionalImportError(extra_deps_group='nlp',
-                                                conda_package='datasets',
-                                                conda_channel='conda-forge') from e
-        with dist.local_rank_zero_download_and_wait(destination_path):
-            if dist.get_local_rank() == 0:
-                get_file(dataset_uri, destination_path, overwrite=True)
-        dataset = load_dataset('json', data_files=destination_path, split='train', streaming=False)
-        self.early_stopping_criteria = early_stopping_criteria
-        self.do_normalization = do_normalization
-        self.samples = self._read_dataset(dataset)
-        self.samples = strip_data(self.samples)
->>>>>>> adf5bab3
         self.tokenizer = tokenizer
         self.prefix_space = _tokenizer_needs_prefix_space(self.tokenizer)
 
@@ -404,20 +359,9 @@
         Optionally adds the correct answer (for fewshot examples) and handles example delimiters
 
         Args:
-<<<<<<< HEAD
             example (Dict): the example from which to construct the context
             preceding_text (str): any preceding text, used as a check for prepending self.example_delimiter
             add_answer (bool): bool for whether or not to add the answer on the end of the context (e.g. for fewshot examples)
-=======
-            num_fewshot (int): Number of examples context/continuation pairs to prepend to the test pair
-            prompt_string (str): The prompt to prepend to all inputs
-            example_delimiter (str): The delimiter used to separate each individual context/continuation pair
-            continuation_delimiter (str): The delimiter used to separate each context from its continuation
-            question_prelimiter (str): The text to prepend to each question
-            cot_delimiter (str): The delimiter used to separate the chain-of-thought (if present) from the final model response.
-            fewshot_rng (random.Random): Random number generator to use for fewshot sampling
-            cot_delimiter (str): The delimiter used to separate the chain-of-thought (if present) from the final model response.
->>>>>>> adf5bab3
 
         Returns:
             str: The constructed context. The default output context is
@@ -441,47 +385,10 @@
         Returns:
             str: the answer in the example
         """
-<<<<<<< HEAD
         cont = str(example[self.answer_key])
         if self.prefix_space and not cont.startswith(' ') and not in_context:
             cont = f' {cont}'
         return cont
-=======
-        max_answer_length = 0
-        has_cot = False
-        examples = []
-        for sample_idx in tqdm(range(len(self.samples))):
-            encoded_example = {}
-
-            prompt_and_fewshot = self._format_prompt_and_fewshot(num_fewshot, prompt_string, example_delimiter,
-                                                                 continuation_delimiter, question_prelimiter,
-                                                                 cot_delimiter, fewshot_rng, sample_idx)
-            ctxt = self.samples[sample_idx]['context']
-            ctxt = f'{question_prelimiter}{ctxt}'
-            if len(prompt_and_fewshot) > 0:
-                ctxt = f'{example_delimiter}{ctxt}'
-
-            # rstrip the continuation delimiter, because the prompt ending in a space results in degenerate output
-            continuation_delimiter_stripped = continuation_delimiter.rstrip()
-            ctxt = f'{ctxt}{continuation_delimiter_stripped}'
-
-            # If the preamble is empty then this will be a 0-length list, unless the tokenizer adds special tokens to empty strings (e.g. OPT tokenizer)
-            encoded_example['preamble'] = self.tokenizer(prompt_and_fewshot)
-            # If there is an EOS token added, we need to remove it so it is not in the middle of the prompt
-            if self.tokenizer.eos_token_id is not None and len(
-                    encoded_example['preamble']
-                ['input_ids']) > 1 and encoded_example['preamble']['input_ids'][-1] == self.tokenizer.eos_token_id:
-                encoded_example['preamble']['input_ids'] = encoded_example['preamble']['input_ids'][:-1]
-
-            encoded_example['context'] = self.tokenizer(ctxt, add_special_tokens=False)
-
-            encoded_example['aliases'] = list(self.samples[sample_idx]['aliases'])
-            encoded_example['cot_delimiter'] = cot_delimiter
-            examples.append(encoded_example)
-            for answer in self.samples[sample_idx]['aliases']:
-                response = f"{self.samples[sample_idx]['chain_of_thought']}{cot_delimiter}{answer}"
-                max_answer_length = max(max_answer_length, len(self.tokenizer(response)['input_ids']))
->>>>>>> adf5bab3
 
     def _fix_eos_on_preamble(self, input_ids: List[int]) -> List[int]:
         """
@@ -582,7 +489,6 @@
             batch['continuation_indices'] = list(map(torch.tensor, batch['continuation_indices']))
         return batch
 
-<<<<<<< HEAD
     def collate_fn(self, data: Dict[str, Any]) -> Dict[str, Any]:
         """
         The function that the dataloader uses to accumulate data into batches.
@@ -598,29 +504,6 @@
                 batch[batch_key].append(data_pair[data_key])
             if 'continuation_indices' in data_pair:
                 batch['continuation_indices'].append(data_pair['continuation_indices'])
-=======
-            # We will search for the answer within the portion of the model response
-            # beginning with `cot_delimiter`
-            cot_delimiter = sample['cot_delimiter']
-        stopping_criteria = None
-        if self.early_stopping_criteria:
-            stopping_criteria = stop_sequences_criteria(self.tokenizer, self.early_stopping_criteria, len(inputs))
-        batch = {
-            'input_ids': torch.stack(inputs),
-            'mode': 'generate',
-            'labels': answers,
-            'cot_delimiter': cot_delimiter,
-            'generation_length': self.max_answer_length,
-            'stopping_criteria': self.early_stopping_criteria,
-            'do_normalization': self.do_normalization,
-            'generation_kwargs': {
-                'pad_token_id': self.pad_tok_id,
-                'use_cache': True,
-                'stopping_criteria': stopping_criteria,
-                'eos_token_id': self.tokenizer.eos_token_id,
-            }
-        }
->>>>>>> adf5bab3
 
         batch = self._convert_tokens_to_tensors(batch)
         batch['attention_mask'] = ~(batch['input_ids'] == self.pad_tok_id)
@@ -640,14 +523,6 @@
         # Don't split kwargs that don't change
         # Normally split torch tensors
         # List split lists of strings
-<<<<<<< HEAD
-=======
-        no_split = [
-            'mode', 'generation_length', 'generation_kwargs', 'cot_delimiter', 'do_normalization', 'stopping_criteria'
-        ]
-        normal_split = ['input_ids', 'attention_mask']
-        list_split = ['labels']
->>>>>>> adf5bab3
         chunked = {}
         for k, v in batch.items():
             if type(v) in [str, float, int, dict, bool]:
@@ -661,7 +536,7 @@
                 raise ValueError(f'Unexpected value type {type(v)} with key {k}')
         num_chunks = len(chunked['input_ids'])
         for k, v in batch.items():
-            if k in no_split:
+            if isinstance(v, (int, float, str, bool, dict)):
                 chunked[k] = [v] * num_chunks
 
         return [{k: v[idx] for k, v in chunked.items()} for idx in range(num_chunks)]
@@ -696,9 +571,13 @@
             'answer': [],
             'cot_delimiter': self.cot_delimiter,
             'generation_length': self.max_answer_length,
+            'stopping_criteria': self.early_stopping_criteria,
+            'do_normalization': self.do_normalization,
             'generation_kwargs': {
                 'pad_token_id': self.pad_tok_id,
-                'use_cache': True
+                'use_cache': True,
+                'stopping_criteria': stopping_criteria,
+                'eos_token_id': self.tokenizer.eos_token_id,
             }
         }
         self.batch_mapping = {'input_ids': self.context_key, 'labels': 'aliases', 'answer': 'answer'}
@@ -1166,7 +1045,6 @@
         pass_at_k (int) (defaults to 1): k for how many chances the model gets to write passing code
     """
 
-<<<<<<< HEAD
     def __init__(
         self,
         generations_per_sample: int,
@@ -1174,50 +1052,6 @@
         *args,
         **kwargs,
     ):
-=======
-    def __init__(self,
-                 dataset_uri: str,
-                 tokenizer: Union[transformers.PreTrainedTokenizer, transformers.PreTrainedTokenizerFast],
-                 max_seq_len: int,
-                 pad_tok_id: int,
-                 num_fewshot: int,
-                 prompt_string: str,
-                 example_delimiter: str,
-                 destination_path: str,
-                 code_prelimiter: str,
-                 fewshot_random_seed: int,
-                 generations_per_sample: int,
-                 pass_at_k: int = 1,
-                 top_p: Optional[float] = 0.95,
-                 top_k: Optional[int] = 40,
-                 early_stopping_criteria: Optional[List[str]] = None):
-        if tokenizer.eos_token_id is None:
-            raise ValueError('`InContextLearningCodeEvalDataset` tokenizer must have non-null `eos_token_id`')
-        try:
-            from datasets import load_dataset  # pyright: ignore [reportGeneralTypeIssues]
-        except ImportError as e:
-            raise MissingConditionalImportError(extra_deps_group='nlp',
-                                                conda_package='datasets',
-                                                conda_channel='conda-forge') from e
-        with dist.local_rank_zero_download_and_wait(destination_path):
-            if dist.get_local_rank() == 0:
-                get_file(dataset_uri, destination_path, overwrite=True)
-        dataset = load_dataset('json', data_files=destination_path, split='train', streaming=False)
-        self.early_stopping_criteria = early_stopping_criteria
-        self.samples = list(
-            dataset.map(
-                lambda examples: {
-                    'task_id': examples['task_id'],
-                    'prompt': examples['prompt'],
-                    'canonical_solution': examples['canonical_solution'],
-                    'test': examples['test'],
-                    'entry_point': examples['entry_point'],
-                    'test_inputs': examples['test_inputs'],
-                    'test_outputs': examples['test_outputs'],
-                    'language': examples['language'],
-                }))
-
->>>>>>> adf5bab3
         if generations_per_sample < pass_at_k:
             raise ValueError(
                 f'generations_per_sample ({generations_per_sample}) must be greater than or equal to pass_at_k ({pass_at_k}) for code evaluation.'
@@ -1273,7 +1107,6 @@
         Needs to be done after the dataset has been processed because we can't get the prompt length
         until after we've tokenized it.
 
-<<<<<<< HEAD
         Returns:
             dataset:
         """
@@ -1285,19 +1118,6 @@
                 len(unpadded_example),
             )
         self.max_prompt_length = max_prompt_length
-=======
-        self.tokenizer = tokenizer
-        self.max_seq_len = max_seq_len
-        self.pad_tok_id = pad_tok_id
-        self.padding_side = 'left'
-        self.max_prompt_length = 0
-        self.top_p = top_p
-        self.top_k = top_k
-        self.max_answer_length = 0
-        fewshot_rng = random.Random(fewshot_random_seed)
-        self.encoded_dataset = self.prep_examples(num_fewshot, prompt_string, example_delimiter, code_prelimiter,
-                                                  fewshot_rng)
->>>>>>> adf5bab3
 
         def _trim_padding(example):
             # Remove padding tokens applied during tokenization
@@ -1424,7 +1244,6 @@
             dataset:
         """
         max_prompt_length = 0
-<<<<<<< HEAD
         for example in self.dataset:
             unpadded_example = [token for token in example[self.context_key] if token != self.pad_tok_id]
             max_prompt_length = max(
@@ -1465,121 +1284,6 @@
             'untokenized_prompt_two': 'untokenized_prompt_two',
             'input_ids': 'tokenized_prompt_one',
             'tokenized_prompt_two': 'tokenized_prompt_two',
-=======
-        examples = []
-        max_answer_length = 0
-        for sample_idx in tqdm(range(len(self.samples))):
-            encoded_example = {}
-
-            preamble = prompt_string
-
-            if num_fewshot > 0:
-                fewshot_idxs = _get_fewshot_sample_idxs(len(self.samples), num_fewshot, sample_idx, fewshot_rng)
-                for fewshot_idx in fewshot_idxs:
-                    ctxt, cont = self.samples[fewshot_idx]['prompt'], self.samples[fewshot_idx]['canonical_solution']
-                    ctxt = f'{code_prelimiter}{ctxt}'
-                    if len(preamble) > 0:
-                        ctxt = f'{example_delimiter}{ctxt}'
-                    preamble += f'{ctxt}{cont}'
-
-            ctxt = self.samples[sample_idx]['prompt']
-            ctxt = f'{code_prelimiter}{ctxt}'
-            if len(preamble) > 0:
-                ctxt = f'{example_delimiter}{ctxt}'
-
-            # If the preamble is empty then this will be a 0-length list, unless the tokenizer adds special tokens to empty strings (e.g. OPT tokenizer)
-            encoded_example['preamble'] = self.tokenizer(preamble)
-            # If there is an EOS token added, we need to remove it so it is not in the middle of the prompt
-            if self.tokenizer.eos_token_id is not None and len(
-                    encoded_example['preamble']
-                ['input_ids']) > 1 and encoded_example['preamble']['input_ids'][-1] == self.tokenizer.eos_token_id:
-                encoded_example['preamble']['input_ids'] = encoded_example['preamble']['input_ids'][:-1]
-
-            encoded_example['prompt'] = self.tokenizer(ctxt, add_special_tokens=False)
-            encoded_example['prompt_text'] = self.samples[sample_idx]['prompt']
-            encoded_example['task_id'] = self.samples[sample_idx]['task_id']
-            encoded_example['canonical_solution'] = self.samples[sample_idx]['canonical_solution']
-            encoded_example['test'] = self.samples[sample_idx]['test']
-            encoded_example['entry_point'] = self.samples[sample_idx]['entry_point']
-            encoded_example['test_inputs'] = self.samples[sample_idx]['test_inputs']
-            encoded_example['test_outputs'] = self.samples[sample_idx]['test_outputs']
-            encoded_example['language'] = self.samples[sample_idx]['language']
-
-            examples.append(encoded_example)
-            max_prompt_length = max(
-                max_prompt_length,
-                len(encoded_example['preamble']['input_ids'] + encoded_example['prompt']['input_ids']))
-            max_answer_length = max(
-                max_answer_length,
-                len(self.tokenizer(encoded_example['canonical_solution'], add_special_tokens=False)['input_ids']))
-
-        self.max_prompt_length = max_prompt_length
-        self.max_answer_length = max_answer_length + _MAX_ANSWER_BUFFER_LENGTH
-        return examples
-
-    def __getitem__(self, index):
-        return self.encoded_dataset[index]
-
-    def __len__(self):
-        return len(self.encoded_dataset)
-
-    def collate_fn(self, data):
-        inputs, prompts, tests, canonical_solutions, entry_points, test_inputs, test_outputs, languages = [], [], [], [], [], [], [], []
-        for sample in data:
-            preamble, prompt, text_prompt, canonical_solution, test, entry_point, test_input, test_output, language = (
-                sample['preamble'],
-                sample['prompt'],
-                sample['prompt_text'],
-                sample['canonical_solution'],
-                sample['test'],
-                sample['entry_point'],
-                sample['test_inputs'],
-                sample['test_outputs'],
-                sample['language'],
-            )
-            context_enc = preamble['input_ids'] + prompt['input_ids']
-            inp, _ = _make_padded_input(context_enc, [],
-                                        self.max_prompt_length,
-                                        self.pad_tok_id,
-                                        padding_side=self.padding_side)
-
-            inputs.append(inp)
-            tests.append(test)
-            prompts.append(text_prompt)
-            canonical_solutions.append(canonical_solution)
-            entry_points.append(entry_point)
-            test_inputs.append(test_input)
-            test_outputs.append(test_output)
-            languages.append(language)
-
-        stopping_criteria = None
-        if self.early_stopping_criteria:
-            stopping_criteria = stop_sequences_criteria(self.tokenizer, self.early_stopping_criteria, len(inputs))
-        batch = {
-            'input_ids': torch.stack(inputs),
-            'mode': 'generate',
-            'labels': canonical_solutions,
-            'prompts': prompts,  # list of prompts
-            'tests': tests,  # list of tests
-            'canonical_solutions': canonical_solutions,  # list of solutions
-            'entry_points': entry_points,  # list of entry points
-            'test_inputs': test_inputs,  # list of test inputs
-            'test_outputs': test_outputs,  # list of test outputs
-            'languages': languages,  # list of languages
-            'pass_at_k': self.pass_at_k,
-            'generation_length': min(self.max_answer_length, self.max_seq_len - self.max_prompt_length),
-            'generation_kwargs': {
-                'pad_token_id': self.pad_tok_id,
-                'num_beams': 1,  # single beam
-                'num_return_sequences': self.generations_per_sample,  # how many gens per prompt
-                'do_sample': True,
-                'top_p': self.top_p,
-                'top_k': self.top_k,
-                'use_cache': True,
-                'stopping_criteria': stopping_criteria,
-                'eos_token_id': self.tokenizer.eos_token_id
-            }
->>>>>>> adf5bab3
         }
         # NOTE: padding_size set to an arbitrary (large) number bcus we repad based on max prompt len
         super().__init__(
@@ -1693,7 +1397,6 @@
 
 
 def build_icl_dataloader(
-<<<<<<< HEAD
     icl_task_type: str,
     dataset_uri: str,
     tokenizer: Union[transformers.PreTrainedTokenizer, transformers.PreTrainedTokenizerFast],
@@ -1714,26 +1417,6 @@
     generations_per_sample: int,
     generation_kwargs: Dict,
 ) -> DataSpec:
-=======
-        icl_task_type: str,
-        dataset_uri: str,
-        tokenizer: Union[transformers.PreTrainedTokenizer, transformers.PreTrainedTokenizerFast],
-        batch_size: int,
-        max_seq_len: int,
-        pad_tok_id: int,
-        num_fewshot: int,
-        prompt_string: str,  # e.g. 'translate english to french:'
-        example_delimiter: str,  # e.g. '\n'
-        continuation_delimiter: str,  # e.g. ''
-        destination_path: str,
-        question_prelimiter: str = '',  # e.g. 'Question: '
-        cot_delimiter: str = '',
-        fewshot_random_seed: int = 1234,
-        pass_at_k: int = 1,
-        generations_per_sample: int = 1,
-        early_stopping_criteria: Optional[List[str]] = None,
-        do_normalization: bool = True) -> DataSpec:
->>>>>>> adf5bab3
     if icl_task_type == 'multiple_choice':
         dataset = InContextLearningMultipleChoiceTaskDataset(
             dataset_uri=dataset_uri,
@@ -1788,7 +1471,6 @@
         )
         effective_batchsize = batch_size
     elif icl_task_type == 'question_answering':
-<<<<<<< HEAD
         dataset = InContextLearningQATaskDataset(
             dataset_uri=dataset_uri,
             tokenizer=tokenizer,
@@ -1860,37 +1542,6 @@
             hf_parsing_map=hf_parsing_map,
             generation_kwargs=generation_kwargs,
         )
-=======
-        dataset = InContextLearningQATaskDataset(dataset_uri,
-                                                 tokenizer,
-                                                 max_seq_len,
-                                                 pad_tok_id,
-                                                 num_fewshot,
-                                                 prompt_string,
-                                                 example_delimiter,
-                                                 continuation_delimiter,
-                                                 destination_path=destination_path,
-                                                 question_prelimiter=question_prelimiter,
-                                                 fewshot_random_seed=fewshot_random_seed,
-                                                 cot_delimiter=cot_delimiter,
-                                                 early_stopping_criteria=early_stopping_criteria,
-                                                 do_normalization=do_normalization)
-        effective_batchsize = batch_size
-    elif icl_task_type == 'code_evaluation':
-        dataset = InContextLearningCodeEvalDataset(dataset_uri,
-                                                   tokenizer,
-                                                   max_seq_len,
-                                                   pad_tok_id,
-                                                   num_fewshot,
-                                                   prompt_string,
-                                                   example_delimiter,
-                                                   destination_path=destination_path,
-                                                   code_prelimiter=question_prelimiter,
-                                                   fewshot_random_seed=fewshot_random_seed,
-                                                   pass_at_k=pass_at_k,
-                                                   generations_per_sample=generations_per_sample,
-                                                   early_stopping_criteria=early_stopping_criteria)
->>>>>>> adf5bab3
         effective_batchsize = batch_size
     else:
         raise Exception(f'Unrecognized ICL task type: {icl_task_type}')
@@ -1978,7 +1629,6 @@
 
 
 def get_icl_task_dataloader(
-<<<<<<< HEAD
     icl_task_type: str,
     dataset_uri: str,
     tokenizer: transformers.PreTrainedTokenizerBase,
@@ -2002,28 +1652,6 @@
 ) -> Union[DataSpec, Dict[str, DataSpec]]:
     """
     This constructs a dataloader (or dataloaders if has_categories is True) capable of evaluating LLMs on in-context learning language modeling tasks, for example LAMBADA. An example usage is below:
-=======
-        icl_task_type: str,
-        dataset_uri: str,
-        tokenizer: Union[transformers.PreTrainedTokenizer, transformers.PreTrainedTokenizerFast],
-        batch_size: int,
-        max_seq_len: int,
-        pad_tok_id: int,
-        num_fewshot: int,
-        prompt_string: str,  # e.g. 'translate english to french:'
-        example_delimiter: str,  # e.g. '\n'
-        continuation_delimiter: str = '',
-        destination_path: str = '',
-        question_prelimiter: str = '',  # e.g. 'Question: '
-        fewshot_random_seed: int = 1234,
-        pass_at_k: int = 1,
-        generations_per_sample: int = 1,
-        cot_delimiter: str = '',
-        has_categories: bool = False,
-        early_stopping_criteria: Optional[List[str]] = None,
-        do_normalization=True) -> Union[DataSpec, Dict[str, DataSpec]]:
-    """This constructs a dataloader (or dataloaders if has_categories is True) capable of evaluating LLMs on in-context learning language modeling tasks, for example LAMBADA. An example usage is below:
->>>>>>> adf5bab3
 
     >>> dl = get_icl_task_dataloader(
        ... 'language_modeling',
@@ -2088,7 +1716,6 @@
         categories = sorted(output_files.keys())
         for category in categories:
             partition_uri = output_files[category]
-<<<<<<< HEAD
             result_dls[category] = build_icl_dataloader(
                 icl_task_type=icl_task_type,
                 dataset_uri=partition_uri,
@@ -2132,44 +1759,4 @@
             pass_at_k=pass_at_k,
             generations_per_sample=generations_per_sample,
             generation_kwargs=generation_kwargs,
-        )
-=======
-            result_dls[category] = build_icl_dataloader(icl_task_type,
-                                                        partition_uri,
-                                                        tokenizer,
-                                                        batch_size,
-                                                        max_seq_len,
-                                                        pad_tok_id,
-                                                        num_fewshot,
-                                                        prompt_string,
-                                                        example_delimiter,
-                                                        continuation_delimiter,
-                                                        partition_uri + '_tmp',
-                                                        question_prelimiter,
-                                                        cot_delimiter,
-                                                        fewshot_random_seed,
-                                                        pass_at_k,
-                                                        generations_per_sample,
-                                                        early_stopping_criteria=early_stopping_criteria,
-                                                        do_normalization=do_normalization)
-        return result_dls
-    else:
-        return build_icl_dataloader(icl_task_type,
-                                    dataset_uri,
-                                    tokenizer,
-                                    batch_size,
-                                    max_seq_len,
-                                    pad_tok_id,
-                                    num_fewshot,
-                                    prompt_string,
-                                    example_delimiter,
-                                    continuation_delimiter,
-                                    destination_path,
-                                    question_prelimiter,
-                                    cot_delimiter,
-                                    fewshot_random_seed,
-                                    pass_at_k,
-                                    generations_per_sample,
-                                    early_stopping_criteria=early_stopping_criteria,
-                                    do_normalization=do_normalization)
->>>>>>> adf5bab3
+        )