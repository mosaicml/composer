# Copyright 2022 MosaicML Composer authors
# SPDX-License-Identifier: Apache-2.0
# This code is based on the implementation in https://github.com/EleutherAI/lm-evaluation-harness/blob/8c048e266a22a1c85ccbdb0c209ac712e4f39989/lm_eval/base.py#L221-L330

from __future__ import annotations

import copy
import json
import os
import random
<<<<<<< HEAD
from typing import TYPE_CHECKING, Any, Dict, List, Optional, Union
import time
=======
from typing import TYPE_CHECKING, Any, Dict, List, Optional, Set, Union
>>>>>>> 9a190426

import torch
from torch.utils.data import DataLoader, Dataset

from composer.core import DataSpec
from composer.core.data_spec import _default_split_batch, _split_list
from composer.datasets.utils import stop_sequences_criteria
from composer.utils import MissingConditionalImportError, dist, get_file

if TYPE_CHECKING:
    import transformers
    from datasets import Dataset as HFDataset  # pyright: ignore[reportGeneralTypeIssues]

try:
    import tensorrt_llm
    if tensorrt_llm.mpi_world_size() > 1:
        TRTLLM_MULTIGPU = True
    else:
        TRTLLM_MULTIGPU = False
except:
    TRTLLM_MULTIGPU = False

# Allow models to have slightly more tokens than were used in the most verbose CoT in the dataset
_MAX_ANSWER_BUFFER_LENGTH = 10

__all__ = [
    'InContextLearningLMTaskDataset',
    'InContextLearningMultipleChoiceTaskDataset',
    'InContextLearningCodeEvalDataset',
    'InContextLearningQATaskDataset',
    'get_icl_task_dataloader',
]


def strip_data(example: Dict) -> Dict:
    """
    Remove white space from the begging and end of string values in a dictionary

    Args:
        example: Dictionary to be stripped

    Returns:
        dict: The same dictionary with .strip() applied to any value in the dict that is a string
    """
    return {k: v.strip() if isinstance(v, str) else v for k, v in example.items()}


def _tokenizer_needs_prefix_space(tokenizer: transformers.PreTrainedTokenizerBase,) -> bool:
    """
    Test for whether a prefix space is needed before the continuation.
    Sentencepiece tokenization should not have a prefix space, but gpt2 style BPE should.

    Args:
        tokenizer: Tokenizer to test

    Returns:
        bool: Whether or not the tokenizer needs a prefix space
    """
    test_tokens = tokenizer(' a', add_special_tokens=False)['input_ids']
    assert isinstance(test_tokens, list)
    return len(test_tokens) == 1


def _trim_context(context_enc: List, continuation_enc: List, max_seq_len: int) -> List:
    """
    Trims a list of tokens down to `max_seq_len` if the length of the list plus the continuation
    is more than `max_seq_len`. It will always trim tokens from the left, i.e. tokens at the beginning
    of the context will be removed.

    Args:
        context_enc (list): List of tokens in the context
        continuation_enc (lsit): List of tokens in the continuation
        max_seq_len (int): Maximum length the model can ingest

    Returns:
        list: The encoded context trimmed from the left
    """
    if len(continuation_enc) + len(context_enc) > max_seq_len:
        context_max_subseq_len = max_seq_len - len(continuation_enc)

        if context_max_subseq_len < 0:
            # can't support continuations which are longer than the max seq len
            raise Exception(f'Dataset included continuation longer than the max seq len of {max_seq_len}')

        # clip from the end
        context_enc = context_enc[-(context_max_subseq_len):]
    return context_enc


def _get_continuation_span(context_enc: List, continuation_enc: List) -> torch.Tensor:
    """
    Gets the list of indices of the continuation tokens for language modeling or generation tasks.

    Args:
        context_enc (list): List of context tokens
        continuation_enc (list): List of continuation tokens

    Returns:
        torch.tensor: A tensor containing indices corresponding to continuation tokens
    """
    return torch.tensor(range(len(context_enc), len(context_enc) + len(continuation_enc)))


def _make_padded_input(
    context_enc: List,
    continuation_enc: List,
    max_seq_len: int,
    pad_tok_id: int,
    padding_side: str = 'right',
) -> torch.Tensor:
    """
    Takes an encoded context and continuation and clips the beginning of the context if they're too long.
    Adds the padding token to the specified side.

    Args:
        context_enc (List): The encoded input to the model
        continuation_enc (List): The encoded desired output for the example
        max_seq_list (int): Maximum length sequences can be
        pad_tok_id (int): The token id we pad with
        padding_side (str): Which side to pad the context on. Can be 'right' or 'left

    Returns:
        input (torch.tensor): The padded and encoded context
        continuation_span (torch.tensor): The _inclusive_ range of indices corresponding to the continuation
    """

    inp = torch.tensor(
        (context_enc + continuation_enc),
        dtype=torch.long,
    )
    (inp_len,) = inp.shape

    # Sometimes tokenizers that have neither a pad_tok_id or eos_tok_id will pass None in as the padding
    # token and cause errors
    if not isinstance(pad_tok_id, int):
        raise ValueError(f'`pad_tok_id` must be an integer. Found {type(pad_tok_id)} instead')
    # pad length from seq to padding_length
    if padding_side == 'right':
        inp = torch.cat(
            [
                inp,  # [seq]
                torch.LongTensor((max_seq_len - inp_len) * [pad_tok_id]),
            ],
            dim=0,
        )
    elif padding_side == 'left':
        inp = torch.cat(
            [
                torch.LongTensor((max_seq_len - inp_len) * [pad_tok_id]),
                inp,  # [seq]
            ],
            dim=0,
        )
    else:
        raise ValueError(f"Unknown padding_side {padding_side}. padding_side must be either 'left' or 'right'")

    return inp


def convert_tokens_to_tensors(batch: Dict, tokenize_labels: bool) -> Dict[str, Any]:
    """
    HF Datasets converts tensors into lists when we store them, and we don't want to use `type='torch'`
    because some content in the dataset, like generation args or single ints, should not be converted.

    Here, we convert those lists of tokens back into tensors in order to feed them into the model.

    Args:
        batch (dict): A dictionary of batched inputs
        tokenize_labels (bool): Whether or not the labels are tokenized (and need to be stacked)

    Returns:
        dict: The batch with torch tensors in the corresponding keys instead of lists of lists
    """
    batch['input_ids'] = torch.stack(list(map(torch.tensor, batch['input_ids'])))
    if tokenize_labels:
        batch['labels'] = torch.stack(list(map(torch.tensor, batch['labels'])))
        batch['continuation_indices'] = list(map(torch.tensor, batch['continuation_indices']))
    return batch


def _get_fewshot_sample_idxs(dataset_size: int, num_fewshot: int, example_idx: int, rng: random.Random) -> Set[int]:
    """
    Samples indices without replacement. If num_fewshot exceeds the number of unique examples in the dataset,
    then we will have fewer than num_fewshot examples in context.
    Args:
        dataset_size (int): Length of the dataset
        num_fewshot (int): Number of examples to prepend
        example_idx (int): Current example's index (excluded from fewshot choices)
        rng (random.Random): RNG for repeatable sample selection

    Returns:
        list: Indices of the examples chosen for fewshot selection
    """
    num_fewshot = min(dataset_size - 1, num_fewshot)
    fewshot_idxs = set(rng.sample(range(0, dataset_size), num_fewshot))

    if example_idx in fewshot_idxs:
        fewshot_idxs.remove(example_idx)
        if len(fewshot_idxs) >= dataset_size - 1:
            return fewshot_idxs

        replacement_sample = rng.choice(range(0, dataset_size))
        while replacement_sample in fewshot_idxs or replacement_sample == example_idx:
            replacement_sample = rng.choice(range(0, dataset_size))
        fewshot_idxs.add(replacement_sample)
    return fewshot_idxs


class InContextLearningDataset(Dataset):
    """
    A base dataset that constructs batches for in-context learning task evaluations.
    The dataset format is expected to be a local jsonl file, a cloud link to a jsonl file, or a Hugging Face dataset link.
    'context' refers to the input a model will recieve before generating an output. For example, the question in question answering tasks,
    the preceding text in a language modeling task, or the document and question regarding the document in a document understanding task.
    'example' refers to a loaded dictionary, generally containing a context, an answer, and any other information needed to run the task.
    'answer' refers to the desired output of the model.

    When creating a new ICL Dataset, it is likely that you will need to reimplement the following methods:

    - construct_context(): Takes a single example dictionary and formulates the context as a string for that eval question.
    - get_answer_from_example(): Takes a single example dictionary and formulates the correct, ground truth answer as a string.
    - tokenize_example(): Tokenizes the example and adds any extra content from the original dictionary that needs to be passed downstream.
    - read_dataset(): Loads the dataset and does basic parsing. If additional parsing must be done, this is a good place to do so (See InContextLearningQATaskDataset.read_dataset())

    Additionally, base_batch and batch_mapping must be defined.

    - base_batch (Dict): The base dictionary that the dataset will use to construct a batch. This should contain static values, like generation_kwargs or mode,
      and empty lists for values that will need to be accumulated from each example.
      NOTE: Sometimes you will need to set base_batch directly after the init call, e.g. in order to use class variables
      like self.pad_tok_id or self.max_answer_length. If you manually set generation_kwargs this way, you'll need to call self.update_generation_kwargs()
      after setting self.base_batch.
    - batch_mapping (Dict): A mapping with keys that are keys in the batch and values that are columns in the loaded dataset.
      collate_fn will use this mapping to create batches from self.dataset.

    Args:
        dataset_uri (str): A local path, a remote path beginning with ``s3://`` or another backend, or a HuggingFace dataset uri prepended with ``hf://``.
            Alternate backends must be supported by :meth:`composer.utils.maybe_create_object_store_from_uri`.
            A local dataset must consist of rows of JSON data points with task dependent fields.
            The default keys expected are "context" and "answer".
        tokenizer (transformers.PreTrainedTokenizerBase): The tokenizer used to map between strings and token ids.
        max_seq_len (int): The maximum sequence length supported by the model.
        pad_tok_id (int): The special token used for padding batches.
        num_fewshot (int): The number of complete fewshot examples to prepend before each test example. These are not identical across examples.
        fewshot_random_seed (int): Random seed to use for fewshot sampling.
        prompt_string (str): Prompt string to put once before all fewshot examples/test examples (e.g. 'Translate english to french.').
        example_delimiter (str): Separator inserted before (context, answer) pairs (e.g. '\\n') for fewshot sampling and prompting.
        continuation_delimiter: (str): Separator inserted between context and answer in each example (e.g. '\\nA: ').
        destination_path (str): Temporary path to store downloaded datasets.
        prelimiter (str): Text to be prepended before each context, including few shot examples (e.g. "Question: ").
        context_key (str): The key in the loaded dataset that contains the context.
        answer_key (str): The key in the loaded dataset that contains the answer.
        strip_dataset (bool): Boolean for whether to strip whitespace from data. Trailing whitespace can cause degenerative outputs,
            so unless whitespace should be preserved (for example in code), this should be set to True.
        padding_side (str): Side of the content and answer on which to apply padding. Can be either 'right' or 'left'.
        padding_size (int): The final size of the tensor after padding. Defaults to max_sequence_length.
        base_batch (Dict): The base dictionary upon which a batch is created. See above for more details.
        base_mapping (Dict): A mapping of batch keys to dataset columns, used to create batches. See above for more details.
        hf_loading_vars (Dict): A dictionary containing keyword arguments to be passed into `load_dataset` if dataset is being pulled from HF.
        hf_parsing_map (Dict): A dictionary containing a mapping from HF columns to ICL dataset keys. The dictionary should be formatted {icl_key:[hf_key1, hf_key1]}.
            Column contents will be concatenated with ' ' seperating them. If not included, will load the columns already present in the HF dataset.
        tokenize_labels (bool): Whether or not the labels should be tokenized. Generally determined by which metric a dataset uses.
        generation_kwargs (Dict): A dictionary containing keyword arguments to be passed along to the model's generate function.

    """

    def __init__(
        self,
        dataset_uri: str,
        tokenizer: transformers.PreTrainedTokenizerBase,
        max_seq_len: int,
        pad_tok_id: int,
        num_fewshot: int,
        fewshot_random_seed: int,
        prompt_string: str,
        example_delimiter: str,
        continuation_delimiter: str,
        destination_path: str,
        prelimiter: str = '',
        context_key: str = 'context',
        answer_key: str = 'answer',
        strip_dataset: bool = True,
        padding_side: str = 'right',
        tokenize_labels: bool = True,
        static_keys: Optional[List] = None,
        list_keys: Optional[List] = None,
        tensor_keys: Optional[List] = None,
        padding_size: Optional[int] = None,
        base_batch: Optional[Dict] = None,
        batch_mapping: Optional[Dict] = None,
        hf_loading_vars: Optional[Dict] = None,
        hf_parsing_map: Optional[Dict] = None,
        generation_kwargs: Optional[Dict] = None,
    ):
        try:
            import datasets

            del datasets
        except ImportError as e:
<<<<<<< HEAD
            raise MissingConditionalImportError(extra_deps_group='nlp',
                                                conda_package='datasets',
                                                conda_channel='conda-forge') from e
        if TRTLLM_MULTIGPU == False:
            with dist.local_rank_zero_download_and_wait(destination_path):
                if dist.get_local_rank() == 0:
                    get_file(dataset_uri, destination_path, overwrite=True)
        else:
            if tensorrt_llm.mpi_rank() == 0:
                get_file(dataset_uri, destination_path, overwrite=True)
            else:
                while not os.path.exists(destination_path):
                    time.sleep(0.1)
        dataset = load_dataset('json', data_files=destination_path, split='train', streaming=False)
        self.samples = self._read_dataset(dataset)
        self.samples = strip_data(self.samples)
=======
            raise MissingConditionalImportError(
                extra_deps_group='nlp',
                conda_package='datasets',
                conda_channel='conda-forge',
            ) from e

>>>>>>> 9a190426
        self.tokenizer = tokenizer
        self.prefix_space = _tokenizer_needs_prefix_space(self.tokenizer)

        self.max_seq_len = max_seq_len
        self.pad_tok_id = pad_tok_id
        self.num_fewshot = num_fewshot
        self.padding_side = padding_side
        self.padding_size = padding_size if padding_size else self.max_seq_len
        self.prelimiter = prelimiter
        self.example_delimiter = example_delimiter
        self.continuation_delimiter = continuation_delimiter
        self.context_key = context_key
        self.answer_key = answer_key
        self.tokenize_labels = tokenize_labels
        self.batch_mapping = batch_mapping or {}
        self.base_batch = base_batch or {}
        if generation_kwargs:
            self.update_generation_kwargs(generation_kwargs)

        self.static_keys = static_keys
        self.list_keys = list_keys
        self.tensor_keys = tensor_keys

        hf_loading_vars = hf_loading_vars or {}
        self.dataset: HFDataset = self.read_dataset(dataset_uri, destination_path, hf_loading_vars, hf_parsing_map)
        self.strip_data = strip_dataset
        if self.strip_data:
            self.dataset = self.dataset.map(strip_data)

        fewshot_rng = random.Random(fewshot_random_seed)
        self.dataset: HFDataset = self.dataset.map(
            self._prep_example,
            with_indices=True,
            fn_kwargs={
                'num_fewshot': num_fewshot,
                'prompt_string': prompt_string,
                'fewshot_rng': fewshot_rng,
            },
        )

    def __getitem__(self, index: int) -> Dict:
        return self.dataset[index]

    def __len__(self) -> int:
        return len(self.dataset)

    def get_num_samples_in_batch(self, batch: Dict) -> int:
        return batch['input_ids'].shape[0]

    def update_generation_kwargs(self, generation_kwargs: Dict) -> None:
        """
        Updates self.base_batch with the passed in generation_kwargs.
        This must be run after self.base_batch is set (for example, if self.base_batch is set after __init__() is run,
        likely because base_batch needs a class variable like self.pad_tok_id or self.max_answer_length).

        Args:
            dict: Keyword arguments that be written into base_batch['generation_kwargs']
        """
        if generation_kwargs:
            if 'generation_kwargs' not in self.base_batch:
                self.base_batch['generation_kwargs'] = {}
            self.base_batch['generation_kwargs'].update(generation_kwargs)

    def read_dataset(
        self,
        dataset_uri: str,
        destination_path: str,
        hf_loading_vars: Optional[Dict[str, Any]] = None,
        hf_parsing_map: Optional[Dict[str, Any]] = None,
    ) -> 'HFDataset':
        """
        Reads a dataset and handles parsing it from HuggingFace.

        Args:
            dataset_uri (str): A local path, a remote path beginning with ``s3://`` or another backend, or a HuggingFace dataset uri.
                Alternate backends must be supported by :meth:`composer.utils.maybe_create_object_store_from_uri`.
            destination_path (str): A local path where the data will be stored
            hf_loading_vars (Dict): If parsing from HuggingFace, keyword args that will be passed into load_dataset
            hf_parsing_map (Dict): Dictionary in the form of {icl_key: [hf_col1, hf_col2]} that will map one or more hf columns, in order, to ICL dataset columns

        Returns:
            dataset: A loaded HF dataset
        """
        from datasets import Dataset as HFDataset  # pyright: ignore[reportGeneralTypeIssues]
        from datasets import load_dataset  # pyright: ignore[reportGeneralTypeIssues]

        if 'hf://' in dataset_uri:
            dataset_uri = dataset_uri.replace('hf://', '')
            if hf_loading_vars is None:
                hf_loading_vars = {}
            dataset = load_dataset(dataset_uri, **hf_loading_vars)
            if hf_parsing_map:
                dataset_parsing_func = lambda example: {
                    k: ' '.join([str(example[col]) for col in v])
                    for k, v in hf_parsing_map.items()  # pyright: ignore[reportOptionalMemberAccess]
                }
                assert isinstance(dataset, HFDataset)
                dataset = dataset.map(dataset_parsing_func, remove_columns=dataset.column_names)
        else:
            with dist.local_rank_zero_download_and_wait(destination_path):
                if dist.get_local_rank() == 0:
                    get_file(dataset_uri, destination_path, overwrite=True)
            dataset = load_dataset('json', data_files=destination_path, split='train', streaming=False)
        assert isinstance(dataset, HFDataset)
        return dataset

    def _generate_few_shot_prompt(
        self,
        num_fewshot: int,
        example_idx: int,
        preamble: str,
        fewshot_rng: random.Random,
    ) -> str:
        """
        Formats the fewshot prompt for test example `example_idx`.

        Randomly selects `num_fewshot` samples from the dataset (excluding the example at `example_idx`) and constructs
        contextes with answers appended.

        Returns the formatted prompt_string + concatenated list of formatted few shot examples as a string.

        Args:
            num_fewshot (int): Number of examples to prepend
            example_idx (int): Current example idx
            preamble (str): Text to occur at the beginning of the task. Generally instructions or a prompt.
            fewshot_rng (random.Random): Seeded sampler to chose samples with

        Returns:
            str: The original preamble with num_fewshot examples appended
        """
        few_shot_text = preamble

        if num_fewshot > 0:
            fewshot_idxs = _get_fewshot_sample_idxs(
                len(self.dataset),
                num_fewshot,
                example_idx,
                fewshot_rng,
            )
            for fewshot_idx in fewshot_idxs:
                ctxt = self.construct_context(
                    self.dataset[fewshot_idx],
                    few_shot_text,
                    add_answer=True,
                )
                few_shot_text += ctxt

        return few_shot_text

    def construct_context(self, example: Dict, preceding_text: str = '', add_answer: bool = False) -> str:
        """
        Takes an example and constructs a context, i.e. the input the model reads for this example.
        Optionally adds the correct answer (for fewshot examples) and handles example delimiters

        Args:
            example (Dict): The example from which to construct the context
            preceding_text (str): Any preceding text, used as a check for prepending self.example_delimiter
            add_answer (bool): Bool for whether or not to add the answer on the end of the context (e.g. for fewshot examples)

        Returns:
            str: The constructed context. The default output context is
                 formatted as follows: f'{self.prelimiter}{example[self.context_key]}{self.continuation_delimiter}'
        """
        ctxt = example[self.context_key]
        ctxt = f'{self.prelimiter}{ctxt}'
        if len(preceding_text) > 0:
            ctxt = f'{self.example_delimiter}{ctxt}'
        ctxt = f'{ctxt}{self.continuation_delimiter}'
        if add_answer:
            ctxt = (f'{ctxt}{self.get_answer_from_example(example, in_context=add_answer)}')
        return ctxt

    def get_answer_from_example(self, example: Dict[str, Any], in_context: bool = False) -> str:
        """
        Returns the answer from the example.

        Args:
            example (Dict): The example from which to retrieve the answer

        Returns:
            str: The answer in the example
        """
        cont = example[self.answer_key]
        if self.prefix_space and not cont.startswith(' ') and not in_context:
            cont = f' {cont}'
        return cont

    def _fix_eos_on_preamble(self, input_ids: List[int]) -> List[int]:
        """
        If the input_ids is empty then input_ids will be a 0-length List
        unless the tokenizer adds special tokens to empty strings (e.g. OPT tokenizer).
        If there is an EOS token added, we need to remove it so it is not in the middle of the prompt,
        as the specific eval question's prompt will follow the input_ids.

        Args:
            input_ids (List): The tokenized input

        Returns:
            input_ids: The tokenized input conditionally edited
        """
        if (self.tokenizer.eos_token_id is not None and len(input_ids) > 1 and
                input_ids[-1] == self.tokenizer.eos_token_id):
            input_ids = input_ids[:-1]
        return input_ids

    def tokenize_example(self, prompt_and_fewshot: str, ctxt: str, example: Dict) -> Dict[str, Any]:
        """
        Runs text through the tokenizer and handle special cases.

        Args:
            prompt_and_fewshot (str): The collection of the prompt and fewshot examples that belongs before the example's context
            ctxt (str): The specific example's derrived context
            example (Dict): The example as a dictionary. Used for additional processing in inherited classes.

        Returns:
            Dict: Dictionary with the tokenized data
        """
        tokenized_example = {}
        # Always add special tokens to preamble
        preamble = self.tokenizer(prompt_and_fewshot)['input_ids']
        assert isinstance(preamble, list)
        preamble = self._fix_eos_on_preamble(preamble)
        if self.strip_data:
            # rstrip context because a prompt ending in a space results in degenerate output
            ctxt = ctxt.rstrip()
        # Never add special tokens to context
        tokenized_context = self.tokenizer(ctxt, add_special_tokens=False)['input_ids']
        assert isinstance(preamble, list)
        assert isinstance(tokenized_context, list)

        tokenized_context = preamble + tokenized_context

        if self.tokenize_labels:
            # Never add special tokens to answer
            tokenized_answer = self.tokenizer(self.get_answer_from_example(example),
                                              add_special_tokens=False)['input_ids']
            assert isinstance(tokenized_answer, list)
            trimmed_context = _trim_context(tokenized_context, tokenized_answer, self.padding_size)
            assert isinstance(trimmed_context, list)
            continuation_indices = _get_continuation_span(trimmed_context, tokenized_answer)
            padded_context = _make_padded_input(
                trimmed_context,
                tokenized_answer,
                self.padding_size,
                self.pad_tok_id,
                self.padding_side,
            )

            tokenized_example[self.context_key] = padded_context
            tokenized_example[self.answer_key] = tokenized_answer
            tokenized_example['continuation_indices'] = continuation_indices
        else:
            assert isinstance(tokenized_context, list)
            trimmed_context = _trim_context(
                tokenized_context,
                [],
                self.padding_size,
            )
            assert isinstance(trimmed_context, list)
            padded_context = _make_padded_input(
                trimmed_context,
                [],
                self.padding_size,
                self.pad_tok_id,
                self.padding_side,
            )

            tokenized_example[self.context_key] = padded_context
            tokenized_example[self.answer_key] = self.get_answer_from_example(example)

        return tokenized_example

    def _prep_example(
        self,
        example: Dict,
        example_idx: int,
        num_fewshot: int,
        prompt_string: str,
        fewshot_rng: random.Random,
    ) -> Dict[str, Any]:
        """
        Prepares a single example from a HF Dataset into tokenized format with prompt and fewshot examples.

        Each task consists of a context and a continuation as well as an optional prompt and optional list of
        example context/continuation pairs which precede the test context/continuation pair.

        Args:
            example (Dict): A Dictionary from the hf dataset
            example_idx (int): The index of example
            num_fewshot (int): Number of examples context/continuation pairs to prepend to the test pair
            prompt_string (str): The prompt to prepend to all inputs
            fewshot_rng (random.Random): Random number generator to use for fewshot sampling

        Returns:
            Dict: Contains a dictionary with the tokenized data
        """
        prompt_and_fewshot = self._generate_few_shot_prompt(num_fewshot, example_idx, prompt_string, fewshot_rng)
        ctxt = self.construct_context(example, prompt_and_fewshot, add_answer=False)
        tokenized_example = self.tokenize_example(prompt_and_fewshot, ctxt, example)
        return tokenized_example

    def collate_fn(self, data: List[Dict[str, Any]]) -> Dict[str, Any]:
        """
        The function that the dataloader uses to accumulate data into batches.

        Args:
            data (List): List of tokenized datapoints (dicts returned by self._tokenize_example)

        Returns:
            Dict: Dictionary for a single batch
        """
<<<<<<< HEAD
        max_answer_length = 0
        has_cot = False
        examples = []
        for sample_idx in tqdm(range(len(self.samples))):
            encoded_example = {}

            prompt_and_fewshot = self._format_prompt_and_fewshot(num_fewshot, prompt_string, example_delimiter,
                                                                 continuation_delimiter, question_prelimiter,
                                                                 cot_delimiter, fewshot_rng, sample_idx)

            ctxt = self.samples[sample_idx]['context']
            ctxt = f'{question_prelimiter}{ctxt}'
            if len(prompt_and_fewshot) > 0:
                ctxt = f'{example_delimiter}{ctxt}'

            # rstrip the continuation delimiter, because the prompt ending in a space results in degenerate output
            continuation_delimiter_stripped = continuation_delimiter.rstrip()
            ctxt = f'{ctxt}{continuation_delimiter_stripped}'

            # If the preamble is empty then this will be a 0-length list, unless the tokenizer adds special tokens to empty strings (e.g. OPT tokenizer)
            encoded_example['preamble'] = self.tokenizer(prompt_and_fewshot)
            # If there is an EOS token added, we need to remove it so it is not in the middle of the prompt
            if self.tokenizer.eos_token_id is not None and len(
                    encoded_example['preamble']
                ['input_ids']) > 1 and encoded_example['preamble']['input_ids'][-1] == self.tokenizer.eos_token_id:
                encoded_example['preamble']['input_ids'] = encoded_example['preamble']['input_ids'][:-1]

            encoded_example['context'] = self.tokenizer(ctxt, add_special_tokens=False)
            encoded_example['aliases'] = list(self.samples[sample_idx]['aliases'])
            encoded_example['cot_delimiter'] = cot_delimiter
            examples.append(encoded_example)
            for answer in self.samples[sample_idx]['aliases']:
                response = f"{self.samples[sample_idx]['chain_of_thought']}{cot_delimiter}{answer}"
                max_answer_length = max(max_answer_length, len(self.tokenizer(response)['input_ids']))

            if len(self.samples[sample_idx]['chain_of_thought']) > 0:
                has_cot = True

        self.max_answer_length = max_answer_length + (_MAX_ANSWER_BUFFER_LENGTH if has_cot else 0)
        return examples

    def __getitem__(self, index):
        return self.encoded_dataset[index]

    def __len__(self):
        return len(self.encoded_dataset)

    def collate_fn(self, data):
        inputs, answers = [], []
        cot_delimiter = ''

        for sample in data:
            preamble, context, aliases = (sample['preamble'], sample['context'], sample['aliases'])
            context_enc = preamble['input_ids'] + context['input_ids']
            inp, _ = _make_padded_input(context_enc, [],
                                        self.max_seq_len - self.max_answer_length,
                                        self.pad_tok_id)
                                        # padding_side=self.padding_side)

            inputs.append(inp)
            answers.append(aliases)

            # We will search for the answer within the portion of the model response
            # beginning with `cot_delimiter`
            cot_delimiter = sample['cot_delimiter']

        batch = {
            'input_ids': torch.stack(inputs),
            'mode': 'generate',
            'labels': answers,
            'cot_delimiter': cot_delimiter,
            'generation_length': self.max_answer_length,
            'generation_kwargs': {
                'pad_token_id': self.pad_tok_id,
                'use_cache': True,
                'eos_token_id': self.tokenizer.eos_token_id
            }
        }
=======
        batch = copy.deepcopy(self.base_batch)
        for data_pair in data:
            for batch_key, data_key in self.batch_mapping.items():
                batch[batch_key].append(data_pair[data_key])
            if 'continuation_indices' in data_pair:
                batch['continuation_indices'].append(data_pair['continuation_indices'])
>>>>>>> 9a190426

        batch = convert_tokens_to_tensors(batch, self.tokenize_labels)
        batch['attention_mask'] = ~(batch['input_ids'] == self.pad_tok_id)
        return batch

    def split_batch(self, batch: Any, microbatch_size: int) -> List[Dict[str, Any]]:
        """
        Handling for certain specialty columns that must be split into batches in different formats.

        Args:
            batch (Dict): Batch of data
            microbatch_size (int): Size of microbatches

        Returns:
            List: List of chunked batches
        """
        # Don't split kwargs that don't change
        # Normally split torch tensors
        # List split lists of strings
        chunked = {}
        for k, v in batch.items():
            if k in self.static_keys:
                # Defer broadcasting until we know num_chunks
                pass
            elif k in self.list_keys:
                chunked[k] = _split_list(v, microbatch_size)
            elif k in self.tensor_keys:
                chunked[k] = _default_split_batch(v, microbatch_size)
            else:
                raise ValueError(f'Unexpected key {k} in batch splitting')
        num_chunks = len(chunked['input_ids'])
        for k, v in batch.items():
            if k in self.static_keys:
                chunked[k] = [v] * num_chunks

        batched_list = [{k: v[idx] for k, v in chunked.items()} for idx in range(num_chunks)]
        return batched_list


class InContextLearningQATaskDataset(InContextLearningDataset):
    """
    A dataset that constructs batches for in-context learning question answering evaluation.
    QA tasks evaluate a model's ability to answer questions using a consistent format.

    The input format is expected to be a jsonl file with the following fields:
    - context: The question
    - answer: The preferred answer to the question
    - aliases: A list of aliases for the answer

    See InContextLearningDataset for more details.

    Additional Args:
        cot_delimiter (str): Delimiter to place between the chain of thought and continuations.
    """

    def __init__(
        self,
        cot_delimiter: str = '',
        early_stopping_criteria: Optional[List[str]] = None,
        do_normalization: bool = True,
        *args,
        **kwargs,
    ):
        if kwargs['tokenizer'].eos_token_id is None:
            raise ValueError('`InContextLearningQATaskDataset` tokenizer must have non-null `eos_token_id`')
        self.cot_delimiter = cot_delimiter
        self.has_cot = False
        self.max_answer_length = 0
        static_keys = [
            'mode',
            'cot_delimiter',
            'generation_length',
            'generation_kwargs',
            'do_normalization',
            'stopping_criteria',
        ]
        tensor_keys = ['input_ids', 'attention_mask']
        list_keys = ['labels']
        super().__init__(
            padding_side='left',
            tokenize_labels=False,
            static_keys=static_keys,
            list_keys=list_keys,
            tensor_keys=tensor_keys,
            *args,
            **kwargs,
        )
        # NOTE: set these after init call because they take class vars
        self.early_stopping_criteria = early_stopping_criteria
        self.base_batch = {
            'input_ids': [],
            'mode': 'generate',
            'labels': [],
            'cot_delimiter': self.cot_delimiter,
            'stopping_criteria': early_stopping_criteria,
            'do_normalization': do_normalization,
            'generation_kwargs': {
                'max_new_tokens': self.max_answer_length,
                'pad_token_id': self.pad_tok_id,
                'use_cache': True,
                'eos_token_id': self.tokenizer.eos_token_id,
            },
        }
        self.batch_mapping = {
            'input_ids': self.context_key,
            'labels': 'aliases',
        }
        if 'generation_kwargs' in kwargs:
            self.update_generation_kwargs(kwargs['generation_kwargs'])

    def read_dataset(
        self,
        dataset_uri: str,
        destination_path: str,
<<<<<<< HEAD
        fewshot_random_seed: int,
    ):
        try:
            from datasets import load_dataset  # pyright: ignore [reportGeneralTypeIssues]
        except ImportError as e:
            raise MissingConditionalImportError(extra_deps_group='nlp',
                                                conda_package='datasets',
                                                conda_channel='conda-forge') from e
        if TRTLLM_MULTIGPU == False:
            with dist.local_rank_zero_download_and_wait(destination_path):
                if dist.get_local_rank() == 0:
                    get_file(dataset_uri, destination_path, overwrite=True)
        else:
            if tensorrt_llm.mpi_rank() == 0:
                get_file(dataset_uri, destination_path, overwrite=True)
            else:
                while not os.path.exists(destination_path):
                    time.sleep(0.1)
        dataset = load_dataset('json', data_files=destination_path, split='train', streaming=False)
        self.samples = list(
            dataset.map(lambda examples: {
                'continuation': examples['continuation'],
=======
        hf_loading_vars: Dict,
        hf_parsing_map: Dict,
    ) -> 'HFDataset':
        dataset = super().read_dataset(dataset_uri, destination_path, hf_loading_vars, hf_parsing_map)
        self.has_cot = 'chain_of_thought' in dataset.features
        dataset = dataset.map(
            lambda examples: {
>>>>>>> 9a190426
                'context': examples['context'],
                'answer': examples['answer'],
                'aliases': set([examples['answer']] + examples.get('aliases', [])),
                'chain_of_thought': examples.get('chain_of_thought', ''),
            })
        self.max_answer_length = self._get_max_answer_length(dataset)
        # NOTE: This is the only time we use the class variable padding_size.
        self.padding_size = self.max_seq_len - self.max_answer_length
        return dataset

    def get_answer_from_example(self, example: Dict, in_context=False) -> str:
        """
        Returns the answer from the example. Applies chain of thought if self.has_cot is marked as true.
        Args:
            example (Dict): The example from which to retrieve the answer

        Returns:
            str: The answer in from the example with chain of thought and delimiter if needed
        """
        if self.has_cot:
            return f'{example["chain_of_thought"]}{self.cot_delimiter}{example[self.answer_key]}'
        else:
            return example[self.answer_key]

    def tokenize_example(self, prompt_and_fewshot: str, ctxt: str, example: Dict) -> Dict[str, Any]:
        """
        Run text through the tokenizer and handle special cases.
        Args:
            prompt_and_fewshot (str): The collection of the prompt and fewshot examples that belongs before the example's context
            ctx (str): The specific example's derrived context
            example (Dict): The example as a dictionary.

        Returns:
            Dict: Dictionary with the tokenized data
        """
        tokenized_example = super().tokenize_example(prompt_and_fewshot, ctxt, example)
        tokenized_example['aliases'] = list(example.get('aliases', []))
        return tokenized_example

    def _get_max_answer_length(self, dataset) -> int:
        f"""
        Loops over the dataset and finds the longest answer length.

        Returns:
            int: The maximum answer length with an additional buffer of {_MAX_ANSWER_BUFFER_LENGTH} if chain of thought is present
        """
        max_answer_length = 0
        for example in dataset:
            all_answers = [example[self.answer_key]] + list(example.get('aliases', []))
            for answer in all_answers:
                if self.has_cot:
                    response = (f'{example["chain_of_thought"]}{self.cot_delimiter}{answer}')
                else:
                    response = answer
                tokenized_repsonse = self.tokenizer(response)['input_ids']
                assert isinstance(tokenized_repsonse, list)
                max_answer_length = max(max_answer_length, len(tokenized_repsonse))
        max_answer_length = max_answer_length + (_MAX_ANSWER_BUFFER_LENGTH if len(self.cot_delimiter) > 0 else 0)
        return max_answer_length

    def collate_fn(self, data: List[Dict[str, Any]]) -> Dict[str, Any]:
        batch = super().collate_fn(data)
        batch_size = batch['input_ids'].shape[0]
        stopping_criteria = None
        if self.early_stopping_criteria:
            if (stop_sequences_criteria is None):  # pyright: ignore [reportUnnecessaryComparison]
                raise MissingConditionalImportError(
                    extra_deps_group='nlp',
                    conda_package='transformers',
                    conda_channel='conda-forge',
                )
            stopping_criteria = stop_sequences_criteria(self.tokenizer, self.early_stopping_criteria, batch_size)
        batch['generation_kwargs']['stopping_criteria'] = stopping_criteria
        return batch


class InContextLearningLMTaskDataset(InContextLearningDataset):
    """
    A dataset that constructs batches for in-context learning language modeling evaluation.
    Language modeling tasks test a model's ability to properly predict tokens based on preceding tokens.

    The input format is expected to be a jsonl file with the following fields:
    - context: Preceding text
    - continuation: The expected continuation

    See InContextLearningDataset for more details.
    """

    def __init__(self, *args, **kwargs):
        super().__init__(
            answer_key='continuation',
            static_keys=['mode'],
            tensor_keys=[
                'input_ids',
                'continuation_indices',
                'labels',
                'attention_mask',
            ],
            base_batch={
                'input_ids': [],
                'continuation_indices': [],
                'mode': 'icl_task',
                'labels': [],
            },
            batch_mapping={
                'input_ids': 'context',
                'labels': 'context'
            },
            padding_side='right',
            *args,
            **kwargs,
        )


class InContextLearningMultipleChoiceTaskDataset(InContextLearningDataset):
    """
    A dataset that construct batches for in-context learning multiple choice evaluation.

    If each question has N answer choices, we construct N distinct inputs per question. In order to ensure
    consistency across multi-GPU, we set the batch size to be `min(N, batch_size)` so that all N
    inputs per question can stored in the same batch.

    The default input format is a jsonl file with the following fields:
    - query: The preceding text, question, or document relevant to the choices
    - gold: Index of the correct choice under 'choices'
    - choices: A list of strings, each being one of the potential choices

    Each batch then consists of ``|batch_size // N|`` distinct questions and has the following the structure.
    - input_ids: Input tensor ``|batch x seqlen x # tokens|``
    - continuation_indices: List of ``|batch|`` consisting of tensors indicating which indices in the sequence correspond to the question answer (aka continuation)
    - mode: Indicates to the model that this is an ICL task and may rely on a custom code path to properly update metrics
    - labels: Identical to the input, used by the model to calculate loss/metrics
    - gold_indices: List of length ``|batch_size // N|`` indicating for each question, which of the answers is correct (via an integer [0, N-1])
    - choice_groupings: Indicates which indices of the batch correspond to which questions

    Additional Args:
        choices_key (str): The key under which the choices are stored in the saved dataset. Defaults to 'choices'.
    """

    def __init__(
        self,
        choices_key: str = 'choices',
        static_keys: Optional[List] = None,
        list_of_tensors_keys: Optional[List] = None,
        list_of_tuples_keys: Optional[List] = None,
        list_of_primitives: Optional[List] = None,
        *args,
        **kwargs,
    ):
<<<<<<< HEAD
        try:
            from datasets import load_dataset  # pyright: ignore [reportGeneralTypeIssues]
        except ImportError as e:
            raise MissingConditionalImportError(extra_deps_group='nlp',
                                                conda_package='datasets',
                                                conda_channel='conda-forge') from e
        if TRTLLM_MULTIGPU == False:
            with dist.local_rank_zero_download_and_wait(destination_path):
                if dist.get_local_rank() == 0:
                    get_file(dataset_uri, destination_path, overwrite=True)
        else:
            if tensorrt_llm.mpi_rank() == 0:
                get_file(dataset_uri, destination_path, overwrite=True)
            else:
                while not os.path.exists(destination_path):
                    time.sleep(0.1)
        dataset = load_dataset('json', data_files=destination_path, split='train', streaming=False)
        self.samples = list(
            dataset.map(lambda examples: {
                'query': examples['query'],
                'choices': examples['choices'],
                'gold': examples['gold']
            }))
        self.samples = strip_data(self.samples)

        self.num_choices = len(self.samples[0]['choices'])
        self.tokenizer = tokenizer
        self.max_seq_len = max_seq_len
        self.pad_tok_id = pad_tok_id
        fewshot_rng = random.Random(fewshot_random_seed)

        self.prefix_space = _tokenizer_needs_prefix_space(self.tokenizer)

        self.encoded_dataset = self.prep_examples(num_fewshot, prompt_string, example_delimiter, continuation_delimiter,
                                                  fewshot_rng)

    def prep_examples(self, num_fewshot: int, prompt_string: str, example_delimiter: str, continuation_delimiter: str,
                      fewshot_rng: random.Random):
        """Prepares a set of multiple choice questions into tokenized format with prompt and few shot examples.
=======
        self.choices_key = choices_key
        base_batch = {
            'input_ids': [],
            'continuation_indices': [],
            'mode': 'icl_task',
            'labels': [],
            'gold_indices': [],
            'choice_groupings': [],
        }
        context_key = kwargs.pop('context_key', 'query')
        static_keys = kwargs.pop('static_keys', ['mode', 'generation_kwargs'])
        tensor_keys = kwargs.pop('tensor_keys', ['input_ids', 'labels', 'attention_mask'])
        self.list_of_tensors_keys = list_of_tensors_keys or ['continuation_indices']
        self.list_of_tuples_keys = list_of_tuples_keys or ['choice_groupings']
        self.list_of_primitives = list_of_primitives or ['gold_indices']
        super().__init__(
            context_key=context_key,
            base_batch=base_batch,
            static_keys=static_keys,
            tensor_keys=tensor_keys,
            padding_side='right',
            *args,
            **kwargs,
        )
        self.num_choices = len(self.dataset[0][self.choices_key])
        self.batch_mapping_per_choice = {'input_ids': 'context', 'labels': 'context'}
        self.batch_map_per_example = {'gold_indices': 'gold'}
>>>>>>> 9a190426

    def get_answer_from_example(self, example: Dict, in_context=False) -> str:
        """
        Returns the correct answer from the example's choices.
        Args:
            example (Dict): The example from which to retrieve the answer

        Returns:
            str: The full string of the correct answer based on the 'gold' key
        """
        choices = example[self.choices_key]
        gold_idx = example['gold']
        return choices[gold_idx]

    def tokenize_example(self, prompt_and_fewshot: str, ctxt: str, example: Dict) -> Dict[str, Any]:
        """
        Runs text through the tokenizer and handle special cases.
        Args:
            prompt_and_fewshot (str): The collection of the prompt and fewshot examples that belongs before the example's context
            ctx (str): The specific example's derrived context
            example (Dict): The example as a dictionary.

        Returns:
            Dict: Dictionary with the tokenized data
        """
        # NOTE: some of this is repeated from super class but for loop makes things considerably different
        tokenized_example = {}
        # Always add special tokens to preamble
        preamble = self.tokenizer(prompt_and_fewshot)['input_ids']
        assert isinstance(preamble, list)
        preamble = self._fix_eos_on_preamble(preamble)
        if self.strip_data:
            # rstrip context because a prompt ending in a space results in degenerate output
            ctxt = ctxt.rstrip()
        # Never add special tokens to context
        tokenized_context = self.tokenizer(ctxt, add_special_tokens=False)['input_ids']
        assert isinstance(tokenized_context, list)
        tokenized_context = preamble + tokenized_context

        tokenized_example[self.context_key] = []
        tokenized_example[self.answer_key] = []
        tokenized_example['continuation_indices'] = []
        # NOTE: Treating tokenize_labels as True for all MC datasets (required for our MC accuracy metric)
        for choice in example[self.choices_key]:
            if self.prefix_space:
                choice = f' {choice}' if not choice.startswith(' ') else choice

            # Never add special tokens to answer
            tokenized_answer = self.tokenizer(choice, add_special_tokens=False)['input_ids']
            assert isinstance(tokenized_context, list)
            assert isinstance(tokenized_answer, list)
            trimmed_context = _trim_context(tokenized_context, tokenized_answer, self.padding_size)
            assert isinstance(trimmed_context, list)
            continuation_indices = _get_continuation_span(trimmed_context, tokenized_answer)
            padded_context = _make_padded_input(
                trimmed_context,
                tokenized_answer,
                self.padding_size,
                self.pad_tok_id,
                self.padding_side,
            )

            tokenized_example[self.context_key].append(padded_context)
            tokenized_example[self.answer_key].append(tokenized_answer)
            tokenized_example['continuation_indices'].append(continuation_indices)

        tokenized_example['gold'] = example['gold']
        return tokenized_example

    def collate_fn(self, data: List[Dict[str, Any]]) -> Dict[str, Any]:
        """
        The function that the dataloader uses to accumulate data into batches.
        We run each distinct query + answer choice through the model separately and determine which
        answer has the lowest per-token-perplexity.

        If each question has N possible choices, all N must be grouped together as distinct elements of the batch
        since the batch may consist of multiple questions, the choice_groupings indicates
        which contiguous sequences of elements in the batch correspond to which question
        gold_indices indicates which of the [0, N-1] choices is the correct one for each question.
        Args:
            data (List): List of tokenized datapoints (dicts returned by self._tokenize_example)

        Returns:
            Dict: Dictionary for a single batch
        """
        batch = copy.deepcopy(self.base_batch)
        for data_pair in data:
            choice_start_idx = len(batch['continuation_indices'])
            # NOTE: not using batch_mapping
            for i, context_enc in enumerate(data_pair[self.context_key]):
                batch['input_ids'].append(context_enc)
                batch['continuation_indices'].append(data_pair['continuation_indices'][i])
                batch['labels'].append(context_enc)

            batch['gold_indices'].append(data_pair['gold'])
            choice_end_idx = len(batch['continuation_indices'])
            batch['choice_groupings'].append((choice_start_idx, choice_end_idx))

        batch = convert_tokens_to_tensors(batch, self.tokenize_labels)
        batch['attention_mask'] = ~(batch['input_ids'] == self.pad_tok_id)
        return batch

    def get_num_samples_in_batch(self, batch) -> int:
        return batch['input_ids'].shape[0] // self.num_choices

    def split_batch(self, batch: Any, microbatch_size: int) -> List[Dict[str, Any]]:
        """
        Split batch while ensuring all continuations are in the same microbatch.

        In ICL Multiple Choice, we duplicate each data point for each possible continuation.
        When splitting a batch, we have logical example, which refer to one possible question,
        and real example, which refers to one possible continuation. As example count and
        microbatch_size are tracked in logical example, we split logical attributes by
        microbatch_size and real attributes by microbatch_size * num_choices.
        Args:
            batch (Dict): Batch of data
            microbatch_size (int): Size of microbatches

        Returns:
            list: List of chunked batches
        """
        chunked = {}
        for k, v in batch.items():
            if k in self.static_keys:
                # Defer broadcasting primitives until we know num_chunks
                pass
            elif type(v) == list:
                # list of tensors - 'continuation_indices'
                if k in self.list_of_tensors_keys:
                    chunked[k] = _split_list(v, microbatch_size * self.num_choices)
                # list of tuples - 'choice_groupings'
                elif k in self.list_of_tuples_keys:
                    chunked[k] = _split_list(v, microbatch_size)
                # list - 'gold_indices'
                elif k in self.list_of_primitives:
                    chunked[k] = _default_split_batch(v, microbatch_size)
                else:
                    raise ValueError(f'Unexpected key {k} in list splitting')
            elif k in self.tensor_keys:
                chunked[k] = _default_split_batch(v, microbatch_size * self.num_choices)
            else:
                raise ValueError(f'Unexpected key {k} in batch splitting')
        num_chunks = len(chunked['input_ids'])
        # Broadcast primitives to all chunks
        for k, v in batch.items():
            if k in self.static_keys:
                chunked[k] = [v] * num_chunks

        return [{k: v[idx] for k, v in chunked.items()} for idx in range(num_chunks)]


class InContextLearningSchemaTaskDataset(InContextLearningMultipleChoiceTaskDataset):
    """A dataset that constructs batches for in-context learning schema evaluation.
    A schema task involves sentences with a fill-in-the-blank where the user needs to choose the correct word
    to fill in from a set of N options. We use the partial evaluation technique from https://arxiv.org/abs/1806.02847
    to determine the model's choice of fill-in word.

    The default input format is a jsonl file with the following fields:
    - context_options: List of strings corresponding to possible preceding context options for the continuation
    - gold: Index of the correct context from 'context_options'
    - continuation: The finishing continuation

    Each batch then consists of ``batch_size // N`` distinct tasks and has the following the structure
    - input_ids: Input tensor ``batch x seqlen x # of tokens``
    - continuation_indices: List of ``batch`` consisting of tensors indicating which indices in the sequence correspond to the question answer (aka continuation)
    - mode: Indicates to the model that this is an ICL task and may rely on a custom code path to properly update metrics
    - labels: Identical to the input, used by the model to calculate loss/metrics
    - gold_indices: List of length ``batch_size // N`` indicating for each question, which of the answers is correct (via an integer [0, N-1])
    - choice_groupings: Indicates which indices of the batch correspond to which questions

    """

    def __init__(self, choices_key='context_options', *args, **kwargs):
        static_keys = ['mode']
        tensor_keys = ['input_ids', 'labels', 'attention_mask']
        list_of_tensors_keys = ['continuation_indices']
        super().__init__(
            choices_key=choices_key,
            context_key=choices_key,
            static_keys=static_keys,
            tensor_keys=tensor_keys,
            list_of_tensors_keys=list_of_tensors_keys,
            *args,
            **kwargs,
        )
        self.base_batch = {
            'input_ids': [],
            'continuation_indices': [],
            'mode': 'icl_task',
            'labels': [],
            'gold_indices': [],
            'choice_groupings': [],
        }

    def construct_context(self, example, preceding_text: str = '', add_answer: bool = False) -> str:
        """
        Takes a example and constructs a context with the correct context for the example's continuation.

        Args:
            example (Dict): The example from which to construct the context
            preceding_text (str): Any preceding text, needed to if self.example_delimiter is needed at the beginning
            add_answer (bool): This will always be true when calling this function for SchemaTaskDataset

        Returns:
            str: The single correct context for a given continuation
        """
        context_options = example[self.choices_key]
        gold_idx = example['gold']
        continuation = example['continuation']
        context = context_options[gold_idx]
        if len(preceding_text) > 0:
            context = f'{self.example_delimiter}{context}'
        context = f'{self.prelimiter}{context}{self.continuation_delimiter}{continuation}'
        return context

    def _construct_multiple_contexts(self, example: Dict, preceding_text: str = '') -> List[str]:
        """
        Takes a example and constructs all contexts. Optionally, appends this to preceeding text (such as a
        prompt or fewshot examples).

        Args:
            example (Dict): The example from which to construct the context
            preceding_text (str): Any preceding text, needed to if self.example_delimiter is needed at the beginning

        Returns:
            list: All context options for the selected example with formatting
        """
        context_options = example[self.choices_key]
        if len(preceding_text) > 0:
            if self.strip_data:
                cont_del = self.continuation_delimiter.rstrip()
            else:
                cont_del = self.continuation_delimiter
            context_options = [f'{self.prelimiter}{self.example_delimiter}{c}{cont_del}' for c in context_options]
        else:
            context_options = [f'{self.prelimiter}{c}' for c in context_options]
        return context_options

    def _prep_example(
        self,
        example: Dict,
        example_idx: int,
        num_fewshot: int,
        prompt_string: str,
<<<<<<< HEAD
        example_delimiter: str,
        continuation_delimiter: str,
        destination_path: str,
        fewshot_random_seed: int,
    ):
        try:
            from datasets import load_dataset  # pyright: ignore [reportGeneralTypeIssues]
        except ImportError as e:
            raise MissingConditionalImportError(extra_deps_group='nlp',
                                                conda_package='datasets',
                                                conda_channel='conda-forge') from e
        if TRTLLM_MULTIGPU == False:
            with dist.local_rank_zero_download_and_wait(destination_path):
                if dist.get_local_rank() == 0:
                    get_file(dataset_uri, destination_path, overwrite=True)
        else:
            if tensorrt_llm.mpi_rank() == 0:
                get_file(dataset_uri, destination_path, overwrite=True)
            else:
                while not os.path.exists(destination_path):
                    time.sleep(0.1)
        dataset = load_dataset('json', data_files=destination_path, split='train', streaming=False)
        self.samples = list(
            dataset.map(
                lambda examples: {
                    'context_options': examples['context_options'],
                    'continuation': examples['continuation'],
                    'gold': examples['gold']
                }))
        self.samples = strip_data(self.samples)

        self.num_choices = len(self.samples[0]['context_options'])
        self.tokenizer = tokenizer
        self.max_seq_len = max_seq_len
        self.pad_tok_id = pad_tok_id
        fewshot_rng = random.Random(fewshot_random_seed)
=======
        fewshot_rng: random.Random,
    ) -> Dict[str, Any]:
        """
        Prepares a single example from a HF Dataset into tokenized format with prompt and fewshot examples.
>>>>>>> 9a190426

        Each task consists of multiple contexts and a single, correct continuation. Will preprend fewshot examples and
        prompt if present.

        Args:
            example (Dict): A dictionary from the hf dataset
            example_idx (int): The index of example
            num_fewshot (int): Number of examples context/continuation pairs to prepend to the test pair
            prompt_string (str): The prompt to prepend to all inputs
            fewshot_rng (random.Random): Random number generator to use for fewshot sampling

        Returns:
            Dict: Contains a dictionary with the tokenized data
        """
        prompt_and_fewshot = self._generate_few_shot_prompt(num_fewshot, example_idx, prompt_string, fewshot_rng)
        ctxt = self._construct_multiple_contexts(example, prompt_and_fewshot)
        tokenized_example = self.tokenize_example(prompt_and_fewshot, ctxt, example)
        return tokenized_example

    def tokenize_example(self, prompt_and_fewshot: str, context_options: List[str], example: Dict) -> Dict[str, Any]:
        """
        Runs text through the tokenizer and handle special cases.

        Args:
            prompt_and_fewshot (str): The collection of the prompt and fewshot examples that belongs before the example's context
            ctx (str): The specific example's derrived context
            example (Dict): The example as a dictionary.

        Returns:
            Dict: Dictionary with the tokenized data
        """
        tokenized_example = {}
        preamble = self.tokenizer(prompt_and_fewshot)['input_ids']
        assert isinstance(preamble, list)
        preamble = self._fix_eos_on_preamble(preamble)
        encoded_contexts = [
            preamble + self.tokenizer(  # pyright: ignore[reportOperatorIssue, reportGeneralTypeIssues]
                c, add_special_tokens=False)['input_ids']  # pyright: ignore[reportOperatorIssue, ]
            for c in context_options
        ]
        continuation = example['continuation']
        if self.prefix_space:
            continuation = (f' {continuation}' if not continuation.startswith(' ') else continuation)
        tokenized_continuation = self.tokenizer(continuation, add_special_tokens=False)['input_ids']

        tokenized_example[self.context_key] = []
        tokenized_example['continuation_indices'] = []
        tokenized_example[self.answer_key] = []
        for context in encoded_contexts:
            assert isinstance(context, list)
            assert isinstance(tokenized_continuation, list)
            trimmed_context = _trim_context(context, tokenized_continuation, self.padding_size)
            assert isinstance(trimmed_context, list)
            continuation_indices = _get_continuation_span(trimmed_context, tokenized_continuation)
            padded_context = _make_padded_input(
                trimmed_context,
                tokenized_continuation,
                self.padding_size,
                self.pad_tok_id,
                self.padding_side,
            )
            tokenized_example[self.context_key].append(padded_context)
            tokenized_example['continuation_indices'].append(continuation_indices)
            tokenized_example[self.answer_key].append(tokenized_continuation)

        tokenized_example['gold'] = example['gold']
        return tokenized_example


class InContextLearningCodeEvalDataset(InContextLearningDataset):
    """
    A dataset that constructs batches for in-context learning code evaluation.

    The input format is expected to be a jsonl file with the following fields:

    - task_id: Label of given task
    - prompt: The code snippet that must be completed
    - entry_point: The entry to the function/code snippet to generate
    - canonical_solution: Working solution
    - test: The checker code that will run to completion if the code generation is valid and otherwise throw assertion
    - test_inputs: List of test inputs
    - test_outputs: List of test outputs
    - language: The language of the code snippet

    Each batch then consists of the following the structure

    - input_ids: Input tensor batch x seqlen x num tokens
    - mode: Indicates to the model that this is an ICL task and may rely on a custom code path to properly update metrics
    - mode: Always set to 'generate'
    - labels: Exact solution for the coding problem
    - prompts: Prompt for the task
    - entry_points: List of entry points
    - test_inputs: List of test inputs
    - test_outputs: List of test outputs
    - languages:  List of languages
    - pass_at_k: Passed value for pass_at_k
    - generation_kwargs: Dictionary of kwargs neeeded for generation. Includes the following, which will be individually overwritten
      by keys in generaiton_kwargs if set (see https://huggingface.co/docs/transformers/main_classes/text_generation#transformers.GenerationConfig
      for more details):

        - pad_token_id: ID for padding token, derived automatically
        - num_beams: How many beams to search for generations, set to 1
        - do_sample: Determines whether model is sampling or greedily decoding. Always set to True
        - use_cache: Whether or not to use past key values to speed up sampling. Always set to True

    Additional Args:
        generations_per_sample (int) (defaults to 1): The number of independently computed returned sequences for each element in the batch
        pass_at_k (int) (defaults to 1): k for how many chances the model gets to write passing code
    """

    def __init__(
        self,
        generations_per_sample: int,
        pass_at_k: Union[int, list[int]] = 1,
        *args,
        **kwargs,
    ):
<<<<<<< HEAD
        if tokenizer.eos_token_id is None:
            raise ValueError('`InContextLearningCodeEvalDataset` tokenizer must have non-null `eos_token_id`')
        try:
            from datasets import load_dataset  # pyright: ignore [reportGeneralTypeIssues]
        except ImportError as e:
            raise MissingConditionalImportError(extra_deps_group='nlp',
                                                conda_package='datasets',
                                                conda_channel='conda-forge') from e
        if TRTLLM_MULTIGPU == False:
            with dist.local_rank_zero_download_and_wait(destination_path):
                if dist.get_local_rank() == 0:
                    get_file(dataset_uri, destination_path, overwrite=True)
        else:
            if tensorrt_llm.mpi_rank() == 0:
                get_file(dataset_uri, destination_path, overwrite=True)
            else:
                while not os.path.exists(destination_path):
                    time.sleep(0.1)
 
        dataset = load_dataset('json', data_files=destination_path, split='train', streaming=False)
        self.samples = list(
            dataset.map(
                lambda examples: {
                    'task_id': examples['task_id'],
                    'prompt': examples['prompt'],
                    'canonical_solution': examples['canonical_solution'],
                    'test': examples['test'],
                    'entry_point': examples['entry_point'],
                    'test_inputs': examples['test_inputs'],
                    'test_outputs': examples['test_outputs'],
                    'language': examples['language'],
                }))

        if generations_per_sample < pass_at_k:
=======
        if isinstance(pass_at_k, int):
            pass_at_k = [pass_at_k]
        if generations_per_sample < max(pass_at_k):
>>>>>>> 9a190426
            raise ValueError(
                f'generations_per_sample ({generations_per_sample}) must be greater than or equal to pass_at_k ({pass_at_k}) for code evaluation.'
            )
        batch_mapping = {
            'input_ids': 'prompt',
            'prompts': 'prompt_text',
            'tests': 'test',
            'labels': 'canonical_solution',
            'entry_points': 'entry_point',
            'test_inputs': 'test_inputs',
            'test_outputs': 'test_outputs',
            'languages': 'language',
            'sample_id': 'sample_id',
        }
        # Linting complains if these are not set in init
        self.max_prompt_length = 0
        self.max_answer_length = 0
        static_keys = [
            'mode',
            'pass_at_k',
            'generation_length',
            'generation_kwargs',
            'generations_per_sample',
            'dataset_size',
        ]
        list_keys = [
            'prompts',
            'tests',
            'entry_points',
            'test_inputs',
            'test_outputs',
            'languages',
            'labels',
            'sample_id',
        ]
        tensor_keys = ['input_ids', 'attention_mask']
        super().__init__(
            context_key='prompt',
            answer_key='canonical_solution',
            strip_dataset=False,
            static_keys=static_keys,
            list_keys=list_keys,
            tensor_keys=tensor_keys,
            tokenize_labels=False,
            padding_side='left',
            batch_mapping=batch_mapping,
            *args,
            **kwargs,
        )
        self._set_max_prompt_and_answer_lengths()
        dataset_size = len(self.dataset)
        self.dataset = self.dataset.map(self._trim_padding)
        self.dataset = self.repeat_dataset(self.dataset, generations_per_sample)
        self.base_batch = {
            'input_ids': [],
            'mode': 'generate',
            'labels': [],
            'prompts': [],
            'tests': [],
            'entry_points': [],
            'test_inputs': [],
            'test_outputs': [],
            'languages': [],
            'pass_at_k': pass_at_k,
            'generation_kwargs': {
                'pad_token_id': self.pad_tok_id,
                'num_beams': 1,  # single beam
                'do_sample': True,
                'temperature': 0.2,  # good default for code
                'use_cache': True,
                'eos_token_id': self.tokenizer.eos_token_id,
                'max_new_tokens': min(self.max_answer_length, self.max_seq_len - self.max_prompt_length),
            },
            'sample_id': [],
            'pass_at_k': list(pass_at_k),
            'generations_per_sample': generations_per_sample,
            'dataset_size': dataset_size,
        }
        if 'generation_kwargs' in kwargs:
            self.update_generation_kwargs(kwargs['generation_kwargs'])

    def repeat_dataset(self, dataset: HFDataset, repetitions: int) -> HFDataset:

        def _repeat_dataset():
            for i, sample in enumerate(dataset):
                for _ in range(repetitions):
                    assert isinstance(sample, dict)
                    yield {'sample_id': i, **sample}

        from datasets import Dataset as HFDataset  # pyright: ignore[reportGeneralTypeIssues]

        repeated_dataset = HFDataset.from_generator(_repeat_dataset)
        assert isinstance(repeated_dataset, HFDataset)
        return repeated_dataset

    def _set_max_prompt_and_answer_lengths(self):
        """
        Iterates through the dataset and finds the maximum prompt length and sequence lengths

        Returns:
            None
        """
        max_prompt_length = 0
        max_answer_length = 0
        for example in self.dataset:
            assert isinstance(example, Dict)
            unpadded_example = [token for token in example[self.context_key] if token != self.pad_tok_id]
            max_prompt_length = max(max_prompt_length, len(unpadded_example))

            tokenized_answer = self.tokenizer(example['canonical_solution'], add_special_tokens=False)['input_ids']
            assert isinstance(tokenized_answer, list)
            len_tokenized_answer = len(tokenized_answer)
            max_answer_length = max(max_answer_length, len_tokenized_answer)

        self.max_prompt_length = max_prompt_length
        self.max_answer_length = max_answer_length + _MAX_ANSWER_BUFFER_LENGTH

    def _trim_padding(self, example: Dict):
        """
        Adjusts padding to the maximum prompt length rather than max_seq_len.
        Needs to be done after the dataset has been processed because we don't know the maximum
        prompt length until after we've tokenized it.

        Returns:
            dataset: A HuggingFace Dataset with different padding lengths for example[self.context_key]
        """
        # Remove padding tokens applied during tokenization
        unpadded_prompt = [token for token in example[self.context_key] if token != self.pad_tok_id]
        # Reapply padding only to max_prompt_length
        full_prompt = _trim_context(unpadded_prompt, [], self.max_prompt_length)
        padded_context = _make_padded_input(full_prompt, [], self.max_prompt_length, self.pad_tok_id, self.padding_side)

        example[self.context_key] = padded_context
        return example

    def tokenize_example(self, prompt_and_fewshot: str, ctxt: str, example: Dict) -> Dict[str, Any]:
        """
        Adds extra code task details to the example dictionary.
        See InContextLearningDataset for more details
        """
        tokenized_example = super().tokenize_example(prompt_and_fewshot, ctxt, example)
        tokenized_example['prompt_text'] = example['prompt']
        tokenized_example['task_id'] = example['task_id']
        tokenized_example['canonical_solution'] = example['canonical_solution']
        tokenized_example['test'] = example['test']
        tokenized_example['entry_point'] = example['entry_point']
        tokenized_example['test_inputs'] = example['test_inputs']
        tokenized_example['test_outputs'] = example['test_outputs']
        tokenized_example['language'] = example['language']
        return tokenized_example


def build_icl_dataloader(
    icl_task_type: str,
    dataset_uri: str,
    tokenizer: transformers.PreTrainedTokenizerBase,
    batch_size: int,
    max_seq_len: int,
    pad_tok_id: int,
    num_fewshot: int,
    prompt_string: str,  # e.g. 'translate english to french:'
    example_delimiter: str,  # e.g. '\n'
    continuation_delimiter: str,  # e.g. ''
    hf_loading_vars: Dict,
    hf_parsing_map: Dict,
    destination_path: str,
    prelimiter: str,  # e.g. 'Question: '
    cot_delimiter: str,  # e.g. ' ### '
    fewshot_random_seed: int,
    pass_at_k: Union[int, list[int]],
    generations_per_sample: int,
    generation_kwargs: Dict,
    early_stopping_criteria: Optional[List[str]] = None,
    do_normalization: bool = True,
) -> DataSpec:
    """
    Factory method that builds the specific dataset for the specified icl_task_type.
    See documentation for `get_icl_task_dataloader` for arugment documentation.

    When writing a dataset for a new task, here you will need to:
        1. add the dataset to the factory and choose an appropriate string
        2. set the batch size for that task (see InContextLearningMultipleChoiceTaskDataset for why
            this might be different)
        3. set the `split_batch` funciton if necessary
    """
    if icl_task_type == 'multiple_choice':
        dataset = InContextLearningMultipleChoiceTaskDataset(
            dataset_uri=dataset_uri,
            tokenizer=tokenizer,
            max_seq_len=max_seq_len,
            pad_tok_id=pad_tok_id,
            num_fewshot=num_fewshot,
            prompt_string=prompt_string,
            example_delimiter=example_delimiter,
            continuation_delimiter=continuation_delimiter,
            destination_path=destination_path,
            prelimiter=prelimiter,
            fewshot_random_seed=fewshot_random_seed,
            hf_loading_vars=hf_loading_vars,
            hf_parsing_map=hf_parsing_map,
            generation_kwargs=generation_kwargs,
        )
        batch_size = max(dataset.num_choices, batch_size)
        effective_batchsize = batch_size // dataset.num_choices
    elif icl_task_type == 'schema':
        dataset = InContextLearningSchemaTaskDataset(
            dataset_uri=dataset_uri,
            tokenizer=tokenizer,
            max_seq_len=max_seq_len,
            pad_tok_id=pad_tok_id,
            num_fewshot=num_fewshot,
            prompt_string=prompt_string,
            example_delimiter=example_delimiter,
            continuation_delimiter=continuation_delimiter,
            destination_path=destination_path,
            prelimiter=prelimiter,
            fewshot_random_seed=fewshot_random_seed,
            hf_loading_vars=hf_loading_vars,
            hf_parsing_map=hf_parsing_map,
            generation_kwargs=generation_kwargs,
        )
        batch_size = max(dataset.num_choices, batch_size)
        effective_batchsize = batch_size // dataset.num_choices
    elif icl_task_type == 'language_modeling':
        dataset = InContextLearningLMTaskDataset(
            dataset_uri=dataset_uri,
            tokenizer=tokenizer,
            max_seq_len=max_seq_len,
            pad_tok_id=pad_tok_id,
            num_fewshot=num_fewshot,
            prompt_string=prompt_string,
            example_delimiter=example_delimiter,
            continuation_delimiter=continuation_delimiter,
            destination_path=destination_path,
            prelimiter=prelimiter,
            fewshot_random_seed=fewshot_random_seed,
            hf_loading_vars=hf_loading_vars,
            hf_parsing_map=hf_parsing_map,
            generation_kwargs=generation_kwargs,
        )
        effective_batchsize = batch_size
    elif icl_task_type == 'question_answering':
        dataset = InContextLearningQATaskDataset(
            dataset_uri=dataset_uri,
            tokenizer=tokenizer,
            max_seq_len=max_seq_len,
            pad_tok_id=pad_tok_id,
            num_fewshot=num_fewshot,
            prompt_string=prompt_string,
            example_delimiter=example_delimiter,
            continuation_delimiter=continuation_delimiter,
            destination_path=destination_path,
            prelimiter=prelimiter,
            fewshot_random_seed=fewshot_random_seed,
            hf_loading_vars=hf_loading_vars,
            hf_parsing_map=hf_parsing_map,
            cot_delimiter=cot_delimiter,
            early_stopping_criteria=early_stopping_criteria,
            do_normalization=do_normalization,
            generation_kwargs=generation_kwargs,
        )
        effective_batchsize = batch_size
    elif icl_task_type == 'code_evaluation':
        dataset = InContextLearningCodeEvalDataset(
            dataset_uri=dataset_uri,
            tokenizer=tokenizer,
            max_seq_len=max_seq_len,
            pad_tok_id=pad_tok_id,
            num_fewshot=num_fewshot,
            prompt_string=prompt_string,
            example_delimiter=example_delimiter,
            continuation_delimiter=continuation_delimiter,
            destination_path=destination_path,
            prelimiter=prelimiter,
            fewshot_random_seed=fewshot_random_seed,
            hf_loading_vars=hf_loading_vars,
            hf_parsing_map=hf_parsing_map,
            pass_at_k=pass_at_k,
            generations_per_sample=generations_per_sample,
            generation_kwargs=generation_kwargs,
        )
        effective_batchsize = batch_size
    else:
        raise Exception(f'Unrecognized ICL task type: {icl_task_type}')

    sampler = dist.get_sampler(dataset, drop_last=False, shuffle=False)

    split_batch = None
    if isinstance(
            dataset,
        (
            InContextLearningMultipleChoiceTaskDataset,
            InContextLearningQATaskDataset,
            InContextLearningCodeEvalDataset,
        ),
    ):
        split_batch = dataset.split_batch

    return DataSpec(
        DataLoader(
            dataset,
            batch_size=effective_batchsize,
            sampler=sampler,
            collate_fn=dataset.collate_fn,
        ),
        device_transforms=None,
        get_num_samples_in_batch=dataset.get_num_samples_in_batch,
        split_batch=split_batch,
    )


def partition_dataset_by_category(dataset_uri: str, destination_path: str, hf_loading_vars: Dict,
                                  hf_parsing_map: Dict) -> Dict[str, str]:
    """
    If has_categories is enabled, we partition the dataset into a separate dataset for each category value in the data and write each partition to a local file.

    Args:
        dataset_uri (str): Location of dataset.
        destination_path (str): Base destination path, we will write a separate partition off this URI for each category.

    Raises:
        MissingConditionalImportError: If datasets not installed raise exception.
        Exception: If 'category' key missing from dataset, raise exception.
    Returns:
        Dict[str, str]: Mapping of category names to partitioned dataset local files names.
    """
    try:
        from datasets import Dataset as HFDataset  # pyright: ignore[reportGeneralTypeIssues]
        from datasets import IterableDataset, load_dataset  # pyright: ignore[reportGeneralTypeIssues]
    except ImportError as e:
<<<<<<< HEAD
        raise MissingConditionalImportError(extra_deps_group='nlp',
                                            conda_package='datasets',
                                            conda_channel='conda-forge') from e
    if TRTLLM_MULTIGPU == False:
        with dist.local_rank_zero_download_and_wait(destination_path):
            if dist.get_local_rank() == 0:
                get_file(dataset_uri, destination_path, overwrite=True)
    else:
        if tensorrt_llm.mpi_rank() == 0:
            get_file(dataset_uri, destination_path, overwrite=True)
        else:
            while not os.path.exists(destination_path):
                time.sleep(0.1)
    dataset = load_dataset('json', data_files=destination_path, split='train', streaming=False)
=======
        raise MissingConditionalImportError(
            extra_deps_group='nlp',
            conda_package='datasets',
            conda_channel='conda-forge',
        ) from e
    if dataset_uri.startswith('hf://'):
        dataset_uri = dataset_uri.replace('hf://', '')
        dataset = load_dataset(dataset_uri, **hf_loading_vars)
        assert isinstance(dataset, HFDataset) or isinstance(dataset, IterableDataset)
        if hf_parsing_map:
            dataset_parsing_func = lambda example: {
                k: ' '.join([str(example[col]) for col in v]) for k, v in hf_parsing_map.items()
            }
            assert hasattr(dataset, 'column_names')
            dataset = dataset.map(dataset_parsing_func, remove_columns=dataset.column_names)
    else:
        with dist.local_rank_zero_download_and_wait(destination_path):
            if dist.get_local_rank() == 0:
                get_file(dataset_uri, destination_path, overwrite=True)
        dataset = load_dataset('json', data_files=destination_path, split='train', streaming=False)
    assert isinstance(dataset, HFDataset) or isinstance(dataset, IterableDataset)
    assert hasattr(dataset, 'features')
    assert dataset.features is not None
>>>>>>> 9a190426
    if 'category' not in dataset.features.keys():
        raise Exception(f"""Attempted to partition dataset by `category` \
            but it doesn't have a `category` key. \
            Got keys: {str(list(dataset.features.keys()))}""")
    categories = sorted(set(dataset['category']))  # pyright: ignore[reportIndexIssue, reportGeneralTypeIssues]
    output_files = {}
    for cat in categories:
        path = destination_path.split('/')
        cat_dest = '/'.join(path[:-1]) + f'/{cat}_{path[-1]}'
        tmp_path_to_broadcast = str(os.path.abspath(cat_dest))
        gathered_paths = dist.all_gather_object(tmp_path_to_broadcast)
        if dist.get_local_rank() == 0:
            subset = [
                l for l in dataset if l['category'] == cat  # pyright: ignore[reportGeneralTypeIssues]
            ]  # pyright: ignore[reportArgumentType, reportCallIssue]
            with open(gathered_paths[0], 'w', encoding='utf8') as f:
                for l in subset:
                    f.write(json.dumps(l, ensure_ascii=False) + '\n')
        output_files[cat] = cat_dest
    return output_files


def get_icl_task_dataloader(
    icl_task_type: str,
    dataset_uri: str,
    tokenizer: Union[transformers.PreTrainedTokenizer, transformers.PreTrainedTokenizerFast],
    batch_size: int,
    max_seq_len: int,
    pad_tok_id: int,
    num_fewshot: int,
    prompt_string: str,  # e.g. 'translate english to french:'
    example_delimiter: str,  # e.g. '\n'
    continuation_delimiter: str = '',
    destination_path: str = '',
    question_prelimiter: str = '',  # e.g. 'Question: '
    fewshot_random_seed: int = 1234,
    pass_at_k: int = 1,
    generations_per_sample: int = 1,
    cot_delimiter: str = '',
    has_categories: bool = False,
    hf_loading_vars: Optional[Dict] = None,
    hf_parsing_map: Optional[Dict] = None,
    generation_kwargs: Optional[Dict] = None,
    early_stopping_criteria: Optional[List[str]] = None,
    do_normalization: bool = True,
) -> Union[DataSpec, Dict[str, DataSpec]]:
    """This constructs a dataloader (or dataloaders if has_categories is True) capable of evaluating LLMs on in-context learning language modeling tasks, for example LAMBADA. An example usage is below:

        .. testsetup::

            import transformers
            from composer.models import HuggingFaceModel
            from composer.trainer import Trainer
            dataset_uri = "/tmp/dataset_uri.jsonl"
            dataset = RandomTextClassificationDataset(size=16, use_keys=True)
            train_dataloader = torch.utils.data.DataLoader(dataset, batch_size=8)
            hf_model, tokenizer = HuggingFaceModel.hf_from_composer_checkpoint('composer-hf-checkpoint.pt')
            # At this point, hf_model is randomly initialized
            composer_model = HuggingFaceModel(hf_model, hf_tokenizer)

        Example:

        .. testcode::


            dl = get_icl_task_dataloader(
                'language_modeling',
                dataset_uri,
                tokenizer,
                batch_size=2,
                max_seq_len=2048,
                pad_tok_id=tokenizer.pad_token_id,
                num_fewshot=10,
                prompt_string='translate english to french',
                example_delimiter='\\n',
                continuation_delimiter=''
                )
            eval_evaluator = Evaluator(
                    label="lambada",
                    dataloader=dl,
                    metric_names=['InContextLearningLMAccuracy']
                )
            trainer = Trainer(
                    model=model,
                    train_dataloader=train_dataloader,
                    eval_dataloader=eval_evaluator,
                    optimizers=optimizer,
                    max_duration="1ep",
                )

    Args:
        icl_task_type (str): Name of icl_task type. One of ['multiple_choice', 'schema', 'language_modeling', 'question_answering', 'code_evaluation']
        dataset_uri (str): A local path, a remote path beginning with ``s3://`` or another backend, or a HuggingFace dataset uri prepended with ``hf://``.
            Alternate backends must be supported by :meth:`composer.utils.maybe_create_object_store_from_uri`.
            A local dataset must consist of rows of JSON data points with task dependant fields.
            The default keys expected are "context" and "answer".
        tokenizer (transformers.PreTrainedTokenizerBase): The tokenizer used to map between strings and token ids.
        batch_size (int): Size of a batch used for eval
        max_seq_len (int): The maximum sequence length supported by the model.
        pad_tok_id (int): The special token used for padding batches.
        num_fewshot (int): The number of complete fewshot examples to prepend before each test example. These are not identical across examples.
        prompt_string (str, default = ''): Prompt string to put once before all fewshot examples/test examples (e.g. 'Translate english to french.').
        example_delimiter (str, default = '\\n'): Separator inserted before (context, answer) pairs (e.g. '\\n') for fewshot sampling and prompting.
        continuation_delimiter: (str, default = ' '): Separator inserted between context and answer in each example (e.g. '\\nA: ').
        destination_path: (str, default = ''): This is the local file where remote datasets will be saved.
        question_prelimiter: (str, default = ''): Text to be prepended before each context, including few shot examples (e.g. "Question: ").
        fewshot_random_seed (int, default = 1234): Random seed to use for fewshot sampling
        pass_at_k (int): k for how many chances the model gets to write passing code.
        generations_per_sample (int): How many outputs to generate per prompt. Passed in generation_kwargs under "num_return_sequences" and overwritten by generation_kwargs dict.
        cot_delimiter (str): Delimiter to place between chain of thoughts and continuations.
        has_categories: (bool): If ``True``, we will search the dataset file for a category key, and partition the dataset into a separate dataloader for each category occurring in the data.
        hf_loading_vars (Dict, default = None): A dictionary containing keyword arguments to be passed into `load_dataset` if dataset is being pulled from HF.
        hf_parsing_map (Dict, default = None): A dictionary containing a mapping from HF columns to ICL dataset keys. The dictionary should be formatted {icl_key:[hf_key1, hf_key1]}.
            Column contents will be concatenated with ' ' seperating them. If not included, will load the columns already present in the HF dataset.
        generation_kwargs (Dict, default = None): A dictionary containing keyword arguments to be passed along to the model's generate function. Overwrites any previously specified generation
                                                  keyword args in this fucntion (see https://huggingface.co/docs/transformers/main_classes/text_generation#transformers.GenerationConfig
                                                  for more details)
        early_stopping (List, default = None): A list of strings that, when found in a model's output, will be treated as a stopping criteria at metric computation time.
            Used in QA tasks with CoT
        do_normalization (bool, default = True): Whether or not to normalize the outputs and labels in InContextLearningQAAccuracy. Only used in QA tasks.

    Returns:
        DataLoader: A dataloader used for performing in-context learning evaluation on the dataset provided.
    """
    if hf_loading_vars is None:
        hf_loading_vars = {}
    if hf_parsing_map is None:
        hf_parsing_map = {}
    if generation_kwargs is None:
        generation_kwargs = {}
    if early_stopping_criteria is None:
        early_stopping_criteria = []

    if has_categories:
        result_dls = {}
        output_files = partition_dataset_by_category(dataset_uri, destination_path, hf_loading_vars, hf_parsing_map)
        categories = sorted(output_files.keys())
        for category in categories:
            partition_uri = output_files[category]
            result_dls[category] = build_icl_dataloader(
                icl_task_type=icl_task_type,
                dataset_uri=partition_uri,
                tokenizer=tokenizer,
                batch_size=batch_size,
                max_seq_len=max_seq_len,
                pad_tok_id=pad_tok_id,
                num_fewshot=num_fewshot,
                prompt_string=prompt_string,
                example_delimiter=example_delimiter,
                continuation_delimiter=continuation_delimiter,
                destination_path=partition_uri + '_tmp',
                prelimiter=question_prelimiter,
                cot_delimiter=cot_delimiter,
                fewshot_random_seed=fewshot_random_seed,
                pass_at_k=pass_at_k,
                generations_per_sample=generations_per_sample,
                hf_loading_vars=hf_loading_vars,
                hf_parsing_map=hf_parsing_map,
                generation_kwargs=generation_kwargs,
                early_stopping_criteria=early_stopping_criteria,
                do_normalization=do_normalization,
            )
        return result_dls
    else:
        return build_icl_dataloader(
            icl_task_type=icl_task_type,
            dataset_uri=dataset_uri,
            tokenizer=tokenizer,
            batch_size=batch_size,
            max_seq_len=max_seq_len,
            pad_tok_id=pad_tok_id,
            num_fewshot=num_fewshot,
            prompt_string=prompt_string,
            example_delimiter=example_delimiter,
            hf_loading_vars=hf_loading_vars,
            hf_parsing_map=hf_parsing_map,
            continuation_delimiter=continuation_delimiter,
            destination_path=destination_path,
            prelimiter=question_prelimiter,
            cot_delimiter=cot_delimiter,
            fewshot_random_seed=fewshot_random_seed,
            pass_at_k=pass_at_k,
            generations_per_sample=generations_per_sample,
            generation_kwargs=generation_kwargs,
            early_stopping_criteria=early_stopping_criteria,
            do_normalization=do_normalization,
        )<|MERGE_RESOLUTION|>--- conflicted
+++ resolved
@@ -8,12 +8,8 @@
 import json
 import os
 import random
-<<<<<<< HEAD
-from typing import TYPE_CHECKING, Any, Dict, List, Optional, Union
+from typing import TYPE_CHECKING, Any, Dict, List, Optional, Set, Union
 import time
-=======
-from typing import TYPE_CHECKING, Any, Dict, List, Optional, Set, Union
->>>>>>> 9a190426
 
 import torch
 from torch.utils.data import DataLoader, Dataset
@@ -221,7 +217,20 @@
         fewshot_idxs.add(replacement_sample)
     return fewshot_idxs
 
-
+  
+def _rank_zero_download(dataset_uri, destination_path):
+  if TRTLLM_MULTIGPU == TRUE:
+      if tensorrt_llm.mpi_rank() == 0:
+          get_file(dataset_uri, destination_path, overwrite=True)
+      else:
+          while not os.path.exists(destination_path):
+              time.sleep(0.1)
+  else:  
+    with dist.local_rank_zero_download_and_wait(destination_path):
+    	if dist.get_local_rank() == 0:
+            get_file(dataset_uri, destination_path, overwrite=True)
+          
+          
 class InContextLearningDataset(Dataset):
     """
     A base dataset that constructs batches for in-context learning task evaluations.
@@ -312,31 +321,12 @@
 
             del datasets
         except ImportError as e:
-<<<<<<< HEAD
-            raise MissingConditionalImportError(extra_deps_group='nlp',
-                                                conda_package='datasets',
-                                                conda_channel='conda-forge') from e
-        if TRTLLM_MULTIGPU == False:
-            with dist.local_rank_zero_download_and_wait(destination_path):
-                if dist.get_local_rank() == 0:
-                    get_file(dataset_uri, destination_path, overwrite=True)
-        else:
-            if tensorrt_llm.mpi_rank() == 0:
-                get_file(dataset_uri, destination_path, overwrite=True)
-            else:
-                while not os.path.exists(destination_path):
-                    time.sleep(0.1)
-        dataset = load_dataset('json', data_files=destination_path, split='train', streaming=False)
-        self.samples = self._read_dataset(dataset)
-        self.samples = strip_data(self.samples)
-=======
             raise MissingConditionalImportError(
                 extra_deps_group='nlp',
                 conda_package='datasets',
                 conda_channel='conda-forge',
             ) from e
 
->>>>>>> 9a190426
         self.tokenizer = tokenizer
         self.prefix_space = _tokenizer_needs_prefix_space(self.tokenizer)
 
@@ -648,94 +638,12 @@
         Returns:
             Dict: Dictionary for a single batch
         """
-<<<<<<< HEAD
-        max_answer_length = 0
-        has_cot = False
-        examples = []
-        for sample_idx in tqdm(range(len(self.samples))):
-            encoded_example = {}
-
-            prompt_and_fewshot = self._format_prompt_and_fewshot(num_fewshot, prompt_string, example_delimiter,
-                                                                 continuation_delimiter, question_prelimiter,
-                                                                 cot_delimiter, fewshot_rng, sample_idx)
-
-            ctxt = self.samples[sample_idx]['context']
-            ctxt = f'{question_prelimiter}{ctxt}'
-            if len(prompt_and_fewshot) > 0:
-                ctxt = f'{example_delimiter}{ctxt}'
-
-            # rstrip the continuation delimiter, because the prompt ending in a space results in degenerate output
-            continuation_delimiter_stripped = continuation_delimiter.rstrip()
-            ctxt = f'{ctxt}{continuation_delimiter_stripped}'
-
-            # If the preamble is empty then this will be a 0-length list, unless the tokenizer adds special tokens to empty strings (e.g. OPT tokenizer)
-            encoded_example['preamble'] = self.tokenizer(prompt_and_fewshot)
-            # If there is an EOS token added, we need to remove it so it is not in the middle of the prompt
-            if self.tokenizer.eos_token_id is not None and len(
-                    encoded_example['preamble']
-                ['input_ids']) > 1 and encoded_example['preamble']['input_ids'][-1] == self.tokenizer.eos_token_id:
-                encoded_example['preamble']['input_ids'] = encoded_example['preamble']['input_ids'][:-1]
-
-            encoded_example['context'] = self.tokenizer(ctxt, add_special_tokens=False)
-            encoded_example['aliases'] = list(self.samples[sample_idx]['aliases'])
-            encoded_example['cot_delimiter'] = cot_delimiter
-            examples.append(encoded_example)
-            for answer in self.samples[sample_idx]['aliases']:
-                response = f"{self.samples[sample_idx]['chain_of_thought']}{cot_delimiter}{answer}"
-                max_answer_length = max(max_answer_length, len(self.tokenizer(response)['input_ids']))
-
-            if len(self.samples[sample_idx]['chain_of_thought']) > 0:
-                has_cot = True
-
-        self.max_answer_length = max_answer_length + (_MAX_ANSWER_BUFFER_LENGTH if has_cot else 0)
-        return examples
-
-    def __getitem__(self, index):
-        return self.encoded_dataset[index]
-
-    def __len__(self):
-        return len(self.encoded_dataset)
-
-    def collate_fn(self, data):
-        inputs, answers = [], []
-        cot_delimiter = ''
-
-        for sample in data:
-            preamble, context, aliases = (sample['preamble'], sample['context'], sample['aliases'])
-            context_enc = preamble['input_ids'] + context['input_ids']
-            inp, _ = _make_padded_input(context_enc, [],
-                                        self.max_seq_len - self.max_answer_length,
-                                        self.pad_tok_id)
-                                        # padding_side=self.padding_side)
-
-            inputs.append(inp)
-            answers.append(aliases)
-
-            # We will search for the answer within the portion of the model response
-            # beginning with `cot_delimiter`
-            cot_delimiter = sample['cot_delimiter']
-
-        batch = {
-            'input_ids': torch.stack(inputs),
-            'mode': 'generate',
-            'labels': answers,
-            'cot_delimiter': cot_delimiter,
-            'generation_length': self.max_answer_length,
-            'generation_kwargs': {
-                'pad_token_id': self.pad_tok_id,
-                'use_cache': True,
-                'eos_token_id': self.tokenizer.eos_token_id
-            }
-        }
-=======
         batch = copy.deepcopy(self.base_batch)
         for data_pair in data:
             for batch_key, data_key in self.batch_mapping.items():
                 batch[batch_key].append(data_pair[data_key])
             if 'continuation_indices' in data_pair:
                 batch['continuation_indices'].append(data_pair['continuation_indices'])
->>>>>>> 9a190426
-
         batch = convert_tokens_to_tensors(batch, self.tokenize_labels)
         batch['attention_mask'] = ~(batch['input_ids'] == self.pad_tok_id)
         return batch
@@ -849,30 +757,6 @@
         self,
         dataset_uri: str,
         destination_path: str,
-<<<<<<< HEAD
-        fewshot_random_seed: int,
-    ):
-        try:
-            from datasets import load_dataset  # pyright: ignore [reportGeneralTypeIssues]
-        except ImportError as e:
-            raise MissingConditionalImportError(extra_deps_group='nlp',
-                                                conda_package='datasets',
-                                                conda_channel='conda-forge') from e
-        if TRTLLM_MULTIGPU == False:
-            with dist.local_rank_zero_download_and_wait(destination_path):
-                if dist.get_local_rank() == 0:
-                    get_file(dataset_uri, destination_path, overwrite=True)
-        else:
-            if tensorrt_llm.mpi_rank() == 0:
-                get_file(dataset_uri, destination_path, overwrite=True)
-            else:
-                while not os.path.exists(destination_path):
-                    time.sleep(0.1)
-        dataset = load_dataset('json', data_files=destination_path, split='train', streaming=False)
-        self.samples = list(
-            dataset.map(lambda examples: {
-                'continuation': examples['continuation'],
-=======
         hf_loading_vars: Dict,
         hf_parsing_map: Dict,
     ) -> 'HFDataset':
@@ -880,7 +764,6 @@
         self.has_cot = 'chain_of_thought' in dataset.features
         dataset = dataset.map(
             lambda examples: {
->>>>>>> 9a190426
                 'context': examples['context'],
                 'answer': examples['answer'],
                 'aliases': set([examples['answer']] + examples.get('aliases', [])),
@@ -1030,47 +913,6 @@
         *args,
         **kwargs,
     ):
-<<<<<<< HEAD
-        try:
-            from datasets import load_dataset  # pyright: ignore [reportGeneralTypeIssues]
-        except ImportError as e:
-            raise MissingConditionalImportError(extra_deps_group='nlp',
-                                                conda_package='datasets',
-                                                conda_channel='conda-forge') from e
-        if TRTLLM_MULTIGPU == False:
-            with dist.local_rank_zero_download_and_wait(destination_path):
-                if dist.get_local_rank() == 0:
-                    get_file(dataset_uri, destination_path, overwrite=True)
-        else:
-            if tensorrt_llm.mpi_rank() == 0:
-                get_file(dataset_uri, destination_path, overwrite=True)
-            else:
-                while not os.path.exists(destination_path):
-                    time.sleep(0.1)
-        dataset = load_dataset('json', data_files=destination_path, split='train', streaming=False)
-        self.samples = list(
-            dataset.map(lambda examples: {
-                'query': examples['query'],
-                'choices': examples['choices'],
-                'gold': examples['gold']
-            }))
-        self.samples = strip_data(self.samples)
-
-        self.num_choices = len(self.samples[0]['choices'])
-        self.tokenizer = tokenizer
-        self.max_seq_len = max_seq_len
-        self.pad_tok_id = pad_tok_id
-        fewshot_rng = random.Random(fewshot_random_seed)
-
-        self.prefix_space = _tokenizer_needs_prefix_space(self.tokenizer)
-
-        self.encoded_dataset = self.prep_examples(num_fewshot, prompt_string, example_delimiter, continuation_delimiter,
-                                                  fewshot_rng)
-
-    def prep_examples(self, num_fewshot: int, prompt_string: str, example_delimiter: str, continuation_delimiter: str,
-                      fewshot_rng: random.Random):
-        """Prepares a set of multiple choice questions into tokenized format with prompt and few shot examples.
-=======
         self.choices_key = choices_key
         base_batch = {
             'input_ids': [],
@@ -1098,7 +940,6 @@
         self.num_choices = len(self.dataset[0][self.choices_key])
         self.batch_mapping_per_choice = {'input_ids': 'context', 'labels': 'context'}
         self.batch_map_per_example = {'gold_indices': 'gold'}
->>>>>>> 9a190426
 
     def get_answer_from_example(self, example: Dict, in_context=False) -> str:
         """
@@ -1343,50 +1184,10 @@
         example_idx: int,
         num_fewshot: int,
         prompt_string: str,
-<<<<<<< HEAD
-        example_delimiter: str,
-        continuation_delimiter: str,
-        destination_path: str,
-        fewshot_random_seed: int,
-    ):
-        try:
-            from datasets import load_dataset  # pyright: ignore [reportGeneralTypeIssues]
-        except ImportError as e:
-            raise MissingConditionalImportError(extra_deps_group='nlp',
-                                                conda_package='datasets',
-                                                conda_channel='conda-forge') from e
-        if TRTLLM_MULTIGPU == False:
-            with dist.local_rank_zero_download_and_wait(destination_path):
-                if dist.get_local_rank() == 0:
-                    get_file(dataset_uri, destination_path, overwrite=True)
-        else:
-            if tensorrt_llm.mpi_rank() == 0:
-                get_file(dataset_uri, destination_path, overwrite=True)
-            else:
-                while not os.path.exists(destination_path):
-                    time.sleep(0.1)
-        dataset = load_dataset('json', data_files=destination_path, split='train', streaming=False)
-        self.samples = list(
-            dataset.map(
-                lambda examples: {
-                    'context_options': examples['context_options'],
-                    'continuation': examples['continuation'],
-                    'gold': examples['gold']
-                }))
-        self.samples = strip_data(self.samples)
-
-        self.num_choices = len(self.samples[0]['context_options'])
-        self.tokenizer = tokenizer
-        self.max_seq_len = max_seq_len
-        self.pad_tok_id = pad_tok_id
-        fewshot_rng = random.Random(fewshot_random_seed)
-=======
         fewshot_rng: random.Random,
     ) -> Dict[str, Any]:
         """
         Prepares a single example from a HF Dataset into tokenized format with prompt and fewshot examples.
->>>>>>> 9a190426
-
         Each task consists of multiple contexts and a single, correct continuation. Will preprend fewshot examples and
         prompt if present.
 
@@ -1503,46 +1304,9 @@
         *args,
         **kwargs,
     ):
-<<<<<<< HEAD
-        if tokenizer.eos_token_id is None:
-            raise ValueError('`InContextLearningCodeEvalDataset` tokenizer must have non-null `eos_token_id`')
-        try:
-            from datasets import load_dataset  # pyright: ignore [reportGeneralTypeIssues]
-        except ImportError as e:
-            raise MissingConditionalImportError(extra_deps_group='nlp',
-                                                conda_package='datasets',
-                                                conda_channel='conda-forge') from e
-        if TRTLLM_MULTIGPU == False:
-            with dist.local_rank_zero_download_and_wait(destination_path):
-                if dist.get_local_rank() == 0:
-                    get_file(dataset_uri, destination_path, overwrite=True)
-        else:
-            if tensorrt_llm.mpi_rank() == 0:
-                get_file(dataset_uri, destination_path, overwrite=True)
-            else:
-                while not os.path.exists(destination_path):
-                    time.sleep(0.1)
- 
-        dataset = load_dataset('json', data_files=destination_path, split='train', streaming=False)
-        self.samples = list(
-            dataset.map(
-                lambda examples: {
-                    'task_id': examples['task_id'],
-                    'prompt': examples['prompt'],
-                    'canonical_solution': examples['canonical_solution'],
-                    'test': examples['test'],
-                    'entry_point': examples['entry_point'],
-                    'test_inputs': examples['test_inputs'],
-                    'test_outputs': examples['test_outputs'],
-                    'language': examples['language'],
-                }))
-
-        if generations_per_sample < pass_at_k:
-=======
         if isinstance(pass_at_k, int):
             pass_at_k = [pass_at_k]
         if generations_per_sample < max(pass_at_k):
->>>>>>> 9a190426
             raise ValueError(
                 f'generations_per_sample ({generations_per_sample}) must be greater than or equal to pass_at_k ({pass_at_k}) for code evaluation.'
             )
@@ -1873,22 +1637,6 @@
         from datasets import Dataset as HFDataset  # pyright: ignore[reportGeneralTypeIssues]
         from datasets import IterableDataset, load_dataset  # pyright: ignore[reportGeneralTypeIssues]
     except ImportError as e:
-<<<<<<< HEAD
-        raise MissingConditionalImportError(extra_deps_group='nlp',
-                                            conda_package='datasets',
-                                            conda_channel='conda-forge') from e
-    if TRTLLM_MULTIGPU == False:
-        with dist.local_rank_zero_download_and_wait(destination_path):
-            if dist.get_local_rank() == 0:
-                get_file(dataset_uri, destination_path, overwrite=True)
-    else:
-        if tensorrt_llm.mpi_rank() == 0:
-            get_file(dataset_uri, destination_path, overwrite=True)
-        else:
-            while not os.path.exists(destination_path):
-                time.sleep(0.1)
-    dataset = load_dataset('json', data_files=destination_path, split='train', streaming=False)
-=======
         raise MissingConditionalImportError(
             extra_deps_group='nlp',
             conda_package='datasets',
@@ -1912,7 +1660,6 @@
     assert isinstance(dataset, HFDataset) or isinstance(dataset, IterableDataset)
     assert hasattr(dataset, 'features')
     assert dataset.features is not None
->>>>>>> 9a190426
     if 'category' not in dataset.features.keys():
         raise Exception(f"""Attempted to partition dataset by `category` \
             but it doesn't have a `category` key. \
