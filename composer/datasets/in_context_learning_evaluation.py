--- conflicted
+++ resolved
@@ -1019,12 +1019,8 @@
         return len(self.encoded_dataset)
 
     def collate_fn(self, data):
-<<<<<<< HEAD
-        inputs, prompts, tests, canonical_solutions, entry_points, test_inputs, test_outputs = [], [], [], [], [], [], []
         max_batch_len = 1
-=======
         inputs, prompts, tests, canonical_solutions, entry_points, test_inputs, test_outputs, languages = [], [], [], [], [], [], [], []
->>>>>>> 453e8939
         for sample in data:
             preamble, prompt, text_prompt, canonical_solution, test, entry_point, test_input, test_output, language = (
                 sample['preamble'],
@@ -1050,11 +1046,8 @@
             entry_points.append(entry_point)
             test_inputs.append(test_input)
             test_outputs.append(test_output)
-<<<<<<< HEAD
             max_batch_len = max(max_batch_len, len(context_enc))
-=======
             languages.append(language)
->>>>>>> 453e8939
 
         max_batch_len = min(max_batch_len, self.max_seq_len)
         # Truncate pad token from left padding
