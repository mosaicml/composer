--- conflicted
+++ resolved
@@ -140,7 +140,6 @@
             })
         return result
 
-<<<<<<< HEAD
     def __init__(self,
                  dataset_uri: str,
                  tokenizer: Union[transformers.PreTrainedTokenizer, transformers.PreTrainedTokenizerFast],
@@ -155,25 +154,8 @@
                  fewshot_random_seed: int,
                  cot_delimiter: str = '',
                  early_stopping_criteria: Optional[List[str]] = None):
-=======
-    def __init__(
-        self,
-        dataset_uri: str,
-        tokenizer: Union[transformers.PreTrainedTokenizer, transformers.PreTrainedTokenizerFast],
-        max_seq_len: int,
-        pad_tok_id: int,
-        num_fewshot: int,
-        prompt_string: str,
-        example_delimiter: str,
-        continuation_delimiter: str,
-        destination_path: str,
-        question_prelimiter: str,
-        fewshot_random_seed: int,
-        cot_delimiter: str = '',
-    ):
         if not hasattr(tokenizer, 'eos_token_id'):
             raise ValueError('`InContextLearningQATaskDataset` tokenizer must have `eos_token_id`')
->>>>>>> e263b5bb
         try:
             from datasets import load_dataset  # pyright: ignore [reportGeneralTypeIssues]
         except ImportError as e:
@@ -320,7 +302,7 @@
             cot_delimiter = sample['cot_delimiter']
         stopping_criteria = None
         if self.early_stopping_criteria:
-            stopping_criteria = stop_sequences_criteria(self.early_stopping_criteria, self.tokenizer, len(inputs))
+            stopping_criteria = stop_sequences_criteria(self.tokenizer, self.early_stopping_criteria, len(inputs))
         batch = {
             'input_ids': torch.stack(inputs),
             'mode': 'generate',
@@ -330,11 +312,8 @@
             'generation_kwargs': {
                 'pad_token_id': self.pad_tok_id,
                 'use_cache': True,
-<<<<<<< HEAD
                 'stopping_criteria': stopping_criteria,
-=======
-                'eos_token_id': self.tokenizer.eos_token_id
->>>>>>> e263b5bb
+                'eos_token_id': self.tokenizer.eos_token_id,
             }
         }
 
@@ -959,7 +938,6 @@
         top_k: top_k sampling parameter for number of samples to consider
     """
 
-<<<<<<< HEAD
     def __init__(self,
                  dataset_uri: str,
                  tokenizer: Union[transformers.PreTrainedTokenizer, transformers.PreTrainedTokenizerFast],
@@ -976,27 +954,8 @@
                  top_p: Optional[float] = 0.95,
                  top_k: Optional[int] = 40,
                  early_stopping_criteria: Optional[List[str]] = None):
-=======
-    def __init__(
-        self,
-        dataset_uri: str,
-        tokenizer: Union[transformers.PreTrainedTokenizer, transformers.PreTrainedTokenizerFast],
-        max_seq_len: int,
-        pad_tok_id: int,
-        num_fewshot: int,
-        prompt_string: str,
-        example_delimiter: str,
-        destination_path: str,
-        code_prelimiter: str,
-        fewshot_random_seed: int,
-        generations_per_sample: int,
-        pass_at_k: int = 1,
-        top_p: Optional[float] = 0.95,
-        top_k: Optional[int] = 40,
-    ):
         if not hasattr(tokenizer, 'eos_token_id'):
             raise ValueError('`InContextLearningCodeEvalDataset` tokenizer must have `eos_token_id`')
->>>>>>> e263b5bb
         try:
             from datasets import load_dataset  # pyright: ignore [reportGeneralTypeIssues]
         except ImportError as e:
@@ -1147,7 +1106,7 @@
 
         stopping_criteria = None
         if self.early_stopping_criteria:
-            stopping_criteria = stop_sequences_criteria(self.early_stopping_criteria, self.tokenizer, len(inputs))
+            stopping_criteria = stop_sequences_criteria(self.tokenizer, self.early_stopping_criteria, len(inputs))
         batch = {
             'input_ids': torch.stack(inputs),
             'mode': 'generate',
@@ -1169,11 +1128,8 @@
                 'top_p': self.top_p,
                 'top_k': self.top_k,
                 'use_cache': True,
-<<<<<<< HEAD
                 'stopping_criteria': stopping_criteria,
-=======
                 'eos_token_id': self.tokenizer.eos_token_id
->>>>>>> e263b5bb
             }
         }
         batch['attention_mask'] = ~(batch['input_ids'] == self.pad_tok_id)
