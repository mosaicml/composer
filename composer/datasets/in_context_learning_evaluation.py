--- conflicted
+++ resolved
@@ -167,13 +167,9 @@
             if dist.get_local_rank() == 0:
                 get_file(dataset_uri, destination_path, overwrite=True)
         dataset = load_dataset('json', data_files=destination_path, split='train', streaming=False)
-<<<<<<< HEAD
         self.early_stopping_criteria = early_stopping_criteria
         self.do_normalization = do_normalization
-        self.samples = self._read_dataset(dataset)
-=======
         self.samples = self._read_dataset(dataset)  # pyright: ignore[reportGeneralTypeIssues]
->>>>>>> d497d8f8
         self.samples = strip_data(self.samples)
         self.tokenizer = tokenizer
         self.max_seq_len = max_seq_len
