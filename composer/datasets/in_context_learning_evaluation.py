--- conflicted
+++ resolved
@@ -386,7 +386,190 @@
         return batch['input_ids'].shape[0]
 
 
-class InContextLearningSchemaTaskDataset(Dataset):
+class InContextLearningMultipleChoiceTaskDataset(Dataset):
+    """A dataset that construct batches for in-context learning multiple choice evaluation
+
+    If each question has N answer choices, we construct N distinct inputs per question. In order to ensure
+    consistency across multi-GPU, we set the batch size to be `min(N, batch_size)` so that all N
+    inputs per question can stored in the same batch.
+
+    Each batch then consists of batch_size // N distinct questions and has the following the structure
+
+    'input_ids': Input tensor batch x seqlen x # tokens
+    'continuation_indices': List of |batch| consisting of tensors indicating which indices in the sequence correspond to the question answer (aka continuation)
+    'mode': Indicates to the model that this is an ICL task and may rely on a custom code path to properly update metrics
+    'labels': Identical to the input, used by the model to calculate loss/metrics
+    'gold_indices': List of length |batch_size // N| indicating for each question, which of the answers is correct (via an integer [0, N-1])
+    'choice_groupings': Indicates which indices of the batch correspond to which questions
+
+    Args:
+        dataset_uri (str): Either a local path, or a remote path beginning with ``s3://``, or another backend
+            supported by :meth:`composer.utils.maybe_create_object_store_from_uri`. Dataset must consist of rows of JSON data points with "query",
+            "choices", and "gold" index. See tests/datasets/local_data/piqa_small.jsonl.
+        tokenizer (Union[transformers.PreTrainedTokenizer, transformers.PreTrainedTokenizerFast]): The tokenizer used to transform data into batches
+        batch_size (int): Size of a batch used for eval
+        max_seq_len (int): The sequence length expected by the model
+        pad_tok_id (int): The special token reserved for padding the ends of batches
+        num_fewshot (int): The number of complete fewshot examples to prepend before each test example
+        prompt_string (str): Prompt string to put once before all fewshot examples/test examples (e.g. 'translate english to french')
+        example_delimiter (str): Separator that goes between individual (context, continuation) pairs (e.g. '\n')        continuation_delimiter: (str): Separator that goes between context and continuation in each example (e.g. '->')
+        destination_path (str): Temporary path to store downloaded datasets
+        fewshot_random_seed (int): Random seed used to select fewshot examples
+    """
+
+    def __init__(
+        self,
+        dataset_uri: str,
+        tokenizer: Union[transformers.PreTrainedTokenizer, transformers.PreTrainedTokenizerFast],
+        max_seq_len: int,
+        pad_tok_id: int,
+        num_fewshot: int,
+        prompt_string: str,
+        example_delimiter: str,
+        continuation_delimiter: str,
+        destination_path: str,
+        fewshot_random_seed: int,
+    ):
+        try:
+            from datasets import load_dataset  # pyright: ignore [reportGeneralTypeIssues]
+        except ImportError as e:
+            raise MissingConditionalImportError(extra_deps_group='nlp',
+                                                conda_package='datasets',
+                                                conda_channel='conda-forge') from e
+
+        with dist.local_rank_zero_download_and_wait(destination_path):
+            if dist.get_local_rank() == 0:
+                get_file(dataset_uri, destination_path, overwrite=True)
+        dataset = load_dataset('json', data_files=destination_path, split='train', streaming=False)
+        self.samples = list(
+            dataset.map(lambda examples: {
+                'query': examples['query'],
+                'choices': examples['choices'],
+                'gold': examples['gold']
+            }))
+        self.num_choices = len(self.samples[0]['choices'])
+        self.tokenizer = tokenizer
+        self.max_seq_len = max_seq_len
+        self.pad_tok_id = pad_tok_id
+        fewshot_rng = random.Random(fewshot_random_seed)
+        self.encoded_dataset = self.prep_examples(num_fewshot, prompt_string, example_delimiter, continuation_delimiter,
+                                                  fewshot_rng)
+
+    def prep_examples(self, num_fewshot: int, prompt_string: str, example_delimiter: str, continuation_delimiter: str,
+                      fewshot_rng: random.Random):
+        """Prepares a set of multiple choice questions into tokenized format with prompt and few shot examples.
+
+        Each question consists of a query and set of answer choices, only one of which is correct. At inference time
+        we construct individual inference examples consisting of the query + a single choice, as well as an optional (prompt) and optional list
+        of example query + correct answers, which precede the test query + choice.
+
+        For multiple choice, this method provides information relaying which of the answer choices is the correct one. This
+        information is used for computing accuracy metrics.
+
+        Args:
+            num_fewshot (int): Number of examples context/continuation pairs to prepend to the test pair
+            prompt_string (str): The prompt to prepend to all inputs
+            example_delimiter (str): The delimiter used to separate each example query/answer pair
+            continuation_delimiter (str): The delimiter used to separate each query from its answer
+
+        Returns:
+            dict: Contains the query, the list of encoded potential answer choices, the preamble (prompt + fewshot examples), and
+                the index of the correct answer choice.
+        """
+        examples = []
+        for sample_idx in tqdm(range(len(self.samples))):
+
+            preamble = prompt_string
+            if num_fewshot > 0:
+                fewshot_idxs = _get_fewshot_sample_idxs(len(self.samples), num_fewshot, sample_idx, fewshot_rng)
+                for fewshot_idx in fewshot_idxs:
+                    query, choices, gold_idx = self.samples[fewshot_idx]['query'], self.samples[fewshot_idx][
+                        'choices'], self.samples[fewshot_idx]['gold']
+                    if len(preamble) > 0:
+                        query = f'{example_delimiter}{query}'
+                    preamble += f'{query}{continuation_delimiter}{choices[gold_idx]}'
+            encoded_example = {}
+            query, choices, gold_idx = self.samples[sample_idx]['query'], self.samples[sample_idx][
+                'choices'], self.samples[sample_idx]['gold'],
+            if len(preamble) > 0:
+                query = f'{example_delimiter}{query}'
+
+            if continuation_delimiter.endswith(' '):
+                continuation_delimiter = continuation_delimiter.rstrip(' ')
+            choices = [(f' {choice}' if not choice.startswith(' ') else choice) for choice in choices]
+            query += continuation_delimiter
+            encoded_example['preamble'] = self.tokenizer(
+                preamble
+            )  # if the preamble is empty then these will be 0-length lists, unless the tokenizer adds special tokens to empty strings (e.g. OPT tokenizer)
+            encoded_example['gold_idx'] = gold_idx
+            encoded_example['query'] = self.tokenizer(query, add_special_tokens=False)
+            encoded_example['choices'] = [self.tokenizer(choice, add_special_tokens=False) for choice in choices]
+
+            examples.append(encoded_example)
+
+        return examples
+
+    def __getitem__(self, index):
+        return self.encoded_dataset[index]
+
+    def __len__(self):
+        return len(self.encoded_dataset)
+
+    def collate_fn(self, data):
+        inputs = []
+        continuation_indices = []
+        gold_idxs = []
+        choice_groupings = []
+        for data_pair in data:
+
+            choice_start_idx = len(continuation_indices)
+            preamble, context, choices, gold_idx = (data_pair['preamble'], data_pair['query'], data_pair['choices'],
+                                                    data_pair['gold_idx'])
+
+            for choice in choices:
+                context_enc = preamble['input_ids'] + context['input_ids']
+                continuation_enc = choice['input_ids']
+                inp, continuation_span = _make_padded_input(context_enc, continuation_enc, self.max_seq_len,
+                                                            self.pad_tok_id)
+
+                inputs.append(inp)
+                continuation_indices.append(continuation_span)
+
+            gold_idxs.append(gold_idx)
+            choice_end_idx = len(continuation_indices)
+            choice_groupings.append((choice_start_idx, choice_end_idx))
+
+        # We run each distinct query + answer choice through the model separately and determine which
+        # answer has the lowest per-token-perplexity.
+        #
+        # If each question has N possible choices, all N must be grouped together as distinct elements of the batch
+        # since the batch may consist of multiple questions, the choice_groupings indicates
+        # which contiguous sequences of elements in the batch correspond to which question
+        # gold_indices indicates which of the [0, N-1] choices is the correct one for each question.
+        batch = {
+            'input_ids': torch.stack(inputs),
+            'continuation_indices': continuation_indices,
+            'mode': 'icl_task',
+            'labels': torch.stack(inputs),
+            'gold_indices': gold_idxs,
+            'choice_groupings': choice_groupings
+        }
+        batch['attention_mask'] = ~(batch['input_ids'] == self.pad_tok_id)
+        return batch
+
+    def get_num_samples_in_batch(self, batch) -> int:
+        return batch['input_ids'].shape[0]
+
+    def split_batch(self, batch: Any, microbatch_size: int):
+        if self.get_num_samples_in_batch(batch) // self.num_choices > microbatch_size:
+            raise Exception('Multiple choice tasks do not currently support batch splitting. Please set '
+                            'dataloader batch size to a value less than or equal to the microbatch size. '
+                            'Accordingly, auto microbatching does not work, so the microbatch size '
+                            'should be manually set if using a batch size which does not fit in memory.')
+        return [batch]
+
+
+class InContextLearningSchemaTaskDataset(InContextLearningMultipleChoiceTaskDataset):
     """A dataset that construct batches for in-context learning schema evaluation
     A schema task involves sentences with a fill-in-the-blank where the user needs to choose the correct word
     to fill in from a set of N options. We use the partial evaluation technique from https://arxiv.org/abs/1806.02847
@@ -487,24 +670,22 @@
             encoded_example = {}
             context_options, continuation, gold_idx = self.samples[sample_idx]['context_options'], self.samples[
                 sample_idx]['continuation'], self.samples[sample_idx]['gold'],
+
+            if continuation_delimiter.endswith(' '):
+                continuation_delimiter = continuation_delimiter.rstrip(' ')
+
             if len(preamble) > 0:
-                context_options = [f'{example_delimiter}{c}' for c in context_options]
+                context_options = [f'{example_delimiter}{c}{continuation_delimiter}' for c in context_options]
             encoded_example['preamble'] = self.tokenizer(
                 preamble
             )  # if the preamble is empty then these will be 0-length lists, unless the tokenizer adds special tokens to empty strings (e.g. OPT tokenizer)
             encoded_example['gold_idx'] = gold_idx
             encoded_example['context_options'] = [self.tokenizer(c, add_special_tokens=False) for c in context_options]
-            encoded_example['continuation'] = self.tokenizer(f'{continuation_delimiter}{continuation}',
-                                                             add_special_tokens=False)
+            encoded_example['continuation'] = self.tokenizer(
+                f' {continuation}' if not continuation.startswith(' ') else continuation, add_special_tokens=False)
             examples.append(encoded_example)
 
         return examples
-
-    def __getitem__(self, index):
-        return self.encoded_dataset[index]
-
-    def __len__(self):
-        return len(self.encoded_dataset)
 
     def collate_fn(self, data):
         inputs = []
@@ -548,206 +729,8 @@
         batch['attention_mask'] = ~(batch['input_ids'] == self.pad_tok_id)
         return batch
 
-    def get_num_samples_in_batch(self, batch) -> int:
-        return batch['input_ids'].shape[0]
-
-    def split_batch(self, batch: Any, microbatch_size: int):
-        if self.get_num_samples_in_batch(batch) // self.num_choices > microbatch_size:
-            raise Exception('Multiple choice tasks do not currently support batch splitting. Please set '
-                            'dataloader batch size to a value less than or equal to the microbatch size. '
-                            'Accordingly, auto microbatching does not work, so the microbatch size '
-                            'should be manually set if using a batch size which does not fit in memory.')
-        return [batch]
-
-
-class InContextLearningMultipleChoiceTaskDataset(Dataset):
-    """A dataset that construct batches for in-context learning multiple choice evaluation
-
-    If each question has N answer choices, we construct N distinct inputs per question. In order to ensure
-    consistency across multi-GPU, we set the batch size to be `min(N, batch_size)` so that all N
-    inputs per question can stored in the same batch.
-
-    Each batch then consists of batch_size // N distinct questions and has the following the structure
-
-    'input_ids': Input tensor batch x seqlen x # tokens
-    'continuation_indices': List of |batch| consisting of tensors indicating which indices in the sequence correspond to the question answer (aka continuation)
-    'mode': Indicates to the model that this is an ICL task and may rely on a custom code path to properly update metrics
-    'labels': Identical to the input, used by the model to calculate loss/metrics
-    'gold_indices': List of length |batch_size // N| indicating for each question, which of the answers is correct (via an integer [0, N-1])
-    'choice_groupings': Indicates which indices of the batch correspond to which questions
-
-    Args:
-        dataset_uri (str): Either a local path, or a remote path beginning with ``s3://``, or another backend
-            supported by :meth:`composer.utils.maybe_create_object_store_from_uri`. Dataset must consist of rows of JSON data points with "query",
-            "choices", and "gold" index. See tests/datasets/local_data/piqa_small.jsonl.
-        tokenizer (Union[transformers.PreTrainedTokenizer, transformers.PreTrainedTokenizerFast]): The tokenizer used to transform data into batches
-        batch_size (int): Size of a batch used for eval
-        max_seq_len (int): The sequence length expected by the model
-        pad_tok_id (int): The special token reserved for padding the ends of batches
-        num_fewshot (int): The number of complete fewshot examples to prepend before each test example
-        prompt_string (str): Prompt string to put once before all fewshot examples/test examples (e.g. 'translate english to french')
-        example_delimiter (str): Separator that goes between individual (context, continuation) pairs (e.g. '\n')        continuation_delimiter: (str): Separator that goes between context and continuation in each example (e.g. '->')
-        destination_path (str): Temporary path to store downloaded datasets
-        fewshot_random_seed (int): Random seed used to select fewshot examples
-    """
-
-    def __init__(
-        self,
-        dataset_uri: str,
-        tokenizer: Union[transformers.PreTrainedTokenizer, transformers.PreTrainedTokenizerFast],
-        max_seq_len: int,
-        pad_tok_id: int,
-        num_fewshot: int,
-        prompt_string: str,
-        example_delimiter: str,
-        continuation_delimiter: str,
-        destination_path: str,
-        fewshot_random_seed: int,
-    ):
-        try:
-            from datasets import load_dataset  # pyright: ignore [reportGeneralTypeIssues]
-        except ImportError as e:
-            raise MissingConditionalImportError(extra_deps_group='nlp',
-                                                conda_package='datasets',
-                                                conda_channel='conda-forge') from e
-
-        with dist.local_rank_zero_download_and_wait(destination_path):
-            if dist.get_local_rank() == 0:
-                get_file(dataset_uri, destination_path, overwrite=True)
-        dataset = load_dataset('json', data_files=destination_path, split='train', streaming=False)
-        self.samples = list(
-            dataset.map(lambda examples: {
-                'query': examples['query'],
-                'choices': examples['choices'],
-                'gold': examples['gold']
-            }))
-        self.num_choices = len(self.samples[0]['choices'])
-        self.tokenizer = tokenizer
-        self.max_seq_len = max_seq_len
-        self.pad_tok_id = pad_tok_id
-        fewshot_rng = random.Random(fewshot_random_seed)
-        self.encoded_dataset = self.prep_examples(num_fewshot, prompt_string, example_delimiter, continuation_delimiter,
-                                                  fewshot_rng)
-
-    def prep_examples(self, num_fewshot: int, prompt_string: str, example_delimiter: str, continuation_delimiter: str,
-                      fewshot_rng: random.Random):
-        """Prepares a set of multiple choice questions into tokenized format with prompt and few shot examples.
-
-        Each question consists of a query and set of answer choices, only one of which is correct. At inference time
-        we construct individual inference examples consisting of the query + a single choice, as well as an optional (prompt) and optional list
-        of example query + correct answers, which precede the test query + choice.
-
-        For multiple choice, this method provides information relaying which of the answer choices is the correct one. This
-        information is used for computing accuracy metrics.
-
-        Args:
-            num_fewshot (int): Number of examples context/continuation pairs to prepend to the test pair
-            prompt_string (str): The prompt to prepend to all inputs
-            example_delimiter (str): The delimiter used to separate each example query/answer pair
-            continuation_delimiter (str): The delimiter used to separate each query from its answer
-
-        Returns:
-            dict: Contains the query, the list of encoded potential answer choices, the preamble (prompt + fewshot examples), and
-                the index of the correct answer choice.
-        """
-        examples = []
-        for sample_idx in tqdm(range(len(self.samples))):
-
-            preamble = prompt_string
-            if num_fewshot > 0:
-                fewshot_idxs = _get_fewshot_sample_idxs(len(self.samples), num_fewshot, sample_idx, fewshot_rng)
-                for fewshot_idx in fewshot_idxs:
-                    query, choices, gold_idx = self.samples[fewshot_idx]['query'], self.samples[fewshot_idx][
-                        'choices'], self.samples[fewshot_idx]['gold']
-                    if len(preamble) > 0:
-                        query = f'{example_delimiter}{query}'
-                    preamble += f'{query}{continuation_delimiter}{choices[gold_idx]}'
-            encoded_example = {}
-            query, choices, gold_idx = self.samples[sample_idx]['query'], self.samples[sample_idx][
-                'choices'], self.samples[sample_idx]['gold'],
-            if len(preamble) > 0:
-                query = f'{example_delimiter}{query}'
-
-            if continuation_delimiter.endswith(' '):
-                continuation_delimiter = continuation_delimiter.rstrip(' ')
-            choices = [(f' {choice}' if not choice.startswith(' ') else choice) for choice in choices]
-            query += continuation_delimiter
-            encoded_example['preamble'] = self.tokenizer(
-                preamble
-            )  # if the preamble is empty then these will be 0-length lists, unless the tokenizer adds special tokens to empty strings (e.g. OPT tokenizer)
-            encoded_example['gold_idx'] = gold_idx
-            encoded_example['query'] = self.tokenizer(query, add_special_tokens=False)
-            encoded_example['choices'] = [self.tokenizer(choice, add_special_tokens=False) for choice in choices]
-
-            examples.append(encoded_example)
-
-        return examples
-
-    def __getitem__(self, index):
-        return self.encoded_dataset[index]
-
-    def __len__(self):
-        return len(self.encoded_dataset)
-
-    def collate_fn(self, data):
-        inputs = []
-        continuation_indices = []
-        gold_idxs = []
-        choice_groupings = []
-        for data_pair in data:
-
-            choice_start_idx = len(continuation_indices)
-            preamble, context, choices, gold_idx = (data_pair['preamble'], data_pair['query'], data_pair['choices'],
-                                                    data_pair['gold_idx'])
-
-            for choice in choices:
-                context_enc = preamble['input_ids'] + context['input_ids']
-                continuation_enc = choice['input_ids']
-                inp, continuation_span = _make_padded_input(context_enc, continuation_enc, self.max_seq_len,
-                                                            self.pad_tok_id)
-
-                inputs.append(inp)
-                continuation_indices.append(continuation_span)
-
-            gold_idxs.append(gold_idx)
-            choice_end_idx = len(continuation_indices)
-            choice_groupings.append((choice_start_idx, choice_end_idx))
-
-        # We run each distinct query + answer choice through the model separately and determine which
-        # answer has the lowest per-token-perplexity.
-        #
-        # If each question has N possible choices, all N must be grouped together as distinct elements of the batch
-        # since the batch may consist of multiple questions, the choice_groupings indicates
-        # which contiguous sequences of elements in the batch correspond to which question
-        # gold_indices indicates which of the [0, N-1] choices is the correct one for each question.
-        batch = {
-            'input_ids': torch.stack(inputs),
-            'continuation_indices': continuation_indices,
-            'mode': 'icl_task',
-            'labels': torch.stack(inputs),
-            'gold_indices': gold_idxs,
-            'choice_groupings': choice_groupings
-        }
-        batch['attention_mask'] = ~(batch['input_ids'] == self.pad_tok_id)
-        return batch
-
-    def get_num_samples_in_batch(self, batch) -> int:
-        return batch['input_ids'].shape[0]
-
-    def split_batch(self, batch: Any, microbatch_size: int):
-        if self.get_num_samples_in_batch(batch) // self.num_choices > microbatch_size:
-            raise Exception('Multiple choice tasks do not currently support batch splitting. Please set '
-                            'dataloader batch size to a value less than or equal to the microbatch size. '
-                            'Accordingly, auto microbatching does not work, so the microbatch size '
-                            'should be manually set if using a batch size which does not fit in memory.')
-        return [batch]
-
-
-<<<<<<< HEAD
-def build_dl(
-=======
+
 def build_icl_dataloader(
->>>>>>> 3c322db1
     icl_task_type: str,
     dataset_uri: str,
     tokenizer: Union[transformers.PreTrainedTokenizer, transformers.PreTrainedTokenizerFast],
@@ -762,11 +745,6 @@
     question_prelimiter: str = '',  # e.g. 'Question: '
     fewshot_random_seed: int = 1234,
 ) -> DataSpec:
-<<<<<<< HEAD
-   
-
-=======
->>>>>>> 3c322db1
     if icl_task_type == 'multiple_choice':
         dataset = InContextLearningMultipleChoiceTaskDataset(dataset_uri,
                                                              tokenizer,
@@ -836,9 +814,6 @@
     )
 
 
-<<<<<<< HEAD
-def partition_dataset_by_category(dataset_uri, destination_path):
-=======
 def partition_dataset_by_category(dataset_uri: str, destination_path: str) -> Dict[str, str]:
     """If has_categories is enabled, we partition the dataset into a separate dataset for each category value in the data and write each partition to a local file.
 
@@ -852,7 +827,6 @@
     Returns:
         Dict[str, str]: Mapping of category names to partitioned dataset local files names.
     """
->>>>>>> 3c322db1
     try:
         from datasets import load_dataset  # pyright: ignore [reportGeneralTypeIssues]
     except ImportError as e:
@@ -863,18 +837,6 @@
         if dist.get_local_rank() == 0:
             get_file(dataset_uri, destination_path, overwrite=True)
     dataset = load_dataset('json', data_files=destination_path, split='train', streaming=False)
-<<<<<<< HEAD
-    categories = set(dataset['category'])
-    output_files = {}
-    for cat in categories:
-        cat_dest = '/'.join(destination_path.split('/')[:-1]) + f"/{cat}_{destination_path.split('/')[-1]}"
-        tmp_path_to_broadcast = str(os.path.abspath(cat_dest))
-        gathered_paths = dist.all_gather_object(tmp_path_to_broadcast)
-        subset = [l for l in dataset if l['category'] == cat]
-        with open(gathered_paths[0], 'w', encoding='utf8') as f:
-            for l in subset:
-                f.write(json.dumps(l, ensure_ascii=False) + '\n')
-=======
     if 'category' not in dataset.features.keys():
         raise Exception(
             f"Attempted to partition dataset by `category` but it doesn't have a `category` key. Got keys: {str(list(dataset.features.keys()))}"
@@ -891,7 +853,6 @@
             with open(gathered_paths[0], 'w', encoding='utf8') as f:
                 for l in subset:
                     f.write(json.dumps(l, ensure_ascii=False) + '\n')
->>>>>>> 3c322db1
         output_files[cat] = cat_dest
     return output_files
 
@@ -909,16 +870,9 @@
         continuation_delimiter: str,  # e.g. ''
         destination_path: str,
         question_prelimiter: str = '',  # e.g. 'Question: '
-<<<<<<< HEAD
-        padding_side: str = 'left',
-        fewshot_random_seed: int = 1234,
-        has_categories: bool = False) -> Union[DataSpec, Dict[str, DataSpec]]:
-    """This constructs a dataloader capable of evaluating LLMs on in-context learning language modeling tasks, for example LAMBADA. An example usage is below:
-=======
         fewshot_random_seed: int = 1234,
         has_categories: bool = False) -> Union[DataSpec, Dict[str, DataSpec]]:
     """This constructs a dataloader (or dataloaders if has_categories is True) capable of evaluating LLMs on in-context learning language modeling tasks, for example LAMBADA. An example usage is below:
->>>>>>> 3c322db1
 
     >>> dl = get_icl_task_dataloader(
        ... 'language_modeling',
@@ -956,12 +910,9 @@
         prompt_string (str): Prompt string to put once before all fewshot examples/test examples (e.g. 'translate english to french')
         example_delimiter (str): Separator that goes between individual examples (e.g. '\n')
         continuation_delimiter: (str): Separator that goes between context and continuation in each example (e.g. '->')
-<<<<<<< HEAD
-=======
         destination_path: (str): This is the local file where remote datasets will be saved.
         question_prelimiter: (str): For QA tasks, this will be prepended to each question.
         has_categories: (bool): If ``True``, we will search the dataset file for a category key, and partition the dataset into a separate dataloader for each category occurring in the data.
->>>>>>> 3c322db1
 
     Returns:
         DataLoader: A dataloader used for performing in-context learning evaluation on the dataset provided.
@@ -970,15 +921,10 @@
     if has_categories:
         result_dls = {}
         output_files = partition_dataset_by_category(dataset_uri, destination_path)
-<<<<<<< HEAD
-        for category, partition_uri in output_files.items():
-            result_dls[category] = build_dl(
-=======
         categories = sorted(output_files.keys())
         for category in categories:
             partition_uri = output_files[category]
             result_dls[category] = build_icl_dataloader(
->>>>>>> 3c322db1
                 icl_task_type,
                 partition_uri,
                 tokenizer,
@@ -991,19 +937,11 @@
                 continuation_delimiter,
                 partition_uri + '_tmp',
                 question_prelimiter,
-<<<<<<< HEAD
-                padding_side,
-=======
->>>>>>> 3c322db1
                 fewshot_random_seed,
             )
         return result_dls
     else:
-<<<<<<< HEAD
-        return build_dl(
-=======
         return build_icl_dataloader(
->>>>>>> 3c322db1
             icl_task_type,
             dataset_uri,
             tokenizer,
@@ -1016,9 +954,5 @@
             continuation_delimiter,
             destination_path,
             question_prelimiter,
-<<<<<<< HEAD
-            padding_side,
-=======
->>>>>>> 3c322db1
             fewshot_random_seed,
         )