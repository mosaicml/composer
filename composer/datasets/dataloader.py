--- conflicted
+++ resolved
@@ -2,11 +2,7 @@
 
 from __future__ import annotations
 
-<<<<<<< HEAD
 import logging
-import textwrap
-=======
->>>>>>> f6f55a05
 from dataclasses import dataclass
 from typing import Any, Callable, Iterator, Optional
 
