--- conflicted
+++ resolved
@@ -11,11 +11,8 @@
 from composer.core.data_spec import DataSpec
 from composer.datasets.c4 import build_c4_dataloader, build_streamingc4_dataloader
 from composer.datasets.dataset_hparams import DataLoaderHparams, DatasetHparams
-<<<<<<< HEAD
-=======
 from composer.utils import warn_streaming_dataset_deprecation
 from composer.utils.import_helpers import MissingConditionalImportError
->>>>>>> 3f3ba307
 
 log = logging.getLogger(__name__)
 
@@ -74,25 +71,6 @@
     def initialize_object(self, batch_size: int, dataloader_hparams: DataLoaderHparams) -> DataSpec:
 
         # Get StreamingC4 dataset
-<<<<<<< HEAD
-        return build_streamingc4_dataloader(
-            batch_size=batch_size,
-            remote=self.remote,
-            local=self.local,
-            split=self.split,
-            shuffle=self.shuffle,
-            drop_last=self.drop_last,
-            tokenizer_name=self.tokenizer_name,
-            max_seq_len=self.max_seq_len,
-            group_method=self.group_method,
-            mlm=self.mlm,
-            mlm_probability=self.mlm_probability,
-            max_retries=self.max_retries,
-            timeout=self.timeout,
-            version=self.version,
-            **asdict(dataloader_hparams),
-        )
-=======
         if self.version == 1:
             warn_streaming_dataset_deprecation(old_version=self.version, new_version=2)
             dataset = StreamingC4(remote=self.remote,
@@ -137,7 +115,6 @@
                 drop_last=self.drop_last,
                 collate_fn=collate_fn),
             device_transforms=None)
->>>>>>> 3f3ba307
 
 
 @dataclass
