--- conflicted
+++ resolved
@@ -165,135 +165,4 @@
         return dataloader_hparams.initialize_object(dataset,
                                                     batch_size=batch_size,
                                                     sampler=sampler,
-<<<<<<< HEAD
-                                                    drop_last=self.drop_last)
-
-
-@dataclass
-class CIFARWebDatasetHparams(WebDatasetHparams):
-    """Common functionality for CIFAR WebDatasets.
-
-    Args:
-        remote (str): S3 bucket or root directory where dataset is stored.
-        name (str): Key used to determine where dataset is cached on local filesystem.
-        n_train_samples (int): Number of training samples.
-        n_val_samples (int): Number of validation samples.
-        height (int): Sample image height in pixels. Default: ``32``.
-        width (int): Sample image width in pixels. Default: ``32``.
-        n_classes (int): Number of output classes.
-        channel_means (list of float): Channel means for normalization.
-        channel_stds (list of float): Channel stds for normalization.
-    """
-
-    remote: str = hp.optional('WebDataset S3 bucket name', default='')
-    name: str = hp.optional('WebDataset local cache name', default='')
-
-    n_train_samples: int = hp.optional('Number of samples in training split', default=0)
-    n_val_samples: int = hp.optional('Number of samples in validation split', default=0)
-    height: int = hp.optional('Image height', default=32)
-    width: int = hp.optional('Image width', default=32)
-    n_classes: int = hp.optional('Number of output classes', default=0)
-    channel_means: List[float] = hp.optional('Mean per image channel', default_factory=lambda: [0, 0, 0])
-    channel_stds: List[float] = hp.optional('Std per image channel', default_factory=lambda: [0, 0, 0])
-
-    def initialize_object(self, batch_size: int, dataloader_hparams: DataLoaderHparams):
-        from composer.datasets.webdataset_utils import load_webdataset
-
-        if self.is_train:
-            split = 'train'
-            transform = transforms.Compose([
-                transforms.RandomCrop((self.height, self.width), (self.height // 8, self.width // 8)),
-                transforms.RandomHorizontalFlip(),
-                transforms.ToTensor(),
-                transforms.Normalize(self.channel_means, self.channel_stds),
-            ])
-        else:
-            split = 'val'
-            transform = transforms.Compose([
-                transforms.ToTensor(),
-                transforms.Normalize(self.channel_means, self.channel_stds),
-            ])
-        preprocess = lambda dataset: dataset.decode('pil').map_dict(jpg=transform).to_tuple('jpg', 'cls')
-        dataset = load_webdataset(self.remote, self.name, split, self.webdataset_cache_dir,
-                                  self.webdataset_cache_verbose, self.shuffle, self.shuffle_buffer, preprocess,
-                                  dist.get_world_size(), dataloader_hparams.num_workers, batch_size, self.drop_last)
-        return dataloader_hparams.initialize_object(dataset,
-                                                    batch_size=batch_size,
-                                                    sampler=None,
-                                                    drop_last=self.drop_last)
-
-
-@dataclass
-class CIFAR10WebDatasetHparams(CIFARWebDatasetHparams):
-    """Defines an instance of the CIFAR-10 WebDataset for image classification.
-
-    Args:
-        remote (str): S3 bucket or root directory where dataset is stored.
-            Default: ``'s3://mosaicml-internal-dataset-cifar10'``.
-        name (str): Key used to determine where dataset is cached on local filesystem. Default: ``'cifar10'``.
-        n_train_samples (int): Number of training samples. Default: ``50000``.
-        n_val_samples (int): Number of validation samples. Default: ``10000``.
-        n_classes (int): Number of output classes. Default: ``10``.
-        channel_means (list of float): Channel means for normalization. Default: ``(0.4914, 0.4822, 0.4465)``.
-        channel_stds (list of float): Channel stds for normalization. Default: ``(0.247, 0.243, 0.261)``.
-    """
-
-    remote: str = hp.optional('WebDataset S3 bucket name', default='s3://mosaicml-internal-dataset-cifar10')
-    name: str = hp.optional('WebDataset local cache name', default='cifar10')
-
-    n_train_samples: int = hp.optional('Number of samples in training split', default=50_000)
-    n_val_samples: int = hp.optional('Number of samples in validation split', default=10_000)
-    n_classes: int = hp.optional('Number of output classes', default=10)
-    channel_means: List[float] = hp.optional('Mean per image channel', default_factory=lambda: [0.4914, 0.4822, 0.4465])
-    channel_stds: List[float] = hp.optional('Std per image channel', default_factory=lambda: [0.247, 0.243, 0.261])
-
-
-@dataclass
-class CIFAR20WebDatasetHparams(CIFARWebDatasetHparams):
-    """Defines an instance of the CIFAR-20 WebDataset for image classification.
-
-    Args:
-        remote (str): S3 bucket or root directory where dataset is stored.
-            Default: ``'s3://mosaicml-internal-dataset-cifar20'``.
-        name (str): Key used to determine where dataset is cached on local filesystem. Default: ``'cifar20'``.
-        n_train_samples (int): Number of training samples. Default: ``50000``.
-        n_val_samples (int): Number of validation samples. Default: ``10000``.
-        n_classes (int): Number of output classes. Default: ``20``.
-        channel_means (list of float): Channel means for normalization. Default: ``(0.5071, 0.4867, 0.4408)``.
-        channel_stds (list of float): Channel stds for normalization. Default: ``(0.2675, 0.2565, 0.2761)``.
-    """
-    remote: str = hp.optional('WebDataset S3 bucket name', default='s3://mosaicml-internal-dataset-cifar20')
-    name: str = hp.optional('WebDataset local cache name', default='cifar20')
-
-    n_train_samples: int = hp.optional('Number of samples in training split', default=50_000)
-    n_val_samples: int = hp.optional('Number of samples in validation split', default=10_000)
-    n_classes: int = hp.optional('Number of output classes', default=20)
-    channel_means: List[float] = hp.optional('Mean per image channel', default_factory=lambda: [0.5071, 0.4867, 0.4408])
-    channel_stds: List[float] = hp.optional('Std per image channel', default_factory=lambda: [0.2675, 0.2565, 0.2761])
-
-
-@dataclass
-class CIFAR100WebDatasetHparams(CIFARWebDatasetHparams):
-    """Defines an instance of the CIFAR-100 WebDataset for image classification.
-
-    Args:
-        remote (str): S3 bucket or root directory where dataset is stored.
-            Default: ``'s3://mosaicml-internal-dataset-cifar100'``.
-        name (str): Key used to determine where dataset is cached on local filesystem. Default: ``'cifar100'``.
-        n_train_samples (int): Number of training samples. Default: ``50000``.
-        n_val_samples (int): Number of validation samples. Default: ``10000``.
-        n_classes (int): Number of output classes. Default: ``100``.
-        channel_means (list of float): Channel means for normalization. Default: ``(0.5071, 0.4867, 0.4408)``.
-        channel_stds (list of float): Channel stds for normalization. Default: ``(0.2675, 0.2565, 0.2761)``.
-    """
-    remote: str = hp.optional('WebDataset S3 bucket name', default='s3://mosaicml-internal-dataset-cifar100')
-    name: str = hp.optional('WebDataset local cache name', default='cifar100')
-
-    n_train_samples: int = hp.optional('Number of samples in training split', default=50_000)
-    n_val_samples: int = hp.optional('Number of samples in validation split', default=10_000)
-    n_classes: int = hp.optional('Number of output classes', default=100)
-    channel_means: List[float] = hp.optional('Mean per image channel', default_factory=lambda: [0.5071, 0.4867, 0.4408])
-    channel_stds: List[float] = hp.optional('Std per image channel', default_factory=lambda: [0.2675, 0.2565, 0.2761])
-=======
-                                                    drop_last=self.drop_last)
->>>>>>> 443cdbb2
+                                                    drop_last=self.drop_last)