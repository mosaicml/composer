--- conflicted
+++ resolved
@@ -29,25 +29,7 @@
 
 @dataclass
 class COCODatasetHparams(DatasetHparams):
-<<<<<<< HEAD
-    """Defines an instance of COCO Dataset.
-
-    Args:
-        is_train (bool): Whether to load the training or validation dataset.
-        datadir (str): Data directory to use.
-        download (bool): Whether to download the dataset, if needed.
-        drop_last (bool): Whether to drop the last samples for the last batch.
-        shuffle (bool): Whether to shuffle the dataset for each epoch.
-    """
-
-    is_train: bool = hp.required("whether to load the training or validation dataset")
-    drop_last: bool = hp.required("Whether to drop the last samples for the last batch")
-    datadir: str = hp.required("data directory")
-    shuffle: bool = hp.required("Whether to shuffle the dataset for each epoch")
-    download: bool = hp.required("whether to download the dataset, if needed")
-=======
     """Defines an instance of the COCO Dataset."""
->>>>>>> 189cb8fe
 
     def initialize_object(self, batch_size: int, dataloader_hparams: DataloaderHparams):
 
