# Copyright 2022 MosaicML Composer authors
# SPDX-License-Identifier: Apache-2.0

"""Natively supported datasets."""

from composer.datasets.ade20k import (ADE20k, build_ade20k_dataloader, build_streaming_ade20k_dataloader,
                                      build_synthetic_ade20k_dataloader)
from composer.datasets.brats import PytTrain, PytVal
<<<<<<< HEAD
from composer.datasets.c4 import StreamingC4
from composer.datasets.cifar import (StreamingCIFAR10, build_cifar10_dataloader, build_ffcv_cifar10_dataloader,
                                     build_synthetic_cifar10_dataloader)
from composer.datasets.imagenet import (StreamingImageNet1k, build_ffcv_imagenet_dataloader, build_imagenet_dataloader,
=======
from composer.datasets.c4 import build_streaming_c4_dataloader
from composer.datasets.cifar import (build_cifar10_dataloader, build_ffcv_cifar10_dataloader,
                                     build_streaming_cifar10_dataloader, build_synthetic_cifar10_dataloader)
from composer.datasets.coco import COCODetection, build_streaming_coco_dataloader
from composer.datasets.imagenet import (build_ffcv_imagenet_dataloader, build_imagenet_dataloader,
>>>>>>> c07b66bd
                                        build_streaming_imagenet1k_dataloader, build_synthetic_imagenet_dataloader)
from composer.datasets.lm_dataset import build_lm_dataloader, build_synthetic_lm_dataloader
from composer.datasets.mnist import build_mnist_dataloader, build_synthetic_mnist_dataloader
from composer.datasets.synthetic import (SyntheticBatchPairDataset, SyntheticDataLabelType, SyntheticDataType,
                                         SyntheticPILDataset)

__all__ = [
    'ADE20k',
    'PytTrain',
    'PytVal',
<<<<<<< HEAD
    'StreamingC4',
    'StreamingCIFAR10',
    'StreamingImageNet1k',
=======
    'COCODetection',
>>>>>>> c07b66bd
    'SyntheticBatchPairDataset',
    'SyntheticDataLabelType',
    'SyntheticDataType',
    'SyntheticPILDataset',
    'build_ade20k_dataloader',
    'build_streaming_ade20k_dataloader',
    'build_streaming_c4_dataloader',
    'build_cifar10_dataloader',
    'build_streaming_cifar10_dataloader',
    'build_streaming_coco_dataloader',
    'build_ffcv_cifar10_dataloader',
    'build_synthetic_ade20k_dataloader',
    'build_synthetic_cifar10_dataloader',
    'build_ffcv_imagenet_dataloader',
    'build_imagenet_dataloader',
    'build_streaming_imagenet1k_dataloader',
    'build_synthetic_imagenet_dataloader',
    'build_mnist_dataloader',
    'build_synthetic_mnist_dataloader',
    'build_lm_dataloader',
    'build_synthetic_lm_dataloader',
]<|MERGE_RESOLUTION|>--- conflicted
+++ resolved
@@ -6,18 +6,10 @@
 from composer.datasets.ade20k import (ADE20k, build_ade20k_dataloader, build_streaming_ade20k_dataloader,
                                       build_synthetic_ade20k_dataloader)
 from composer.datasets.brats import PytTrain, PytVal
-<<<<<<< HEAD
-from composer.datasets.c4 import StreamingC4
-from composer.datasets.cifar import (StreamingCIFAR10, build_cifar10_dataloader, build_ffcv_cifar10_dataloader,
-                                     build_synthetic_cifar10_dataloader)
-from composer.datasets.imagenet import (StreamingImageNet1k, build_ffcv_imagenet_dataloader, build_imagenet_dataloader,
-=======
 from composer.datasets.c4 import build_streaming_c4_dataloader
 from composer.datasets.cifar import (build_cifar10_dataloader, build_ffcv_cifar10_dataloader,
                                      build_streaming_cifar10_dataloader, build_synthetic_cifar10_dataloader)
-from composer.datasets.coco import COCODetection, build_streaming_coco_dataloader
 from composer.datasets.imagenet import (build_ffcv_imagenet_dataloader, build_imagenet_dataloader,
->>>>>>> c07b66bd
                                         build_streaming_imagenet1k_dataloader, build_synthetic_imagenet_dataloader)
 from composer.datasets.lm_dataset import build_lm_dataloader, build_synthetic_lm_dataloader
 from composer.datasets.mnist import build_mnist_dataloader, build_synthetic_mnist_dataloader
@@ -28,13 +20,6 @@
     'ADE20k',
     'PytTrain',
     'PytVal',
-<<<<<<< HEAD
-    'StreamingC4',
-    'StreamingCIFAR10',
-    'StreamingImageNet1k',
-=======
-    'COCODetection',
->>>>>>> c07b66bd
     'SyntheticBatchPairDataset',
     'SyntheticDataLabelType',
     'SyntheticDataType',
