--- conflicted
+++ resolved
@@ -11,7 +11,7 @@
                                      build_streaming_cifar10_dataloader, build_synthetic_cifar10_dataloader)
 from composer.datasets.imagenet import (build_ffcv_imagenet_dataloader, build_imagenet_dataloader,
                                         build_streaming_imagenet1k_dataloader, build_synthetic_imagenet_dataloader)
-from composer.datasets.in_context_learning_evaluation import (InContextLearningCodeEvalDataset,
+from composer.datasets.in_context_learning_evaluation import (IFEval, InContextLearningCodeEvalDataset,
                                                               InContextLearningDataset, InContextLearningLMTaskDataset,
                                                               InContextLearningMultipleChoiceTaskDataset,
                                                               InContextLearningQATaskDataset,
@@ -20,7 +20,6 @@
 from composer.datasets.mnist import build_mnist_dataloader, build_synthetic_mnist_dataloader
 from composer.datasets.synthetic import (SyntheticBatchPairDataset, SyntheticDataLabelType, SyntheticDataType,
                                          SyntheticPILDataset)
-from composer.datasets.in_context_learning_evaluation import InContextLearningDataset, InContextLearningQATaskDataset, InContextLearningLMTaskDataset, InContextLearningCodeEvalDataset, InContextLearningMultipleChoiceTaskDataset, InContextLearningSchemaTaskDataset, IFEval
 
 __all__ = [
     'ADE20k',
@@ -30,22 +29,13 @@
     'SyntheticDataLabelType',
     'SyntheticDataType',
     'SyntheticPILDataset',
-<<<<<<< HEAD
-    'InContextLearningDataset', 
-    'InContextLearningQATaskDataset', 
-    'InContextLearningLMTaskDataset', 
-    'InContextLearningCodeEvalDataset', 
-    'InContextLearningMultipleChoiceTaskDataset', 
-    'InContextLearningSchemaTaskDataset',
-    'IFEval',
-=======
     'InContextLearningDataset',
     'InContextLearningQATaskDataset',
     'InContextLearningLMTaskDataset',
     'InContextLearningCodeEvalDataset',
     'InContextLearningMultipleChoiceTaskDataset',
     'InContextLearningSchemaTaskDataset',
->>>>>>> 7fdce54e
+    'IFEval',
     'build_ade20k_dataloader',
     'build_streaming_ade20k_dataloader',
     'build_streaming_c4_dataloader',
