<<<<<<< HEAD
# Copyright 2021 MosaicML. All Rights Reserved.
=======
# Copyright 2022 MosaicML Composer authors
# SPDX-License-Identifier: Apache-2.0
>>>>>>> f5f02ed8

"""Custom loss functions."""

from __future__ import annotations

import warnings
from typing import Optional

import torch
from torch import Tensor
from torch.nn import functional as F

from composer.loss.utils import ensure_targets_one_hot, infer_target_type

__all__ = ["binary_cross_entropy_with_logits", "loss_registry", "soft_cross_entropy"]


def binary_cross_entropy_with_logits(
    input: Tensor,
    target: Tensor,
    weight: Optional[Tensor] = None,
    size_average: Optional[bool] = None,
    reduce: Optional[bool] = None,
    reduction: str = "sum",
    pos_weight: Optional[Tensor] = None,
    scale_by_batch_size: Optional[bool] = True,
) -> torch.Tensor:
<<<<<<< HEAD
    r"""Replacement for 
    :class:`~torch.nn.functional.binary_cross_entropy_with_logits` that can handle class 
=======
    r"""Replacement for
    :class:`~torch.nn.functional.binary_cross_entropy_with_logits` that can handle class
>>>>>>> f5f02ed8
    indices or one-hot labels.

    :class:`~torch.nn.functional.binary_cross_entropy_with_logits` with ``reduction =
    'mean'` will typically result in very small loss values (on the order of 1e-3), which
    necessitates scaling the learning rate by 1e3 to allow the model to learn. This
    implementation avoids this by using ``reduction = sum`` and scaling the loss inversely
    proportionally to the batch size.

    Args:
        input (torch.Tensor) : :math:`(N, C)` where `C = number of classes` or :math:`(N, C, H, W)`
            in case of 2D Loss, or :math:`(N, C, d_1, d_2, ..., d_K)` where :math:`K \geq 1`
            in the case of K-dimensional loss. `input` is expected to contain unnormalized scores
            (often referred to as logits).
        target (torch.Tensor) : If containing class indices, shape :math:`(N)` where each value is
            :math:`0 \leq \text{targets}[i] \leq C-1`, or :math:`(N, d_1, d_2, ..., d_K)` with
            :math:`K \geq 1` in the case of K-dimensional loss. If containing class probabilities,
            same shape as the input.
        weight (torch.Tensor, optional): a manual rescaling weight given to each
            class. If given, has to be a Tensor of size `C`. Default: ``None``.
        size_average (bool, optional): Deprecated (see `reduction`). By default,
            the losses are averaged over each loss element in the batch. Note that for
            some losses, there multiple elements per sample. If the field ``size_average``
            is set to ``False``, the losses are instead summed for each minibatch. Ignored
            when reduce is ``False``. Default: ``True``
        reduce (bool, optional): Deprecated (see ``reduction``). By default, the
            losses are averaged or summed over observations for each minibatch depending
            on `size_average`. When ``reduce`` is ``False``, returns a loss per
            batch element instead and ignores `size_average`. Default: ``True``
        reduction (str, optional): Specifies the reduction to apply to the output:
            ``'none'`` | ``'mean'`` | ``'sum'``. ``'none'``: no reduction will be applied,
            ``'mean'``: the sum of the output will be divided by the number of
            elements in the output, ``'sum'``: the output will be summed. Note: ``size_average``
            and ``reduce`` are in the process of being deprecated, and in the meantime,
            specifying either of those two args will override ``reduction``. Default:
            ``'sum'``
        pos_weight (Tensor, optional): a weight of positive examples.
                Must be a vector with length equal to the number of classes.
        scale_by_batch_size (bool, optional): Whether to scale the loss by the batch size
            (i.e. input.shape[0]). Default: ``True``.
    """
    target = ensure_targets_one_hot(input, target)
    bce = F.binary_cross_entropy_with_logits(input, target, weight, size_average, reduce, reduction, pos_weight)
    if scale_by_batch_size:
        bce /= torch.tensor(input.shape[0])
    return bce


def soft_cross_entropy(input: Tensor,
                       target: Tensor,
                       weight: Optional[Tensor] = None,
                       size_average: Optional[bool] = None,
                       ignore_index: int = -100,
                       reduce: Optional[bool] = None,
                       reduction: str = 'mean'):
    r"""Drop-in replacement for :class:`~torch.nn.functional.cross_entropy` that can
<<<<<<< HEAD
     handle class indices or one-hot labels. 
=======
     handle class indices or one-hot labels.
>>>>>>> f5f02ed8
    Args:
        input (torch.Tensor) : :math:`(N, C)` where `C = number of classes` or :math:`(N, C, H, W)`
            in case of 2D Loss, or :math:`(N, C, d_1, d_2, ..., d_K)` where :math:`K \geq 1`
            in the case of K-dimensional loss. `input` is expected to contain unnormalized scores
            (often referred to as logits).
        target (torch.Tensor) : If containing class indices, shape :math:`(N)` where each value is
            :math:`0 \leq \text{targets}[i] \leq C-1`, or :math:`(N, d_1, d_2, ..., d_K)` with
            :math:`K \geq 1` in the case of K-dimensional loss. If containing class probabilities,
            same shape as the input.
        weight (torch.Tensor, optional): a manual rescaling weight given to each
            class. If given, has to be a Tensor of size `C`. Default: ``None``.
        size_average (bool, optional): Deprecated (see `reduction`). By default,
            the losses are averaged over each loss element in the batch. Note that for
            some losses, there multiple elements per sample. If the field ``size_average``
            is set to ``False``, the losses are instead summed for each minibatch. Ignored
            when reduce is ``False``. Default: ``True``
        ignore_index (int, optional): Specifies a target value that is ignored
            and does not contribute to the input gradient. When ``size_average`` is
            ``True``, the loss is averaged over non-ignored targets. Note that
            ``ignore_index`` is only applicable when the target contains class indices.
            Default: ``-100``
        reduce (bool, optional): Deprecated (see ``reduction``). By default, the
            losses are averaged or summed over observations for each minibatch depending
            on `size_average`. When ``reduce`` is ``False``, returns a loss per
            batch element instead and ignores `size_average`. Default: ``True``
        reduction (str, optional): Specifies the reduction to apply to the output:
            ``'none'`` | ``'mean'`` | ``'sum'``. ``'none'``: no reduction will be applied,
            ``'mean'``: the sum of the output will be divided by the number of
            elements in the output, ``'sum'``: the output will be summed. Note: ``size_average``
            and ``reduce`` are in the process of being deprecated, and in the meantime,
            specifying either of those two args will override ``reduction``. Default: ``'mean'``
    This function will be obsolete with `this update <https://github.com/pytorch/pytorch/pull/61044>`_.
    """
    target_type = infer_target_type(input, target)

    if target_type == 'indices':
        return F.cross_entropy(input, target, weight, size_average, ignore_index, reduce, reduction)
    elif target_type == 'one_hot':
        assert reduction in ['sum', 'mean', 'none'], f"{reduction} reduction not supported."
        assert size_average is None, "size_average is deprecated"
        assert reduce is None, "reduce is deprecated"
        if ignore_index != -100:
            warnings.warn("ignore_index not supported when using dense labels. Ignoring targets with 0 probability.")
        xentropy = -(target * F.log_softmax(input, dim=1))

        if weight is not None:
            # Ugly dimension shuffle to make multiplication work.
            xentropy = torch.movedim(xentropy, 1, -1)
            xentropy *= weight  # PyTorch doesn't normalize weights
            xentropy = torch.movedim(xentropy, -1, 1)

        xentropy = xentropy.sum(dim=1)
        num_examples = torch.numel(xentropy)

        if reduction == 'sum':
            xentropy = xentropy.sum()
        elif reduction == 'mean':
            xentropy = xentropy.mean()
            # Re-weight loss to account for examples with less than 1 total probability (ignored examples)
            total_prob = target.sum()
            if total_prob <= 0:
                raise ValueError("No targets have nonzero probability")
            if total_prob < num_examples:
                warnings.warn("Some targets have less than 1 total probability.")
            xentropy *= num_examples / total_prob

        return xentropy
    else:
        raise ValueError(f"Unrecognized target type {target_type}")


loss_registry = {
    "binary_cross_entropy_with_logits": binary_cross_entropy_with_logits,
    "soft_cross_entropy": soft_cross_entropy
}<|MERGE_RESOLUTION|>--- conflicted
+++ resolved
@@ -1,9 +1,5 @@
-<<<<<<< HEAD
-# Copyright 2021 MosaicML. All Rights Reserved.
-=======
 # Copyright 2022 MosaicML Composer authors
 # SPDX-License-Identifier: Apache-2.0
->>>>>>> f5f02ed8
 
 """Custom loss functions."""
 
@@ -31,13 +27,8 @@
     pos_weight: Optional[Tensor] = None,
     scale_by_batch_size: Optional[bool] = True,
 ) -> torch.Tensor:
-<<<<<<< HEAD
-    r"""Replacement for 
-    :class:`~torch.nn.functional.binary_cross_entropy_with_logits` that can handle class 
-=======
     r"""Replacement for
     :class:`~torch.nn.functional.binary_cross_entropy_with_logits` that can handle class
->>>>>>> f5f02ed8
     indices or one-hot labels.
 
     :class:`~torch.nn.functional.binary_cross_entropy_with_logits` with ``reduction =
@@ -93,11 +84,7 @@
                        reduce: Optional[bool] = None,
                        reduction: str = 'mean'):
     r"""Drop-in replacement for :class:`~torch.nn.functional.cross_entropy` that can
-<<<<<<< HEAD
-     handle class indices or one-hot labels. 
-=======
      handle class indices or one-hot labels.
->>>>>>> f5f02ed8
     Args:
         input (torch.Tensor) : :math:`(N, C)` where `C = number of classes` or :math:`(N, C, H, W)`
             in case of 2D Loss, or :math:`(N, C, d_1, d_2, ..., d_K)` where :math:`K \geq 1`
