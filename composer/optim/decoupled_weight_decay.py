--- conflicted
+++ resolved
@@ -51,11 +51,7 @@
     def __init__(
             self,
             params: Union[Iterable[torch.Tensor], Iterable[dict]],
-<<<<<<< HEAD
-            lr: float = required,  # type: ignore (temporary, result of torch 2.1 release)
-=======
             lr: float = required,  # type: ignore
->>>>>>> 18f2d3c3
             momentum: float = 0,
             dampening: float = 0,
             weight_decay: float = 0,
