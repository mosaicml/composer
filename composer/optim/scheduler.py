# Copyright 2021 MosaicML. All Rights Reserved.

import logging
from abc import ABC
<<<<<<< HEAD
from dataclasses import asdict, dataclass, fields
from typing import Any, Callable, Dict, List, Optional, Sequence, Union
=======
from dataclasses import asdict, dataclass
from typing import Any, Callable, Dict, List, Optional, Sequence, Tuple, Union
>>>>>>> cc5e8d91

import torch
import yahp as hp
from torch.optim.lr_scheduler import (CosineAnnealingLR, CosineAnnealingWarmRestarts, ExponentialLR, MultiStepLR,
                                      StepLR, _LRScheduler)

from composer.core.time import TimeUnit
from composer.core.types import Optimizer, Scheduler, Schedulers, Time
from composer.optim.pytorch_future import LinearLR, WarmUpLR
from composer.utils._time_conversion import convert as convert_time
from composer.utils.iter_helpers import ensure_tuple

log = logging.getLogger(__name__)

_interval_doc = 'frequency of step() calls, either "batch" or "epoch". Default: "epoch"'

# Allow (batch, batches) or (epoch, epochs). Also accept "step" ~ "batch"
INTERVAL_MAP = {
    'batch': 'batch',
    'batches': 'batch',
    'epoch': 'epoch',
    'epochs': 'epoch',
    'step': 'batch',
    'steps': 'batch'
}


def _convert_time_fields(interval: str,
                         kwargs: Dict[str, Any],
                         max_training_duration: Optional[Union[str, Time[int]]] = None,
                         steps_per_epoch: Optional[int] = None,
                         samples_per_epoch: Optional[int] = None,
                         dataset_num_tokens: Optional[int] = None) -> None:
    """Converts all fields in ``kwargs`` that were provided as timestrings (e.g. "32ep") into
    integers, representing either epochs or batches, depending on the
    ``interval``. Modifies ``kwargs`` in place."""
    interval_unit = TimeUnit(INTERVAL_MAP[interval])

    for field_name, field_value in kwargs.items():

        if field_name not in ('interval', 'warmup_method'):
            if isinstance(field_value, list) and all(isinstance(x, str) for x in field_value):
                kwargs[field_name] = [
                    convert_time(t,
                                 unit=interval_unit,
                                 steps_per_epoch=steps_per_epoch,
                                 max_training_duration=max_training_duration,
                                 samples_per_epoch=samples_per_epoch,
                                 dataset_num_tokens=dataset_num_tokens).value for t in field_value
                ]
                continue
            if isinstance(field_value, str):
                kwargs[field_name] = convert_time(field_value,
                                                  unit=interval_unit,
                                                  steps_per_epoch=steps_per_epoch,
                                                  max_training_duration=max_training_duration,
                                                  samples_per_epoch=samples_per_epoch,
                                                  dataset_num_tokens=dataset_num_tokens).value


@dataclass
class SchedulerHparams(hp.Hparams, ABC):

    scheduler_object = None  # type: Optional[Callable[..., Scheduler]]
    interval = 'epochs'  # type: str

    def initialize_object(
        self,
        optimizer: Optimizer,
        steps_per_epoch: Optional[int] = None,
        samples_per_epoch: Optional[int] = None,
        dataset_num_tokens: Optional[int] = None,
        max_training_duration: Optional[Union[str, Time[int]]] = None,
    ) -> Scheduler:
        """Create the scheduler object from the current hparams.

        Args:
            optimizer (Optimizer): the optimizer associated with this scheduler
            steps_per_epoch (int, optional): The number of optimization steps per epoch.
            samples_per_epoch (int, optional): The number of samples trained per epoch.
            dataset_num_tokens (int, optional): The number of tokens in the dataset.
            max_training_duration (str or Time, optional): The total training duration.
        Returns:
            Scheduler: The parametrized scheduler instance
        """

        assert self.scheduler_object is not None, "Scheduler Hparams needs scheduler_object to initialize."
        kwargs = {k: v for k, v in asdict(self).items() if k not in ['interval']}

        _convert_time_fields(interval=self.interval,
                             kwargs=kwargs,
                             max_training_duration=max_training_duration,
                             steps_per_epoch=steps_per_epoch,
                             samples_per_epoch=samples_per_epoch,
                             dataset_num_tokens=dataset_num_tokens)

        # we pass the interval to the trainer directly
        obj = self.scheduler_object(optimizer, **kwargs)
        obj.interval = self.interval  # type: ignore
        obj.steps_per_epoch = steps_per_epoch  # type: ignore
        return obj


class ConstantLR(_LRScheduler):
    """Scheduler that does not change the optimizer's learning rate.

    Args:
        optimizer (Optimizer): the optimizer associated with this scheduler.
        last_epoch (int, optional): The index of the last epoch. Can be used to restore the state of the
                                    learning rate schedule. Default: ``-1``.
        verbose (bool, optional): If ``True``, prints a message to stdout for each update. Default: ``False``.
    """

    def __init__(self, optimizer: Optimizer, last_epoch: int = -1, verbose: int = False):

        self.optimizer = optimizer
        super(ConstantLR, self).__init__(optimizer, last_epoch, verbose)  # type: ignore

    def get_lr(self):
        """ Get the current learning rate for each parameter group.

        Returns:
            List of float: The current learning rate for each parameter group.
        """
        return self.base_lrs  # type: ignore

    def _get_closed_form_lr(self):
        """ Get the current learning rate for each parameter group.

        Returns:
            List of float: The current learning rate for each parameter group.
        """
        return [base_lr for base_lr in self.base_lrs]  # type: ignore


class PolynomialLR(_LRScheduler):
    """PolynomialLR scales the learning rate by the remaining train time percentage raised to a specific power.

    Args:
        optimizer (Optimizer): the optimizer associated with this scheduler.
        T_max (Time): the number of iterations to perform, either in terms of epochs or batches.
        power (float): the power to use on the remaining train time percentage for the current schedule coeffecient.
        eta_min (float): the minimum learning rate to decay to. Default is ``0``.
        last_epoch (int): the index of the last epoch. Can be used to restore the learning rate schedule state.
            Default: ``-1``
        verbose (bool): If ``True``, prints a message to stdout for each update. Default: ``False``.
    """

    def __init__(self,
                 optimizer: Optimizer,
                 T_max: Time,
                 power: float,
                 eta_min: float = 0,
                 last_epoch: int = -1,
                 verbose: bool = False):

        self.optimizer = optimizer
        self.T_max = T_max
        self.power = power
        self.eta_min = eta_min
        super(PolynomialLR, self).__init__(optimizer, last_epoch, verbose)  # type: ignore

    def get_lr(self):
        coeff = (1 - self.last_epoch / self.T_max)**self.power  # type: ignore
        return [(base_lr - self.eta_min) * coeff + self.eta_min for base_lr in self.base_lrs]  # type: ignore


@dataclass
class PolynomialLRHparams(SchedulerHparams):
    """Hyperparameters for the :class:`PolynomialLR` scheduler."""
    T_max: str = hp.required(doc='Maximum number of iterations.')
    power: float = hp.required(doc='Power of LR schedule.')
    eta_min: float = hp.optional(default=0.0, doc='Minimum learning rate.')
    verbose: bool = hp.optional(default=False, doc='Prints message to stdout.')
    interval: str = hp.optional(default='epoch', doc=_interval_doc)

    scheduler_object = PolynomialLR


@dataclass
class ConstantLRHparams(SchedulerHparams):
    """Hyperparameters for the :class:`ConstantLR` scheduler."""
    verbose: bool = hp.optional(default=False, doc='prints message to stdout')
    interval: str = hp.optional(default='epoch', doc=_interval_doc)

    scheduler_object = ConstantLR


@dataclass
class StepLRHparams(SchedulerHparams):
    """Hyperparameters for the `StepLR <https://pytorch.org/docs/stable/generated/torch.optim.lr_scheduler.StepLR.html#torch.optim.lr_scheduler.StepLR>`_
    scheduler.
    """

    step_size: str = hp.required(doc='Period of learning rate decay')
    gamma: float = hp.optional(default=0.1, doc='multiplicative factor of decay')
    verbose: bool = hp.optional(default=False, doc='prints message to stdout')
    interval: str = hp.optional(default='epoch', doc=_interval_doc)

    scheduler_object = torch.optim.lr_scheduler.StepLR


@dataclass
class MultiStepLRHparams(SchedulerHparams):
    """Hyperparameters for the `MultiStepLR <https://pytorch.org/docs/stable/generated/torch.optim.lr_scheduler.MultiStepLR.html#torch.optim.lr_scheduler.MultiStepLR>`_
    scheduler.
    """

    milestones: List[str] = hp.required(doc='List of milestone time strings')
    gamma: float = hp.optional(default=0.1, doc='multiplicative factor of decay')
    verbose: bool = hp.optional(default=False, doc='prints message to stdout')
    interval: str = hp.optional(default='epoch', doc=_interval_doc)

    scheduler_object = torch.optim.lr_scheduler.MultiStepLR


@dataclass
class ExponentialLRHparams(SchedulerHparams):
    """Hyperparameters for the `ExponentialLR <https://pytorch.org/docs/stable/generated/torch.optim.lr_scheduler.ExponentialLR.html#torch.optim.lr_scheduler.ExponentialLR>`_
    scheduler.
    """

    gamma: float = hp.required(doc='multiplicative factor of decay')
    verbose: bool = hp.optional(default=False, doc='prints message to stdout')
    interval: str = hp.optional(default='epoch', doc=_interval_doc)

    scheduler_object = torch.optim.lr_scheduler.ExponentialLR


@dataclass
class CosineAnnealingLRHparams(SchedulerHparams):
    """Hyperparameters for the `CosineAnnealingLR <https://pytorch.org/docs/stable/generated/torch.optim.lr_scheduler.CosineAnnealingLR.html#torch.optim.lr_scheduler.CosineAnnealingLR>`_
    scheduler.
    """

    T_max: str = hp.required(doc="Maximum scheduler duration.")
    eta_min: float = hp.optional(default=0.0, doc='minimum learning rate.')
    verbose: bool = hp.optional(default=False, doc='prints message to stdout')
    interval: str = hp.optional(default='epoch', doc=_interval_doc)

    scheduler_object = torch.optim.lr_scheduler.CosineAnnealingLR


@dataclass
class CosineAnnealingWarmRestartsHparams(SchedulerHparams):
    """Hyperparameters for the ``CosineAnnealingWarmRestarts` <https://pytorch.org/docs/stable/generated/torch.optim.lr_scheduler.CosineAnnealingWarmRestarts.html#torch.optim.lr_scheduler.CosineAnnealingWarmRestarts>`_
    scheduler.
    """

    T_0: str = hp.required("Duration for the first restart.")
    eta_min: float = hp.optional(default=0.0, doc='minimum learning rate.')
    verbose: bool = hp.optional(default=False, doc='prints message to stdout')
    interval: str = hp.optional(default='epoch', doc=_interval_doc)
    T_mult: int = hp.optional("A factor increases :math:`T_{i}` after a restart. Default: 1.", default=1)

    scheduler_object = torch.optim.lr_scheduler.CosineAnnealingWarmRestarts


@dataclass
class LinearLRHparams(SchedulerHparams):
    """Hyperparameters for the `LinearLRHparams <https://pytorch.org/docs/stable/generated/torch.optim.lr_scheduler.LinearLR.html>`_
    scheduler.
    """

    start_factor: float = hp.optional("Number to multiply learning rate at the start.", default=1.0 / 3)
    end_factor: float = hp.optional("Number to multiply learning rate at the end .", default=1.0)
    total_iters: str = hp.optional("Duration of linear decay steps. Default: 5 iterations.", default="5ba")
    verbose: bool = hp.optional('Prints message to stdout', default=False)
    interval: str = hp.optional(default='epoch', doc=_interval_doc)

    scheduler_object = LinearLR


@dataclass
class WarmUpLRHparams(SchedulerHparams):
    """Hyperparameters for the :class:`~composer.optim.pytorch_future.WarmUpLR` scheduler.

    See the documentation for :class:`~composer.optim.pytorch_future.WarmUpLR`.
    """

    warmup_factor: float = hp.optional("Number to multiply learning rate at start.", default=1.0 / 3)
    warmup_iters: str = hp.optional("Warmup duration. Default: 5 iterations.", default="5ba")
    warmup_method: str = hp.optional("Warmup method (linear or constant)", default='linear')
    verbose: bool = hp.optional('Prints message to stdout', default=False)
    interval: str = hp.optional('Warmup the LR every step or epoch. Default: epoch', default='epoch')

    scheduler_object = WarmUpLR


def ensure_warmup_last(schedulers: List[SchedulerHparams]) -> List[SchedulerHparams]:
    """Ensure that WarmUp-based schedulers appear last in the provided list.

    Args:
        schedulers (List[SchedulerHparams]): List of schedulers.

    Returns:
        List[SchedulerHparams]: A sorted list of schedulers with WarmUp-based schedulers at the end.
    """

    return sorted(schedulers, key=lambda x: isinstance(x, (WarmUpLR, WarmUpLRHparams)))


def get_num_warmup_batches(scheduler_hparams: Sequence[SchedulerHparams], steps_per_epoch: Optional[int] = None) -> int:
    """Gets the number of warmup steps declared by a list of schedulers.

    Args:
        scheduler_hparams (Sequence[SchedulerHparams]): List of schedulers
        steps_per_epoch (Optional[int], optional): Number of steps in a single epoch. Default: ``None``.

    Returns:
        int: Number of warmup steps
    """

    warmup_scheduler_hparams = [scheduler for scheduler in scheduler_hparams if isinstance(scheduler, WarmUpLRHparams)]
    if len(warmup_scheduler_hparams):
        warmup_iters = warmup_scheduler_hparams[0].warmup_iters
        if isinstance(warmup_iters, str):
            interval_unit = TimeUnit(INTERVAL_MAP[warmup_scheduler_hparams[0].interval])
            return convert_time(
                time=warmup_iters,
                unit=interval_unit,
                steps_per_epoch=steps_per_epoch,
            ).value
        else:
            return warmup_iters
    return 0


class ComposedScheduler(_LRScheduler):
    """Handles warmup for a chained list of schedulers.

    With one call, will run each scheduler's ``step()``. If :class:`WarmUpLR` is in the list, will delay the stepping of
    schedulers that need to be silent during warmup. ``ComposedScheduler`` handles warmups, where as `ChainedScheduler <https://pytorch.org/docs/1.10./generated/torch.optim.lr_scheduler.ChainedScheduler.html?highlight=chained#torch.optim.lr_scheduler.ChainedScheduler>`_
    only combines schedulers.

    `CosineAnnealingLR <https://pytorch.org/docs/stable/generated/torch.optim.lr_scheduler.CosineAnnealingLR.html#torch.optim.lr_scheduler.CosineAnnealingLR>`_
    and `ExponentialLR <https://pytorch.org/docs/stable/generated/torch.optim.lr_scheduler.ExponentialLR.html#torch.optim.lr_scheduler.ExponentialLR>`_
    are not stepped during the warmup period. Other schedulers, such as
    `MultiStepLR <https://pytorch.org/docs/stable/generated/torch.optim.lr_scheduler.MultiStepLR.html#torch.optim.lr_scheduler.MultiStepLR>`_
    are still stepped, to keep their milestones unchanged.

    Handles running the :class:`WarmUpLR` at every step if :attr:`WarmUpLR.interval='batch'`, and other schedulers at
    every epoch.

    Args:
        schedulers (list): List of chained schedulers.
    Example:
        >>> # Assuming optimizer uses lr = 1. for all groups
        >>> # lr = 0.1      if epoch == 0
        >>> # lr = 0.1      if epoch == 1
        >>> # lr = 0.9      if epoch == 2  # ExponentialLR effect starts here
        >>> # lr = 0.81     if epoch == 3
        >>> # lr = 0.729    if epoch == 4
        >>> scheduler1 = WarmUpLR(self.opt, warmup_factor=0.1, warmup_iters=2, warmup_method="constant")
        >>> scheduler2 = ExponentialLR(self.opt, gamma=0.9)
        >>> scheduler = ComposedScheduler([scheduler1, scheduler2])
        >>> for epoch in range(100):
        >>>     train(...)
        >>>     validate(...)
        >>>     scheduler.step()

        >>> # Assuming optimizer uses lr = 1. for all groups
        >>> # lr = 0.1      if epoch == 0
        >>> # lr = 0.1      if epoch == 1
        >>> # lr = 1.0      if epoch == 2
        >>> # lr = 1.0     if epoch == 3
        >>> # lr = 0.2    if epoch == 4 . # MultiStepLR effect starts here
        >>> scheduler1 = WarmUpLR(self.opt, warmup_factor=0.1, warmup_iters=2, warmup_method="constant")
        >>> scheduler2 = MultiStepLR(optimizer, milestones=[4], gamma=0.2)
        >>> scheduler = ComposedScheduler([scheduler1, scheduler2])
        >>> for epoch in range(100):
        >>>     train(...)
        >>>     validate(...)
        >>>     scheduler.step()
    """

    def __init__(self, schedulers: Schedulers):
        schedulers = ensure_tuple(schedulers)
        self._validate_same_optimizers(schedulers)
        self.schedulers = schedulers
        self.intervals = [getattr(scheduler, "interval", "epoch") for scheduler in schedulers]

        # generous with spelling (batch, batches)/(step, steps) and (epoch, epochs)
        self.intervals = [INTERVAL_MAP[interval] for interval in self.intervals]

        warmup = [(scheduler, interval)
                  for scheduler, interval in zip(self.schedulers, self.intervals)
                  if isinstance(scheduler, WarmUpLR)]
        if warmup:
            assert len(warmup) == 1, "ComposedScheduler only supports one WarmUpLR " \
                                     f"in the provided list, found {len(warmup)}."
            warmup, interval = warmup[0]
            self.warmup_iters = warmup.warmup_iters
            log.info(f'Setting LR Warmup to {self.warmup_iters} {interval}')
        else:
            self.warmup_iters = 0

        # these schedulers need to be silent during warmup
        self.delay_schedulers = [CosineAnnealingLR, CosineAnnealingWarmRestarts, ExponentialLR, LinearLR]
        self._warmup_counter = 0  # counter to track warmups

    def step(self, interval: str = 'epoch'):
        """Step all applicable schedulers.

        Args:
            interval (str, optional): The interval of the current step. Must be either ``'step'`` or ``'epoch'``.
                                      Default: ``epoch``.
        """
        for scheduler, scheduler_interval in zip(self.schedulers, self.intervals):
            if self._warmup_counter < self.warmup_iters and \
                any(isinstance(scheduler, delay) for delay in self.delay_schedulers):
                continue

            if interval == scheduler_interval:
                scheduler.step()
                if isinstance(scheduler, WarmUpLR):
                    self._warmup_counter += 1

    def _validate_schedulers(self, warmup_epochs: int) -> None:
        """Verify that any stepwise schedulers do not change the LR during the desired warmup period.

        Args:
            warmup_epochs (int): Number of epochs for warmup.
        """
        # since WarmUpLR is non-chainable form, step LR milestones must
        # occur after warmup is completed
        lr_step_schedulers = [
            scheduler for scheduler in self.schedulers if isinstance(scheduler, (StepLR, MultiStepLR))
        ]
        for scheduler in lr_step_schedulers:
            if isinstance(scheduler, StepLR) and scheduler.step_size <= warmup_epochs:  # type: ignore
                raise ValueError(f'StepLR step_size {scheduler.step_size} must '  # type: ignore
                                 'be greater than warmup_iters {self.warmup_iters}')
            elif isinstance(scheduler, MultiStepLR):
                if any(ms <= warmup_epochs for ms in scheduler.milestones.elements()):  #type: ignore
                    raise ValueError(f'MultiStepLR milestones must be greater than warmup_iters {warmup_epochs}')

    def state_dict(self) -> Dict[str, Any]:
        """Returns a dictionary containing the state of all composed schedulers.

        Returns:
            Dict: the state dictionary
        """
        state_dict = {
            "schedulers": {scheduler.__class__.__qualname__: scheduler.state_dict() for scheduler in self.schedulers},
            "_warmup_counter": self._warmup_counter,
        }
        return state_dict

    def load_state_dict(self, state_dict: Dict[str, Any]) -> None:
        """Load the state of all composed schedulers from the provided dictionary.

        Args:
            state_dict (Dict[str, Any]): A dict containing the state of all composed schedulers. Should be an object
            returned from a call to :meth:`state_dict()`.
        """
        for scheduler in self.schedulers:
            scheduler.load_state_dict(state_dict["schedulers"][scheduler.__class__.__qualname__])
        self._warmup_counter = state_dict["_warmup_counter"]

    def _validate_same_optimizers(self, schedulers: Schedulers):
        """Verify that all schedulers correspond to the same optimizer."""
        schedulers = ensure_tuple(schedulers)
        for i, scheduler in enumerate(schedulers):
            if (getattr(scheduler, "optimizer") != getattr(schedulers[0], "optimizer")):
                raise ValueError("ComposedScheduler expects all schedulers to belong to the same optimizer, but "
                                 f"got schedulers at index 0 and {i} to be different")<|MERGE_RESOLUTION|>--- conflicted
+++ resolved
@@ -2,13 +2,8 @@
 
 import logging
 from abc import ABC
-<<<<<<< HEAD
-from dataclasses import asdict, dataclass, fields
+from dataclasses import asdict, dataclass
 from typing import Any, Callable, Dict, List, Optional, Sequence, Union
-=======
-from dataclasses import asdict, dataclass
-from typing import Any, Callable, Dict, List, Optional, Sequence, Tuple, Union
->>>>>>> cc5e8d91
 
 import torch
 import yahp as hp
