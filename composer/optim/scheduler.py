# Copyright 2022 MosaicML Composer authors
# SPDX-License-Identifier: Apache-2.0

"""Stateless learning rate schedulers.

Stateless schedulers solve some of the problems associated with PyTorch's built-in schedulers provided in
:mod:`torch.optim.lr_scheduler`. The primary design goal of the schedulers provided in this module is to allow
schedulers to interface directly with Composer's :mod:`~composer.core.time` abstraction. This means that schedulers can
be configured using arbitrary but explicit time units.

See :class:`~.ComposerScheduler` for more information on stateless schedulers.
"""

import inspect
import logging
import math
import textwrap
import warnings
from typing import TYPE_CHECKING, List, Union

from torch.optim.lr_scheduler import LambdaLR, LRScheduler

from composer.core import State, Time, TimeUnit

if TYPE_CHECKING:
    from typing import Protocol
else:
    # subclasses of Protocol cannot be instantiated in Python 3.8
    Protocol = object

log = logging.getLogger(__name__)

__all__ = [
    'ComposerScheduler',
    'compile_composer_scheduler',
    'StepScheduler',
    'MultiStepScheduler',
    'ConstantScheduler',
    'LinearScheduler',
    'ExponentialScheduler',
    'CosineAnnealingScheduler',
    'CosineAnnealingWarmRestartsScheduler',
    'PolynomialScheduler',
    'MultiStepWithWarmupScheduler',
    'ConstantWithWarmupScheduler',
    'LinearWithWarmupScheduler',
    'CosineAnnealingWithWarmupScheduler',
    'PolynomialWithWarmupScheduler',
]


class ComposerScheduler(Protocol):
    r"""Specification for a stateless scheduler function.

    While this specification is provided as a Python class, an ordinary function can implement this interface as long
    as it matches the signature of this interface's :meth:`~.ComposerScheduler.__call__` method.

    For example, a scheduler that halves the learning rate after 10 epochs could be written as:

    .. code:: python

        def ten_epoch_decay_scheduler(state: State) -> float:
            if state.timestamp.epoch < 10:
                return 1.0
            return 0.5

        # ten_epoch_decay_scheduler is a valid ComposerScheduler
        trainer = Trainer(
            schedulers=[ten_epoch_decay_scheduler],
            ...
        )

    In order to allow schedulers to be configured, schedulers may also written as callable classes:

    .. code:: python

        class VariableEpochDecayScheduler(ComposerScheduler):

            def __init__(num_epochs: int):
                self.num_epochs = num_epochs

            def __call__(state: State) -> float:
                if state.time.epoch < self.num_epochs:
                    return 1.0
                return 0.5

        ten_epoch_decay_scheduler = VariableEpochDecayScheduler(num_epochs=10)
        # ten_epoch_decay_scheduler is also a valid ComposerScheduler
        trainer = Trainer(
            schedulers=[ten_epoch_decay_scheduler],
            ...
        )

    The constructions of ``ten_epoch_decay_scheduler`` in each of the examples above are equivalent. Note that neither
    scheduler uses the ``scale_schedule_ratio`` parameter. As long as this parameter is not used when initializing
    :class:`.Trainer`, it is not required that any schedulers implement that parameter.

    .. automethod:: __call__
    """

    def __call__(self, state: State, ssr: float = 1.0) -> float:
        r"""Calculate the current learning rate multiplier :math:`\alpha`.

        A scheduler function should be a pure function that returns a multiplier to apply to the optimizer's provided
        learning rate, given the current trainer state, and optionally a "scale schedule ratio" (SSR). A typical
        implementation will read ``state.timestamp``, and possibly other fields like ``state.max_duration``, to determine
        the trainer's latest temporal progress.

        .. note::
            All instances of :class:`~.ComposerScheduler` output a `multiplier` for the learning rate, rather than the
            learning rate directly. By convention, we use the symbol :math:`\alpha` to refer to this multiplier. This
            means that the learning rate :math:`\eta` at time :math:`t` can be represented as
            :math:`\eta(t) = \eta_i \times \alpha(t)`, where :math:`\eta_i` represents the learning rate used to
            initialize the optimizer.

        .. note::
            It is possible to use multiple schedulers, in which case their effects will stack multiplicatively.

        The ``ssr`` param indicates that the schedule should be "stretched" accordingly. In symbolic terms, where
        :math:`\alpha_\sigma(t)` represents the scheduler output at time :math:`t` using scale schedule ratio
        :math:`\sigma`:

        .. math::
            \alpha_{\sigma}(t) = \alpha(t / \sigma)

        Args:
            state (State): The current Composer Trainer state.
            ssr (float): The scale schedule ratio. In general, the learning rate computed by this
                scheduler at time :math:`t` with an SSR of 1.0 should be the same as that computed by
                this scheduler at time :math:`t \times s` with an SSR of :math:`s`. Default = ``1.0``.

        Returns:
            alpha (float): A multiplier to apply to the optimizer's provided learning rate.
        """
        raise NotImplementedError


def _convert_time(time: Union[str, Time[int], Time[float]], state: State, ssr: float = 1.0) -> Time[int]:
    if isinstance(time, str):
        time = Time.from_timestring(time)

    assert state.max_duration is not None, 'max_duration should be set whenever schedulers are invoked'

    if time.unit == TimeUnit.DURATION:
        if state.max_duration.unit == TimeUnit.EPOCH:
            if state.dataloader_len is None:
                raise RuntimeError('Cannot convert time, as state.dataloader_len is None.')
            return Time(int(time.value * int(state.dataloader_len) * state.max_duration.value), TimeUnit.BATCH)
        return Time(int(time.value * state.max_duration.value), state.max_duration.unit)
    elif time.unit == TimeUnit.EPOCH:
        # Epochs do not provide sufficient granularity for SSR scaling
        # e.g. if max_duration = 1ep, then any SSR would result in a new duration of 0.
        # so, convert the time into batches
        if state.dataloader_len is None:
            raise RuntimeError('Cannot convert time, as state.dataloader_len is None.')
        time = Time(value=time.value * int(state.dataloader_len), unit=TimeUnit.BATCH)

    return Time(value=int(time.value * ssr), unit=time.unit)


def compile_composer_scheduler(scheduler: ComposerScheduler, state: State, ssr: float = 1.0) -> LRScheduler:
    """Converts a stateless scheduler into a PyTorch scheduler object.

    While the resulting scheduler provides a ``.step()`` interface similar to other PyTorch schedulers, the scheduler is
    also given a bound reference to the current :class:`~composer.core.State`. This means that any internal state updated
    by ``.step()`` can be ignored, and the scheduler can instead simply use the bound state to recalculate the current
    learning rate.

    Args:
        scheduler (ComposerScheduler): A stateless scheduler, provided as a :class:`~.ComposerScheduler` object.
        state (State): The Composer Trainer's state.

    Returns:
        compiled_scheduler (LRScheduler): The scheduler, in a form compatible with PyTorch scheduler interfaces.
    """
    optimizers = state.optimizers
    if len(optimizers) != 1:
        raise NotImplementedError('Providing functional schedulers is unsupported with multiple optimizers.')
    optimizer = optimizers[0]

    scheduler_sig = inspect.signature(scheduler)

    def scheduler_fn(epoch: int) -> float:
        del epoch  # unused. Provided by the pytorch LambdaLR

        # if the ssr is 1.0, don't pass it to the scheduler. This allows users to pass in lambdas that only take
        # one parameter -- the state
        if len(scheduler_sig.parameters) == 1:
            if ssr == 1.0:
                return scheduler(state)
            else:
                raise ValueError(
                    textwrap.dedent(
                        f"""\
                    Scheduler {scheduler} does not support `scale_schedule_ratio`.
                    To use `scale_schedule_ratio`, the scheduler must take two arguments (state, ssr)""",
                    ),
                )
        return scheduler(state, ssr)

    lambda_scheduler = LambdaLR(optimizer, scheduler_fn)

    return lambda_scheduler


class StepScheduler(ComposerScheduler):
    r"""Decays the learning rate discretely at fixed intervals.

    .. seealso::
        This scheduler is based on :class:`~torch.optim.lr_scheduler.StepLR` from PyTorch.

    Decays the learning rate by a factor of ``gamma`` periodically, with a frequency determined by ``step_size``.

    Specifically, the learning rate multiplier :math:`\alpha` can be expressed as:

    .. math::
        \alpha(t) = \gamma ^ {\text{floor}(t / \rho)}

    Where :math:`\rho` represents the time between changes to the learning rate (the step size), and
    :math:`\gamma` represents the multiplicative decay factor.

    Args:
        step_size (str | Time): Time between changes to the learning rate.
        gamma (float): Multiplicative decay factor. Default = ``0.1``.
    """

    def __init__(self, step_size: Union[str, Time], gamma: float = 0.1):
        self.step_size = step_size
        self.gamma = gamma

    def __call__(self, state: State, ssr: float = 1.0):
        step_size = _convert_time(self.step_size, state, ssr=ssr)
        current_time = state.timestamp.get(step_size.unit)
        steps = int(current_time / step_size)

        return self.gamma**steps


class MultiStepScheduler(ComposerScheduler):
    r"""Decays the learning rate discretely at fixed milestones.

    .. seealso::
        This scheduler is based on :class:`~torch.optim.lr_scheduler.MultiStepLR` from PyTorch.

    Decays the learning rate by a factor of ``gamma`` whenever a time milestone in ``milestones`` is reached.

    Specifically, the learning rate multiplier :math:`\alpha` can be expressed as:

    .. math::
        \alpha(t) = \gamma ^ x

    Where :math:`x` represents the amount of milestones that have been reached, and :math:`\gamma` represents the
    multiplicative decay factor.

    Args:
        milestones (List[str | Time]): Times at which the learning rate should change.
        gamma (float): Multiplicative decay factor. Default = ``0.1``.
    """

    def __init__(self, milestones: List[Union[str, Time]], gamma: float = 0.1):
        self.milestones = milestones
        self.gamma = gamma

    def __call__(self, state: State, ssr: float = 1.0):
        milestones = [_convert_time(milestone, state, ssr=ssr) for milestone in self.milestones]

        factor = 1.0
        for milestone in milestones:
            if state.timestamp >= milestone:
                factor *= self.gamma

        return factor


class ConstantScheduler(ComposerScheduler):
    r"""Maintains a fixed learning rate.

    This scheduler is based on  :class:`~torch.optim.lr_scheduler.ConstantLR` from PyTorch.

    The default settings for this scheduler simply maintain a learning rate factor of 1 for the entire training
    duration. However, both the factor and the duration of this scheduler can be configured.

    Specifically, the learning rate multiplier :math:`\alpha` can be expressed as:

    .. math::
        \alpha(t) = \begin{cases} \alpha, & \text{if } t < t_{max} \\ 1.0 & \text{otherwise} \end{cases}

    Where :math:`\alpha` represents the learning rate multiplier to maintain while this scheduler is active, and
    :math:`t_{max}` represents the duration of this scheduler.

    Args:
        alpha (float): Learning rate multiplier to maintain while this scheduler is active. Default = ``1.0``.
        t_max (str | Time): Duration of this scheduler. Default = ``"1dur"``.
    """

    def __init__(self, alpha: float = 1.0, t_max: Union[str, Time] = '1dur') -> None:
        self.alpha = alpha
        self.t_max = t_max

    def __call__(self, state: State, ssr: float = 1.0) -> float:
        t_max = _convert_time(self.t_max, state, ssr=ssr)

        if state.timestamp < t_max:
            return self.alpha

        return 1.0


class LinearScheduler(ComposerScheduler):
    r"""Adjusts the learning rate linearly.

    .. seealso::
        This scheduler is based on :class:`~torch.optim.lr_scheduler.LinearLR` from PyTorch.

    .. warning::
        Note that the defaults for this scheduler differ from the defaults for
        :class:`~torch.optim.lr_scheduler.LinearLR`. The PyTorch scheduler, by default, linearly increases the learning
        rate multiplier from 1.0 / 3 to 1.0, whereas this implementation, by default, linearly decreases the multiplier
        rom 1.0 to 0.0.

    Linearly adjusts the learning rate multiplier from ``alpha_i`` to ``alpha_f`` over ``t_{max}`` time.

    Specifically, the learning rate multiplier :math:`\alpha` can be expressed as:

    .. math::
        \alpha(t) = \alpha_i + (alpha_f - \alpha_i) \times \tau

    Given :math:`\tau`, the fraction of time elapsed (clipped to the interval :math:`[0, 1]`), as:

    .. math::
        \tau = t / t_{max}

    Where :math:`\alpha_i` represents the initial learning rate multiplier, :math:`\alpha_f` represents
    the learning rate multiplier to decay to, and :math:`t_{max}` represents the duration of this scheduler.

    Args:
        alpha_i (float): Initial learning rate multiplier. Default = ``1.0``.
        alpha_f (float): Final learning rate multiplier. Default = ``0.0``.
        t_max (str | Time): The duration of this scheduler. Default = ``"1dur"``.
    """

    def __init__(self, alpha_i: float = 1.0, alpha_f: float = 0.0, t_max: Union[str, Time] = '1dur'):
        self.alpha_i = alpha_i
        self.alpha_f = alpha_f
        self.t_max = Time.from_timestring(t_max) if isinstance(t_max, str) else t_max

    def __call__(self, state: State, ssr: float = 1.0):
        t_max = _convert_time(self.t_max, state, ssr=ssr)
        current_time = state.timestamp.get(t_max.unit)
        frac_of_total = min(1.0, (current_time / t_max).value)

        current_factor = self.alpha_i + frac_of_total * (self.alpha_f - self.alpha_i)

        return current_factor


class ExponentialScheduler(ComposerScheduler):
    r"""Decays the learning rate exponentially.

    .. seealso::
        This scheduler is based on :class:`~torch.optim.lr_scheduler.ExponentialLR` from PyTorch.

    Exponentially decays the learning rate such that it decays by a factor of ``gamma`` every ``decay_period`` time.

    Specifically, the learning rate multiplier :math:`\alpha` can be expressed as:

    .. math::
        \alpha(t) = \gamma ^ {t / \rho}

    Where :math:`\rho` represents the decay period, and :math:`\gamma` represents the multiplicative decay factor.

    Args:
        decay_period (str | Time): Decay period. Default = ``"1ep"``.
        gamma (float): Multiplicative decay factor.
    """

    def __init__(self, gamma: float, decay_period: Union[str, Time] = '1ep'):
        self.gamma = gamma
        self.decay_period = decay_period

    def __call__(self, state: State, ssr: float = 1.0):
        decay_period = _convert_time(self.decay_period, state, ssr)
        current_time_in_decay_units = state.timestamp.get(decay_period.unit)

        return self.gamma**float(current_time_in_decay_units / decay_period)


def _cosine_anneal(x: float, min_y: float = 0.0, max_y: float = 1.0) -> float:
    """Implements a cosine decay curve.

    Curve is cos(x) on domain [0, pi], stretched to the domain [0, 1] and range [min_y, max_y]. Additionally, param x is
    clipped to the interval [0, 1]
    """
    x = min(max(x, 0.0), 1.0)
    return min_y + (max_y - min_y) * (1 + math.cos(x * math.pi)) / 2


class CosineAnnealingScheduler(ComposerScheduler):
    r"""Decays the learning rate according to the decreasing part of a cosine curve.

    .. seealso::
        This scheduler is based on :class:`~torch.optim.lr_scheduler.CosineAnnealingLR` from PyTorch.

    Specifically, the learning rate multiplier :math:`\alpha` can be expressed as:

    .. math::
        \alpha(t) = \alpha_f + (1 - \alpha_f) \times \frac{1}{2} (1 + \cos(\pi \times \tau))

    Given :math:`\tau`, the fraction of time elapsed (clipped to the interval :math:`[0, 1]`), as:

    .. math::
        \tau = t / t_{max}

    Where :math:`t_{max}`
    represents the duration of this scheduler, and :math:`\alpha_f` represents the learning rate multiplier to decay to.

    Args:
        t_max (str | Time): The duration of this scheduler. Default = ``"1dur"``.
        alpha_f (float): Learning rate multiplier to decay to. Default = ``0.0``.
    """

    def __init__(self, t_max: Union[str, Time] = '1dur', alpha_f: float = 0.0):
        self.t_max = t_max
        self.alpha_f = alpha_f

    def __call__(self, state: State, ssr: float = 1.0):
        t_max = _convert_time(self.t_max, state, ssr=ssr)
        current_time = state.timestamp.get(t_max.unit)
        frac_of_total = (current_time / t_max).value

        return _cosine_anneal(x=frac_of_total, min_y=self.alpha_f)


class CosineAnnealingWarmRestartsScheduler(ComposerScheduler):
    r"""Cyclically decays the learning rate according to the decreasing part of a cosine curve.

    .. seealso::
        This scheduler is based on :class:`~torch.optim.lr_scheduler.CosineAnnealingWarmRestarts` from PyTorch.

    This scheduler resembles a regular cosine annealing curve, as seen in :class:`~.CosineAnnealingScheduler`, except
    that after the curve first completes ``t_0`` time, the curve resets to the start. The durations of subsequent cycles
    are each multiplied by ``t_mult``.

    Specifically, the learning rate multiplier :math:`\alpha` can be expressed as:

    .. math::
        \alpha(t) = \alpha_f + (1 - \alpha_f) \times \frac{1}{2}(1 + \cos(\pi \times \tau_i))

    Given :math:`\tau_i`, the fraction of time elapsed through the :math:`i^\text{th}` cycle, as:

    .. math::
        \tau_i = (t - \sum_{j=0}^{i-1} t_0 t_{mult}^j) / (t_0 t_{mult}^i)

    Where :math:`t_0`
    represents the period of the first cycle, :math:`t_{mult}` represents the multiplier for the duration of successive
    cycles, and :math:`\alpha_f` represents the learning rate multiplier to decay to.

    Args:
        t_0 (str | Time): The period of the first cycle.
        t_mult (float): The multiplier for the duration of successive cycles. Default = ``1.0``.
        alpha_f (float): Learning rate multiplier to decay to. Default = ``0.0``.
    """

    def __init__(self, t_0: Union[str, Time], t_mult: float = 1.0, alpha_f: float = 0.0):
        self.t_0 = t_0
        self.t_mult = t_mult
        self.alpha_f = alpha_f

    def __call__(self, state: State, ssr: float = 1.0):
        t_0 = _convert_time(self.t_0, state, ssr=ssr)
        current_interval_len = t_0
        current_interval_end = t_0
        while current_interval_end <= state.timestamp.get(current_interval_end.unit):
            if current_interval_len.value == 0:
                raise ValueError(
                    'Interval between restarts for cosine annealing/warm restarts scheduler has decayed to 0.',
                )

            current_interval_len = Time(
                value=int(self.t_mult * current_interval_len.value),
                unit=current_interval_len.unit,
            )
            current_interval_end += current_interval_len

        current_interval_start = current_interval_end - current_interval_len
        frac_of_current_interval = ((state.timestamp.get(t_0.unit) - current_interval_start) /
                                    current_interval_len).value

        return _cosine_anneal(x=frac_of_current_interval, min_y=self.alpha_f)


class PolynomialScheduler(ComposerScheduler):
    r"""Sets the learning rate to be proportional to a power of the fraction of training time left.

    Specifically, the learning rate multiplier :math:`\alpha` can be expressed as:

    .. math::
        \alpha(t) = \alpha_f + (1 - \alpha_f) \times (1 - \tau) ^ {\kappa}

    Given :math:`\tau`, the fraction of time elapsed (clipped to the interval :math:`[0, 1]`), as:

    .. math::
        \tau = t / t_{max}

    Where :math:`\kappa`
    represents the exponent to be used for the proportionality relationship, :math:`t_{max}` represents the duration of
    this scheduler, and :math:`\alpha_f` represents the learning rate multiplier to decay to.

    Args:
        power (float): The exponent to be used for the proportionality relationship.
        t_max (str | Time): The duration of this scheduler. Default = ``"1dur"``.
        alpha_f (float): Learning rate multiplier to decay to. Default = ``0.0``.
    """

    def __init__(self, power: float, t_max: Union[str, Time] = '1dur', alpha_f: float = 0.0):
        self.t_max = t_max
        self.power = power
        self.alpha_f = alpha_f

    def __call__(self, state: State, ssr: float = 1.0):
        t_max = _convert_time(self.t_max, state, ssr=ssr)
        current_time = state.timestamp.get(t_max.unit)
        frac_of_total = (current_time / t_max).value

        coeff = (1 - frac_of_total)**self.power
        current_factor = self.alpha_f + coeff * (1.0 - self.alpha_f)
        return current_factor


def _raise_if_max_duration_exceeds_t_max(t_max: Union[str, Time], state: State):
    max_dur = state.max_duration
    if isinstance(t_max, str):
        t_max = Time.from_timestring(t_max)
    if isinstance(max_dur, str):
        max_dur = Time.from_timestring(max_dur)
    if isinstance(time, str):
        time = Time.from_timestring(time)

    max_dur_exceeds_t_max = False
    if t_max.unit == max_dur.unit:
        if t_max.value < max_dur.value:
            max_dur_exceeds_t_max = True
    elif t_max.unit == TimeUnit.BATCH and max_dur.unit == TimeUnit.EPOCH:
        max_dur_batches = max_dur.value * int(state.dataloader_len)
        if t_max.value < max_dur_batches:
            max_dur_exceeds_t_max = True
    elif t_max.unit == TimeUnit.EPOCH and max_dur.unit == TimeUnit.BATCH:
        t_max_batches = t_max.value * int(state.dataloader_len)
        if t_max_batches < max_dur.value:
            max_dur_exceeds_t_max = True
    else:
        warnings.warn(f'Since max_duration {max_dur} with units {max_dur.unit} and t_max ' +
                      f'{t_max} with units {t_max.unit} are not comparable, make sure that ' +
                      f'your LR schedule is defined at all points in the training duration.')
        
    if max_dur_exceeds_t_max:
        raise ValueError(f't_max {t_max} must be greater than or equal to max_duration ' +
                         f'{max_dur}. Otherwise, the LR schedule will not be defined for ' +
                         f'the entire training duration.')
    

def _raise_if_warmup_and_max_incompatible(t_warmup: Union[str, Time], t_max: Union[str, Time]):
    if isinstance(t_warmup, str):
        t_warmup = Time.from_timestring(t_warmup)
    if isinstance(t_max, str):
        t_max = Time.from_timestring(t_max)
    units_same = t_warmup.unit == t_max.unit
<<<<<<< HEAD
    if not units_same:
        raise ValueError(f'Cannot use warmup scheduler with t_max {t_max} with units ' +
                         f'{t_max.unit} and t_warmup {t_warmup} with units {t_warmup.unit}. ' +
                         f't_warmup and t_max must use the same units.')
=======
    warmup_is_dur = t_warmup.unit == TimeUnit('dur')
    batches_vs_epochs = (t_warmup.unit == TimeUnit('ba') and t_max.unit
                         == TimeUnit('ep')) or (t_warmup.unit == TimeUnit('ep') and t_max.unit == TimeUnit('ba'))
    if not units_same and not warmup_is_dur and not batches_vs_epochs:
        raise ValueError(
            f'Cannot use warmup scheduler with max_duration {t_max} and warmup {t_warmup}. '
            't_warmup units must be the same as max_duration units, warmup must be in units "dur", '
            'max_duration must be "ba" and t_warmup "ep", or max_duration must be "ep" and t_warmup "ba".',
        )
>>>>>>> ba16b1d3


class MultiStepWithWarmupScheduler(ComposerScheduler):
    r"""Decays the learning rate discretely at fixed milestones, with an initial warmup.

    .. seealso::
        This scheduler is based on :class:`~.MultiStepScheduler`, with an added warmup.

    Starts with a linear warmup over ``t_warmup`` time, then decays the learning rate by a factor of ``gamma``
    whenever a time milestone in ``milestones`` is reached.

    Specifically, the learning rate multiplier :math:`\alpha` can be expressed as:

    .. math::
        \alpha(t) = \begin{cases}
            t / t_{warmup}, & \text{if } t < t_{warmup} \\
            \gamma ^ x & \text{otherwise}
        \end{cases}

    Where :math:`t_{warmup}` represents the warmup time, :math:`x` represents the amount of milestones that have been
    reached, and :math:`\gamma` represents the multiplicative decay factor.

    .. warning::
        All milestones should be greater than ``t_warmup``; otherwise, they will have no effect on the computed learning
        rate multiplier until the warmup has completed.

    .. warning::
            By default, initial warmup time is **not** scaled according to any provided scale schedule ratio.
            To change this behavior, set ``scale_warmup=True``.

    Args:
        t_warmup (str | Time): Warmup time.
        milestones (List[str | Time]): Times at which the learning rate should change.
        gamma (float): Multiplicative decay factor. Default = ``0.1``.
        scale_warmup (float): SSR also scales the warmup period. Default = ``False``.
    """

    def __init__(
        self,
        t_warmup: Union[str, Time],
        milestones: List[Union[str, Time]],
        gamma: float = 0.1,
        scale_warmup: bool = False,
    ):
        self.t_warmup = t_warmup
        self.milestones = milestones
        self.gamma = gamma
        self.scale_warmup = scale_warmup
        self.warmup_scheduler = LinearScheduler(alpha_i=0.0, alpha_f=1.0, t_max=t_warmup)
        self.step_scheduler = MultiStepScheduler(milestones=milestones, gamma=gamma)

    def __call__(self, state: State, ssr: float = 1.0):
        assert state.max_duration is not None, 'max_duration should be set whenever schedulers are invoked'
        t_warmup = _convert_time(self.t_warmup, state)
        if t_warmup.value == 0:
            warnings.warn(
                textwrap.dedent(
                    """\
                The warmup duration is 0. If you specified warmup as a fraction of total
                training duration, take note that the warmup duration is calculated in the
                same unit as the trainer's max_duration parameter.""",
                ),
            )

        if state.timestamp < t_warmup:
            if self.scale_warmup:
                return self.warmup_scheduler(state, ssr)
            return self.warmup_scheduler(state)

        return self.step_scheduler(state, ssr)


class ConstantWithWarmupScheduler(ComposerScheduler):
    r"""Maintains a fixed learning rate, with an initial warmup.

    This scheduler is based on  :class:`~torch.optim.lr_scheduler.ConstantLR` from PyTorch, with an added warmup.

    Starts with a linear warmup over ``t_warmup`` time, then simply maintains a learning rate factor of 1 for the entire training
    duration. However, both the factor and the duration of this scheduler can be configured.

    Specifically, the learning rate multiplier :math:`\alpha` can be expressed as:

    .. math::
        \alpha(t) = \begin{cases}
        t / t_{warmup}, & \text{if } t < t_{warmup} \\
        \alpha, & \text{if } t < t_{max} \\
        1.0 & \text{otherwise} \end{cases}

    Where :math:`\alpha` represents the learning rate multiplier to maintain while this scheduler is active, and
    :math:`t_{max}` represents the duration of this scheduler.

    .. warning::
            By default, initial warmup time is **not** scaled according to any provided scale schedule ratio.
            To change this behavior, set ``scale_warmup=True``.

    Args:
        t_warmup (str | Time): Warmup time.
        alpha (float): Learning rate multiplier to maintain while this scheduler is active. Default = ``1.0``.
        t_max (str | Time): Duration of this scheduler. Default = ``"1dur"``.
        scale_warmup (float): SSR also scales the warmup period. Default = ``False``.
    """

    def __init__(
        self,
        t_warmup: Union[str, Time],
        alpha: float = 1.0,
        t_max: Union[str, Time] = '1dur',
        scale_warmup: bool = False,
    ) -> None:
        self.t_warmup = t_warmup
        self.alpha = alpha
        self.t_max = t_max
        self.scale_warmup = scale_warmup
        self.scheduler = LinearWithWarmupScheduler(
            t_warmup=t_warmup,
            alpha_i=alpha,
            alpha_f=alpha,
            t_max=t_max,
            scale_warmup=scale_warmup,
        )

    def __call__(self, state: State, ssr: float = 1.0) -> float:
        return self.scheduler(state, ssr)


class LinearWithWarmupScheduler(ComposerScheduler):
    r"""Adjusts the learning rate linearly, with an initial warmup.

    .. seealso::
        This scheduler is based on :class:`~.LinearScheduler`, with an added warmup.

    Linearly adjusts the learning rate multiplier from ``alpha_i`` to ``alpha_f`` over ``t_{max}`` time.

    Specifically, the learning rate multiplier :math:`\alpha` can be expressed as:

    .. math::
        \alpha(t) = \begin{cases}
            t / t_{warmup}, & \text{if } t < t_{warmup} \\
            \alpha_i + (alpha_f - \alpha_i) \times \tau_w & \text{otherwise}
        \end{cases}

    Given :math:`\tau_w`, the fraction of post-warmup time elapsed (clipped to the interval :math:`[0, 1]`), as:

    .. math::
        \tau_w = (t - t_{warmup}) / t_{max}

    Where :math:`t_{warmup}` represents the warmup time, :math:`\alpha_i` represents the initial learning rate multiplier,
    and :math:`\alpha_f` represents the learning rate multiplier to decay to, and :math:`t_{max}` represents the duration
    of this scheduler.


    .. warning::
        By default, the initial warmup time is **not** scaled according to any provided scale schedule ratio! However, the duration of
        the scheduler is still scaled accordingly. To achieve this, after warmup, the scheduler's "slope" will be
        slightly distorted from what would otherwise be expected. To scale the entire schedule, set ``scale_warmup=True``.

    Args:
        t_warmup (str | Time): Warmup time.
        alpha_i (float): Initial learning rate multiplier. Default = ``1.0``.
        alpha_f (float): Final learning rate multiplier. Default = ``0.0``.
        t_max (str | Time): The duration of this scheduler. Default = ``"1dur"``.
        scale_warmup (float): SSR also scales the warmup period. Default = ``False``.
    """

    def __init__(
        self,
        t_warmup: Union[str, Time],
        alpha_i: float = 1.0,
        alpha_f: float = 0.0,
        t_max: Union[str, Time] = '1dur',
        scale_warmup: bool = False,
    ):
        self.t_warmup = t_warmup
        self.alpha_i = alpha_i
        self.alpha_f = alpha_f
        self.t_max = t_max
        self.scale_warmup = scale_warmup
        self.warmup_scheduler = LinearScheduler(alpha_i=0.0, alpha_f=alpha_i, t_max=t_warmup)

    def __call__(self, state: State, ssr: float = 1.0):
        assert state.max_duration is not None, 'max_duration should be set whenever schedulers are invoked'
        t_warmup = _convert_time(self.t_warmup, state)
        t_max = _convert_time(self.t_max, state, ssr=ssr)
        _raise_if_warmup_and_max_incompatible(t_warmup, t_max)
        _raise_if_max_duration_exceeds_t_max(t_max, state)
        if t_warmup.value == 0:
            warnings.warn(
                textwrap.dedent(
                    """\
                The warmup duration is 0. If you specified warmup as a fraction of total
                training duration, take note that the warmup duration is calculated in the
                same unit as the trainer's max_duration parameter.""",
                ),
            )

        if state.timestamp < t_warmup:
            if self.scale_warmup:
                return self.warmup_scheduler(state, ssr)
            return self.warmup_scheduler(state)

        current_time = state.timestamp.get(t_warmup.unit)
        if current_time > t_max:
            raise ValueError(f'Current time {current_time} exceeds t_max {t_max}, meaning that ' +
                             f'your training duration is longer than t_max in your LR ' +
                             f'scheduler. Increase your t_max or decrease your training duration.')
        frac_of_total = ((current_time - t_warmup) / (t_max - t_warmup)).value if (t_max > t_warmup) else 0.0
        frac_of_total = min(1.0, frac_of_total)

        current_factor = self.alpha_i + frac_of_total * (self.alpha_f - self.alpha_i)

        return current_factor


class CosineAnnealingWithWarmupScheduler(ComposerScheduler):
    r"""Decays the learning rate according to the decreasing part of a cosine curve, with an initial warmup.

    .. seealso::
        This scheduler is based on :class:`~.CosineAnnealingScheduler`, with an added warmup.

    Specifically, the learning rate multiplier :math:`\alpha` can be expressed as:

    .. math::
        \alpha(t) = \begin{cases}
            t / t_{warmup}, & \text{if } t < t_{warmup} \\
            \alpha_f + (1 - \alpha_f) \times \frac{1}{2} (1 + \cos(\pi \times \tau_w)) & \text{otherwise}
        \end{cases}

    Given :math:`\tau_w`, the fraction of post-warmup time elapsed (clipped to the interval :math:`[0, 1]`), as:

    .. math::
       \tau_w = (t - t_{warmup}) / t_{max}

    Where :math:`t_{warmup}` represents the warmup time, :math:`t_{max}` represents the duration of this scheduler, and
    :math:`\alpha_f` represents the learning rate multiplier to decay to.

    .. warning::
            By default, initial warmup time is **not** scaled according to any provided scale schedule ratio.
            To change this behavior, set ``scale_warmup=True``.

    Args:
        t_warmup (str | Time): Warmup time.
        t_max (str | Time): The duration of this scheduler. Default = ``"1dur"``.
        alpha_f (float): Learning rate multiplier to decay to. Default = ``0.0``.
        scale_warmup (float): SSR also scales the warmup period. Default = ``False``.
    """

    def __init__(
        self,
        t_warmup: Union[str, Time],
        t_max: Union[str, Time] = '1dur',
        alpha_f: float = 0.0,
        scale_warmup: bool = False,
    ):
        self.t_warmup = t_warmup
        self.t_max = t_max
        self.alpha_f = alpha_f
        self.scale_warmup = scale_warmup
        self.warmup_scheduler = LinearScheduler(alpha_i=0.0, alpha_f=1.0, t_max=t_warmup)

    def __call__(self, state: State, ssr: float = 1.0):
        assert state.max_duration is not None, 'max_duration should be set whenever schedulers are invoked'
        t_warmup = _convert_time(self.t_warmup, state)
        t_max = _convert_time(self.t_max, state, ssr=ssr)
        _raise_if_warmup_and_max_incompatible(t_warmup, t_max)
        _raise_if_max_duration_exceeds_t_max(t_max, state)
        if t_warmup.value == 0:
            warnings.warn(
                textwrap.dedent(
                    """\
                The warmup duration is 0. If you specified warmup as a fraction of total
                training duration, take note that the warmup duration is calculated in the
                same unit as the trainer's max_duration parameter.""",
                ),
            )

        if state.timestamp < t_warmup:
            if self.scale_warmup:
                return self.warmup_scheduler(state, ssr)
            return self.warmup_scheduler(state)

        current_time = state.timestamp.get(t_warmup.unit)
        if current_time > t_max:
            raise ValueError(f'Current time {current_time} exceeds t_max {t_max}, meaning that ' +
                             f'your training duration is longer than t_max in your LR ' +
                             f'scheduler. Increase your t_max or decrease your training duration.')
        frac_of_total = ((current_time - t_warmup) / (t_max - t_warmup)).value if (t_max > t_warmup) else 0.0
        frac_of_total = min(1.0, frac_of_total)

        return _cosine_anneal(x=frac_of_total, min_y=self.alpha_f)


class PolynomialWithWarmupScheduler(ComposerScheduler):
    r"""Decays the learning rate according to a power of the fraction of training time left, with an initial warmup.

    .. seealso::
        This scheduler is based on :class:`~.PolynomialScheduler`, with an added warmup.

    Specifically, the learning rate multiplier :math:`\alpha` can be expressed as:

    .. math::
        \alpha(t) = \begin{cases}
            t / t_{warmup}, & \text{if } t < t_{warmup} \\
            \alpha_f + (1 - \alpha_f) \times (1 - \tau_w) ^ {\kappa} & \text{otherwise}
        \end{cases}

    Given :math:`\tau_w`, the fraction of post-warmup time elapsed (clipped to the interval :math:`[0, 1]`), as:

    .. math::
       \tau_w = (t - t_{warmup}) / t_{max}

    Where :math:`\kappa` represents the exponent to be used for the proportionality relationship,
    :math:`t_{warmup}` represents the warmup time, :math:`t_{max}` represents the duration of this scheduler, and
    :math:`\alpha_f` represents the learning rate multiplier to decay to.

    .. warning::
            By default, initial warmup time is **not** scaled according to any provided scale schedule ratio.
            To change this behavior, set ``scale_warmup=True``.

    Args:
        t_warmup (str | Time): Warmup time.
        power (float): The exponent to be used for the proportionality relationship. Default = ``2.0``.
        t_max (str | Time): The duration of this scheduler. Default = ``"1dur"``.
        alpha_f (float): Learning rate multiplier to decay to. Default = ``0.0``.
        scale_warmup (float): SSR also scales the warmup period. Default = ``False``.
    """

    def __init__(
        self,
        t_warmup: Union[str, Time],
        power: float = 2.0,
        t_max: Union[str, Time] = '1dur',
        alpha_f: float = 0.0,
        scale_warmup: bool = False,
    ):
        self.t_warmup = t_warmup
        self.power = power
        self.t_max = t_max
        self.alpha_f = alpha_f
        self.scale_warmup = scale_warmup
        self.warmup_scheduler = LinearScheduler(alpha_i=0.0, alpha_f=1.0, t_max=t_warmup)

    def __call__(self, state: State, ssr: float = 1.0):
        assert state.max_duration is not None, 'max_duration should be set whenever schedulers are invoked'
        t_warmup = _convert_time(self.t_warmup, state)
        t_max = _convert_time(self.t_max, state, ssr=ssr)
        _raise_if_warmup_and_max_incompatible(t_warmup, t_max)
        _raise_if_max_duration_exceeds_t_max(t_max, state)
        if t_warmup.value == 0:
            warnings.warn(
                textwrap.dedent(
                    """\
                The warmup duration is 0. If you specified warmup as a fraction of total
                training duration, take note that the warmup duration is calculated in the
                same unit as the trainer's max_duration parameter.""",
                ),
            )

        if state.timestamp < t_warmup:
            if self.scale_warmup:
                return self.warmup_scheduler(state, ssr)
            return self.warmup_scheduler(state)

        current_time = state.timestamp.get(t_warmup.unit)
        if current_time > t_max:
            raise ValueError(f'Current time {current_time} exceeds t_max {t_max}, meaning that ' +
                             f'your training duration is longer than t_max in your LR ' +
                             f'scheduler. Increase your t_max or decrease your training duration.')
        frac_of_total = ((current_time - t_warmup) / (t_max - t_warmup)).value if (t_max > t_warmup) else 0.0
        frac_of_total = min(1.0, frac_of_total)

        coeff = (1 - frac_of_total)**self.power
        current_factor = self.alpha_f + coeff * (1.0 - self.alpha_f)
        return current_factor<|MERGE_RESOLUTION|>--- conflicted
+++ resolved
@@ -565,22 +565,10 @@
     if isinstance(t_max, str):
         t_max = Time.from_timestring(t_max)
     units_same = t_warmup.unit == t_max.unit
-<<<<<<< HEAD
     if not units_same:
         raise ValueError(f'Cannot use warmup scheduler with t_max {t_max} with units ' +
                          f'{t_max.unit} and t_warmup {t_warmup} with units {t_warmup.unit}. ' +
                          f't_warmup and t_max must use the same units.')
-=======
-    warmup_is_dur = t_warmup.unit == TimeUnit('dur')
-    batches_vs_epochs = (t_warmup.unit == TimeUnit('ba') and t_max.unit
-                         == TimeUnit('ep')) or (t_warmup.unit == TimeUnit('ep') and t_max.unit == TimeUnit('ba'))
-    if not units_same and not warmup_is_dur and not batches_vs_epochs:
-        raise ValueError(
-            f'Cannot use warmup scheduler with max_duration {t_max} and warmup {t_warmup}. '
-            't_warmup units must be the same as max_duration units, warmup must be in units "dur", '
-            'max_duration must be "ba" and t_warmup "ep", or max_duration must be "ep" and t_warmup "ba".',
-        )
->>>>>>> ba16b1d3
 
 
 class MultiStepWithWarmupScheduler(ComposerScheduler):
