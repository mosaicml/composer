--- conflicted
+++ resolved
@@ -13,7 +13,6 @@
                                       MultiStepScheduler, MultiStepWithWarmupScheduler, PolynomialScheduler,
                                       PolynomialWithWarmupScheduler, StepScheduler)
 
-<<<<<<< HEAD
 __all__ = ["scheduler_registry"]
 
 scheduler_registry: Dict[str, Union[Type[ComposerScheduler], Type[hp.AutoInitializedHparams]]] = {
@@ -25,258 +24,8 @@
     "cosine_warmrestart": CosineAnnealingWarmRestartsScheduler,
     "constant": ConstantScheduler,
     "polynomial": PolynomialScheduler,
+    "polynomial_with_warmup": PolynomialWithWarmupScheduler,
     "multistep_with_warmup": MultiStepWithWarmupScheduler,
     "linear_decay_with_warmup": LinearWithWarmupScheduler,
     "cosine_decay_with_warmup": CosineAnnealingWithWarmupScheduler,
-}
-=======
-__all__ = [
-    "SchedulerHparams", "StepSchedulerHparams", "MultiStepSchedulerHparams", "ConstantSchedulerHparams",
-    "LinearSchedulerHparams", "ExponentialSchedulerHparams", "CosineAnnealingSchedulerHparams",
-    "CosineAnnealingWarmRestartsSchedulerHparams", "PolynomialSchedulerHparams", "MultiStepWithWarmupSchedulerHparams",
-    "LinearWithWarmupSchedulerHparams", "CosineAnnealingWithWarmupSchedulerHparams",
-    "PolynomialWithWarmupSchedulerHparams"
-]
-
-
-@dataclass
-class SchedulerHparams(hp.Hparams, ABC):
-    """Base class for scheduler hyperparameter classes.
-
-    Scheduler parameters that are added to :class:`~composer.trainer.trainer_hparams.TrainerHparams` (e.g. via YAML or
-    the CLI) are initialized in the training loop.
-    """
-
-    _scheduler_cls = None  # type: Optional[Type[ComposerScheduler]]
-
-    def initialize_object(self) -> ComposerScheduler:
-        """Initializes the scheduler."""
-
-        if self._scheduler_cls is None:
-            raise NotImplementedError(f"Cannot initialize {self} because `_scheduler_cls` is undefined.")
-
-        # Expected no arguments to "ComposerScheduler" constructor
-        return self._scheduler_cls(**asdict(self))  # type: ignore
-
-
-@dataclass
-class StepSchedulerHparams(SchedulerHparams):
-    """Hyperparameters for the :class:`~.StepScheduler` scheduler.
-
-    See :class:`~.StepScheduler` for documentation.
-
-    Args:
-        step_size (str, optional): See :class:`~.StepScheduler`.
-        gamma (float, optional): See :class:`~.StepScheduler`.
-    """
-
-    step_size: str = hp.required(doc="Time between changes to the learning rate.")
-    gamma: float = hp.optional(default=0.1, doc="Multiplicative decay factor.")
-
-    _scheduler_cls = StepScheduler
-
-
-@dataclass
-class MultiStepSchedulerHparams(SchedulerHparams):
-    """Hyperparameters for the :class:`~.MultiStepScheduler` scheduler.
-
-    See :class:`~.MultiStepScheduler` for documentation.
-
-    Args:
-        milestones (List[str]): See :class:`~.MultiStepScheduler`.
-        gamma (float, optional): See :class:`~.MultiStepScheduler`.
-    """
-
-    milestones: List[str] = hp.required(doc="Times at which the learning rate should change.")
-    gamma: float = hp.optional(default=0.1, doc="Multiplicative decay factor.")
-
-    _scheduler_cls = MultiStepScheduler
-
-
-@dataclass
-class ConstantSchedulerHparams(SchedulerHparams):
-    """Hyperparameters for the :class:`~.ConstantScheduler` scheduler.
-
-    See :class:`~.ConstantScheduler` for documentation.
-
-    Args:
-        alpha (float, optional): See :class:`~.ConstantScheduler`.
-        t_max (str, optional): See :class:`~.ConstantScheduler`.
-    """
-
-    alpha: float = hp.optional(default=1.0, doc="Learning rate multiplier to maintain while this scheduler is active.")
-    t_max: str = hp.optional(default="1dur", doc="Duration of this scheduler.")
-
-    _scheduler_cls = ConstantScheduler
-
-
-@dataclass
-class LinearSchedulerHparams(SchedulerHparams):
-    """Hyperparameters for the :class:`~.LinearScheduler` scheduler.
-
-    See :class:`~.LinearScheduler` for documentation.
-
-    Args:
-        alpha_i (float, optional): See :class:`~.LinearScheduler`.
-        alpha_f (float, optional): See :class:`~.LinearScheduler`.
-        t_max (str, optional): See :class:`~.LinearScheduler`.
-    """
-
-    alpha_i: float = hp.optional("Initial learning rate multiplier.", default=1.0)
-    alpha_f: float = hp.optional("Final learning rate multiplier.", default=0.0)
-    t_max: str = hp.optional(default="1dur", doc="Duration of this scheduler.")
-
-    _scheduler_cls = LinearScheduler
-
-
-@dataclass
-class ExponentialSchedulerHparams(SchedulerHparams):
-    """Hyperparameters for the :class:`~.ExponentialScheduler` scheduler.
-
-    See :class:`~.ExponentialScheduler` for documentation.
-
-    Args:
-        gamma (float): See :class:`~.ExponentialScheduler`.
-        decay_period (str, optional): See :class:`~.ExponentialScheduler`.
-    """
-
-    gamma: float = hp.required(doc="Multiplicative decay factor.")
-    decay_period: str = hp.optional(default="1ep", doc="Decay period.")
-
-    _scheduler_cls = ExponentialScheduler
-
-
-@dataclass
-class CosineAnnealingSchedulerHparams(SchedulerHparams):
-    """Hyperparameters for the :class:`~.CosineAnnealingScheduler` scheduler.
-
-    See :class:`~.CosineAnnealingScheduler` for documentation.
-
-    Args:
-        t_max (str, optional): See :class:`~.CosineAnnealingScheduler`.
-        alpha_f (float, optional): See :class:`~.CosineAnnealingScheduler`.
-    """
-
-    t_max: str = hp.optional(default="1dur", doc="Duration of this scheduler.")
-    alpha_f: float = hp.optional(default=0.0, doc="Learning rate multiplier to decay to.")
-
-    _scheduler_cls = CosineAnnealingScheduler
-
-
-@dataclass
-class CosineAnnealingWarmRestartsSchedulerHparams(SchedulerHparams):
-    """Hyperparameters for the :class:`~.CosineAnnealingWarmRestartsScheduler` scheduler.
-
-    See :class:`~.CosineAnnealingWarmRestartsScheduler` for documentation.
-
-    Args:
-        t_0 (str, optional): See :class:`~.CosineAnnealingWarmRestartsScheduler`.
-        alpha_f (float, optional): See :class:`~.CosineAnnealingWarmRestartsScheduler`.
-        t_mult (float, optional): See :class:`~.CosineAnnealingWarmRestartsScheduler`.
-    """
-
-    t_0: str = hp.optional(default="1dur", doc="The period of the first cycle.")
-    alpha_f: float = hp.optional(default=0.0, doc="Learning rate multiplier to decay to.")
-    t_mult: float = hp.optional(default=1.0, doc="The multiplier for the duration of successive cycles.")
-
-    _scheduler_cls = CosineAnnealingWarmRestartsScheduler
-
-
-@dataclass
-class PolynomialSchedulerHparams(SchedulerHparams):
-    """Hyperparameters for the :class:`~.PolynomialScheduler` scheduler.
-
-    See :class:`~.PolynomialScheduler` for documentation.
-
-    Args:
-        power (float): See :class:`~.PolynomialScheduler`.
-        t_max (str, optional): See :class:`~.PolynomialScheduler`.
-        alpha_f (float, optional): See :class:`~.PolynomialScheduler`.
-    """
-
-    power: float = hp.required(doc="The exponent to be used for the proportionality relationship.")
-    t_max: str = hp.optional(default="1dur", doc="Duration of this scheduler.")
-    alpha_f: float = hp.optional(default=0.0, doc="Learning rate multiplier to decay to.")
-
-    _scheduler_cls = PolynomialScheduler
-
-
-@dataclass
-class MultiStepWithWarmupSchedulerHparams(SchedulerHparams):
-    """Hyperparameters for the :class:`~.MultiStepWithWarmupScheduler` scheduler.
-
-    See :class:`~.MultiStepWithWarmupScheduler` for documentation.
-
-    Args:
-        t_warmup (str,): See :class:`~.MultiStepWithWarmupScheduler`.
-        milestones (List[str]): See :class:`~.MultiStepWithWarmupScheduler`.
-        gamma (float, optional): See :class:`~.MultiStepWithWarmupScheduler`.
-    """
-
-    t_warmup: str = hp.required(doc="Warmup time.")
-    milestones: List[str] = hp.required(doc="Times at which the learning rate should change.")
-    gamma: float = hp.optional(default=0.1, doc="Multiplicative decay factor.")
-
-    _scheduler_cls = MultiStepWithWarmupScheduler
-
-
-@dataclass
-class LinearWithWarmupSchedulerHparams(SchedulerHparams):
-    """Hyperparameters for the :class:`~.LinearWithWarmupScheduler` scheduler.
-
-    See :class:`~.LinearWithWarmupScheduler` for documentation.
-
-    Args:
-        t_warmup (str): See :class:`~.LinearWithWarmupScheduler`.
-        alpha_i (float, optional): See :class:`~.LinearWithWarmupScheduler`.
-        alpha_f (float, optional): See :class:`~.LinearWithWarmupScheduler`.
-        t_max (str, optional): See :class:`~.LinearWithWarmupScheduler`.
-    """
-
-    t_warmup: str = hp.required(doc="Warmup time.")
-    alpha_i: float = hp.optional("Initial learning rate multiplier.", default=1.0)
-    alpha_f: float = hp.optional("Final learning rate multiplier.", default=0.0)
-    t_max: str = hp.optional(default="1dur", doc="Duration of this scheduler.")
-
-    _scheduler_cls = LinearWithWarmupScheduler
-
-
-@dataclass
-class CosineAnnealingWithWarmupSchedulerHparams(SchedulerHparams):
-    """Hyperparameters for the :class:`~.CosineAnnealingWithWarmupScheduler` scheduler.
-
-    See :class:`~.CosineAnnealingWithWarmupScheduler` for documentation.
-
-    Args:
-        t_warmup (str): See :class:`~.CosineAnnealingWithWarmupScheduler`.
-        t_max (str, optional): See :class:`~.CosineAnnealingWithWarmupScheduler`.
-        alpha_f (float, optional): See :class:`~.CosineAnnealingWithWarmupScheduler`.
-    """
-
-    t_warmup: str = hp.required(doc="Warmup time.")
-    t_max: str = hp.optional(default="1dur", doc="Duration of this scheduler.")
-    alpha_f: float = hp.optional(default=0.0, doc="Learning rate multiplier to decay to.")
-
-    _scheduler_cls = CosineAnnealingWithWarmupScheduler
-
-
-@dataclass
-class PolynomialWithWarmupSchedulerHparams(SchedulerHparams):
-    """Hyperparameters for the :class:`~.PolynomialWithWarmupScheduler` scheduler.
-
-    See :class:`~.PolynomialWithWarmupScheduler` for documentation.
-
-    Args:
-        t_warmup (str): See :class:`~.PolynomialWithWarmupScheduler`.
-        power (float): See :class:`~.PolynomialWithWarmupScheduler`.
-        t_max (str, optional): See :class:`~.PolynomialWithWarmupScheduler`.
-        alpha_f (float, optional): See :class:`~.PolynomialWithWarmupScheduler`.
-    """
-
-    t_warmup: str = hp.required(doc="Warmup time.")
-    power: float = hp.optional(default=2.0, doc="Power of the polynomial.")
-    t_max: str = hp.optional(default="1dur", doc="Duration of this scheduler.")
-    alpha_f: float = hp.optional(default=0.0, doc="Learning rate multiplier to decay to.")
-
-    _scheduler_cls = PolynomialWithWarmupScheduler
->>>>>>> 03b9b2d7
+}