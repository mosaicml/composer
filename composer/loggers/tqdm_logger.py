# Copyright 2021 MosaicML. All Rights Reserved.

from __future__ import annotations

import sys
from dataclasses import asdict, dataclass, field
from typing import TYPE_CHECKING, Any, Dict, Optional

import yaml
from tqdm import tqdm

from composer.core.event import Event
from composer.core.logging import LogLevel, RankZeroLoggerBackend, TLogData, TLogDataValue, format_log_data_value
from composer.core.state import State
from composer.core.types import StateDict

if TYPE_CHECKING:
    from composer.core.logging import Logger

_IS_TRAIN_TO_KEYS_TO_LOG = {True: ['loss/train'], False: ['accuracy/val']}


@dataclass
class _TQDMLoggerInstanceState:
    total: int
    epoch: int
    is_train: bool
    n: int
    epoch_metrics: Dict[str, TLogDataValue] = field(default_factory=dict)


class _TQDMLoggerInstance:

    def __init__(self,
                 total: int,
                 epoch: int,
                 is_train: bool,
                 n: int = 0,
                 epoch_metrics: Optional[Dict[str, TLogDataValue]] = None) -> None:
        self.state = _TQDMLoggerInstanceState(total=total,
                                              epoch=epoch,
                                              is_train=is_train,
                                              n=n,
                                              epoch_metrics=(epoch_metrics or {}))
        desc = f'Epoch {epoch + 1}{"" if is_train else " (val)"}'
        position = 0 if is_train else 1
        self.pbar = tqdm(total=total,
                         desc=desc,
                         position=position,
                         initial=n,
                         bar_format="{l_bar}{bar:10}{r_bar}{bar:-10b}")
        self.pbar.set_postfix(epoch_metrics)

    def log_metric(self, data: TLogData):
        formatted_data = {
            k: format_log_data_value(v) for (k, v) in data.items() if k in _IS_TRAIN_TO_KEYS_TO_LOG[self.state.is_train]
        }
        self.state.epoch_metrics.update(formatted_data)
        self.pbar.set_postfix(self.state.epoch_metrics)

    def update(self):
        self.pbar.update()
        self.state.n = self.pbar.n

    def close(self):
        self.pbar.close()

    def state_dict(self) -> StateDict:
        return asdict(self.state)


class TQDMLoggerBackend(RankZeroLoggerBackend):
    """Shows TQDM progress bars.

    During training, the progress bar logs the batch and training loss.
    During validation, the progress bar logs the batch and validation accuracy.

    Example output::

        Epoch 1: 100%|██████████| 64/64 [00:01<00:00, 53.17it/s, loss/train=2.3023]                                                                                 
        Epoch 1 (val): 100%|██████████| 20/20 [00:00<00:00, 100.96it/s, accuracy/val=0.0995]  

    .. note::

        It is currently not possible to show additional metrics. 
        Custom metrics for the TQDM progress bar will be supported in a future version.

    Args:
        config (dict or None, optional):
            Trainer configuration. If provided, it is printed to the terminal as YAML.
    """

    def __init__(self, config: Optional[Dict[str, Any]] = None) -> None:
        super().__init__()
        self.pbars: Dict[bool, _TQDMLoggerInstance] = {}
        self.is_train: Optional[bool] = None
        self.config = config

    def _will_log(self, state: State, log_level: LogLevel) -> bool:
        del state  # Unused
        return log_level <= LogLevel.BATCH

    def _log_metric(self, epoch: int, step: int, log_level: LogLevel, data: TLogData) -> None:
        del epoch, step, log_level  # Unused
        if self.is_train in self.pbars:
            # Logging outside an epoch
            assert self.is_train is not None
            self.pbars[self.is_train].log_metric(data)

    def _run_event(self, event: Event, state: State, logger: Logger) -> None:
<<<<<<< HEAD
        if event == Event.TRAINING_START:
=======
        if event == Event.INIT:
>>>>>>> d568aa62
            if self.config is not None:
                print("Config")
                print("-" * 30)
                yaml.safe_dump(self.config, stream=sys.stdout)
                print("-" * 30)
                print()
        if event in (Event.EPOCH_START, Event.EVAL_START):
            self.is_train = event == Event.EPOCH_START
<<<<<<< HEAD
            self.pbars[self.is_train] = _TQDMLoggerInstance(total=state.steps_per_epoch,
=======
            assert state.train_dataloader is not None
            assert state.eval_dataloader is not None
            total_steps = len(state.train_dataloader) if self.is_train else len(state.eval_dataloader)
            self.pbars[self.is_train] = _TQDMLoggerInstance(total=total_steps,
>>>>>>> d568aa62
                                                            epoch=state.epoch,
                                                            is_train=self.is_train)
        if event in (Event.AFTER_BACKWARD, Event.EVAL_AFTER_FORWARD):
            if self.is_train in self.pbars:
                assert self.is_train is not None
                self.pbars[self.is_train].update()
        if event in (Event.EPOCH_END, Event.EVAL_END):
            if self.is_train in self.pbars:
                assert self.is_train is not None
                self.pbars[self.is_train].close()
                del self.pbars[self.is_train]
                self.is_train = None

    def state_dict(self) -> StateDict:
        return {
            "pbars": {k: v.state_dict() for (k, v) in self.pbars.items()},
            "is_train": self.is_train,
        }

    def load_state_dict(self, state: StateDict) -> None:
        self.pbars = {k: _TQDMLoggerInstance(**v) for (k, v) in state["pbars"].items()}
        self.is_train = state["is_train"]<|MERGE_RESOLUTION|>--- conflicted
+++ resolved
@@ -108,11 +108,7 @@
             self.pbars[self.is_train].log_metric(data)
 
     def _run_event(self, event: Event, state: State, logger: Logger) -> None:
-<<<<<<< HEAD
-        if event == Event.TRAINING_START:
-=======
         if event == Event.INIT:
->>>>>>> d568aa62
             if self.config is not None:
                 print("Config")
                 print("-" * 30)
@@ -121,14 +117,10 @@
                 print()
         if event in (Event.EPOCH_START, Event.EVAL_START):
             self.is_train = event == Event.EPOCH_START
-<<<<<<< HEAD
-            self.pbars[self.is_train] = _TQDMLoggerInstance(total=state.steps_per_epoch,
-=======
             assert state.train_dataloader is not None
             assert state.eval_dataloader is not None
             total_steps = len(state.train_dataloader) if self.is_train else len(state.eval_dataloader)
             self.pbars[self.is_train] = _TQDMLoggerInstance(total=total_steps,
->>>>>>> d568aa62
                                                             epoch=state.epoch,
                                                             is_train=self.is_train)
         if event in (Event.AFTER_BACKWARD, Event.EVAL_AFTER_FORWARD):
