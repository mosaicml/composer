--- conflicted
+++ resolved
@@ -117,11 +117,7 @@
 
     def _start(self, state: State):
         assert self.is_train is not None, "self.is_train should be set by the callback"
-<<<<<<< HEAD
-        #TODO(anis) -- len(state.eval_dataloader) is inaccurate, as it does not incorporate
-=======
         # TODO(anis) -- in #120, len(state.eval_dataloader) is inaccurate, as it does not incorporate
->>>>>>> 6d8498ce
         # trainer._eval_subset_num_batches. The evaluator spec should fix this.
         total_steps = state.steps_per_epoch if self.is_train else len(state.eval_dataloader)
         self.pbars[self.is_train] = _TQDMLoggerInstance(total=total_steps, epoch=state.epoch, is_train=self.is_train)
