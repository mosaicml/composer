# Copyright 2022 MosaicML Composer authors
# SPDX-License-Identifier: Apache-2.0

"""Logger Hyperparameter classes.

Attributes:
    logger_registry (Dict[str, Type[LoggerDestinationHparams]]): The registry of all known
        :class:`.LoggerDestinationHparams`.
"""
from __future__ import annotations

from dataclasses import dataclass
from typing import Dict, Optional, Type, Union

import yahp as hp

from composer.loggers.cometml_logger import CometMLLogger
from composer.loggers.file_logger import FileLogger
from composer.loggers.in_memory_logger import InMemoryLogger
from composer.loggers.logger_destination import LoggerDestination
from composer.loggers.progress_bar_logger import ProgressBarLogger
from composer.loggers.remote_uploader_downloader import RemoteUploaderDownloader
from composer.loggers.tensorboard_logger import TensorboardLogger
from composer.loggers.wandb_logger import WandBLogger
from composer.utils.object_store.object_store_hparams import ObjectStoreHparams, object_store_registry

__all__ = [
    'RemoteUploaderDownloaderHparams',
    'logger_registry',
]


@dataclass
class RemoteUploaderDownloaderHparams(hp.Hparams):
    """Hyperparameters for the :class:`~.RemoteUploaderDownloader`.

    Args:
        object_store_hparams (ObjectStoreHparams): The object store provider hparams.
<<<<<<< HEAD
        should_upload_file (str, optional): The path to a filter function which returns whether a file should be uploaded.
        The path should be of the format ``path.to.module:filter_function_name``.

            The function should take (:class:`~composer.core.State`, :class:`.LogLevel`, ``<remote file name>``).
            The remote file name will be a string. The function should return a boolean indicating whether the file
            should be uploaded.

            .. seealso: :func:`composer.utils.import_helpers.import_object`

            Setting this parameter to ``None`` (the default) will upload all files.
        object_name (str, optional): See :class:`.RemoteUploaderDownloader`.
        num_concurrent_uploads (int, optional): See :class:`.RemoteUploaderDownloader`.
        upload_staging_folder (str, optional): See :class:`.RemoteUploaderDownloader`.
        use_procs (bool, optional): See :class:`.RemoteUploaderDownloader`.
=======
        object_name (str, optional): See :class:`.ObjectStoreLogger`.
        num_concurrent_uploads (int, optional): See :class:`.ObjectStoreLogger`.
        upload_staging_folder (str, optional): See :class:`.ObjectStoreLogger`.
        use_procs (bool, optional): See :class:`.ObjectStoreLogger`.
>>>>>>> 48661e96
    """

    hparams_registry = {
        'object_store_hparams': object_store_registry,
    }

    object_store_hparams: ObjectStoreHparams = hp.required('Object store provider hparams.')
<<<<<<< HEAD
    should_upload_file: Optional[str] = hp.optional(
        'Path to a filter function which returns whether a file should be uploaded.', default=None)
    object_name: str = hp.auto(RemoteUploaderDownloader, 'object_name')
    num_concurrent_uploads: int = hp.auto(RemoteUploaderDownloader, 'num_concurrent_uploads')
    use_procs: bool = hp.auto(RemoteUploaderDownloader, 'use_procs')
    upload_staging_folder: Optional[str] = hp.auto(RemoteUploaderDownloader, 'upload_staging_folder')
    num_attempts: int = hp.auto(RemoteUploaderDownloader, 'num_attempts')

    def initialize_object(self) -> RemoteUploaderDownloader:
        return RemoteUploaderDownloader(
            object_store_cls=self.object_store_hparams.get_object_store_cls(),
            object_store_kwargs=self.object_store_hparams.get_kwargs(),
            object_name=self.object_name,
            should_upload_file=import_object(self.should_upload_file) if self.should_upload_file is not None else None,
=======
    object_name: str = hp.auto(ObjectStoreLogger, 'object_name')
    num_concurrent_uploads: int = hp.auto(ObjectStoreLogger, 'num_concurrent_uploads')
    use_procs: bool = hp.auto(ObjectStoreLogger, 'use_procs')
    upload_staging_folder: Optional[str] = hp.auto(ObjectStoreLogger, 'upload_staging_folder')
    num_attempts: int = hp.auto(ObjectStoreLogger, 'num_attempts')

    def initialize_object(self) -> ObjectStoreLogger:
        return ObjectStoreLogger(
            object_store_cls=self.object_store_hparams.get_object_store_cls(),
            object_store_kwargs=self.object_store_hparams.get_kwargs(),
            object_name=self.object_name,
>>>>>>> 48661e96
            num_concurrent_uploads=self.num_concurrent_uploads,
            upload_staging_folder=self.upload_staging_folder,
            use_procs=self.use_procs,
            num_attempts=self.num_attempts,
        )


logger_registry: Dict[str, Union[Type[LoggerDestination], Type[hp.Hparams]]] = {
    'file': FileLogger,
    'wandb': WandBLogger,
    'progress_bar': ProgressBarLogger,
    'tensorboard': TensorboardLogger,
    'in_memory': InMemoryLogger,
    'object_store': RemoteUploaderDownloaderHparams,
    'comet_ml': CometMLLogger,
}<|MERGE_RESOLUTION|>--- conflicted
+++ resolved
@@ -36,27 +36,10 @@
 
     Args:
         object_store_hparams (ObjectStoreHparams): The object store provider hparams.
-<<<<<<< HEAD
-        should_upload_file (str, optional): The path to a filter function which returns whether a file should be uploaded.
-        The path should be of the format ``path.to.module:filter_function_name``.
-
-            The function should take (:class:`~composer.core.State`, :class:`.LogLevel`, ``<remote file name>``).
-            The remote file name will be a string. The function should return a boolean indicating whether the file
-            should be uploaded.
-
-            .. seealso: :func:`composer.utils.import_helpers.import_object`
-
-            Setting this parameter to ``None`` (the default) will upload all files.
         object_name (str, optional): See :class:`.RemoteUploaderDownloader`.
         num_concurrent_uploads (int, optional): See :class:`.RemoteUploaderDownloader`.
         upload_staging_folder (str, optional): See :class:`.RemoteUploaderDownloader`.
         use_procs (bool, optional): See :class:`.RemoteUploaderDownloader`.
-=======
-        object_name (str, optional): See :class:`.ObjectStoreLogger`.
-        num_concurrent_uploads (int, optional): See :class:`.ObjectStoreLogger`.
-        upload_staging_folder (str, optional): See :class:`.ObjectStoreLogger`.
-        use_procs (bool, optional): See :class:`.ObjectStoreLogger`.
->>>>>>> 48661e96
     """
 
     hparams_registry = {
@@ -64,9 +47,6 @@
     }
 
     object_store_hparams: ObjectStoreHparams = hp.required('Object store provider hparams.')
-<<<<<<< HEAD
-    should_upload_file: Optional[str] = hp.optional(
-        'Path to a filter function which returns whether a file should be uploaded.', default=None)
     object_name: str = hp.auto(RemoteUploaderDownloader, 'object_name')
     num_concurrent_uploads: int = hp.auto(RemoteUploaderDownloader, 'num_concurrent_uploads')
     use_procs: bool = hp.auto(RemoteUploaderDownloader, 'use_procs')
@@ -78,20 +58,6 @@
             object_store_cls=self.object_store_hparams.get_object_store_cls(),
             object_store_kwargs=self.object_store_hparams.get_kwargs(),
             object_name=self.object_name,
-            should_upload_file=import_object(self.should_upload_file) if self.should_upload_file is not None else None,
-=======
-    object_name: str = hp.auto(ObjectStoreLogger, 'object_name')
-    num_concurrent_uploads: int = hp.auto(ObjectStoreLogger, 'num_concurrent_uploads')
-    use_procs: bool = hp.auto(ObjectStoreLogger, 'use_procs')
-    upload_staging_folder: Optional[str] = hp.auto(ObjectStoreLogger, 'upload_staging_folder')
-    num_attempts: int = hp.auto(ObjectStoreLogger, 'num_attempts')
-
-    def initialize_object(self) -> ObjectStoreLogger:
-        return ObjectStoreLogger(
-            object_store_cls=self.object_store_hparams.get_object_store_cls(),
-            object_store_kwargs=self.object_store_hparams.get_kwargs(),
-            object_name=self.object_name,
->>>>>>> 48661e96
             num_concurrent_uploads=self.num_concurrent_uploads,
             upload_staging_folder=self.upload_staging_folder,
             use_procs=self.use_procs,
