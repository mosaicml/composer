--- conflicted
+++ resolved
@@ -4,11 +4,7 @@
 
 from __future__ import annotations
 
-<<<<<<< HEAD
-=======
-import collections.abc
 import sys
->>>>>>> 2fbf21eb
 from dataclasses import asdict, dataclass
 from typing import Any, Callable, Dict, List, Optional, TextIO, Union
 
@@ -165,17 +161,9 @@
         if not self.is_train:
             desc += f", Batch {int(state.timer.batch)} (val)"
         self.pbars[self.is_train] = _ProgressBarLoggerInstance(
-<<<<<<< HEAD
-            _ProgressBarLoggerInstanceState(total=int(state.dataloader_len),
-                                            position=position,
-                                            n=0,
-                                            keys_to_log=_IS_TRAIN_TO_KEYS_TO_LOG[self.is_train],
-                                            description=desc,
-                                            epoch_metrics={}))
-=======
             file=self.stream,
             state=_ProgressBarLoggerInstanceState(
-                total=total_steps,
+                total=int(state.dataloader_len),
                 position=position,
                 n=0,
                 keys_to_log=_IS_TRAIN_TO_KEYS_TO_LOG[self.is_train],
@@ -183,7 +171,6 @@
                 epoch_metrics={},
             ),
         )
->>>>>>> 2fbf21eb
 
     def epoch_start(self, state: State, logger: Logger) -> None:
         del logger  # unused
