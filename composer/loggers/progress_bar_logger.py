--- conflicted
+++ resolved
@@ -7,7 +7,7 @@
 
 import os
 import sys
-from typing import Any, Callable, Dict, List, Optional, TextIO, Union
+from typing import Any, Dict, List, Optional, TextIO, Union
 
 import tqdm.auto
 
@@ -280,7 +280,6 @@
         )
 
     def init(self, state: State, logger: Logger) -> None:
-<<<<<<< HEAD
         del logger  # unused
         self.dummy_pbar = _ProgressBar(
             file=self.stream,
@@ -292,20 +291,6 @@
             timestamp_key='',
         )
         self.state = state
-=======
-        del state, logger  # unused
-        if not is_notebook():
-            # Notebooks don't need the dummy progress bar; otherwise, it would be visible.
-            self.dummy_pbar = _ProgressBar(
-                file=self.stream,
-                position=0,
-                total=1,
-                metrics={},
-                keys_to_log=[],
-                bar_format='{bar:-1b}',
-                timestamp_key='',
-            )
->>>>>>> 841c026b
 
     def epoch_start(self, state: State, logger: Logger) -> None:
         if self.show_pbar and not self.train_pbar:
