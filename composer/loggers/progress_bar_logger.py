# Copyright 2022 MosaicML Composer authors
# SPDX-License-Identifier: Apache-2.0

"""Logs metrics to the console and show a progress bar."""

from __future__ import annotations

import sys
from typing import Any, Callable, Dict, List, Optional, TextIO, Union

import tqdm.auto

from composer.core.state import State
from composer.core.time import Timestamp, TimeUnit
from composer.loggers.logger import Logger, LogLevel, format_log_data_value
from composer.loggers.logger_destination import LoggerDestination
from composer.utils import dist

__all__ = ['ProgressBarLogger']

_IS_TRAIN_TO_KEYS_TO_LOG = {True: ['loss/train'], False: ['metrics/eval/Accuracy']}


class _ProgressBar:

    def __init__(
        self,
        total: Optional[int],
        position: int,
        bar_format: str,
        file: TextIO,
        metrics: Dict[str, Any],
        keys_to_log: List[str],
        unit: TimeUnit = TimeUnit.EPOCH,
        epoch_style: bool = False,
    ) -> None:
        self.keys_to_log = keys_to_log
        self.metrics = metrics
        self.position = position
        self.unit = unit
        self.epoch_style = epoch_style
        self.pbar = tqdm.auto.tqdm(
            total=total,
            position=position,
            bar_format=bar_format,
            file=file,
            dynamic_ncols=True,
            postfix=metrics,
            unit=unit.value,
        )

    def log_data(self, data: Dict[str, Any]):
        formatted_data = {k: format_log_data_value(v) for (k, v) in data.items() if k in self.keys_to_log}
        self.metrics.update(formatted_data)
        self.pbar.set_postfix(self.metrics)

    def update(self, n=1):
        self.pbar.update(n=n)

    def update_to_timestamp(self, timestamp: Timestamp):
        if self.epoch_style:
            n = int(timestamp.batch_in_epoch)
        else:
            n = int(timestamp.get(self.unit))

        n = n - self.pbar.n
        self.pbar.update(int(n))

    def close(self):
        self.pbar.close()

    def state_dict(self) -> Dict[str, Any]:
        pbar_state = self.pbar.format_dict

        return {
            'total': pbar_state['total'],
            'position': self.position,
            'bar_format': pbar_state['bar_format'],
            'metrics': self.metrics,
            'keys_to_log': self.keys_to_log,
            'n': pbar_state['n'],
            'unit': self.unit,
            'epoch_style': self.epoch_style
        }


class ProgressBarLogger(LoggerDestination):
    """Log metrics to the console and optionally show a progress bar.

    .. note::

        This logger is automatically instainatied by the trainer via the ``progress_bar``, ``log_to_console``,
        ``log_level``, and ``console_stream`` options. This logger does not need to be created manually.

    `TQDM <https://github.com/tqdm/tqdm>`_ is used to display progress bars.

    During training, the progress bar logs the batch and training loss.
    During validation, the progress bar logs the batch and validation accuracy.

    Example progress bar output::

        Epoch 1: 100%|██████████| 64/64 [00:01<00:00, 53.17it/s, loss/train=2.3023]
        Epoch 1 (val): 100%|██████████| 20/20 [00:00<00:00, 100.96it/s, accuracy/val=0.0995]

    Args:
        progress_bar (bool, optional): Whether to show a progress bar. (default: ``True``)
        log_to_console (bool, optional): Whether to print logging statements to the console. (default: ``None``)

            The default behavior (when set to ``None``) only prints logging statements when ``progress_bar`` is
            ``False``.
        console_log_level (LogLevel | str | (State, LogLevel) -> bool, optional): The maximum log level for which statements
            should be printed. (default: :attr:`.LogLevel.EPOCH`)

            It can either be :class:`.LogLevel`, a string corresponding to a :class:`.LogLevel`, or a callable that
            takes the training :class:`.State` and the :class:`.LogLevel` and returns a boolean of whether this
            statement should be printed.

            This parameter has no effect if ``log_to_console`` is ``False`` or is unspecified when ``progress_bar`` is
            ``True``.
        stream (str | TextIO, optional): The console stream to use. If a string, it can either be ``'stdout'`` or
            ``'stderr'``. (default: :attr:`sys.stderr`)
    """

    def __init__(
        self,
        progress_bar: bool = True,
        log_to_console: Optional[bool] = None,
        console_log_level: Union[LogLevel, str, Callable[[State, LogLevel], bool]] = LogLevel.EPOCH,
        stream: Union[str, TextIO] = sys.stderr,
    ) -> None:

        self._show_pbar = progress_bar
        self.train_pbar: Optional[_ProgressBar] = None
        self.eval_pbar: Optional[_ProgressBar] = None
        self.is_train: Optional[bool] = None

        if isinstance(console_log_level, str):
            console_log_level = LogLevel(console_log_level)

        if log_to_console is None:
            log_to_console = not progress_bar

        if not log_to_console:
            # never log to console
            self.should_log = lambda state, ll: False
        else:
            # set should_log to a Callable[[State, LogLevel], bool]
            if isinstance(console_log_level, LogLevel):
                self.should_log = lambda state, ll: ll <= console_log_level
            else:
                self.should_log = console_log_level

        # set the stream
        if isinstance(stream, str):
            if stream.lower() == 'stdout':
                stream = sys.stdout
            elif stream.lower() == 'stderr':
                stream = sys.stderr
            else:
                raise ValueError(f'stream must be one of ("stdout", "stderr", TextIO-like), got {stream}')

        self.stream = stream

    @property
    def _current_pbar(self) -> Optional[_ProgressBar]:
        if self.is_train is None:
            return None
        return self.train_pbar if self.is_train else self.eval_pbar

    @_current_pbar.setter
    def _current_pbar(self, pbar: Optional[_ProgressBar]):
        assert self.is_train is not None, 'Cannot set pbar if self.is_train is not set.'

        if self.is_train:
            self.train_pbar = pbar
        else:
            self.eval_pbar = pbar

    @property
    def show_pbar(self) -> bool:
        return self._show_pbar and dist.get_local_rank() == 0

    def log_data(self, state: State, log_level: LogLevel, data: Dict[str, Any]) -> None:
        # log to progress bar
        if self._current_pbar:
            # Logging outside an epoch
            self._current_pbar.log_data(data)

        # log to console
        if self.should_log(state, log_level):
            data_str = format_log_data_value(data)
            if state.max_duration is None:
                training_progress = ''
            elif state.max_duration.unit == TimeUnit.EPOCH:
                if state.dataloader_len is None:
<<<<<<< HEAD
                    total = int(state.dataloader_len)
                    curr_progress = '[batch={int(state.timestamp.batch_in_epoch)}/{total}]'
=======
                    curr_progress = f'[batch={int(state.timestamp.batch_in_epoch)}/{total}]'
>>>>>>> a074cbb5
                else:
                    curr_progress = f'[batch={int(state.timestamp.batch_in_epoch)}]'

                training_progress = f'[epoch={int(state.timestamp.epoch)}]{curr_progress}'
            else:
                unit = state.max_duration.unit
                curr_duration = int(state.timestamp.get(unit))
                total = state.max_duration.value
                training_progress = f'[{unit.name.lower()}={curr_duration}/{total}]'

            log_str = f'[{log_level.name}]{training_progress}: {data_str}'
            self.log_to_console(log_str)

    def log_to_console(self, log_str: str):
        """Logs to the console, avoiding interleaving with a progress bar."""
        if self._current_pbar:
            # use tqdm.write to avoid interleaving
            self._current_pbar.pbar.write(log_str)
        else:
            # write directly to self.stream; no active progress bar
            print(log_str, file=self.stream, flush=True)

    def _build_pbar(self, state: State, is_train: bool, epoch_style: bool = False) -> _ProgressBar:
        """Builds a pbar that tracks in the units of max_duration.

        Example:
            Samples     train  73% ||███████████████        | 293873/400000

        If epoch_style = True, then the pbar total will be the
        numbers of batches in the epoch, regardless of the max_duration units.
        This is often used to emit a pbar for each epoch, e.g.
            Epoch     0 train 100%|█████████████████████████| 29/29
            Epoch     1 train 100%|█████████████████████████| 29/29
        """
        position = 0 if is_train else 1
        split = 'train' if is_train else 'val'

        assert self.is_train is not None
        if epoch_style:
            total = int(state.dataloader_len) if state.dataloader_len is not None else None

            # handle when # batches is less than an epoch
            if total is not None and state.max_duration is not None \
                and state.max_duration.unit == TimeUnit.BATCH:
                total = min(total, state.max_duration.value)

            unit = TimeUnit.BATCH
            n = state.timestamp.epoch.value
            if not is_train:
                # eval results refer to model from previous epoch (n-1)
                n = max(0, n - 1)
            desc = f'Epoch {n:5d} {split:5s}'
        else:
            assert state.max_duration is not None, 'max_duration should be set'

            total = state.max_duration.value
            unit = state.max_duration.unit
            desc = f'{unit.name.capitalize():<11} {split:5s}'

        return _ProgressBar(
            file=self.stream,
            total=total,
            position=position,
            keys_to_log=_IS_TRAIN_TO_KEYS_TO_LOG[self.is_train],
            bar_format=f'{desc} {{l_bar}}{{bar:25}}{{r_bar}}{{bar:-1b}}',
            unit=unit,
            metrics={},
            epoch_style=epoch_style,
        )

    def _close(self):
        if self._current_pbar:
            self._current_pbar.close()
            self._current_pbar = None
            self.is_train = None

    def epoch_start(self, state: State, logger: Logger) -> None:
        self.is_train = True
        assert state.max_duration is not None, 'max_duration should be set'
        epoch_style = state.max_duration.unit == TimeUnit.EPOCH
        if self.show_pbar and not self.train_pbar:
            self.train_pbar = self._build_pbar(state=state, is_train=True, epoch_style=epoch_style)

    def eval_start(self, state: State, logger: Logger) -> None:
        self.is_train = False
        if self.show_pbar:
            self.eval_pbar = self._build_pbar(state, is_train=False, epoch_style=True)

    def batch_end(self, state: State, logger: Logger) -> None:
        self.is_train = True
        if self.train_pbar:
            self.train_pbar.update_to_timestamp(state.timestamp)

    def eval_batch_end(self, state: State, logger: Logger) -> None:
        if self.eval_pbar:
            self.eval_pbar.update_to_timestamp(state.eval_timestamp)

    def epoch_end(self, state: State, logger: Logger) -> None:
        # only close the progress bar if its epoch_style
        if self.train_pbar and self.train_pbar.epoch_style:
            self._close()

    def eval_end(self, state: State, logger: Logger) -> None:
        self._close()

    def state_dict(self) -> Dict[str, Any]:
        return {
            'train_pbar': self.train_pbar.state_dict() if self.train_pbar else None,
            'eval_pbar': self.eval_pbar.state_dict() if self.eval_pbar else None,
            'is_train': self.is_train,
        }

    def load_state_dict(self, state: Dict[str, Any]) -> None:
        if state['train_pbar']:
            n = state['train_pbar'].pop('n')
            self.train_pbar = _ProgressBar(file=self.stream, **state['train_pbar'])
            self.train_pbar.update(n=n)
        if state['eval_pbar']:
            n = state['train_pbar'].pop('n')
            self.eval_pbar = _ProgressBar(file=self.stream, **state['eval_pbar'])
            self.eval_pbar.update(n=n)

        self.is_train = state['is_train']<|MERGE_RESOLUTION|>--- conflicted
+++ resolved
@@ -193,12 +193,8 @@
                 training_progress = ''
             elif state.max_duration.unit == TimeUnit.EPOCH:
                 if state.dataloader_len is None:
-<<<<<<< HEAD
                     total = int(state.dataloader_len)
-                    curr_progress = '[batch={int(state.timestamp.batch_in_epoch)}/{total}]'
-=======
                     curr_progress = f'[batch={int(state.timestamp.batch_in_epoch)}/{total}]'
->>>>>>> a074cbb5
                 else:
                     curr_progress = f'[batch={int(state.timestamp.batch_in_epoch)}]'
 
