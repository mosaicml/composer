# Copyright 2022 MosaicML Composer authors
# SPDX-License-Identifier: Apache-2.0

"""Log to `MLflow <https://www.mlflow.org/docs/latest/index.html>."""

from __future__ import annotations

import fnmatch
import logging
import os
import pathlib
import posixpath
import textwrap
import time
import warnings
from typing import TYPE_CHECKING, Any, Dict, List, Literal, Optional, Sequence, Union

import numpy as np
import torch

from composer.core.state import State
from composer.loggers.logger import Logger
from composer.loggers.logger_destination import LoggerDestination
from composer.utils import MissingConditionalImportError, dist

if TYPE_CHECKING:
    from mlflow import ModelVersion  # pyright: ignore[reportGeneralTypeIssues]

log = logging.getLogger(__name__)

__all__ = ['MLFlowLogger']

DEFAULT_MLFLOW_EXPERIMENT_NAME = 'my-mlflow-experiment'


class MLFlowLogger(LoggerDestination):
    """Log to `MLflow <https://www.mlflow.org/docs/latest/index.html>`_.

    Args:
        experiment_name: (str, optional): MLflow experiment name. If not set it will be
            use the MLflow environment variable or a default value
        run_name: (str, optional): MLflow run name. If not set it will be the same as the
            Trainer run name
        tags: (dict, optional): MLflow tags to log with the run
        tracking_uri (str | pathlib.Path, optional): MLflow tracking uri, the URI to the
            remote or local endpoint where logs are stored (If none it is set to MLflow default)
        rank_zero_only (bool, optional): Whether to log only on the rank-zero process
            (default: ``True``).
        flush_interval (int): The amount of time, in seconds, that MLflow must wait between
            logging batches of metrics. Any metrics that are recorded by Composer during
            this interval are enqueued, and the queue is flushed when the interval elapses
            (default: ``10``).
        model_registry_prefix (str, optional): The prefix to use when registering models.
            If registering to Unity Catalog, must be in the format ``{catalog_name}.{schema_name}``.
            (default: `''`)
        model_registry_uri (str, optional): The URI of the model registry to use. To register models
            to Unity Catalog, set to ``databricks-uc``. (default: None)
        synchronous (bool, optional): Whether to log synchronously. If ``True``, Mlflow will log
            synchronously to the MLflow backend. If ``False``, Mlflow will log asynchronously. (default: ``False``)
        log_system_metrics (bool, optional): Whether to log system metrics. If ``True``, Mlflow will
            log system metrics (CPU/GPU/memory/network usage) during training. (default: ``True``)
        rename_metrics (Dict[str, str], optional): A dict to rename metrics, requires an exact match on the key (default: ``None``)
        ignore_metrics (List[str], optional): A list of glob patterns for metrics to ignore when logging. (default: ``None``)
        ignore_hyperparameters (List[str], optional): A list of glob patterns for hyperparameters to ignore when logging. (default: ``None``)
<<<<<<< HEAD
        run_group (str, optional): A string to group runs together. (default: ``None``)
        resume (bool, optional): If ``True``, Composer will search for an existing run tagged with
            the `run_name` and resume it. If no existing run is found, a new run will be created.
            If ``False``, Composer will create a new run. (default: ``False``)
=======

>>>>>>> 2289f5eb
    """

    def __init__(
        self,
        experiment_name: Optional[str] = None,
        run_name: Optional[str] = None,
        tags: Optional[Dict[str, Any]] = None,
        tracking_uri: Optional[Union[str, pathlib.Path]] = None,
        rank_zero_only: bool = True,
        flush_interval: int = 10,
        model_registry_prefix: str = '',
        model_registry_uri: Optional[str] = None,
        synchronous: bool = False,
        log_system_metrics: bool = True,
        rename_metrics: Optional[Dict[str, str]] = None,
        ignore_metrics: Optional[List[str]] = None,
        ignore_hyperparameters: Optional[List[str]] = None,
        run_group: Optional[str] = None,
        resume: bool = False,
    ) -> None:
        try:
            import mlflow
            from mlflow import MlflowClient
        except ImportError as e:
            raise MissingConditionalImportError(
                extra_deps_group='mlflow',
                conda_package='mlflow',
                conda_channel='conda-forge',
            ) from e
        self._enabled = (not rank_zero_only) or dist.get_global_rank() == 0

        self.experiment_name = experiment_name
        self.run_name = run_name
        self.run_group = run_group
        self.tags = tags
        self.model_registry_prefix = model_registry_prefix
        self.model_registry_uri = model_registry_uri
        self.synchronous = synchronous
        self.log_system_metrics = log_system_metrics
        self.rename_metrics = {} if rename_metrics is None else rename_metrics
        self.ignore_metrics = [] if ignore_metrics is None else ignore_metrics
        self.ignore_hyperparameters = [] if ignore_hyperparameters is None else ignore_hyperparameters
        if self.model_registry_uri == 'databricks-uc':
            if len(self.model_registry_prefix.split('.')) != 2:
                raise ValueError(
                    f'When registering to Unity Catalog, model_registry_prefix must be in the format ' +
                    f'{{catalog_name}}.{{schema_name}}, but got {self.model_registry_prefix}',
                )
        self.resume = resume

        self._rank_zero_only = rank_zero_only
        self._last_flush_time = time.time()
        self._flush_interval = flush_interval

        self._experiment_id: Optional[str] = None
        self._run_id = None
        self.run_url = None

        if self._enabled:
            self.tracking_uri = str(tracking_uri or mlflow.get_tracking_uri())
            mlflow.set_tracking_uri(self.tracking_uri)

            if self.model_registry_uri is not None:
                mlflow.set_registry_uri(self.model_registry_uri)
            # Set up MLflow state
            self._run_id = None
            if self.experiment_name is None:
                self.experiment_name = os.getenv(
                    mlflow.environment_variables.MLFLOW_EXPERIMENT_NAME.name,  # type: ignore
                    DEFAULT_MLFLOW_EXPERIMENT_NAME,
                )
            self._mlflow_client = MlflowClient(self.tracking_uri)
            # Set experiment.
            env_exp_id = os.getenv(
                mlflow.environment_variables.MLFLOW_EXPERIMENT_ID.name,  # pyright: ignore[reportGeneralTypeIssues]
                None,
            )
            if env_exp_id is not None:
                self._experiment_id = env_exp_id
            else:
                exp_from_name = self._mlflow_client.get_experiment_by_name(name=self.experiment_name)
                if exp_from_name is not None:
                    self._experiment_id = exp_from_name.experiment_id
                else:
                    self._experiment_id = (self._mlflow_client.create_experiment(name=self.experiment_name))

    def _start_mlflow_run(self, state):
        import mlflow

        env_run_id = os.getenv(
            mlflow.environment_variables.MLFLOW_RUN_ID.name,  # pyright: ignore[reportGeneralTypeIssues]
            None,
        )
        if env_run_id is not None:
            self._run_id = env_run_id
        elif self.resume:
            # Search for an existing run tagged with this Composer run if `self.resume=True`.
            assert self._experiment_id is not None
            run_name = self.tags['run_name']
            existing_runs = mlflow.search_runs(
                experiment_ids=[self._experiment_id],
                filter_string=f'tags.run_name = "{run_name}"',
                output_format='list',
            )

            if len(existing_runs) > 0:
                self._run_id = existing_runs[0].info.run_id
                log.debug(f'Resuming mlflow run with run id: {self._run_id}')
            else:
                log.debug(
                    'Creating a new mlflow run as `resume` was set to True but no previous run was '
                    'found.',
                )
                new_run = self._mlflow_client.create_run(
                    experiment_id=self._experiment_id,
                    run_name=self.run_name,
                )
                self._run_id = new_run.info.run_id
        else:
            # Create a new run if `env_run_id` is not set or `self.resume=False`.
            new_run = self._mlflow_client.create_run(
                experiment_id=self._experiment_id,
                run_name=self.run_name,
            )
            self._run_id = new_run.info.run_id

        tags = self.tags or {}
        if self.run_group:
            tags['run_group'] = self.run_group
        mlflow.start_run(
            run_id=self._run_id,
            tags=self.tags,
            log_system_metrics=self.log_system_metrics,
        )

    def init(self, state: State, logger: Logger) -> None:
        del logger  # unused

        if self.run_name is None:
            self.run_name = state.run_name

        # Store the Composer run name in the MLFlow run tags so it can be retrieved for autoresume.
        self.tags = self.tags or {}
        self.tags['run_name'] = os.environ.get('RUN_NAME', state.run_name)

        # Adjust name and group based on `rank_zero_only`.
        if not self._rank_zero_only:
            self.run_name += f'-rank{dist.get_global_rank()}'

        # Start run
        if self._enabled:
            self._start_mlflow_run(state)

        # If rank zero only, broadcast the MLFlow experiment and run IDs to other ranks, so the MLFlow run info is
        # available to other ranks during runtime.
        if self._rank_zero_only:
            mlflow_ids_list = [self._experiment_id, self._run_id]
            dist.broadcast_object_list(mlflow_ids_list, src=0)
            self._experiment_id, self._run_id = mlflow_ids_list

    def after_load(self, state: State, logger: Logger) -> None:
        logger.log_hyperparameters({'mlflow_experiment_id': self._experiment_id, 'mlflow_run_id': self._run_id})
        self.run_url = posixpath.join(
            os.environ.get('DATABRICKS_HOST', ''),
            'ml',
            'experiments',
            str(self._experiment_id),
            'runs',
            str(self._run_id),
        )

    def log_table(
        self,
        columns: List[str],
        rows: List[List[Any]],
        name: str = 'Table',
        step: Optional[int] = None,
    ) -> None:
        del step
        if self._enabled:
            try:
                import pandas as pd
            except ImportError as e:
                raise MissingConditionalImportError(
                    extra_deps_group='pandas',
                    conda_package='pandas',
                    conda_channel='conda-forge',
                ) from e
            table = pd.DataFrame.from_records(data=rows, columns=columns)
            assert isinstance(self._run_id, str)
            self._mlflow_client.log_table(
                run_id=self._run_id,
                data=table,
                artifact_file=f'{name}.json',
            )

    def rename(self, key: str):
        return self.rename_metrics.get(key, key)

    def log_metrics(self, metrics: Dict[str, Any], step: Optional[int] = None) -> None:
        from mlflow import log_metrics
        if self._enabled:
            # Convert all metrics to floats to placate mlflow.
            metrics = {
                self.rename(k): float(v)
                for k, v in metrics.items()
                if not any(fnmatch.fnmatch(k, pattern) for pattern in self.ignore_metrics)
            }
            log_metrics(
                metrics=metrics,
                step=step,
                synchronous=self.synchronous,
            )

    def log_hyperparameters(self, hyperparameters: Dict[str, Any]):
        from mlflow import log_params

        if self._enabled:
            hyperparameters = {
                k: v
                for k, v in hyperparameters.items()
                if not any(fnmatch.fnmatch(k, pattern) for pattern in self.ignore_hyperparameters)
            }
            log_params(
                params=hyperparameters,
                synchronous=self.synchronous,
            )

    def register_model(
        self,
        model_uri: str,
        name: str,
        await_registration_for: int = 300,
        tags: Optional[Dict[str, Any]] = None,
    ) -> 'ModelVersion':
        """Register a model to model registry.

        Args:
            model_uri (str): The URI of the model to register.
            name (str): The name of the model to register. Will be appended to ``model_registry_prefix``.
            await_registration_for (int, optional): The number of seconds to wait for the model to be registered.
                Defaults to 300.
            tags (Optional[Dict[str, Any]], optional): A dictionary of tags to add to the model. Defaults to None.
            registry_uri (str, optional): The URI of the model registry. Defaults to `None` which will register to
                the Databricks Unity Catalog.

        Returns:
            ModelVersion: The registered model.
        """
        if self._enabled:
            full_name = f'{self.model_registry_prefix}.{name}' if len(self.model_registry_prefix) > 0 else name

            import mlflow
            return mlflow.register_model(
                model_uri=model_uri,
                name=full_name,
                await_registration_for=await_registration_for,
                tags=tags,
            )

    def save_model(self, flavor: Literal['transformers', 'peft'], **kwargs):
        """Save a model to MLflow.

        Note: The ``'peft'`` flavor is experimental and the API is subject to change without warning.

        Args:
            flavor (Literal['transformers', 'peft']): The MLflow model flavor to use. Currently only ``'transformers'`` and ``'peft'`` are supported.
            **kwargs: Keyword arguments to pass to the MLflow model saving function.

        Raises:
            NotImplementedError: If ``flavor`` is not ``'transformers'`` or ``'peft'``.
        """
        if self._enabled:
            import mlflow
            if flavor == 'transformers':
                mlflow.transformers.save_model(**kwargs)
            elif flavor == 'peft':
                import transformers

                # TODO: Remove after mlflow fixes the bug that makes this necessary
                mlflow.store._unity_catalog.registry.rest_store.get_feature_dependencies = lambda *args, **kwargs: ''  # type: ignore

                # This is a temporary workaround until MLflow adds full support for saving PEFT models.
                # https://github.com/mlflow/mlflow/issues/9256
                log.warning(
                    'Saving PEFT models using MLflow is experimental and the API is subject to change without warning.',
                )
                expected_keys = {'path', 'save_pretrained_dir'}
                if not expected_keys.issubset(kwargs.keys()):
                    raise ValueError(f'Expected keys {expected_keys} but got {kwargs.keys()}')

                # This does not implement predict for now, as we will wait for the full MLflow support
                # for PEFT models.
                class PeftModel(mlflow.pyfunc.PythonModel):

                    def load_context(self, context):
                        self.model = transformers.AutoModelForCausalLM.from_pretrained(
                            context.artifacts['lora_checkpoint'],
                        )
                        self.tokenizer = transformers.AutoTokenizer.from_pretrained(
                            context.artifacts['lora_checkpoint'],
                        )

                from mlflow.models.signature import ModelSignature
                from mlflow.types import ColSpec, DataType, Schema

                # This is faked for now, until MLflow adds full support for saving PEFT models.
                input_schema = Schema([
                    ColSpec(DataType.string, 'fake_input'),
                ])
                output_schema = Schema([ColSpec(DataType.string)])
                signature = ModelSignature(inputs=input_schema, outputs=output_schema)

                # Symlink the directory so that we control the path that MLflow saves the model under
                os.symlink(kwargs['save_pretrained_dir'], 'lora_checkpoint')

                mlflow.pyfunc.save_model(
                    path=kwargs['path'],
                    artifacts={'lora_checkpoint': 'lora_checkpoint'},
                    python_model=PeftModel(),
                    signature=signature,
                )

                os.unlink('lora_checkpoint')
            else:
                raise NotImplementedError(f'flavor {flavor} not supported.')

    def log_model(self, flavor: Literal['transformers'], **kwargs):
        """Log a model to MLflow.

        Args:
            flavor (Literal['transformers']): The MLflow model flavor to use. Currently only ``'transformers'`` is supported.
            **kwargs: Keyword arguments to pass to the MLflow model logging function.

        Raises:
            NotImplementedError: If ``flavor`` is not ``'transformers'``.
        """
        if self._enabled:
            import mlflow
            if flavor == 'transformers':
                mlflow.transformers.log_model(**kwargs)
            else:
                raise NotImplementedError(f'flavor {flavor} not supported.')

    def register_model_with_run_id(
        self,
        model_uri: str,
        name: str,
        await_creation_for: int = 300,
        tags: Optional[Dict[str, Any]] = None,
    ):
        """Similar to ``register_model``, but uses a different MLflow API to allow passing in the run id.

        Args:
            model_uri (str): The URI of the model to register.
            name (str): The name of the model to register. Will be appended to ``model_registry_prefix``.
            await_creation_for (int, optional): The number of seconds to wait for the model to be registered. Defaults to 300.
            tags (Optional[Dict[str, Any]], optional): A dictionary of tags to add to the model. Defaults to None.
        """
        if self._enabled:
            from mlflow.exceptions import MlflowException
            from mlflow.protos.databricks_pb2 import ALREADY_EXISTS, RESOURCE_ALREADY_EXISTS, ErrorCode

            full_name = f'{self.model_registry_prefix}.{name}' if len(self.model_registry_prefix) > 0 else name

            # This try/catch code is copied from
            # https://github.com/mlflow/mlflow/blob/3ba1e50e90a38be19920cb9118593a43d7cfa90e/mlflow/tracking/_model_registry/fluent.py#L90-L103
            try:
                create_model_response = self._mlflow_client.create_registered_model(full_name)
                log.info(f'Successfully registered model {name} with {create_model_response.name}')
            except MlflowException as e:
                if e.error_code in (
                    ErrorCode.Name(RESOURCE_ALREADY_EXISTS),
                    ErrorCode.Name(ALREADY_EXISTS),
                ):
                    log.info(f'Registered model {name} already exists. Creating a new version of this model...')
                else:
                    raise e

            create_version_response = self._mlflow_client.create_model_version(
                name=full_name,
                source=model_uri,
                run_id=self._run_id,
                await_creation_for=await_creation_for,
                tags=tags,
            )

            log.info(
                f'Successfully created model version {create_version_response.version} for model {create_version_response.name}',
            )

    def log_images(
        self,
        images: Union[np.ndarray, torch.Tensor, Sequence[Union[np.ndarray, torch.Tensor]]],
        name: str = 'image',
        channels_last: bool = False,
        step: Optional[int] = None,
        masks: Optional[Dict[str, Union[np.ndarray, torch.Tensor, Sequence[Union[np.ndarray, torch.Tensor]]]]] = None,
        mask_class_labels: Optional[Dict[int, str]] = None,
        use_table: bool = True,
    ):
        unused_args = (masks, mask_class_labels)  # Unused (only for wandb)
        if any(unused_args):
            warnings.warn(
                textwrap.dedent(
                    f"""MLFlowLogger does not support masks, class labels, or tables of images,
                          but got masks={masks}, mask_class_labels={mask_class_labels}""",
                ),
            )
        if self._enabled:
            if not isinstance(images, Sequence) and images.ndim <= 3:
                images = [images]
            for im_ind, image in enumerate(images):
                image = _convert_to_mlflow_image(image, channels_last)
                assert isinstance(self._run_id, str)
                self._mlflow_client.log_image(
                    image=image,
                    artifact_file=f'{name}_{step}_{im_ind}.png',
                    run_id=self._run_id,
                )

    def post_close(self):
        if self._enabled:
            import mlflow

            assert isinstance(self._run_id, str)
            mlflow.flush_async_logging()
            self._mlflow_client.set_terminated(self._run_id)
            mlflow.end_run()


def _convert_to_mlflow_image(image: Union[np.ndarray, torch.Tensor], channels_last: bool) -> np.ndarray:
    if isinstance(image, torch.Tensor):
        image = image.data.cpu().numpy()

    # Error out for empty arrays or weird arrays of dimension 0.
    if np.any(np.equal(image.shape, 0)):
        raise ValueError(f'Got an image (shape {image.shape}) with at least one dimension being 0! ')

    # Squeeze any singleton dimensions and then add them back in if image dimension
    # less than 3.
    image = image.squeeze()

    # Add in length-one dimensions to get back up to 3
    # putting channels last.
    if image.ndim == 1:
        image = np.expand_dims(image, (1, 2))
        channels_last = True
    if image.ndim == 2:
        image = np.expand_dims(image, 2)
        channels_last = True

    if image.ndim != 3:
        raise ValueError(
            textwrap.dedent(
                f'''Input image must be 3 dimensions, but instead
                            got {image.ndim} dims at shape: {image.shape}
                            Your input image was interpreted as a batch of {image.ndim}
                            -dimensional images because you either specified a
                            {image.ndim + 1}D image or a list of {image.ndim}D images.
                            Please specify either a 4D image of a list of 3D images''',
            ),
        )

    assert isinstance(image, np.ndarray)
    if not channels_last:
        image = image.transpose(1, 2, 0)
    if image.shape[-1] not in [1, 3, 4]:
        raise ValueError(
            textwrap.dedent(
                f'''Input image must have 1, 3, or 4 channels, but instead
                            got {image.shape[-1]} channels at shape: {image.shape}
                            Please specify either a 1-, 3-, or 4-channel image or a list of
                            1-, 3-, or 4-channel images''',
            ),
        )
    return image<|MERGE_RESOLUTION|>--- conflicted
+++ resolved
@@ -62,14 +62,10 @@
         rename_metrics (Dict[str, str], optional): A dict to rename metrics, requires an exact match on the key (default: ``None``)
         ignore_metrics (List[str], optional): A list of glob patterns for metrics to ignore when logging. (default: ``None``)
         ignore_hyperparameters (List[str], optional): A list of glob patterns for hyperparameters to ignore when logging. (default: ``None``)
-<<<<<<< HEAD
         run_group (str, optional): A string to group runs together. (default: ``None``)
         resume (bool, optional): If ``True``, Composer will search for an existing run tagged with
             the `run_name` and resume it. If no existing run is found, a new run will be created.
             If ``False``, Composer will create a new run. (default: ``False``)
-=======
-
->>>>>>> 2289f5eb
     """
 
     def __init__(
