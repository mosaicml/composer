--- conflicted
+++ resolved
@@ -151,7 +151,6 @@
             )
             self._optimized_mlflow_client.flush(synchronous=False)
 
-<<<<<<< HEAD
     def log_model(self, flavor: str, **kwargs):
         if self._enabled:
             import mlflow
@@ -160,7 +159,7 @@
                     mlflow.transformers.log_model(**kwargs,)
                 else:
                     raise NotImplementedError(f'flavor {flavor} not supported.')
-=======
+
     def log_images(
         self,
         images: Union[np.ndarray, torch.Tensor, Sequence[Union[np.ndarray, torch.Tensor]]],
@@ -184,7 +183,6 @@
                 self._mlflow_client.log_image(image=image,
                                               artifact_file=f'{name}_{step}_{im_ind}.png',
                                               run_id=self._run_id)
->>>>>>> 1997062e
 
     def post_close(self):
         if self._enabled:
