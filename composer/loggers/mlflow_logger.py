# Copyright 2022 MosaicML Composer authors
# SPDX-License-Identifier: Apache-2.0

"""Log to `MLFlow <https://www.mlflow.org/docs/latest/index.html>."""

from __future__ import annotations

import os
import pathlib
<<<<<<< HEAD
import time
from typing import Any, Dict, Optional, Union
=======
from typing import Any, Dict, List, Optional, Union
>>>>>>> 5ddc7c11

from composer.core.state import State
from composer.loggers.logger import Logger
from composer.loggers.logger_destination import LoggerDestination
from composer.utils import MissingConditionalImportError, dist

__all__ = ['MLFlowLogger']

DEFAULT_MLFLOW_EXPERIMENT_NAME = 'my-mlflow-experiment'


class MLFlowLogger(LoggerDestination):
    """Log to `MLFlow <https://www.mlflow.org/docs/latest/index.html>`_.

    Args:
        experiment_name: (str, optional): MLFLow experiment name. If not set it will be
            use the MLFLOW environment variable or a default value
        run_name: (str, optional): MLFlow run name. If not set it will be the same as the
            Trainer run name
        tracking_uri (str | pathlib.Path, optional): MLFlow tracking uri, the URI to the
            remote or local endpoint where logs are stored (If none it is set to MLFlow default)
        rank_zero_only (bool, optional): Whether to log only on the rank-zero process
            (default: ``True``).
        flush_interval (int): The amount of time, in seconds, that MLflow must wait between
            logging batches of metrics. Any metrics that are recorded by Composer during
            this interval are enqueued, and the queue is flushed when the interval elapses
            (default: ``10``).
    """

    def __init__(
        self,
        experiment_name: Optional[str] = None,
        run_name: Optional[str] = None,
        tracking_uri: Optional[Union[str, pathlib.Path]] = None,
        rank_zero_only: bool = True,
        flush_interval: int = 10,
    ) -> None:
        try:
            import mlflow
            from mlflow import MlflowClient
            from mlflow.utils.autologging_utils import MlflowAutologgingQueueingClient
        except ImportError as e:
            raise MissingConditionalImportError(extra_deps_group='mlflow',
                                                conda_package='mlflow',
                                                conda_channel='conda-forge') from e
        self._enabled = (not rank_zero_only) or dist.get_global_rank() == 0

        self.run_name = run_name
        self.experiment_name = experiment_name
        self._rank_zero_only = rank_zero_only
        self._last_flush_time = time.time()
        self._flush_interval = flush_interval
        if self._enabled:
            self.tracking_uri = str(tracking_uri or mlflow.get_tracking_uri())
            # Set up MLflow state
            self._run_id = None
            if self.experiment_name is None:
                self.experiment_name = os.getenv(mlflow.environment_variables.MLFLOW_EXPERIMENT_NAME.name,
                                                 DEFAULT_MLFLOW_EXPERIMENT_NAME)
            self._mlflow_client = MlflowClient(self.tracking_uri)
            # Create an instance of MlflowAutologgingQueueingClient - an optimized version
            # of MlflowClient - that automatically batches metrics together and supports
            # asynchronous logging for improved performance
            self._optimized_mlflow_client = MlflowAutologgingQueueingClient(self.tracking_uri)
            # Set experiment. We use MlflowClient for experiment retrieval and creation
            # because MlflowAutologgingQueueingClient doesn't support it
            env_exp_id = os.getenv(mlflow.environment_variables.MLFLOW_EXPERIMENT_ID.name, None)
            if env_exp_id is not None:
                self._experiment_id = env_exp_id
            else:
                exp_from_name = self._mlflow_client.get_experiment_by_name(name=self.experiment_name)
                if exp_from_name is not None:
                    self._experiment_id = exp_from_name.experiment_id
                else:
                    self._experiment_id = (self._mlflow_client.create_experiment(name=self.experiment_name))

    def init(self, state: State, logger: Logger) -> None:
        import mlflow
        del logger  # unused

        if self.run_name is None:
            self.run_name = state.run_name

        # Adjust name and group based on `rank_zero_only`.
        if not self._rank_zero_only:
            self.run_name += f'-rank{dist.get_global_rank()}'

        # Start run
        if self._enabled:
            env_run_id = os.getenv(mlflow.environment_variables.MLFLOW_RUN_ID.name, None)
            if env_run_id is not None:
                self._run_id = env_run_id
            else:
                new_run = self._mlflow_client.create_run(
                    experiment_id=self._experiment_id,
                    run_name=self.run_name,
                )
                self._run_id = new_run.info.run_id

    def log_table(self, columns: List[str], rows: List[List[Any]], name: str = 'Table') -> None:
        if self._enabled:
            import mlflow
            try:
                import pandas as pd
            except ImportError as e:
                raise MissingConditionalImportError(extra_deps_group='pandas',
                                                    conda_package='pandas',
                                                    conda_channel='conda-forge') from e
            table = pd.DataFrame.from_records(data=rows, columns=columns)
            mlflow.log_table(table, f'{name}.json')

    def log_metrics(self, metrics: Dict[str, Any], step: Optional[int] = None) -> None:
        if self._enabled:
            # Convert all metrics to floats to placate mlflow.
            metrics = {k: float(v) for k, v in metrics.items()}
            self._optimized_mlflow_client.log_metrics(
                run_id=self._run_id,
                metrics=metrics,
                step=step,
            )
            time_since_flush = time.time() - self._last_flush_time
            if time_since_flush >= self._flush_interval:
                self._optimized_mlflow_client.flush(synchronous=False)
                self._last_flush_time = time.time()

    def log_hyperparameters(self, hyperparameters: Dict[str, Any]):
        if self._enabled:
            self._optimized_mlflow_client.log_params(
                run_id=self._run_id,
                params=hyperparameters,
            )
            self._optimized_mlflow_client.flush(synchronous=False)

    def post_close(self):
        if self._enabled:
            # We use MlflowClient for run termination because MlflowAutologgingQueueingClient's
            # run termination relies on scheduling Python futures, which is not supported within
            # the Python atexit handler in which post_close() is called
            self._mlflow_client.set_terminated(self._run_id)

    def _flush(self):
        """Test-only method to synchronously flush all queued metrics."""
        return self._optimized_mlflow_client.flush(synchronous=True)<|MERGE_RESOLUTION|>--- conflicted
+++ resolved
@@ -7,12 +7,10 @@
 
 import os
 import pathlib
-<<<<<<< HEAD
+
 import time
-from typing import Any, Dict, Optional, Union
-=======
 from typing import Any, Dict, List, Optional, Union
->>>>>>> 5ddc7c11
+
 
 from composer.core.state import State
 from composer.loggers.logger import Logger
