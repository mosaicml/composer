# Copyright 2021 MosaicML. All Rights Reserved.

"""Logs to a file or to the terminal."""

from __future__ import annotations

import os
import queue
import sys
from typing import Any, Callable, Dict, Optional, TextIO

import yaml

from composer.core.state import State
from composer.loggers.logger import Logger, LoggerDataDict, LogLevel, format_log_data_value
from composer.loggers.logger_destination import LoggerDestination
from composer.utils import dist

__all__ = ["FileLogger"]


class FileLogger(LoggerDestination):
    """Log data to a file.

    Example usage:
        .. testcode::

            from composer.loggers import FileLogger, LogLevel
            from composer.trainer import Trainer
<<<<<<< HEAD
            logger = FileLogger(
                filename_format="{run_name}/logs-rank{rank}.txt",
=======
            file_logger = FileLogger(
                filename="log.txt",
>>>>>>> a78ce177
                buffer_size=1,
                log_level=LogLevel.BATCH,
                log_interval=2,
                flush_interval=50
            )
            trainer = Trainer(
                ...,
                loggers=[file_logger]
            )

        .. testcleanup::

<<<<<<< HEAD
=======
            import os

            file_logger.close()

            from composer.utils.run_directory import get_run_directory

            path = os.path.join(get_run_directory(), "log.txt")
>>>>>>> a78ce177
            try:
                os.remove(logger.filename)
            except FileNotFoundError as e:
                pass

    Example output::

        [FIT][step=2]: { "logged_metric": "logged_value", }
        [EPOCH][step=2]: { "logged_metric": "logged_value", }
        [BATCH][step=2]: { "logged_metric": "logged_value", }
        [EPOCH][step=3]: { "logged_metric": "logged_value", }


    Args:
        filename_format (str, optional): Format string for the filename.

            The following format variables are available:

            +------------------------+-------------------------------------------------------+
            | Variable               | Description                                           |
            +========================+=======================================================+
            | ``{run_name}``         | The name of the training run. See                     |
            |                        | :attr:`~composer.core.logging.Logger.run_name`.       |
            +------------------------+-------------------------------------------------------+
            | ``{rank}``             | The global rank, as returned by                       |
            |                        | :func:`~composer.utils.dist.get_global_rank`.         |
            +------------------------+-------------------------------------------------------+
            | ``{local_rank}``       | The local rank of the process, as returned by         |
            |                        | :func:`~composer.utils.dist.get_local_rank`.          |
            +------------------------+-------------------------------------------------------+
            | ``{world_size}``       | The world size, as returned by                        |
            |                        | :func:`~composer.utils.dist.get_world_size`.          |
            +------------------------+-------------------------------------------------------+
            | ``{local_world_size}`` | The local world size, as returned by                  |
            |                        | :func:`~composer.utils.dist.get_local_world_size`.    |
            +------------------------+-------------------------------------------------------+
            | ``{node_rank}``        | The node rank, as returned by                         |
            |                        | :func:`~composer.utils.dist.get_node_rank`.           |
            +------------------------+-------------------------------------------------------+

            .. note::

                When training with multiple devices (i.e. GPUs), ensure that ``'{rank}'`` appears in the format.
                Otherwise, multiple processes may attempt to write to the same file.

            Consider the following example when using default value of '{run_name}/logs-rank{rank}.txt':

            >>> file_logger = FileLogger(filename_format='{run_name}/logs-rank{rank}.txt')
            >>> trainer = Trainer(logger_destinations=[file_logger], run_name='my-awesome-run')
            >>> trainer.file_logger.filename
            'my-awesome-run/logs-rank0.txt'

            Default: `'{run_name}/logs-rank{rank}.txt'`

        artifact_name_format (str, optional): Format string for the logfile's artifact name.
        
            The logfile will be periodically logged (according to the ``flush_interval``) as a file artifact.
            The artifact name will be determined by this format string.

            .. seealso:: :meth:`~composer.core.logging.Logger.log_file_artifact` for file artifact logging.

            The same format variables for ``filename_format`` are available. Setting this parameter to ``None``
            (the default) will use the same format string as ``filename_format``. It is sometimes helpful to deviate
            from this default. For example, when ``filename_format`` contains an absolute path, it is recommended to
            set this parameter explicitely, so the absolute path does not appear in any artifact stores.

            Leading slashes (``'/'``) will be stripped.

            Default: ``None`` (which uses the same format string as ``filename_format``)
        capture_stdout (bool, optional): Whether to include the ``stdout``in ``filename``. (default: ``True``)
        capture_stderr (bool, optional): Whether to include the ``stderr``in ``filename``. (default: ``True``)
        buffer_size (int, optional): Buffer size. See :py:func:`open`.
            Default: ``1`` for line buffering.
        log_level (LogLevel, optional):
            :class:`~.logger.LogLevel` (i.e. unit of resolution) at
            which to record. Default: :attr:`~.LogLevel.EPOCH`.
        log_interval (int, optional):
            Frequency to print logs. If ``log_level`` is :attr:`~.LogLevel.EPOCH`,
            logs will only be recorded every n epochs. If ``log_level`` is
            :attr:`~.LogLevel.BATCH`, logs will be printed every n batches.  Otherwise, if
            ``log_level`` is :attr:`~.LogLevel.FIT`, this parameter is ignored, as calls
            at the :attr:`~.LogLevel.FIT` log level are always recorded. Default: ``1``.
        flush_interval (int, optional): How frequently to flush the log to the file,
            relative to the ``log_level``. For example, if the ``log_level`` is
            :attr:`~.LogLevel.EPOCH`, then the logfile will be flushed every n epochs.  If
            the ``log_level`` is :attr:`~.LogLevel.BATCH`, then the logfile will be
            flushed every n batches. Default: ``100``.
    """

    def __init__(
        self,
        filename_format: str = "{run_name}/logs-rank{rank}.txt",
        artifact_name_format: Optional[str] = None,
        *,
        capture_stdout: bool = True,
        capture_stderr: bool = True,
        buffer_size: int = 1,
        log_level: LogLevel = LogLevel.EPOCH,
        log_interval: int = 1,
        flush_interval: int = 100,
        config: Optional[Dict[str, Any]] = None,
    ) -> None:
        super().__init__()
        self.filename_format = filename_format
        if artifact_name_format is None:
            artifact_name_format = filename_format.replace(os.path.sep, '/')
        self.artifact_name_format = artifact_name_format
        self.buffer_size = buffer_size
        self.log_level = log_level
        self.log_interval = log_interval
        self.flush_interval = flush_interval
        self.is_batch_interval = False
        self.is_epoch_interval = False
        self.file: Optional[TextIO] = None
        self.config = config
        self._queue: queue.Queue[str] = queue.Queue()
        self._original_stdout_write = sys.stdout.write
        self._original_stderr_write = sys.stderr.write
        self._run_name = None

        if capture_stdout:
            sys.stdout.write = self._get_new_writer("[stdout]: ", self._original_stdout_write)

        if capture_stderr:
            sys.stderr.write = self._get_new_writer("[stderr]: ", self._original_stderr_write)

    def _get_new_writer(self, prefix: str, original_writer: Callable[[str], int]):
        """Returns a writer that intercepts calls to the ``original_writer``."""

        def new_write(s: str) -> int:
            self.write(prefix, s)
            return original_writer(s)

        return new_write

    @property
    def filename(self) -> str:
        """The filename for the logfile."""
        if self._run_name is None:
            raise RuntimeError("The run name is not set. The engine should have been set on Event.INIT")
        name = self.filename_format.format(
            rank=dist.get_global_rank(),
            local_rank=dist.get_local_rank(),
            world_size=dist.get_world_size(),
            local_world_size=dist.get_local_world_size(),
            node_rank=dist.get_node_rank(),
            run_name=self._run_name,
        )

        return name

    @property
    def artifact_name(self) -> str:
        """The artifact name for the logfile."""
        if self._run_name is None:
            raise RuntimeError("The run name is not set. The engine should have been set on Event.INIT")
        name = self.filename_format.format(
            rank=dist.get_global_rank(),
            local_rank=dist.get_local_rank(),
            world_size=dist.get_world_size(),
            local_world_size=dist.get_local_world_size(),
            node_rank=dist.get_node_rank(),
            run_name=self._run_name,
        )

        name.lstrip("/")

        return name

    def batch_start(self, state: State, logger: Logger) -> None:
        self.is_batch_interval = (int(state.timer.batch) + 1) % self.log_interval == 0

    def epoch_start(self, state: State, logger: Logger) -> None:
        self.is_epoch_interval = (int(state.timer.epoch) + 1) % self.log_interval == 0
        # Flush any log calls that occurred during INIT or FIT_START
        self._flush_file(logger)

    def _will_log(self, log_level: LogLevel) -> bool:
        if log_level == LogLevel.FIT:
            return True  # fit is always logged
        if log_level == LogLevel.EPOCH:
            if self.log_level < LogLevel.EPOCH:
                return False
            if self.log_level > LogLevel.EPOCH:
                return True
            return self.is_epoch_interval
        if log_level == LogLevel.BATCH:
            if self.log_level < LogLevel.BATCH:
                return False
            if self.log_level > LogLevel.BATCH:
                return True
            return self.is_batch_interval
        raise ValueError(f"Unknown log level: {log_level}")

    def log_data(self, state: State, log_level: LogLevel, data: LoggerDataDict):
        if not self._will_log(log_level):
            return
        data_str = format_log_data_value(data)
        self.write(
            f'[{log_level.name}][batch={int(state.timer.batch)}]: ',
            data_str + "\n",
        )

    def init(self, state: State, logger: Logger) -> None:
        del state  # unused
        self._run_name = logger.run_name
        if self.file is not None:
            raise RuntimeError("The file logger is already initialized")
        os.makedirs(os.path.dirname(self.filename), mode=0o755, exist_ok=True)
        self.file = open(self.filename, "x+", buffering=self.buffer_size)
        self._flush_queue()
        if self.config is not None:
            data = ("-" * 30) + "\n" + yaml.safe_dump(self.config) + "\n" + ("-" * 30) + "\n"
            self.write('[config]: ', data)

    def batch_end(self, state: State, logger: Logger) -> None:
        assert self.file is not None
        if self.log_level == LogLevel.BATCH and int(state.timer.batch) % self.flush_interval == 0:
            self._flush_file(logger)

    def eval_start(self, state: State, logger: Logger) -> None:
        # Flush any log calls that occurred during INIT when using the trainer in eval-only mode
        self._flush_file(logger)

    def epoch_end(self, state: State, logger: Logger) -> None:
        if self.log_level > LogLevel.EPOCH or self.log_level == LogLevel.EPOCH and int(
                state.timer.epoch) % self.flush_interval == 0:
            self._flush_file(logger)

    def write(self, prefix: str, s: str):
        """Write to the logfile.

        .. note::

            If the ``write`` occurs before the :attr:`~composer.core.event.Event.INIT` event,
            the write will be enqueued, as the file is not yet open.

        Args:
            prefix (str): A prefix for each line in the logfile.
            s (str): The string to write. Each line will be prefixed with ``prefix``.
        """
        formatted_lines = []
        for line in s.splitlines(True):
            if line == os.linesep:
                # If it's an empty line, don't print the prefix
                formatted_lines.append(line)
            else:
                formatted_lines.append(f"{prefix}{line}")
        formatted_s = ''.join(formatted_lines)
        if self.file is None:
            self._queue.put_nowait(formatted_s)
        else:
            # Flush the queue, so all prints will be in order
            self._flush_queue()
            # Then, write to the file
            print(formatted_s, file=self.file, flush=False, end='')

    def _flush_queue(self):
        while True:
            try:
                s = self._queue.get_nowait()
            except queue.Empty:
                break
            print(s, file=self.file, flush=False, end='')

    def _flush_file(self, logger: Logger) -> None:
        assert self.file is not None

        self._flush_queue()

        self.file.flush()
        os.fsync(self.file.fileno())
        logger.file_artifact(LogLevel.FIT, self.artifact_name, self.file.name, overwrite=True)

    def close(self, state: State, logger: Logger) -> None:
        del state  # unused
        if self.file is not None:
            sys.stdout.write = self._original_stdout_write
            sys.stderr.write = self._original_stderr_write
            self._flush_file(logger)
            self.file.close()
            self.file = None<|MERGE_RESOLUTION|>--- conflicted
+++ resolved
@@ -27,13 +27,8 @@
 
             from composer.loggers import FileLogger, LogLevel
             from composer.trainer import Trainer
-<<<<<<< HEAD
-            logger = FileLogger(
+            file_logger = FileLogger(
                 filename_format="{run_name}/logs-rank{rank}.txt",
-=======
-            file_logger = FileLogger(
-                filename="log.txt",
->>>>>>> a78ce177
                 buffer_size=1,
                 log_level=LogLevel.BATCH,
                 log_interval=2,
@@ -46,16 +41,11 @@
 
         .. testcleanup::
 
-<<<<<<< HEAD
-=======
             import os
 
             file_logger.close()
 
-            from composer.utils.run_directory import get_run_directory
-
-            path = os.path.join(get_run_directory(), "log.txt")
->>>>>>> a78ce177
+            path = os.path.join(trainer.logger.run_name, "logs-rank0.txt")
             try:
                 os.remove(logger.filename)
             except FileNotFoundError as e:
