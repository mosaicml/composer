# Copyright 2022 MosaicML Composer authors
# SPDX-License-Identifier: Apache-2.0

"""Log to the MosaicML platform."""

from __future__ import annotations

import collections.abc
from concurrent.futures import wait
import fnmatch
import logging
import operator
import os
import time
import warnings
from functools import reduce
from typing import TYPE_CHECKING, Any, Dict, List, Optional

import mcli
import torch

from composer.core.time import TimeUnit
from composer.loggers import Logger
from composer.loggers.logger_destination import LoggerDestination
from composer.loggers.wandb_logger import WandBLogger
from composer.utils import dist

if TYPE_CHECKING:
    from composer.core import State

log = logging.getLogger(__name__)

__all__ = ['MosaicMLLogger', 'MOSAICML_PLATFORM_ENV_VAR', 'MOSAICML_ACCESS_TOKEN_ENV_VAR']

RUN_NAME_ENV_VAR = 'RUN_NAME'
MOSAICML_PLATFORM_ENV_VAR = 'MOSAICML_PLATFORM'
MOSAICML_ACCESS_TOKEN_ENV_VAR = 'MOSAICML_ACCESS_TOKEN_FILE'


class MosaicMLLogger(LoggerDestination):
    """Log to the MosaicML platform.

    Logs metrics to the MosaicML platform. Logging only happens on rank 0 every ``log_interval``
    seconds to avoid performance issues.

    When running on the MosaicML platform, the logger is automatically enabled by Trainer. To disable,
    the environment variable 'MOSAICML_PLATFORM' can be set to False.

    Args:
        log_interval (int, optional): Buffer log calls more frequent than ``log_interval`` seconds
            to avoid performance issues. Defaults to 60.
        ignore_keys (List[str], optional): A list of keys to ignore when logging. The keys support
            Unix shell-style wildcards with fnmatch. Defaults to ``None``.

            Example 1: ``ignore_keys = ["wall_clock/train", "wall_clock/val", "wall_clock/total"]``
            would ignore wall clock metrics.

            Example 2: ``ignore_keys = ["wall_clock/*"]`` would ignore all wall clock metrics.

            (default: ``None``)
    """

    def __init__(
        self,
        log_interval: int = 60,
        ignore_keys: Optional[List[str]] = None,
    ) -> None:
        self.log_interval = log_interval
        self.ignore_keys = ignore_keys
        self._enabled = dist.get_global_rank() == 0
        if self._enabled:
            self.allowed_fails_left = 3
            self.time_last_logged = 0
            self.train_dataloader_len = None
            self.time_failed_count_adjusted = 0
            self.buffered_metadata: Dict[str, Any] = {}
<<<<<<< HEAD
            
            self._futures = []

=======
>>>>>>> 29edfff7
            self.run_name = os.environ.get(RUN_NAME_ENV_VAR)
            if self.run_name is not None:
                log.info(f'Logging to mosaic run {self.run_name}')
            else:
                log.warning(f'Environment variable `{RUN_NAME_ENV_VAR}` not set, so MosaicMLLogger '
                            'is disabled as it is unable to identify which run to log to.')
                self._enabled = False

    def log_hyperparameters(self, hyperparameters: Dict[str, Any]):
        self._log_metadata(hyperparameters)

    def log_metrics(self, metrics: Dict[str, Any], step: Optional[int] = None) -> None:
        self._log_metadata(metrics)

    def after_load(self, state: State, logger: Logger) -> None:
        # Log model data downloaded and initialized for run events
        self._log_metadata({'model_initialized_time': time.time()})
        # Log WandB run URL if it exists. Must run on after_load as WandB is setup on event init
        for callback in state.callbacks:
            if isinstance(callback, WandBLogger):
                run_url = callback.run_url
                if run_url is not None:
                    self._log_metadata({'wandb/run_url': run_url})

    def _get_training_progress_metrics(self, state: State) -> Dict[str, Any]:
        """Calculates training progress metrics.

        If user submits max duration:
        - in tokens -> format: [token=x/xx]
        - in batches -> format: [batch=x/xx]
        - in epoch -> format: [epoch=x/xx] [batch=x/xx] (where batch refers to batches completed in current epoch)
        If batches per epoch cannot be calculated, return [epoch=x/xx]

        If no training duration given -> format: ''
        """
        if not self._enabled:
            return {}

        assert state.max_duration is not None
        if state.max_duration.unit == TimeUnit.TOKEN:
            return {
                'training_progress': f'[token={state.timestamp.token.value}/{state.max_duration.value}]',
            }
        if state.max_duration.unit == TimeUnit.BATCH:
            return {
                'training_progress': f'[batch={state.timestamp.batch.value}/{state.max_duration.value}]',
            }
        training_progress_metrics = {}
        if state.max_duration.unit == TimeUnit.EPOCH:
            cur_batch = state.timestamp.batch_in_epoch.value
            cur_epoch = state.timestamp.epoch.value
            if state.timestamp.epoch.value >= 1:
                batches_per_epoch = (state.timestamp.batch -
                                     state.timestamp.batch_in_epoch).value // state.timestamp.epoch.value
                curr_progress = f'[batch={cur_batch}/{batches_per_epoch}]'
            elif self.train_dataloader_len is not None:
                curr_progress = f'[batch={cur_batch}/{self.train_dataloader_len}]'
            else:
                curr_progress = f'[batch={cur_batch}]'
            if cur_epoch < state.max_duration.value:
                cur_epoch += 1
            training_progress_metrics = {
                'training_sub_progress': curr_progress,
                'training_progress': f'[epoch={cur_epoch}/{state.max_duration.value}]',
            }
        return training_progress_metrics

    def batch_start(self, state: State, logger: Logger) -> None:
        if state.dataloader_len is not None and self._enabled:
            self.train_dataloader_len = state.dataloader_len.value

    def batch_end(self, state: State, logger: Logger) -> None:
        self._log_metadata(self._get_training_progress_metrics(state))
        self._flush_metadata()

    def epoch_end(self, state: State, logger: Logger) -> None:
        self._flush_metadata()

    def fit_end(self, state: State, logger: Logger) -> None:
        self._log_metadata(self._get_training_progress_metrics(state))
        self._flush_metadata(force_flush=True)

    def eval_end(self, state: State, logger: Logger) -> None:
        self._flush_metadata(force_flush=True)

    def predict_end(self, state: State, logger: Logger) -> None:
        self._flush_metadata(force_flush=True)

    def close(self, state: State, logger: Logger) -> None:
        self._flush_metadata(force_flush=True)

    def _log_metadata(self, metadata: Dict[str, Any]) -> None:
        """Buffer metadata and prefix keys with mosaicml."""
        if self._enabled:
            for key, val in metadata.items():
                if self.ignore_keys and any(fnmatch.fnmatch(key, pattern) for pattern in self.ignore_keys):
                    continue
                self.buffered_metadata[f'mosaicml/{key}'] = format_data_to_json_serializable(val)
            self._flush_metadata()

    def _flush_metadata(self, force_flush: bool = False) -> None:
        """Flush buffered metadata to MosaicML if enough time has passed since last flush."""
        if self._enabled and (time.time() - self.time_last_logged > self.log_interval or force_flush):
            try:                
                f = mcli.update_run_metadata(self.run_name, self.buffered_metadata, future=True, protect=True)
                self.buffered_metadata = {}
                self.time_last_logged = time.time()
                self._futures.append(f)
                done, incomplete = wait(self._futures, timeout=0.01)
                log.info(f"Logged {len(done)} metadata to MosaicML, waiting on {len(incomplete)}")
                # Raise any exceptions
                for f in done:
                    f.exception()
                self._futures = list(incomplete)
            except Exception as e:
                log.error(f'Failed to log metadata to Mosaic with error: {e}')
                raise


def format_data_to_json_serializable(data: Any):
    """Recursively formats data to be JSON serializable.

    Args:
        data: Data to format.

    Returns:
        str: ``data`` as a string.
    """
    try:
        if data is None:
            return 'None'
        if type(data) in (str, int, float, bool):
            return data
        if isinstance(data, torch.Tensor):
            if data.shape == () or reduce(operator.mul, data.shape, 1) == 1:
                return format_data_to_json_serializable(data.cpu().item())
            return 'Tensor of shape ' + str(data.shape)
        if isinstance(data, collections.abc.Mapping):
            return {format_data_to_json_serializable(k): format_data_to_json_serializable(v) for k, v in data.items()}
        if isinstance(data, collections.abc.Iterable):
            return [format_data_to_json_serializable(v) for v in data]

        # Unknown format catch-all
        return str(data)
    except RuntimeError as e:
        warnings.warn('Encountered unexpected error while formatting data to be JSON serializable. '
                      f'Returning empty string instead. Error: {str(e)}')
        return ''<|MERGE_RESOLUTION|>--- conflicted
+++ resolved
@@ -74,12 +74,8 @@
             self.train_dataloader_len = None
             self.time_failed_count_adjusted = 0
             self.buffered_metadata: Dict[str, Any] = {}
-<<<<<<< HEAD
-            
             self._futures = []
 
-=======
->>>>>>> 29edfff7
             self.run_name = os.environ.get(RUN_NAME_ENV_VAR)
             if self.run_name is not None:
                 log.info(f'Logging to mosaic run {self.run_name}')
@@ -183,14 +179,17 @@
     def _flush_metadata(self, force_flush: bool = False) -> None:
         """Flush buffered metadata to MosaicML if enough time has passed since last flush."""
         if self._enabled and (time.time() - self.time_last_logged > self.log_interval or force_flush):
-            try:                
+            try:
+                # Initiate an async update to MosaicML
+                # We use future=True to let the update happen in the background and check for errors later
+                # We use protect=True to ensure that the updates happen in the face of a SIGTERM
                 f = mcli.update_run_metadata(self.run_name, self.buffered_metadata, future=True, protect=True)
                 self.buffered_metadata = {}
                 self.time_last_logged = time.time()
                 self._futures.append(f)
                 done, incomplete = wait(self._futures, timeout=0.01)
                 log.info(f"Logged {len(done)} metadata to MosaicML, waiting on {len(incomplete)}")
-                # Raise any exceptions
+                # Raise any exceptions from past calls
                 for f in done:
                     f.exception()
                 self._futures = list(incomplete)
