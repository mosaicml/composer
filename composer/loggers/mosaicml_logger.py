# Copyright 2022 MosaicML Composer authors
# SPDX-License-Identifier: Apache-2.0

"""Log to the MosaicML platform."""

from __future__ import annotations

import collections.abc
import fnmatch
import json
import logging
import math
import operator
import os
import time
import warnings
from concurrent.futures import wait
from functools import reduce
from typing import TYPE_CHECKING, Any, Dict, List, Optional

import mcli
import torch

from composer.core.time import TimeUnit
from composer.loggers import Logger
from composer.loggers.logger_destination import LoggerDestination
from composer.loggers.wandb_logger import WandBLogger
from composer.utils import dist

if TYPE_CHECKING:
    from composer.core import State

log = logging.getLogger(__name__)

__all__ = ['MosaicMLLogger', 'MOSAICML_PLATFORM_ENV_VAR', 'MOSAICML_ACCESS_TOKEN_ENV_VAR']

RUN_NAME_ENV_VAR = 'RUN_NAME'
MOSAICML_PLATFORM_ENV_VAR = 'MOSAICML_PLATFORM'
MOSAICML_ACCESS_TOKEN_ENV_VAR = 'MOSAICML_ACCESS_TOKEN_FILE'


class MosaicMLLogger(LoggerDestination):
    """Log to the MosaicML platform.

    Logs metrics to the MosaicML platform. Logging only happens on rank 0 every ``log_interval``
    seconds to avoid performance issues.

    When running on the MosaicML platform, the logger is automatically enabled by Trainer. To disable,
    the environment variable 'MOSAICML_PLATFORM' can be set to False.

    Args:
        log_interval (int, optional): Buffer log calls more frequent than ``log_interval`` seconds
            to avoid performance issues. Defaults to 60.
        ignore_keys (List[str], optional): A list of keys to ignore when logging. The keys support
            Unix shell-style wildcards with fnmatch. Defaults to ``None``.

            Example 1: ``ignore_keys = ["wall_clock/train", "wall_clock/val", "wall_clock/total"]``
            would ignore wall clock metrics.

            Example 2: ``ignore_keys = ["wall_clock/*"]`` would ignore all wall clock metrics.

            (default: ``None``)
        ignore_exceptions: Flag to disable logging exceptions. Defaults to False.
    """

    def __init__(
        self,
        log_interval: int = 60,
        ignore_keys: Optional[List[str]] = None,
        ignore_exceptions: bool = False,
    ) -> None:
        self.log_interval = log_interval
        self.ignore_keys = ignore_keys
        self.ignore_exceptions = ignore_exceptions
        self._enabled = dist.get_global_rank() == 0
        if self._enabled:
            self.time_last_logged = 0
            self.train_dataloader_len = None
            self.buffered_metadata: Dict[str, Any] = {}
            self._futures = []

            self.run_name = os.environ.get(RUN_NAME_ENV_VAR)
            if self.run_name is not None:
                log.info(f'Logging to mosaic run {self.run_name}')
            else:
                log.warning(f'Environment variable `{RUN_NAME_ENV_VAR}` not set, so MosaicMLLogger '
                            'is disabled as it is unable to identify which run to log to.')
                self._enabled = False

    def log_hyperparameters(self, hyperparameters: Dict[str, Any]):
        self._log_metadata(hyperparameters)

    def log_metrics(self, metrics: Dict[str, Any], step: Optional[int] = None) -> None:
        self._log_metadata(metrics)

    def after_load(self, state: State, logger: Logger) -> None:
        # Log model data downloaded and initialized for run events
        log.debug(f'Logging model initialized time to metadata')
        self._log_metadata({'model_initialized_time': time.time()})
        # Log WandB run URL if it exists. Must run on after_load as WandB is setup on event init
        for callback in state.callbacks:
            if isinstance(callback, WandBLogger):
                run_url = callback.run_url
                if run_url is not None:
                    self._log_metadata({'wandb/run_url': run_url})
        self._flush_metadata(force_flush=True)

    def batch_start(self, state: State, logger: Logger) -> None:
        if state.dataloader_len is not None and self._enabled:
            self.train_dataloader_len = state.dataloader_len.value

    def batch_end(self, state: State, logger: Logger) -> None:
        training_progress_data = self._get_training_progress_metrics(state)
        log.debug(f'\nLogging training progress data to metadata:\n{dict_to_str(training_progress_data)}')
        self._log_metadata(training_progress_data)
        self._flush_metadata()

    def epoch_end(self, state: State, logger: Logger) -> None:
        self._flush_metadata()

    def fit_end(self, state: State, logger: Logger) -> None:
        # Log model training finished time for run events
        self._log_metadata({'train_finished_time': time.time()})
        training_progress_data = self._get_training_progress_metrics(state)
        log.debug(f'\nLogging FINAL training progress data to metadata:\n{dict_to_str(training_progress_data)}')
        self._log_metadata(training_progress_data)
        self._flush_metadata(force_flush=True)

    def eval_end(self, state: State, logger: Logger) -> None:
        self._flush_metadata(force_flush=True)

    def predict_end(self, state: State, logger: Logger) -> None:
        self._flush_metadata(force_flush=True)

    def close(self, state: State, logger: Logger) -> None:
        self._flush_metadata(force_flush=True)

    def _log_metadata(self, metadata: Dict[str, Any]) -> None:
        """Buffer metadata and prefix keys with mosaicml."""
        if self._enabled:
            for key, val in metadata.items():
                if self.ignore_keys and any(fnmatch.fnmatch(key, pattern) for pattern in self.ignore_keys):
                    continue
                self.buffered_metadata[f'mosaicml/{key}'] = format_data_to_json_serializable(val)
            self._flush_metadata()

    def _flush_metadata(self, force_flush: bool = False) -> None:
        """Flush buffered metadata to MosaicML if enough time has passed since last flush."""
        if self._enabled and (time.time() - self.time_last_logged > self.log_interval or force_flush):
            try:
                f = mcli.update_run_metadata(self.run_name, self.buffered_metadata, future=True, protect=True)
                self.buffered_metadata = {}
                self.time_last_logged = time.time()
                self._futures.append(f)
                done, incomplete = wait(self._futures, timeout=0.01)
                log.info(f'Logged {len(done)} metadata to MosaicML, waiting on {len(incomplete)}')
                # Raise any exceptions
                for f in done:
                    if f.exception() is not None:
                        raise f.exception()  # type: ignore
                self._futures = list(incomplete)
            except Exception:
                log.exception('Failed to log metadata to Mosaic')  # Prints out full traceback
                if self.ignore_exceptions:
                    log.info('Ignoring exception and disabling MosaicMLLogger.')
                    self._enabled = False
                else:
                    log.info('Raising exception. To ignore exceptions, set ignore_exceptions=True.')
                    raise

    def _get_training_progress_metrics(self, state: State) -> Dict[str, Any]:
        """Calculates training progress metrics.

        If user submits max duration:
        - in tokens -> format: [token=x/xx]
        - in batches -> format: [batch=x/xx]
        - in epoch -> format: [epoch=x/xx] [batch=x/xx] (where batch refers to batches completed in current epoch)
        If batches per epoch cannot be calculated, return [epoch=x/xx]

        If no training duration given -> format: ''
        """
        if not self._enabled:
            return {}

        assert state.max_duration is not None
        if state.max_duration.unit == TimeUnit.TOKEN:
            return {
                'training_progress': f'[token={state.timestamp.token.value}/{state.max_duration.value}]',
            }
        if state.max_duration.unit == TimeUnit.BATCH:
            return {
                'training_progress': f'[batch={state.timestamp.batch.value}/{state.max_duration.value}]',
            }
        training_progress_metrics = {}
        if state.max_duration.unit == TimeUnit.EPOCH:
            cur_batch = state.timestamp.batch_in_epoch.value
            cur_epoch = state.timestamp.epoch.value
            if state.timestamp.epoch.value >= 1:
                batches_per_epoch = (state.timestamp.batch -
                                     state.timestamp.batch_in_epoch).value // state.timestamp.epoch.value
                curr_progress = f'[batch={cur_batch}/{batches_per_epoch}]'
            elif self.train_dataloader_len is not None:
                curr_progress = f'[batch={cur_batch}/{self.train_dataloader_len}]'
            else:
                curr_progress = f'[batch={cur_batch}]'
            if cur_epoch < state.max_duration.value:
                cur_epoch += 1
            training_progress_metrics = {
                'training_sub_progress': curr_progress,
                'training_progress': f'[epoch={cur_epoch}/{state.max_duration.value}]',
            }
        return training_progress_metrics


def format_data_to_json_serializable(data: Any):
    """Recursively formats data to be JSON serializable.

    Args:
        data: Data to format.

    Returns:
        str: ``data`` as a string.
    """
    try:
        ret = None
        if data is None:
<<<<<<< HEAD
            return 'None'
        if isinstance(data, float):
            if math.isnan(data):
                return 'NaN'
            elif math.isinf(data):
                return 'Infinity' if data > 0 else '-Infinity'
            return data
        if type(data) in (str, int, bool):
            return data
        if isinstance(data, torch.Tensor):
=======
            ret = 'None'
        elif type(data) in (str, int, float, bool):
            ret = data
        elif isinstance(data, torch.Tensor):
>>>>>>> 92d983a3
            if data.shape == () or reduce(operator.mul, data.shape, 1) == 1:
                ret = format_data_to_json_serializable(data.cpu().item())
            ret = 'Tensor of shape ' + str(data.shape)
        elif isinstance(data, collections.abc.Mapping):
            ret = {format_data_to_json_serializable(k): format_data_to_json_serializable(v) for k, v in data.items()}
        elif isinstance(data, collections.abc.Iterable):
            ret = [format_data_to_json_serializable(v) for v in data]
        else:  # Unknown format catch-all
            ret = str(data)
        json.dumps(ret)  # Check if ret is JSON serializable
        return ret
    except RuntimeError as e:
        warnings.warn(f'Encountered unexpected error while formatting data of type {type(data)} to '
                      f'be JSON serializable. Returning empty string instead. Error: {str(e)}')
        return ''


def dict_to_str(data: Dict[str, Any]):
    return '\n'.join([f'\t{k}: {v}' for k, v in data.items()])<|MERGE_RESOLUTION|>--- conflicted
+++ resolved
@@ -224,26 +224,21 @@
     try:
         ret = None
         if data is None:
-<<<<<<< HEAD
-            return 'None'
+            ret = 'None'
         if isinstance(data, float):
             if math.isnan(data):
-                return 'NaN'
+                ret = 'NaN'
             elif math.isinf(data):
-                return 'Infinity' if data > 0 else '-Infinity'
-            return data
+                ret = 'Infinity' if data > 0 else '-Infinity'
+            else:
+                ret = data
         if type(data) in (str, int, bool):
-            return data
+            ret = data
         if isinstance(data, torch.Tensor):
-=======
-            ret = 'None'
-        elif type(data) in (str, int, float, bool):
-            ret = data
-        elif isinstance(data, torch.Tensor):
->>>>>>> 92d983a3
             if data.shape == () or reduce(operator.mul, data.shape, 1) == 1:
                 ret = format_data_to_json_serializable(data.cpu().item())
-            ret = 'Tensor of shape ' + str(data.shape)
+            else:
+                ret = 'Tensor of shape ' + str(data.shape)
         elif isinstance(data, collections.abc.Mapping):
             ret = {format_data_to_json_serializable(k): format_data_to_json_serializable(v) for k, v in data.items()}
         elif isinstance(data, collections.abc.Iterable):
