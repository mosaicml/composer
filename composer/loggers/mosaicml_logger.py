# Copyright 2022 MosaicML Composer authors
# SPDX-License-Identifier: Apache-2.0

"""Log to the MosaicML platform."""

from __future__ import annotations

import collections.abc
import fnmatch
import logging
import operator
import os
import time
import warnings
from functools import reduce
from typing import TYPE_CHECKING, Any, Dict, List, Optional

import mcli
import torch

from composer.core.time import TimeUnit
from composer.loggers import Logger
from composer.loggers.logger_destination import LoggerDestination
from composer.loggers.wandb_logger import WandBLogger
from composer.utils import dist

if TYPE_CHECKING:
    from composer.core import State

log = logging.getLogger(__name__)

__all__ = ['MosaicMLLogger', 'MOSAICML_PLATFORM_ENV_VAR', 'MOSAICML_ACCESS_TOKEN_ENV_VAR']

RUN_NAME_ENV_VAR = 'RUN_NAME'
MOSAICML_PLATFORM_ENV_VAR = 'MOSAICML_PLATFORM'
MOSAICML_ACCESS_TOKEN_ENV_VAR = 'MOSAICML_ACCESS_TOKEN_FILE'


class MosaicMLLogger(LoggerDestination):
    """Log to the MosaicML platform.

    Logs metrics to the MosaicML platform. Logging only happens on rank 0 every ``log_interval``
    seconds to avoid performance issues.

    When running on the MosaicML platform, the logger is automatically enabled by Trainer. To disable,
    the environment variable 'MOSAICML_PLATFORM' can be set to False.

    Args:
        log_interval (int, optional): Buffer log calls more frequent than ``log_interval`` seconds
            to avoid performance issues. Defaults to 60.
        ignore_keys (List[str], optional): A list of keys to ignore when logging. The keys support
            Unix shell-style wildcards with fnmatch. Defaults to ``None``.

            Example 1: ``ignore_keys = ["wall_clock/train", "wall_clock/val", "wall_clock/total"]``
            would ignore wall clock metrics.

            Example 2: ``ignore_keys = ["wall_clock/*"]`` would ignore all wall clock metrics.

            (default: ``None``)
    """

    def __init__(
        self,
        log_interval: int = 60,
        ignore_keys: Optional[List[str]] = None,
    ) -> None:
        self.log_interval = log_interval
        self.ignore_keys = ignore_keys
        self._enabled = dist.get_global_rank() == 0
        if self._enabled:
            self.allowed_fails_left = 3
            self.time_last_logged = 0
            self.train_dataloader_len = None
            self.time_failed_count_adjusted = 0
            self.buffered_metadata: Dict[str, Any] = {}
            self.run_name = os.environ.get(RUN_NAME_ENV_VAR)
            if self.run_name is not None:
                log.info(f'Logging to mosaic run {self.run_name}')
            else:
                log.warning(f'Environment variable `{RUN_NAME_ENV_VAR}` not set, so MosaicMLLogger '
                            'is disabled as it is unable to identify which run to log to.')
                self._enabled = False

    def log_hyperparameters(self, hyperparameters: Dict[str, Any]):
        self._log_metadata(hyperparameters)

    def log_metrics(self, metrics: Dict[str, Any], step: Optional[int] = None) -> None:
        self._log_metadata(metrics)

    def after_load(self, state: State, logger: Logger) -> None:
        # Log model data downloaded and initialized for run events
        log.debug(f'Logging model initialized time to metadata')
        self._log_metadata({'model_initialized_time': time.time()})
        # Log WandB run URL if it exists. Must run on after_load as WandB is setup on event init
        for callback in state.callbacks:
            if isinstance(callback, WandBLogger):
                run_url = callback.run_url
                if run_url is not None:
                    self._log_metadata({'wandb/run_url': run_url})
        self._flush_metadata(force_flush=True)

    def batch_start(self, state: State, logger: Logger) -> None:
        if state.dataloader_len is not None and self._enabled:
            self.train_dataloader_len = state.dataloader_len.value

    def batch_end(self, state: State, logger: Logger) -> None:
        training_progress_data = self._get_training_progress_metrics(state)
        log.debug(f'\nLogging training progress data to metadata:\n{dict_to_str(training_progress_data)}')
        self._log_metadata(training_progress_data)
        self._flush_metadata()

    def epoch_end(self, state: State, logger: Logger) -> None:
        self._flush_metadata()

    def fit_end(self, state: State, logger: Logger) -> None:
<<<<<<< HEAD
        # Log training end timestampe for run events
        self._log_metadata({'train_finished_time': time.time()})
        self._log_metadata(self._get_training_progress_metrics(state))
=======
        training_progress_data = self._get_training_progress_metrics(state)
        log.debug(f'\nLogging FINAL training progress data to metadata:\n{dict_to_str(training_progress_data)}')
        self._log_metadata(training_progress_data)
>>>>>>> f65139c2
        self._flush_metadata(force_flush=True)

    def eval_end(self, state: State, logger: Logger) -> None:
        self._flush_metadata(force_flush=True)

    def predict_end(self, state: State, logger: Logger) -> None:
        self._flush_metadata(force_flush=True)

    def close(self, state: State, logger: Logger) -> None:
        self._flush_metadata(force_flush=True)

    def _log_metadata(self, metadata: Dict[str, Any]) -> None:
        """Buffer metadata and prefix keys with mosaicml."""
        if self._enabled:
            for key, val in metadata.items():
                if self.ignore_keys and any(fnmatch.fnmatch(key, pattern) for pattern in self.ignore_keys):
                    continue
                self.buffered_metadata[f'mosaicml/{key}'] = format_data_to_json_serializable(val)
            self._flush_metadata()

    def _flush_metadata(self, force_flush: bool = False) -> None:
        """Flush buffered metadata to MosaicML if enough time has passed since last flush."""
        if self._enabled and (time.time() - self.time_last_logged > self.log_interval or force_flush):
            try:
                mcli.update_run_metadata(self.run_name, self.buffered_metadata)
                self.buffered_metadata = {}
                self.time_last_logged = time.time()
                # If we have not failed in the last hour, increase the allowed fails. This increases
                # robustness to transient network issues.
                if time.time() - self.time_failed_count_adjusted > 3600 and self.allowed_fails_left < 3:
                    self.allowed_fails_left += 1
                    self.time_failed_count_adjusted = time.time()
            except Exception as e:
                log.error(f'Failed to log metadata to Mosaic with error: {e}')
                self.allowed_fails_left -= 1
                self.time_failed_count_adjusted = time.time()
                if self.allowed_fails_left <= 0:
                    self._enabled = False

    def _get_training_progress_metrics(self, state: State) -> Dict[str, Any]:
        """Calculates training progress metrics.

        If user submits max duration:
        - in tokens -> format: [token=x/xx]
        - in batches -> format: [batch=x/xx]
        - in epoch -> format: [epoch=x/xx] [batch=x/xx] (where batch refers to batches completed in current epoch)
        If batches per epoch cannot be calculated, return [epoch=x/xx]

        If no training duration given -> format: ''
        """
        if not self._enabled:
            return {}

        assert state.max_duration is not None
        if state.max_duration.unit == TimeUnit.TOKEN:
            return {
                'training_progress': f'[token={state.timestamp.token.value}/{state.max_duration.value}]',
            }
        if state.max_duration.unit == TimeUnit.BATCH:
            return {
                'training_progress': f'[batch={state.timestamp.batch.value}/{state.max_duration.value}]',
            }
        training_progress_metrics = {}
        if state.max_duration.unit == TimeUnit.EPOCH:
            cur_batch = state.timestamp.batch_in_epoch.value
            cur_epoch = state.timestamp.epoch.value
            if state.timestamp.epoch.value >= 1:
                batches_per_epoch = (state.timestamp.batch -
                                     state.timestamp.batch_in_epoch).value // state.timestamp.epoch.value
                curr_progress = f'[batch={cur_batch}/{batches_per_epoch}]'
            elif self.train_dataloader_len is not None:
                curr_progress = f'[batch={cur_batch}/{self.train_dataloader_len}]'
            else:
                curr_progress = f'[batch={cur_batch}]'
            if cur_epoch < state.max_duration.value:
                cur_epoch += 1
            training_progress_metrics = {
                'training_sub_progress': curr_progress,
                'training_progress': f'[epoch={cur_epoch}/{state.max_duration.value}]',
            }
        return training_progress_metrics


def format_data_to_json_serializable(data: Any):
    """Recursively formats data to be JSON serializable.

    Args:
        data: Data to format.

    Returns:
        str: ``data`` as a string.
    """
    try:
        if data is None:
            return 'None'
        if type(data) in (str, int, float, bool):
            return data
        if isinstance(data, torch.Tensor):
            if data.shape == () or reduce(operator.mul, data.shape, 1) == 1:
                return format_data_to_json_serializable(data.cpu().item())
            return 'Tensor of shape ' + str(data.shape)
        if isinstance(data, collections.abc.Mapping):
            return {format_data_to_json_serializable(k): format_data_to_json_serializable(v) for k, v in data.items()}
        if isinstance(data, collections.abc.Iterable):
            return [format_data_to_json_serializable(v) for v in data]

        # Unknown format catch-all
        return str(data)
    except RuntimeError as e:
        warnings.warn('Encountered unexpected error while formatting data to be JSON serializable. '
                      f'Returning empty string instead. Error: {str(e)}')
        return ''


def dict_to_str(data: Dict[str, Any]):
    return '\n'.join([f'\t{k}: {v}' for k, v in data.items()])<|MERGE_RESOLUTION|>--- conflicted
+++ resolved
@@ -113,15 +113,11 @@
         self._flush_metadata()
 
     def fit_end(self, state: State, logger: Logger) -> None:
-<<<<<<< HEAD
-        # Log training end timestampe for run events
+        # Log model training finished time for run events
         self._log_metadata({'train_finished_time': time.time()})
-        self._log_metadata(self._get_training_progress_metrics(state))
-=======
         training_progress_data = self._get_training_progress_metrics(state)
         log.debug(f'\nLogging FINAL training progress data to metadata:\n{dict_to_str(training_progress_data)}')
         self._log_metadata(training_progress_data)
->>>>>>> f65139c2
         self._flush_metadata(force_flush=True)
 
     def eval_end(self, state: State, logger: Logger) -> None:
