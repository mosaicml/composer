--- conflicted
+++ resolved
@@ -44,9 +44,6 @@
 
     def state_dict(self) -> StateDict:
         # Storing these fields in the state dict to support run resuming in the future.
-<<<<<<< HEAD
-        return {"name": wandb.run.name, "project": wandb.run.project, "entity": wandb.run.entity, "id": wandb.run.id}
-=======
         return {
             "name": wandb.run.name,
             "project": wandb.run.project,
@@ -54,7 +51,6 @@
             "id": wandb.run.id,
             "group": wandb.run.group
         }
->>>>>>> f9f8c715
 
     def init(self, state: State, logger: Logger) -> None:
         del state, logger  # unused
