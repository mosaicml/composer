# Copyright 2022 MosaicML Composer authors
# SPDX-License-Identifier: Apache-2.0

"""Log to Weights and Biases (https://wandb.ai/)"""

from __future__ import annotations

import atexit
import os
import pathlib
import re
import shutil
import sys
import tempfile
import warnings
from typing import Any, Dict, List, Optional

from composer.core.state import State
from composer.loggers.logger import Logger, LogLevel
from composer.loggers.logger_destination import LoggerDestination
from composer.utils import dist
from composer.utils.import_helpers import MissingConditionalImportError

__all__ = ["WandBLogger"]


class WandBLogger(LoggerDestination):
    """Log to Weights and Biases (https://wandb.ai/)

    Args:
        project (str, optional): WandB project name.
        group (str, optional): WandB group name.
        name (str, optional): WandB run name.
            If not specified, the :attr:`.Logger.run_name` will be used.
        entity (str, optional): WandB entity name.
        tags (List[str], optional): WandB tags.
        log_artifacts (bool, optional): Whether to log
            `artifacts <https://docs.wandb.ai/ref/python/artifact>`_ (Default: ``False``).
        rank_zero_only (bool, optional): Whether to log only on the rank-zero process.
            When logging `artifacts <https://docs.wandb.ai/ref/python/artifact>`_, it is
            highly recommended to log on all ranks.  Artifacts from ranks ≥1 will not be
            stored, which may discard pertinent information. For example, when using
            Deepspeed ZeRO, it would be impossible to restore from checkpoints without
            artifacts from all ranks (default: ``False``).
        init_kwargs (Dict[str, Any], optional): Any additional init kwargs
            ``wandb.init`` (see
            `WandB documentation <https://docs.wandb.ai/ref/python/init>`_).
    """

    def __init__(
        self,
        project: Optional[str] = None,
        group: Optional[str] = None,
        name: Optional[str] = None,
        entity: Optional[str] = None,
        tags: Optional[List[str]] = None,
        log_artifacts: bool = False,
        rank_zero_only: bool = True,
        init_kwargs: Optional[Dict[str, Any]] = None,
    ) -> None:
        try:
            import wandb
        except ImportError as e:
            raise MissingConditionalImportError(extra_deps_group="wandb",
                                                conda_package="wandb",
                                                conda_channel="conda-forge") from e

        del wandb  # unused
        if log_artifacts and rank_zero_only and dist.get_world_size() > 1:
            warnings.warn(
                ("When logging artifacts, `rank_zero_only` should be set to False. "
                 "Artifacts from other ranks will not be collected, leading to a loss of information required to "
                 "restore from checkpoints."))
        self._enabled = (not rank_zero_only) or dist.get_global_rank() == 0

        if init_kwargs is None:
            init_kwargs = {}

        if project is not None:
            init_kwargs['project'] = project

        if group is not None:
            init_kwargs['group'] = group

        if name is not None:
            init_kwargs['name'] = name

        if entity is not None:
            init_kwargs['entity'] = entity

        if tags is not None:
            init_kwargs['tags'] = tags

        self._rank_zero_only = rank_zero_only
        self._log_artifacts = log_artifacts
<<<<<<< HEAD
        self._init_kwargs = init_kwargs
=======
        if init_params is None:
            init_params = {}
        self._init_params = init_params
        self._is_in_atexit = False

    def _set_is_in_atexit(self):
        self._is_in_atexit = True
>>>>>>> 915449ad

    def log_data(self, state: State, log_level: LogLevel, data: Dict[str, Any]):
        import wandb
        del log_level  # unused
        if self._enabled:
            wandb.log(data, step=int(state.timestamp.batch))

    def state_dict(self) -> Dict[str, Any]:
        import wandb

        # Storing these fields in the state dict to support run resuming in the future.
        if self._enabled:
            if wandb.run is None:
                raise ValueError("wandb must be initialized before serialization.")
            return {
                "name": wandb.run.name,
                "project": wandb.run.project,
                "entity": wandb.run.entity,
                "id": wandb.run.id,
                "group": wandb.run.group
            }
        else:
            return {}

    def init(self, state: State, logger: Logger) -> None:
        import wandb
        del state  # unused

        # Use the logger run name if the name is not set.
        if "name" not in self._init_kwargs or self._init_kwargs["name"] is None:
            self._init_kwargs["name"] = logger.run_name

        # Adjust name and group based on `rank_zero_only`.
        if not self._rank_zero_only:
            name = self._init_kwargs["name"]
            group = self._init_kwargs.get("group", None)
            self._init_kwargs["name"] = f"{name} [RANK_{dist.get_global_rank()}]"
            self._init_kwargs["group"] = group if group else name
        if self._enabled:
<<<<<<< HEAD
            wandb.init(**self._init_kwargs)
=======
            wandb.init(**self._init_params)
            atexit.register(self._set_is_in_atexit)
>>>>>>> 915449ad

    def log_file_artifact(self, state: State, log_level: LogLevel, artifact_name: str, file_path: pathlib.Path, *,
                          overwrite: bool):
        del log_level, overwrite  # unused

        if self._enabled and self._log_artifacts:
            import wandb

            # Some WandB-specific alias extraction
            timestamp = state.timestamp
            aliases = ["latest", f"ep{int(timestamp.epoch)}-ba{int(timestamp.batch)}"]

            # replace all unsupported characters with periods
            # Only alpha-numeric, periods, hyphens, and underscores are supported by wandb.
            new_artifact_name = re.sub(r'[^a-zA-Z0-9-_\.]', '.', artifact_name)
            if new_artifact_name != artifact_name:
                warnings.warn(("WandB permits only alpha-numeric, periods, hyphens, and underscores in artifact names. "
                               f"The artifact with name '{artifact_name}' will be stored as '{new_artifact_name}'."))

            extension = new_artifact_name.split(".")[-1]
            artifact = wandb.Artifact(name=new_artifact_name, type=extension)
            artifact.add_file(os.path.abspath(file_path))
            wandb.log_artifact(artifact, aliases=aliases)

    def get_file_artifact(
        self,
        artifact_name: str,
        destination: str,
        chunk_size: int = 2**20,
        progress_bar: bool = True,
    ):
        # Note: Wandb doesn't support progress bars for downloading
        del chunk_size, progress_bar
        import wandb

        artifact = wandb.use_artifact(artifact_name)
        with tempfile.TemporaryDirectory() as tmpdir:
            artifact_folder = os.path.join(tmpdir, "artifact_folder")
            artifact.download(root=artifact_folder)
            artifact_names = os.listdir(artifact_folder)
            # We only log one file per artifact
            if len(artifact_names) > 1:
                raise RuntimeError(
                    "Found more than one file in artifact. We assume the checkpoint is the only file in the artifact.")
            artifact_name = artifact_names[0]
            artifact_path = os.path.join(artifact_folder, artifact_name)
            shutil.move(artifact_path, destination)

    def post_close(self) -> None:
        import wandb

        # Cleaning up on post_close so all artifacts are uploaded
        if not self._enabled or wandb.run is None or self._is_in_atexit:
            # Don't call wandb.finish if there is no run, or
            # the script is in an atexit, since wandb also hooks into atexit
            # and it will error if wandb.finish is called from the Composer atexit hook
            # after it is called from the wandb atexit hook
            return

        exc_tpe, exc_info, tb = sys.exc_info()

        if (exc_tpe, exc_info, tb) == (None, None, None):
            wandb.finish(0)
        else:
            # record there was an error
            wandb.finish(1)<|MERGE_RESOLUTION|>--- conflicted
+++ resolved
@@ -93,17 +93,11 @@
 
         self._rank_zero_only = rank_zero_only
         self._log_artifacts = log_artifacts
-<<<<<<< HEAD
         self._init_kwargs = init_kwargs
-=======
-        if init_params is None:
-            init_params = {}
-        self._init_params = init_params
         self._is_in_atexit = False
 
     def _set_is_in_atexit(self):
         self._is_in_atexit = True
->>>>>>> 915449ad
 
     def log_data(self, state: State, log_level: LogLevel, data: Dict[str, Any]):
         import wandb
@@ -143,12 +137,8 @@
             self._init_kwargs["name"] = f"{name} [RANK_{dist.get_global_rank()}]"
             self._init_kwargs["group"] = group if group else name
         if self._enabled:
-<<<<<<< HEAD
             wandb.init(**self._init_kwargs)
-=======
-            wandb.init(**self._init_params)
             atexit.register(self._set_is_in_atexit)
->>>>>>> 915449ad
 
     def log_file_artifact(self, state: State, log_level: LogLevel, artifact_name: str, file_path: pathlib.Path, *,
                           overwrite: bool):
