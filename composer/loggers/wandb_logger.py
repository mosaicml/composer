--- conflicted
+++ resolved
@@ -161,14 +161,8 @@
         assert self.entity is not None, 'entity should be defined'
         assert self.project is not None, 'project should be defined'
 
-<<<<<<< HEAD
-    def upload_file(self, state: State, log_level: LogLevel, remote_file_name: str, file_path: pathlib.Path, *,
-                    overwrite: bool):
+    def upload_file(self, state: State, remote_file_name: str, file_path: pathlib.Path, *, overwrite: bool):
         del log_level, overwrite  # unused
-=======
-    def log_file_artifact(self, state: State, artifact_name: str, file_path: pathlib.Path, *, overwrite: bool):
-        del overwrite  # unused
->>>>>>> 48661e96
 
         if self._enabled and self._log_artifacts:
             import wandb
