--- conflicted
+++ resolved
@@ -1,8 +1,5 @@
 # Copyright 2021 MosaicML. All Rights Reserved.
 
-<<<<<<< HEAD
-from composer.loggers.file_logger import FileLogger
-=======
 """Logging.
 
 The trainer includes a :class:`~composer.core.logging.Logger`, which routes logging calls to logger backends.
@@ -20,8 +17,7 @@
         def log_metric(self, epoch, step, log_level, data):
             print(f'Epoch {epoch} Step {step}: {log_level} {data}')
 """
-from composer.loggers.file_logger import FileLoggerBackend
->>>>>>> 711d0edf
+from composer.loggers.file_logger import FileLogger
 from composer.loggers.in_memory_logger import InMemoryLogger
 from composer.loggers.logger_hparams import (FileLoggerHparams, InMemoryLoggerHaparms, LoggerCallbackHparams,
                                              MosaicMLLoggerHparams, TQDMLoggerHparams, WandBLoggerHparams)
