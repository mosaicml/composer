--- conflicted
+++ resolved
@@ -50,14 +50,8 @@
         del hyperparameters  # unused
         pass
 
-<<<<<<< HEAD
     def log_metrics(self, metrics: Dict[str, float], step: Optional[int] = None) -> None:
         """Log metrics or parameters that vary during training.
-=======
-            *   Use background thread(s) or process(s) to read from this queue to perform any I/O.
-            *   Batch the data together and flush periodically on events, such as
-                :attr:`.Event.BATCH_END` or :attr:`.Event.EPOCH_END`.
->>>>>>> 841c026b
 
         Args:
             metrics (Dict[str, float]): Dictionary mapping metric name (str) to metric
