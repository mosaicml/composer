--- conflicted
+++ resolved
@@ -77,12 +77,7 @@
     def upload_file(
         self,
         state: State,
-<<<<<<< HEAD
-        log_level: LogLevel,
         remote_file_name: str,
-=======
-        artifact_name: str,
->>>>>>> 48661e96
         file_path: pathlib.Path,
         *,
         overwrite: bool,
@@ -109,21 +104,12 @@
 
         Args:
             state (State): The training state.
-<<<<<<< HEAD
-            log_level (Union[str, LogLevel]): A :class:`LogLevel`.
             remote_file_name (str): The name of the file.
-=======
-            artifact_name (str): The name of the artifact.
->>>>>>> 48661e96
             file_path (pathlib.Path): The file path.
             overwrite (bool, optional): Whether to overwrite an existing file with the same ``remote_file_name``.
                 (default: ``False``)
         """
-<<<<<<< HEAD
-        del state, log_level, remote_file_name, file_path, overwrite  # unused
-=======
-        del state, artifact_name, file_path, overwrite  # unused
->>>>>>> 48661e96
+        del state, remote_file_name, file_path, overwrite  # unused
         pass
 
     def download_file(
