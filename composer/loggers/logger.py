# Copyright 2022 MosaicML Composer authors
# SPDX-License-Identifier: Apache-2.0

"""Base classes, functions, and variables for logger."""

from __future__ import annotations

import collections.abc
import operator
import pathlib
from functools import reduce
<<<<<<< HEAD
from typing import TYPE_CHECKING, Any, Dict, List, Optional, Sequence, Union
import weakref
=======
from typing import TYPE_CHECKING, Any, Optional, Sequence, Union
>>>>>>> 3c7fefb7

import numpy as np
import torch

from composer.utils import ensure_tuple, format_name_with_dist

if TYPE_CHECKING:
    from composer.core import State
    from composer.loggers.logger_destination import LoggerDestination

__all__ = ['LoggerDestination', 'Logger', 'format_log_data_value']


class Logger:
    """An interface to record training data.

    The :class:`.Trainer`, instances of :class:`.Callback`, and
    instances of :class:`~composer.core.algorithm.Algorithm` invoke the logger to record data such as
    the epoch, training loss, and custom metrics as provided by individual callbacks and algorithms.
    This class does not store any data itself; instead, it routes all data to the ``destinations``.
    Each destination (e.g. the :class:`~composer.loggers.file_logger.FileLogger`,
    :class:`~composer.loggers.in_memory_logger.InMemoryLogger`) is responsible for storing the data itself
    (e.g. writing it to a file or storing it in memory).

    Args:
        state (State): The training state.
        destinations (LoggerDestination | Sequence[LoggerDestination], optional):
            The logger destinations, to where logging data will be sent. (default: ``None``)

    Attributes:
        destinations (Sequence[LoggerDestination]):
            A sequence of :class:`~.LoggerDestination` to where logging calls will be sent.
    """

    def __init__(
        self,
        state: State,
        destinations: Optional[Union[LoggerDestination, Sequence[LoggerDestination]]] = None,
    ):
        self.destinations = ensure_tuple(destinations)
        self._state: State = weakref.proxy(state)
        # self._state = state

    def log_traces(self, traces: dict[str, Any]):
        for destination in self.destinations:
            destination.log_traces(traces)

    def log_hyperparameters(self, parameters: dict[str, Any]):
        for destination in self.destinations:
            destination.log_hyperparameters(parameters)

    def log_table(
        self,
        columns: list[str],
        rows: list[list[Any]],
        name: str = 'Table',
        step: Optional[int] = None,
    ) -> None:
        if step is None:
            step = self._state.timestamp.batch.value
        for destination in self.destinations:
            destination.log_table(columns, rows, name, step)

    def log_metrics(self, metrics: dict[str, float], step: Optional[int] = None) -> None:
        if step is None:
            step = self._state.timestamp.batch.value
        for destination in self.destinations:
            destination.log_metrics(metrics, step)

    def log_images(
        self,
        images: Union[np.ndarray, torch.Tensor, Sequence[Union[np.ndarray, torch.Tensor]]],
        name: str = 'Images',
        channels_last: bool = False,
        step: Optional[int] = None,
        masks: Optional[dict[str, Union[np.ndarray, torch.Tensor, Sequence[Union[np.ndarray, torch.Tensor]]]]] = None,
        mask_class_labels: Optional[dict[int, str]] = None,
        use_table: bool = True,
    ):
        """Log images. Logs any tensors or arrays as images.

        Args:
            images (np.ndarray | torch.Tensor | Sequence[np.ndarray | torch.Tensor]): Dictionary mapping
                image(s)' names (str) to an image of array of images.
            name (str): The name of the image(s). (Default: ``'Images'``)
            channels_last (bool): Whether the channel dimension is first or last.
                (Default: ``False``)
            step (int, optional): The current step or batch of training at the
                time of logging. Defaults to None. If not specified the specific
                LoggerDestination implementation will choose a step (usually a running
                counter).
            masks (dict[str, np.ndarray | torch.Tensor | Sequence[np.ndarray | torch.Tensor]], optional): A dictionary
                mapping the mask name (e.g. predictions or ground truth) to a sequence of masks.
            mask_class_labels (dict[int, str], optional): Dictionary mapping label id to its name. Used for labelling
                each color in the mask.
            use_table (bool): Whether to make a table of the images or not. (default: ``True``). Only for use
                with WandB.
        """
        if step is None:
            step = self._state.timestamp.batch.value
        for destination in self.destinations:
            destination.log_images(
                images,
                name,
                channels_last,
                step,
                masks,
                mask_class_labels,
                use_table,
            )

    def upload_file(
        self,
        remote_file_name: str,
        file_path: Union[pathlib.Path, str],
        *,
        overwrite: bool = False,
    ):
        """Upload ``file_path`` as a file named ``remote_file_name``.

        Both ``file_path`` and ``remote_file_name`` can be specified as format strings.
        See :func:`~.composer.utils.file_helpers.format_name_with_dist` for more information.

        .. seealso:: :doc:`Uploading Files</trainer/file_uploading>` for notes for file uploading.

        Args:
            remote_file_name (str): A format string for the name of the file.
            file_path (str | pathlib.Path): A format string for the file path.
            overwrite (bool, optional): Whether to overwrite an existing file with the same ``remote_file_name``.
                (default: ``False``)
        """
        file_path = format_name_with_dist(format_str=str(file_path), run_name=self._state.run_name)
        file_path = pathlib.Path(file_path)
        for destination in self.destinations:
            destination.upload_file(
                state=self._state,
                remote_file_name=format_name_with_dist(format_str=remote_file_name, run_name=self._state.run_name),
                file_path=file_path,
                overwrite=overwrite,
            )

    def has_file_upload_destination(self) -> bool:
        """Determines if the logger has a destination which supports uploading files.

            Needed for checking if a model can be exported via this logger.

        Returns:
            bool: Whether any of the destinations support uploading files.
        """
        for destination in self.destinations:
            if destination.can_upload_files():
                return True
        return False


def format_log_data_value(data: Any) -> str:
    """Recursively formats a given log data value into a string.

    Args:
        data: Data to format.

    Returns:
        str: ``data`` as a string.
    """
    if data is None:
        return 'None'
    if isinstance(data, str):
        return f"\"{data}\""
    if isinstance(data, int):
        return str(data)
    if isinstance(data, float):
        return f'{data:.4f}'
    if isinstance(data, torch.Tensor):
        if data.shape == () or reduce(operator.mul, data.shape, 1) == 1:
            return format_log_data_value(data.cpu().item())
        return 'Tensor of shape ' + str(data.shape)
    if isinstance(data, collections.abc.Mapping):
        output = ['{ ']
        for k, v in data.items():
            assert isinstance(k, str)
            v = format_log_data_value(v)
            output.append(f"\"{k}\": {v}, ")
        output.append('}')
        return ''.join(output)
    if isinstance(data, collections.abc.Iterable):
        return '[' + ', '.join(format_log_data_value(v) for v in data) + ']'

    # Unknown format catch-all
    return str(data)<|MERGE_RESOLUTION|>--- conflicted
+++ resolved
@@ -9,12 +9,8 @@
 import operator
 import pathlib
 from functools import reduce
-<<<<<<< HEAD
-from typing import TYPE_CHECKING, Any, Dict, List, Optional, Sequence, Union
+from typing import TYPE_CHECKING, Any, Optional, Sequence, Union
 import weakref
-=======
-from typing import TYPE_CHECKING, Any, Optional, Sequence, Union
->>>>>>> 3c7fefb7
 
 import numpy as np
 import torch
