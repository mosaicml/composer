# Copyright 2021 MosaicML. All Rights Reserved.

"""Base classes, functions, and variables for logger."""

from __future__ import annotations

import collections.abc
import operator
import pathlib
import time
from enum import IntEnum
from functools import reduce
from typing import TYPE_CHECKING, Any, Dict, Optional, Sequence, Union

import coolname
import torch

from composer.utils import dist, ensure_tuple

if TYPE_CHECKING:
    from composer.core.state import State
    from composer.loggers.logger_destination import LoggerDestination

__all__ = ["LoggerDestination", "Logger", "LogLevel", "format_log_data_value"]


class LogLevel(IntEnum):
    """LogLevel denotes when in the training loop log messages are generated.

    Logging destinations use the LogLevel to determine whether to record a given
    metric or state change.
    Attributes:
        FIT: Logged once per training run.
        EPOCH: Logged once per epoch.
        BATCH: Logged once per batch.
    """
    FIT = 1
    EPOCH = 2
    BATCH = 3

    @classmethod
    def _missing_(cls, value: object):
        if isinstance(value, LogLevel):
            return value
        if isinstance(value, int):
            return LogLevel(value)
        if isinstance(value, str):
            return LogLevel[value.upper()]
        return super()._missing_(value)


class Logger:
    """An interface to record training data.

    The :class:`~composer.trainer.trainer.Trainer`, instances of :class:`~composer.core.callback.Callback`, and
    instances of :class:`~composer.core.algorithm.Algorithm` invoke the logger to record data such as
    the epoch, training loss, and custom metrics as provided by individual callbacks and algorithms.
    This class does not store any data itself; instead, it routes all data to the ``destinations``.
    Each destination (e.g. the :class:`~composer.loggers.file_logger.FileLogger`,
    :class:`~composer.loggers.in_memory_logger.InMemoryLogger`) is responsible for storing the data itself
    (e.g. writing it to a file or storing it in memory).

    Args:
        state (State): The training state.
        destinations (LoggerDestination | Sequence[LoggerDestination], optional):
            The logger destinations, to where logging data will be sent. (default: ``None``)
        run_name (str, optional): The name for this training run.

            If not specified, the timestamp will be combined with a :doc:`coolname <coolname:index>` like the
            following:

            .. testsetup:: composer.loggers.logger.Logger.__init__.run_name

                import random
                import coolname
                import time

                coolname.replace_random(random.Random(0))

                original_time = time.time

                time.time = lambda: 1647293526.1849217

            .. doctest:: composer.loggers.logger.Logger.__init__.run_name

                >>> logger = Logger(state=state, destinations=[])
                >>> logger.run_name
                '1647293526-electric-zebra'

            .. testcleanup:: composer.loggers.logger.Logger.__init__.run_name

                time.time = original_time

    Attributes:
        destinations (Sequence[LoggerDestination]):
            A sequence of :class:`~.LoggerDestination` to where logging calls will be sent.
        run_name (str): The ``run_name``.
    """

    def __init__(
        self,
        state: State,
        destinations: Optional[Union[LoggerDestination, Sequence[LoggerDestination]]] = None,
        run_name: Optional[str] = None,
    ):
        self.destinations = ensure_tuple(destinations)
        if run_name is None:
            # prefixing with the time so experiments sorted alphabetically will
            # have the latest experiment last
            run_name = str(int(time.time())) + "-" + coolname.generate_slug(2)
            run_name_list = [run_name]
            # ensure all ranks have the same experiment name
            dist.broadcast_object_list(run_name_list)
            run_name = run_name_list[0]
<<<<<<< HEAD
        assert isinstance(run_name, str)
=======
        assert run_name is not None, "run name is set above if not specified."
>>>>>>> 041ea9c0
        self.run_name = run_name
        self._state = state

    def data(self, log_level: Union[str, int, LogLevel], data: Dict[str, Any]) -> None:
        """Log data to the :attr:`destinations`.

        Args:
            log_level (str | int | LogLevel): The log level, which can be a name, value, or instance of
                :class:`LogLevel`.
            data (Dict[str, Any]): The data to log.
        """
        log_level = LogLevel(log_level)

        for destination in self.destinations:
            destination.log_data(self._state, log_level, data)

    def file_artifact(
        self,
        log_level: Union[str, int, LogLevel],
        artifact_name: str,
        file_path: Union[pathlib.Path, str],
        *,
        overwrite: bool = False,
    ):
        """Log ``file_path`` as an artifact named ``artifact_name``.

        Args:
            log_level (str | int | LogLevel): The log level, which can be a name, value, or instance of
                :class:`LogLevel`.
            artifact_name (str): The name of the artifact.
            file_path (str | pathlib.Path): The file path.
            overwrite (bool, optional): Whether to overwrite an existing artifact with the same ``artifact_name``.
                (default: ``False``)
        """
        log_level = LogLevel(log_level)
        file_path = pathlib.Path(file_path)
        for destination in self.destinations:
            destination.log_file_artifact(
                state=self._state,
                log_level=log_level,
                artifact_name=artifact_name,
                file_path=file_path,
                overwrite=overwrite,
            )

    def data_fit(self, data: Dict[str, Any]) -> None:
        """Helper function for ``self.data(LogLevel.FIT, data)``"""
        self.data(LogLevel.FIT, data)

    def data_epoch(self, data: Dict[str, Any]) -> None:
        """Helper function for ``self.data(LogLevel.EPOCH, data)``"""
        self.data(LogLevel.EPOCH, data)

    def data_batch(self, data: Dict[str, Any]) -> None:
        """Helper function for ``self.data(LogLevel.BATCH, data)``"""
        self.data(LogLevel.BATCH, data)


def format_log_data_value(data: Any) -> str:
    """Recursively formats a given log data value into a string.

    Args:
        data: Data to format.
    Returns:
        str: ``data`` as a string.
    """
    if data is None:
        return "None"
    if isinstance(data, str):
        return f"\"{data}\""
    if isinstance(data, int):
        return str(data)
    if isinstance(data, float):
        return f"{data:.4f}"
    if isinstance(data, torch.Tensor):
        if data.shape == tuple() or reduce(operator.mul, data.shape, 1) == 1:
            return format_log_data_value(data.cpu().item())
        return "Tensor of shape " + str(data.shape)
    if isinstance(data, collections.abc.Mapping):
        output = ['{ ']
        for k, v in data.items():
            assert isinstance(k, str)
            v = format_log_data_value(v)
            output.append(f"\"{k}\": {v}, ")
        output.append('}')
        return "".join(output)
    if isinstance(data, collections.abc.Iterable):
        return "[" + ", ".join(format_log_data_value(v) for v in data) + "]"

    # Unknown format catch-all
    return str(data)<|MERGE_RESOLUTION|>--- conflicted
+++ resolved
@@ -112,11 +112,7 @@
             # ensure all ranks have the same experiment name
             dist.broadcast_object_list(run_name_list)
             run_name = run_name_list[0]
-<<<<<<< HEAD
-        assert isinstance(run_name, str)
-=======
         assert run_name is not None, "run name is set above if not specified."
->>>>>>> 041ea9c0
         self.run_name = run_name
         self._state = state
 
