--- conflicted
+++ resolved
@@ -1,6 +1,7 @@
 # Copyright 2021 MosaicML. All Rights Reserved.
 
 """Base classes, functions, and variables for logger.
+
 Attributes:
      LoggerData: Data value(s) to be logged. Can be any of the following types:
          ``str``; ``float``; ``int``; :class:`torch.Tensor`; ``Sequence[LoggerData]``;
@@ -13,16 +14,10 @@
 
 import collections.abc
 import operator
-<<<<<<< HEAD
 import time
 from enum import IntEnum
 from functools import reduce
 from typing import TYPE_CHECKING, Dict, List, Optional, Sequence, Union
-=======
-from enum import IntEnum
-from functools import reduce
-from typing import TYPE_CHECKING, Dict, List, Sequence, Union
->>>>>>> 31b67d6e
 
 import coolname
 import torch
@@ -41,6 +36,7 @@
 
 class LogLevel(IntEnum):
     """LogLevel denotes when in the training loop log messages are generated.
+
     Logging destinations use the LogLevel to determine whether to record a given
     metric or state change.
     Attributes:
@@ -54,7 +50,7 @@
 
 
 class Logger:
-    r"""An interface to record training data.
+    """An interface to record training data.
     The :class:`~composer.trainer.trainer.Trainer`, instances of :class:`~composer.core.callback.Callback`, and
     instances of :class:`~composer.core.algorithm.Algorithm` invoke the logger to record data such as
     the epoch, training loss, and custom metrics as provided by individual callbacks and algorithms.
@@ -66,7 +62,6 @@
         state (State): The training state.
         destinations (Sequence[LoggerDestination]):
             The logger destinations, to where logging data will be sent.
-<<<<<<< HEAD
         run_name (str, optional): The name for this training run.
 
             If not specified, the timestamp will be combined with a :doc:`coolname <coolname:index>` like the
@@ -80,6 +75,8 @@
 
                 coolname.replace_random(random.Random(0))
 
+                original_time = time.time
+
                 time.time = lambda: 1647293526.1849217
 
             .. doctest:: composer.loggers.logger.Logger.__init__.run_name
@@ -88,16 +85,15 @@
                 >>> logger.run_name
                 '1647293526-electric-zebra'
 
+            .. testcleanup:: composer.loggers.logger.Logger.__init__.run_name
+
+                time.time = original_time
+
     Attributes:
         destinations (Sequence[LoggerDestination]):
             A sequence of :class:`~.LoggerDestination` to where logging calls will be sent.
         run_name (str): The ``run_name``.
     """
-=======
-    Attributes:
-        destinations (Sequence[LoggerDestination]):
-            A sequence of :class:`~.LoggerDestination` to where logging calls will be sent.    """
->>>>>>> 31b67d6e
 
     def __init__(
             self,
@@ -119,6 +115,7 @@
 
     def data(self, log_level: Union[str, LogLevel], data: LoggerDataDict) -> None:
         """Log data to the :attr:`destinations`.
+
         Args:
             log_level (Union[str, LogLevel]): A :class:`LogLevel`.
             data (LoggerDataDict): The data to log.
@@ -144,6 +141,7 @@
 
 def format_log_data_value(data: LoggerData) -> str:
     """Recursively formats a given log data value into a string.
+
     Args:
         data: Data to format.
     Returns:
