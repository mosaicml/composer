--- conflicted
+++ resolved
@@ -83,12 +83,7 @@
 
     def upload_file(
         self,
-<<<<<<< HEAD
-        log_level: Union[str, int, LogLevel],
         remote_file_name: str,
-=======
-        artifact_name: str,
->>>>>>> 48661e96
         file_path: Union[pathlib.Path, str],
         *,
         overwrite: bool = False,
@@ -101,13 +96,7 @@
         .. seealso:: :doc:`Uploading Files</trainer/file_uploading>` for notes for file uploading.
 
         Args:
-<<<<<<< HEAD
-            log_level (str | int | LogLevel): The log level, which can be a name, value, or instance of
-                :class:`LogLevel`.
             remote_file_name (str): A format string for the name of the file.
-=======
-            artifact_name (str): A format string for the name of the artifact.
->>>>>>> 48661e96
             file_path (str | pathlib.Path): A format string for the file path.
             overwrite (bool, optional): Whether to overwrite an existing file with the same ``remote_file_name``.
                 (default: ``False``)
@@ -117,12 +106,7 @@
         for destination in self.destinations:
             destination.upload_file(
                 state=self._state,
-<<<<<<< HEAD
-                log_level=log_level,
                 remote_file_name=format_name_with_dist(format_str=remote_file_name, run_name=self._state.run_name),
-=======
-                artifact_name=format_name_with_dist(format_str=artifact_name, run_name=self._state.run_name),
->>>>>>> 48661e96
                 file_path=file_path,
                 overwrite=overwrite,
             )
