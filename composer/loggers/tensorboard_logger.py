--- conflicted
+++ resolved
@@ -195,18 +195,11 @@
             remote_file_path += f'client_{self.client_id}/'
                                              
 
-<<<<<<< HEAD
-        logger.upload_file(remote_file_name=(remote_file_path +
-                                             f'{event_file_name}-{dist.get_global_rank()}'),
-                           file_path=file_path,
-                           overwrite=True)
-=======
         logger.upload_file(
-            remote_file_name=('tensorboard_logs/{run_name}/' + f'{event_file_name}-{dist.get_global_rank()}'),
+            remote_file_name=(remote_file_path + f'{event_file_name}-{dist.get_global_rank()}'),
             file_path=file_path,
             overwrite=True,
         )
->>>>>>> fe7964f8
 
         # Close writer, which creates new log file.
         self.writer.close()
