--- conflicted
+++ resolved
@@ -152,44 +152,9 @@
                 continue
             else:
                 # return code of 0 implies clean exit
-<<<<<<< HEAD
-                # return code of -9 implies sigkill, presumably from cleanup_processes()
-                if process.returncode not in (0, -9):
-                    if process.stdout is None:
-                        output = None
-                    else:
-                        output = process.stdout.read()
-
-                    if process.stderr is None:
-                        stderr = None
-                    else:
-                        stderr = process.stderr.read()
-                    exc = subprocess.CalledProcessError(
-                        process.returncode,
-                        cmd=process.args,
-                        output=output,
-                        stderr=stderr,
-                    )
-                    error_msg = [f"Process {process.pid} exited with code {process.returncode}"]
-                    if output is not None:
-                        error_msg.extend([
-                            "----------Begin subprocess STDOUT----------",
-                            output,
-                            "----------End subprocess STDOUT----------",
-                        ])
-                    if stderr is not None:
-                        error_msg.extend([
-                            "----------Begin subprocess STDERR----------",
-                            exc.stderr,
-                            "----------End subprocess STDERR----------",
-                        ])
-                    print("\n".join(error_msg))
-                    sys.exit(process.returncode)
-=======
                 if process.returncode != 0:
                     process_has_crashed = True
                     break
->>>>>>> ba56b2c5
                 else:
                     # exited cleanly
                     processes.remove(process)
