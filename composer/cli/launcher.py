#!/usr/bin/env python3
# Copyright 2022 MosaicML Composer authors
# SPDX-License-Identifier: Apache-2.0

"""The Composer CLI launcher for distributed training."""

import contextlib
import datetime
import logging
import os
import signal
import subprocess
import sys
import tempfile
import time
import traceback
from argparse import ArgumentParser
from typing import Any, Dict, List, Union

import psutil
import torch
from packaging import version

import composer
from composer.loggers.mosaicml_logger import (
    MOSAICML_GPU_LOG_FILE_PREFIX_ENV_VAR,
    MOSAICML_LOG_DIR_ENV_VAR,
    MOSAICML_PLATFORM_ENV_VAR,
)
from composer.utils import get_free_tcp_port

CLEANUP_TIMEOUT = datetime.timedelta(seconds=30)

log = logging.getLogger(__name__)


def _get_parser():
    parser = ArgumentParser(description='Utility for launching distributed machine learning jobs.')

    parser.add_argument('--version', action='version', version=f'MosaicML Composer {composer.__version__}')

    required_args = parser.add_argument_group('required arguments')

    parser.add_argument(
        '-n',
        '--nproc',
        type=int,
        help=(
            'The number of processes to launch on this node. Overrides env var `LOCAL_WORLD_SIZE` if specified; '
            'otherwise, defaults to `max(1, torch.cuda.device_count())`.'
        ),
    )

    parser.add_argument(
        '--stdout',
        type=str,
        default=None,
        help=(
            'Format string for a filename to dump the STDOUT from the non-local-rank-zero processes. '
            'The local rank zero process will be piped through to STDOUT. The available format variables are: '
            "'{rank}', '{local_rank}', '{world_size}', '{node_rank}', and '{local_world_size}'. If specified, "
            "it is recommended to include '{rank}' or '{local_rank}' in the filename so each rank will write to its "
            'own file. By default, the STDOUT of the non-local-rank-zero processes is discarded; instead, use the '
            'FileLogger within Composer. This logger captures and saves the STDOUT of each process.'
        ),
    )
    parser.add_argument(
        '--stderr',
        type=str,
        default=None,
        help=(
            'Format string for a filename to dump the STDERR from the non-local-rank-zero processes. '
            'The local rank zero process will be piped through to STDERR. The available format variables are: '
            "'{rank}', '{local_rank}', '{world_size}', '{node_rank}', and '{local_world_size}'. If specified, "
            "it is recommended to include '{rank}' or '{local_rank}' in the filename so each rank will write to its "
            'own file. By default, the STDERR of the non-local-rank-zero processes is discarded; instead, use the '
            'FileLogger within Composer. This logger captures and saves the STDERR of each process.'
        ),
    )
    parser.add_argument('-v', '--verbose', action='store_true', help='If set, print verbose messages')
    parser.add_argument(
        '-m',
        '--module_mode',
        action='store_true',
        help=(
            'If set, run the training script as a module instead of as a script. '
            'Cannot be used in conjunction with `command_mode`'
        ),
    )
    parser.add_argument(
        '-c',
        '--command_mode',
        action='store_true',
        help=(
            'If set, run the training script as a command (i.e. without `python`). '
            'Cannot be used in conjunction with `module_mode`.'
        ),
    )

    multinode_args = parser.add_argument_group(
        'multi-node arguments',
        description=(
            'These arguments generally only need to be set when training in a multi-node '
            'environment, i.e. when the world_size is bigger than nproc.'
        ),
    )
    multinode_args.add_argument(
        '--world_size',
        type=int,
        help=(
            'The total number of processes to launch across all nodes. '
            'Setting this to a value greater than nproc indicates a multi-node '
            'environment. Overrides env var WORLD_SIZE. Defaults to nproc.'
        ),
    )
    multinode_args.add_argument(
        '--base_rank',
        type=int,
        help=(
            'The rank of the lowest ranked process to launch on this node. '
            'Specifying a base_rank B and an nproc N will spawn processes with '
            'global ranks [B, B+1, ... B+N-1]. In a multi-node environment, '
            'at least one of base_rank and node_rank must be specified. '
            'If only one of base_rank and node_rank are provided, it is assumed '
            'that all nodes have the same amount of processes, and that the two '
            'values are related as node_rank * nproc = base_rank. If this is '
            'not the case, both base_rank and node_rank must be provided. '
            'Overrides env var BASE_RANK. Defaults to 0 in a single-node '
            'environment.'
        ),
    )
    multinode_args.add_argument(
        '--node_rank',
        type=int,
        help=(
            'The rank of this node. See base_rank for information on when '
            'this must be provided. Overrides env var NODE_RANK. Defaults to 0 '
            'in a single-node environment.'
        ),
    )
    multinode_args.add_argument(
        '--master_addr',
        type=str,
        help=(
            'The FQDN of the node hosting the C10d TCP store. For single-node '
            'operation, this can generally be left as 127.0.0.1. Overrides env var '
            'MASTER_ADDR. Defaults to 127.0.0.1 in a single-node environment.'
        ),
    )
    multinode_args.add_argument(
        '--master_port',
        type=int,
        help=(
            'The port on the master hosting the C10d TCP store. If you are '
            'running multiple trainers on a single node, this generally needs '
            'to be unique for each one. Overrides env var MASTER_PORT. Defaults '
            'to a random free port in a single-node environment.'
        ),
    )

    required_args.add_argument(
        'training_script',
        type=str,
        help=(
            'The path to the training script used to initialize a single training '
            'process. Should be followed by any command-line arguments the script '
            'should be launched with.'
        ),
    )
    required_args.add_argument(
        'training_script_args',
        nargs='...',
        help='Any arguments for the training script, given in the expected order.',
    )

    return parser


def _parse_args():
    parser = _get_parser()

    args = parser.parse_args()

    # Default values to env vars if they are not provided
    if args.nproc is None:
        if 'LOCAL_WORLD_SIZE' in os.environ:
            args.nproc = int(os.environ['LOCAL_WORLD_SIZE'])
        else:
            args.nproc = torch.cuda.device_count()

        if args.nproc == 0:
            # This could happen if doing cpu-only training,
            # which could cause torch.cuda.device_count() to return 0,
            # and LOCAL_WORLD_SIZE (as set by MCLI) to be zero
            args.nproc = 1

    if args.nproc < 1:
        raise ValueError('The nproc must be 1 or greater')

    if args.world_size is None and 'WORLD_SIZE' in os.environ:
        args.world_size = int(os.environ['WORLD_SIZE'])

    if args.base_rank is None and 'BASE_RANK' in os.environ:
        args.base_rank = int(os.environ['BASE_RANK'])

    if args.node_rank is None and 'NODE_RANK' in os.environ:
        args.node_rank = int(os.environ['NODE_RANK'])

    if args.master_addr is None and 'MASTER_ADDR' in os.environ:
        args.master_addr = os.environ['MASTER_ADDR']

    if args.master_port is None and 'MASTER_PORT' in os.environ:
        args.master_port = int(os.environ['MASTER_PORT'])

    if args.world_size is None:
        args.world_size = args.nproc

    if args.world_size < args.nproc:
        raise ValueError(f'world_size({args.world_size}) cannot be less than nproc({args.nproc})')

    if args.world_size < 1:
        raise ValueError('The world_size must be 1 or greater')

    is_multinode = args.world_size > args.nproc

    if is_multinode:
        if args.base_rank is None and args.node_rank is None:
            raise ValueError(f'In a multi-node environment, at least one of node_rank and base_rank must be provided.')

        if args.node_rank is None:
            if args.world_size % args.nproc != 0 or args.base_rank % args.nproc != 0:
                raise ValueError(
                    'node_rank not provided, but unable to infer from base_rank since nodes appear to '
                    'have different amounts of processes. Please also specify node_rank.',
                )
            args.node_rank = args.base_rank // args.nproc

        if args.base_rank is None:
            if args.world_size % args.nproc != 0:
                raise ValueError(
                    'base_rank not provided, but unable to infer from node_rank since nodes appear to '
                    'have different amounts of processes. Please also provide base_rank.',
                )
            args.base_rank = args.node_rank * args.nproc

        if args.base_rank + args.nproc > args.world_size:
            raise ValueError(
                f'Cannot initialize processes for node with base_rank({args.base_rank}) and '
                f'nproc({args.nproc}) because this would mean creating a process with '
                f'rank({args.base_rank + args.nproc - 1}), and all processes must have smaller rank than '
                f'the world_size({args.world_size}).',
            )

        if args.master_addr is None:
            raise ValueError('In a multi-node environment, master_addr is required.')

        if args.master_port is None:
            raise ValueError('In a multi-node environment, master_port is required.')

    else:
        if args.base_rank is not None and args.base_rank != 0:
            raise ValueError(f'base_rank({args.base_rank}) != 0 is not valid in a single-node environment.')
        args.base_rank = 0

        if args.node_rank is not None and args.node_rank != 0:
            raise ValueError(f'node_rank({args.node_rank}) != 0 is not valid in a single-node environment.')
        args.node_rank = 0

        if args.master_addr is None:
            args.master_addr = '127.0.0.1'

        if args.master_port is None:
            args.master_port = get_free_tcp_port()

    return args


@contextlib.contextmanager
def _patch_env(**environs: str):
    """Returns a context manager that patches ``os.environ`` with ``environs``.

    The original ``os.environ`` values are restored at the end.
    """
    # Adapted loosely from https://stackoverflow.com/a/34333710
    # Capture the original environ values
    original_environs = {k: os.environ.get(k) for k in environs}

    # Patch the environment
    for k, v in environs.items():
        os.environ[k] = v
    try:
        # Run the context manager
        yield
    finally:
        # Restore the original environ values
        for k, v in original_environs.items():
            if v is None:
                del os.environ[k]
            else:
                os.environ[k] = v


def _launch_processes(
    nproc: int,
    world_size: int,
    base_rank: int,
    node_rank: int,
    master_addr: str,
    master_port: int,
    module_mode: bool,
    command_mode: bool,
    training_script: str,
    stdout_file_format: str,
    stderr_file_format: Union[str, None],
    training_script_args: List[Any],
    processes: Dict[int, subprocess.Popen],
):
    log.info('Starting distributed environment on local node for global_rank(%s-%s)', base_rank, base_rank + nproc - 1)
    log.info('Distributed KV store: tcp://%s:%s', master_addr, master_port)

    nccl_env_variable = {
        (
            'NCCL_ASYNC_ERROR_HANDLING' if version.parse(torch.__version__) < version.parse('2.2.0') else 'TORCH_NCCL_ASYNC_ERROR_HANDLING'
        ):
            '1',
    }

    for local_rank in range(nproc):
        global_rank = base_rank + local_rank
        if command_mode and module_mode:
            raise ValueError('Either `command_mode` or `module_mode` should be set, but not both.')
        cmd = []
        if not command_mode:
            cmd.append(sys.executable)
        if module_mode:
            cmd.append('-m')

        cmd.append(training_script)

        # Update the env with the distributed variables
        with _patch_env(
            RANK=str(global_rank),
            WORLD_SIZE=str(world_size),
            LOCAL_RANK=str(local_rank),
            LOCAL_WORLD_SIZE=str(nproc),
            NODE_RANK=str(node_rank),
            MASTER_ADDR=master_addr,
            MASTER_PORT=str(master_port),
            PYTHONUNBUFFERED='1',
<<<<<<< HEAD
            TORCH_NCCL_ASYNC_ERROR_HANDLING='1',
=======
            **nccl_env_variable,
>>>>>>> beb5a35b
        ):
            # Populate the distributed variables in all launcher args
            for arg in training_script_args:
                cmd.append(os.path.expandvars(os.path.expanduser(arg)))

            log.info(
                'Launching process for local_rank(%s), global_rank(%s) with command(%s)',
                local_rank,
                global_rank,
                cmd,
            )

            if local_rank == 0:
                process = subprocess.Popen(
                    cmd,
                    text=True,
                )
            else:

                def _get_file(format: str):
                    filename = format.format(
                        rank=global_rank,
                        world_size=world_size,
                        local_rank=local_rank,
                        local_world_size=nproc,
                        node_rank=node_rank,
                    )
                    return open(filename, 'a+')

                stdout_file = _get_file(stdout_file_format)
                stderr_file = _get_file(stderr_file_format) if stderr_file_format is not None else None

                process = subprocess.Popen(
                    cmd,
                    stdout=stdout_file,
                    stderr=stderr_file if stderr_file is not None else subprocess.STDOUT,
                    text=True,
                )
                process.stdout = stdout_file
                if stderr_file is not None:
                    process.stderr = stderr_file
            processes[global_rank] = process


def _monitor_processes(processes: Dict[int, subprocess.Popen]):
    try:
        while True:
            process_has_crashed = False
            all_processes_finished = True
            for global_rank, process in processes.items():
                if process.poll() is None:
                    # the process is still running
                    all_processes_finished = False
                    continue
                else:
                    # return code of 0 implies clean exit
                    if process.returncode != 0:
                        log.error(f'Rank {global_rank} crashed with exit code {process.returncode}.')
                        process_has_crashed = True
                        break
                    else:
                        # exited cleanly
                        log.info(f'Rank {global_rank} finished successfully.')
            if process_has_crashed or all_processes_finished:
                break
            time.sleep(0.1)
    except KeyboardInterrupt:
        print('Ctrl-C received; terminating training processes.')
        pass


def _print_process_exit_status(global_rank: int, process: subprocess.Popen):
    stdOutLabel = 'STDOUT'
    if process.stdout is None:
        output = None
    else:
        process.stdout.seek(0)
        output = process.stdout.read()

    if process.stderr is None:
        stderr = None
        stdOutLabel = 'logs'
    else:
        process.stderr.seek(0)
        stderr = process.stderr.read()
    exc = subprocess.CalledProcessError(
        process.returncode,
        cmd=process.args,
        output=output,
        stderr=stderr,
    )

    error_msg = [f'Global rank {global_rank} (PID {process.pid}) exited with code {process.returncode}']
    if output is not None:
        error_msg.extend([
            f'----------Begin global rank {global_rank} {stdOutLabel}----------',
            output,
            f'----------End global rank {global_rank} {stdOutLabel}----------',
        ])

    if stderr is not None:
        error_msg.extend([
            f'----------Begin global rank {global_rank} STDERR----------',
            exc.stderr,
            f'----------End global rank {global_rank} STDERR----------',
        ])
    print('\n'.join(error_msg))


def _cleanup_processes(processes: Dict[int, subprocess.Popen]):
    for global_rank, process in processes.items():
        process.poll()
        if process.returncode is None:
            log.info('Killing global rank %s (PID %s) with SIGTERM', global_rank, process.pid)
            # Assuming that child processes correctly handle SIGTERM to cleanup any children
            try:
                os.kill(process.pid, signal.SIGTERM)
            except ProcessLookupError:
                pass

    current_time = datetime.datetime.now()

    try:
        print((
            f'Waiting up to {CLEANUP_TIMEOUT.seconds} seconds for all training processes to terminate. '
            'Press Ctrl-C to exit immediately.'
        ))
        while datetime.datetime.now() - current_time < CLEANUP_TIMEOUT:
            for process in processes.values():
                process.poll()
            if all(process.returncode is not None for process in processes.values()):
                break
            time.sleep(0.1)
    except KeyboardInterrupt:
        pass

    for global_rank, process in processes.items():
        process.poll()
        if process.returncode is None:
            log.warning(
                'Failed to kill global rank %s (PID %s) with SIGTERM; terminating with SIGKILL instead',
                global_rank,
                process.pid,
            )
            try:
                proc = psutil.Process(process.pid)
            except psutil.NoSuchProcess:
                pass
            else:
                # If using SIGKILL, manually kill all child processes, since the main training process
                # likely won't be able to intercept the signal and clean up its children.
                for psutil_proc in [proc, *proc.children(recursive=True)]:
                    try:
                        os.kill(psutil_proc.pid, signal.SIGKILL)
                    except ProcessLookupError:
                        pass
    for global_rank, process in processes.items():
        process.poll()
        if process.returncode is not None and process.returncode != 0:
            if -process.returncode in (signal.SIGKILL, signal.SIGTERM):
                # Negative return codes indicate the process was killed via a signal
                # If the launcher script killed the training process (which would happen via SIGKILL or SIGTERM),
                # then do not print the stack trace.
                continue
            # only print the processes that have actually crashed,
            # not the ones that were killed
            _print_process_exit_status(global_rank, process)


def _aggregate_process_returncode(processes: Dict[int, subprocess.Popen]) -> int:
    for global_rank, process in processes.items():
        process.poll()
        if process.returncode is None:
            log.error('Global rank %s (PID %s) has still not exited; return exit code 1.', global_rank, process.pid)
            return 1
        if process.returncode != 0:
            log.error('Global rank %s (PID %s) exited with code %s', global_rank, process.pid, process.returncode)
            return process.returncode

    return 0


def main():
    """Entrypoint into the Composer CLI."""
    args = _parse_args()

    logging.basicConfig()
    log.setLevel(logging.INFO if args.verbose else logging.WARNING)

    processes = {}

    log_tmpdir = tempfile.TemporaryDirectory()
    if args.stdout is None:
        args.stdout = f'{log_tmpdir.name}/rank{{rank}}.stdout.txt'
    if args.stderr is None:
        args.stderr = f'{log_tmpdir.name}/rank{{rank}}.stderr.txt'

    # If running on the Mosaic platform, log all gpu ranks' stderr and stdout to Mosaic platform
    if os.environ.get(MOSAICML_PLATFORM_ENV_VAR, 'false').lower() == 'true' and str(
        os.environ.get(MOSAICML_LOG_DIR_ENV_VAR, 'false'),
    ).lower() != 'false' and os.environ.get(MOSAICML_GPU_LOG_FILE_PREFIX_ENV_VAR, 'false').lower() != 'false':
        log.info('Logging all GPU ranks to Mosaic Platform.')
        log_file_format = f'{os.environ.get(MOSAICML_LOG_DIR_ENV_VAR)}/{os.environ.get(MOSAICML_GPU_LOG_FILE_PREFIX_ENV_VAR)}{{local_rank}}.txt'
        if args.stderr is not None or args.stdout is not None:
            log.info(
                'Logging to Mosaic Platform. Ignoring provided stdout and stderr args. To use provided stdout and stderr, set MOSAICML_LOG_DIR=false.',
            )
        args.stdout = log_file_format
        args.stderr = None

    try:
        _launch_processes(
            nproc=args.nproc,
            world_size=args.world_size,
            base_rank=args.base_rank,
            node_rank=args.node_rank,
            master_addr=args.master_addr,
            master_port=args.master_port,
            module_mode=args.module_mode,
            command_mode=args.command_mode,
            stdout_file_format=args.stdout,
            stderr_file_format=args.stderr,
            training_script=args.training_script,
            training_script_args=args.training_script_args,
            processes=processes,
        )
        _monitor_processes(processes)
    except:
        # Print the exception first, then kill the training processes, since killing
        # may take up to CLEANUP_TIMEOUT seconds, and the user should know immediately
        # what failed. No need to re-raise the exception, as `aggregate_process_returncode`
        # will return an appropriate error code, which will cause the script to exit.
        traceback.print_exc()
        print('Killing training processes')
    finally:
        _cleanup_processes(processes)
        log_tmpdir.cleanup()
        return _aggregate_process_returncode(processes)


if __name__ == '__main__':
    sys.exit(main())<|MERGE_RESOLUTION|>--- conflicted
+++ resolved
@@ -347,11 +347,7 @@
             MASTER_ADDR=master_addr,
             MASTER_PORT=str(master_port),
             PYTHONUNBUFFERED='1',
-<<<<<<< HEAD
-            TORCH_NCCL_ASYNC_ERROR_HANDLING='1',
-=======
             **nccl_env_variable,
->>>>>>> beb5a35b
         ):
             # Populate the distributed variables in all launcher args
             for arg in training_script_args:
