--- conflicted
+++ resolved
@@ -317,11 +317,7 @@
         output=output,
         stderr=stderr,
     )
-<<<<<<< HEAD
-    error_msg = [f"Process {process.pid} exited with code {process.returncode}"]
-=======
-    error_msg = [f"Global rank {global_rank} (PID {process.pid}) excited with code {process.returncode}"]
->>>>>>> 2f51f5a1
+    error_msg = [f"Global rank {global_rank} (PID {process.pid}) exited with code {process.returncode}"]
     if output is not None:
         error_msg.extend([
             f"----------Begin global rank {global_rank} STDOUT----------",
