# Copyright 2021 MosaicML. All Rights Reserved.

"""Reference for common types used throughout the composer library.

Attributes:
    Batch (BatchPair | BatchDict | torch.Tensor): Union type covering the most common representations of batches.
        A batch of data can be represented in several formats, depending on the application.
    BatchPair (Sequence[Union[torch.Tensor, Sequence[torch.Tensor]]]): Commonly used in computer vision tasks.
        The object is assumed to contain exactly two elements, where the first represents inputs
        and the second represents targets.
    BatchDict (Dict[str, Tensor]): Commonly used in natural language processing tasks.
    PyTorchScheduler (torch.optim.lr_scheduler._LRScheduler): Alias for base class of learning rate schedulers such
        as :class:`torch.optim.lr_scheduler.ConstantLR`.
    JSON (str | float | int | None | List['JSON'] | Dict[str, 'JSON']): JSON Data.
    Dataset (torch.utils.data.Dataset[Batch]): Alias for :class:`torch.utils.data.Dataset`.
"""

from __future__ import annotations

<<<<<<< HEAD
from typing import TYPE_CHECKING, Any, Dict, Iterator, List, Optional, Union
=======
from typing import Dict, List, Sequence, Union
>>>>>>> efa451dc

import torch
import torch.utils.data

from composer.utils.string_enum import StringEnum

<<<<<<< HEAD
try:
    from typing import Protocol
except ImportError:
    Protocol = object  # Protocol is not available in python 3.7

if TYPE_CHECKING:
    from typing import Protocol

__all__ = ["Batch", "PyTorchScheduler", "JSON", "MemoryFormat", "DataLoader", "BreakEpochException"]
=======
__all__ = [
    "Batch",
    "BatchPair",
    "BatchDict",
    "PyTorchScheduler",
    "JSON",
    "MemoryFormat",
    "as_batch_dict",
    "as_batch_pair",
    "BreakEpochException",
]
>>>>>>> efa451dc

Batch = Any

Dataset = torch.utils.data.Dataset[Batch]

PyTorchScheduler = torch.optim.lr_scheduler._LRScheduler

JSON = Union[str, float, int, None, List['JSON'], Dict[str, 'JSON']]


class BreakEpochException(Exception):
    """Raising this exception will immediately end the current epoch.

    If you're wondering whether you should use this, the answer is no.
    """

    pass


class MemoryFormat(StringEnum):
    """Enum class to represent different memory formats.

    See :class:`torch.torch.memory_format` for more details.

    Attributes:
        CONTIGUOUS_FORMAT: Default PyTorch memory format represnting a tensor allocated with consecutive dimensions
            sequential in allocated memory.
        CHANNELS_LAST: This is also known as NHWC. Typically used for images with 2 spatial dimensions (i.e., Height and
            Width) where channels next to each other in indexing are next to each other in allocated memory. For example, if
            C[0] is at memory location M_0 then C[1] is at memory location M_1, etc.
        CHANNELS_LAST_3D: This can also be referred to as NTHWC. Same as :attr:`CHANNELS_LAST` but for videos with 3
            spatial dimensions (i.e., Time, Height and Width).
        PRESERVE_FORMAT: A way to tell operations to make the output tensor to have the same memory format as the input
            tensor.
    """
    CONTIGUOUS_FORMAT = "contiguous_format"
    CHANNELS_LAST = "channels_last"
    CHANNELS_LAST_3D = "channels_last_3d"
    PRESERVE_FORMAT = "preserve_format"<|MERGE_RESOLUTION|>--- conflicted
+++ resolved
@@ -17,40 +17,15 @@
 
 from __future__ import annotations
 
-<<<<<<< HEAD
-from typing import TYPE_CHECKING, Any, Dict, Iterator, List, Optional, Union
-=======
-from typing import Dict, List, Sequence, Union
->>>>>>> efa451dc
+from typing import Any, Dict, List, Union
+from typing import Dict, List, Union
 
 import torch
 import torch.utils.data
 
 from composer.utils.string_enum import StringEnum
 
-<<<<<<< HEAD
-try:
-    from typing import Protocol
-except ImportError:
-    Protocol = object  # Protocol is not available in python 3.7
-
-if TYPE_CHECKING:
-    from typing import Protocol
-
-__all__ = ["Batch", "PyTorchScheduler", "JSON", "MemoryFormat", "DataLoader", "BreakEpochException"]
-=======
-__all__ = [
-    "Batch",
-    "BatchPair",
-    "BatchDict",
-    "PyTorchScheduler",
-    "JSON",
-    "MemoryFormat",
-    "as_batch_dict",
-    "as_batch_pair",
-    "BreakEpochException",
-]
->>>>>>> efa451dc
+__all__ = ["Batch", "PyTorchScheduler", "JSON", "MemoryFormat", "BreakEpochException"]
 
 Batch = Any
 
