# Copyright 2021 MosaicML. All Rights Reserved.

"""Base class for logger callback."""

from __future__ import annotations

from abc import ABC
from typing import TYPE_CHECKING

from composer.core.callback import Callback
from composer.core.time import Timestamp

if TYPE_CHECKING:
    from composer.core.logging.logger import LogLevel, TLogData
    from composer.core.state import State

__all__ = ["LoggerCallback"]


class LoggerCallback(Callback, ABC):
<<<<<<< HEAD
    """Base class for logger callback. This is a :class:`~.callback.Callback` with an
    additional interface for logging metrics, :func:`log_metric`. Custom loggers should
    extend this class. Data to be logged should be of the type :attr:`~.logger.TLogData`
    (i.e. a ``{'name': value}`` mapping).

    For example, to define a custom logger and use it in training:

    .. code-block:: python

        from composer.core.logging import LoggerCallback

        class MyLogger(LoggerCallback)

            def log_metric(self, timestamp, log_level, data):
                print(f'Timestamp: {timestamp}: {log_level} {data}')

        trainer = Trainer(
            model=model,
            train_dataloader=train_dataloader,
            eval_dataloader=eval_dataloader,
            max_duration="1ep",
            optimizers=[optimizer],
            loggers=[MyLogger()]
        )
"""
=======
    """Base class for logger callback.

    This is a :class:`~.callback.Callback` with an additional interface for logging metrics, :func:`log_metric`. Custom
    loggers should extend this class. Data to be logged should be of the type :attr:`~.logger.TLogData` (i.e. a
    ``{'name': value}`` mapping).
    """
>>>>>>> bd2f41e3

    def __init__(self):
        super().__init__()

    def will_log(self, state: State, log_level: LogLevel) -> bool:
        """Called by the :class:`~.logging.logger.Logger` to determine whether to log a metric.

        By default, it always returns ``True``, but this method
        can be overridden.

        Args:
            state (State): The global state object.
            log_level (LogLevel): The log level

        Returns:
            bool: Whether to log a metric call, given the
                :class:`~.core.state.State` and
                :class:`~.logging.logger.LogLevel`.
        """
        del state, log_level  # unused
        return True

    def log_metric(self, timestamp: Timestamp, log_level: LogLevel, data: TLogData):
        """Called by the :class:`~.logging.logger.Logger` for metrics where :func:`will_log` returned ``True``.

        The logger callback should override this function to log the data
        (e.g. write it to a file, send it to a server, etc...).

        Args:
            timestamp (Timestamp): The timestamp for the logged data.
            log_level (LogLevel): The log level.
            data (TLogData): The metric to log.
        """
        del timestamp, log_level, data  # unused
        pass<|MERGE_RESOLUTION|>--- conflicted
+++ resolved
@@ -18,7 +18,6 @@
 
 
 class LoggerCallback(Callback, ABC):
-<<<<<<< HEAD
     """Base class for logger callback. This is a :class:`~.callback.Callback` with an
     additional interface for logging metrics, :func:`log_metric`. Custom loggers should
     extend this class. Data to be logged should be of the type :attr:`~.logger.TLogData`
@@ -44,14 +43,6 @@
             loggers=[MyLogger()]
         )
 """
-=======
-    """Base class for logger callback.
-
-    This is a :class:`~.callback.Callback` with an additional interface for logging metrics, :func:`log_metric`. Custom
-    loggers should extend this class. Data to be logged should be of the type :attr:`~.logger.TLogData` (i.e. a
-    ``{'name': value}`` mapping).
-    """
->>>>>>> bd2f41e3
 
     def __init__(self):
         super().__init__()
