# Copyright 2021 MosaicML. All Rights Reserved.

"""Base class for logger callback."""

from __future__ import annotations

from abc import ABC
from typing import TYPE_CHECKING

from composer.core.callback import Callback
from composer.core.time import Timestamp

if TYPE_CHECKING:
    from composer.core.logging.logger import LogLevel, TLogData
    from composer.core.state import State

__all__ = ["LoggerCallback"]


class LoggerCallback(Callback, ABC):
<<<<<<< HEAD
    """Base class for logger callback.

    This is a :class:`~.callback.Callback` with an additional interface for logging metrics, :func:`log_metric`. Custom
    loggers should extend this class. Data to be logged should be of the type :attr:`~.logger.TLogData` (i.e. a
    ``{'name': value}`` mapping).
=======
    """Base class for logger callback. This is a :class:`~.callback.Callback` with an additional interface for logging
    metrics, :func:`log_metric`. Custom loggers should extend this class. Data to be logged should be of the type
    :attr:`~.logger.TLogData` (i.e. a ``{'name': value}`` mapping).

    For example, to define a custom logger and use it in training:

    .. code-block:: python

        from composer.core.logging import LoggerCallback

        class MyLogger(LoggerCallback)

            def log_metric(self, timestamp, log_level, data):
                print(f'Timestamp: {timestamp}: {log_level} {data}')

        trainer = Trainer(
            model=model,
            train_dataloader=train_dataloader,
            eval_dataloader=eval_dataloader,
            max_duration="1ep",
            optimizers=[optimizer],
            loggers=[MyLogger()]
        )
>>>>>>> 6c488958
    """

    def __init__(self):
        super().__init__()

    def will_log(self, state: State, log_level: LogLevel) -> bool:
        """Called by the :class:`~.logging.logger.Logger` to determine whether to log a metric.

        By default, it always returns ``True``, but this method
        can be overridden.

        Args:
            state (State): The global state object.
            log_level (LogLevel): The log level

        Returns:
            bool: Whether to log a metric call, given the
                :class:`~.core.state.State` and
                :class:`~.logging.logger.LogLevel`.
        """
        del state, log_level  # unused
        return True

    def log_metric(self, timestamp: Timestamp, log_level: LogLevel, data: TLogData):
        """Called by the :class:`~.logging.logger.Logger` for metrics where :func:`will_log` returned ``True``.

        The logger callback should override this function to log the data
        (e.g. write it to a file, send it to a server, etc...).

        Args:
            timestamp (Timestamp): The timestamp for the logged data.
            log_level (LogLevel): The log level.
            data (TLogData): The metric to log.
        """
        del timestamp, log_level, data  # unused
        pass<|MERGE_RESOLUTION|>--- conflicted
+++ resolved
@@ -18,13 +18,6 @@
 
 
 class LoggerCallback(Callback, ABC):
-<<<<<<< HEAD
-    """Base class for logger callback.
-
-    This is a :class:`~.callback.Callback` with an additional interface for logging metrics, :func:`log_metric`. Custom
-    loggers should extend this class. Data to be logged should be of the type :attr:`~.logger.TLogData` (i.e. a
-    ``{'name': value}`` mapping).
-=======
     """Base class for logger callback. This is a :class:`~.callback.Callback` with an additional interface for logging
     metrics, :func:`log_metric`. Custom loggers should extend this class. Data to be logged should be of the type
     :attr:`~.logger.TLogData` (i.e. a ``{'name': value}`` mapping).
@@ -48,7 +41,6 @@
             optimizers=[optimizer],
             loggers=[MyLogger()]
         )
->>>>>>> 6c488958
     """
 
     def __init__(self):
