# Copyright 2022 MosaicML Composer authors
# SPDX-License-Identifier: Apache-2.0

"""The state of the trainer."""
from __future__ import annotations

import collections.abc
import logging
import warnings
from typing import TYPE_CHECKING, Any, Callable, Dict, Iterable, Optional, Sequence, Union, cast

import torch
import torch.nn.modules.utils
from torch.nn.parallel import DistributedDataParallel
from torch.optim import Optimizer

from composer.core.precision import Precision
from composer.core.serializable import Serializable
from composer.core.time import Time, Timestamp, TimeUnit
from composer.utils import batch_get, batch_set, dist, ensure_tuple

if TYPE_CHECKING:
    import deepspeed

    import composer.core.types as types
    from composer.core.algorithm import Algorithm
    from composer.core.callback import Callback
    from composer.core.evaluator import Evaluator
    from composer.profiler import Profiler

__all__ = ["State"]

logger = logging.getLogger(__name__)


def _ensure_backwards_compatible_checkpointing(state_dict: Dict[str, Any]):
    # v0.4.1 removed the leading underscores for the keys in the state_dict
    # It also renamed _is_model_ddp_wrapped to is_model_ddp
    state = {}
    for k, v in state_dict.items():
        if k == "_is_model_ddp_wrapped":
            k = "is_model_ddp"
        if k.startswith("_"):
            k = k[1:]
        state[k] = v
    return state


_STATE_DICT_SERIALIZED_ATTRIBUTES = [
    # List of attributes that are serialized with state_dict
    # Only the attributes listed in state.serialized_attributes will actually be saved.
    "model",
    "optimizers",
    "schedulers",
    "algorithms",
    "callbacks",
    "scaler",
    "timestamp",
]


class State(Serializable):
    """The state of the trainer.

    Contains variables that the trainer tracks throughout the training loop. Note that all the necessary parts (i.e.,
    :attr:`serialized_attributes`) of state are serialized when the trainer is checkpointed so that it can be used
    restore the trainer and continue training from a checkpoint.  :mod:`~composer.algorithms` are able to modify an
    instance of this class in-place.


    .. note::

        An instance of this class is automatically constructed by the :class:`~.Trainer` constructor. A user need
        not instantiate this class.

    Args:
        model (torch.nn.Module): The model, typically as a subclass of :class:`~.ComposerModel`.
        rank_zero_seed (int): The seed used on the rank zero process. It is assumed that each rank's seed is
            ``rank_zero_seed + dist.get_global_rank()``.
        grad_accum (int, optional): The number of gradient accumulation steps to use. With this argument, micro batch
            size for each device becomes ``microbatch_size = train_batch_size / (num_devices * grad_accum)``.
        train_dataloader (types.DataLoader, optional): Dataloader used for training
        evaluators (Evalutor | Evaluators, optional): :class:`.Evaluator` used for evaluation.
        dataloader (types.DataLoader, optional): The active DataLoader.
        dataloader_len (int | Time[int], optional): The number of batches per dataloader iteration (e.g. epoch).
            The trainer will yield the first ``dataloader_len`` batches per iteration. If ``-1`` (the default),
            the entire dataloader will be iterated over.
        dataloader_label (str, optional): The name for the dataloader. Required if ``dataloader`` is specified.
            (default: ``None``)

            By convention, the training dataloader is called ``'train'``. The evaluator dataloader is called
            ``'eval'``, or when multiple evaluators are used, the name of the evaluator.
        max_duration (str | Time, optional): The maximum duration to train for. (default: ``None``)
        precision (str | Precision): The numerical precision to use for training. See :class:`~.Precision` for
            the supported precisions.
        optimizers (torch.optim.Optimizer | Sequence[torch.optim.Optimizer], optional): The optimizer being used to
            train the model. Multiple optimizers are not currently supported.
        schedulers (types.PyTorchScheduler | Sequence[types.PyTorchScheduler], optional):
            The learning rate scheduler (can also be a list or tuple of schedulers).
        scaler (torch.cuda.amp.GradScaler, optional): The gradient scaler in use for mixed precision training.
        algorithms (Algorithm | Sequence[Algorithm], optional): The algorithms used for training.
        callbacks (Callback | Sequence[Callback], optional): The callbacks used for training.
        profiler (Optional[Profiler]): The Composer profiler.

    Attributes:
        batch (types.Batch): The batch. This will be the entire batch during the :attr:`.Event.AFTER_DATALOADER`, or a
            microbatch between :attr:`.Event.BATCH_START` and :attr:`.Event.BATCH_END`.
        batch_num_samples (int): The number of samples in the :attr:`batch`.
        batch_num_tokens (int): The number of tokens in the :attr:`batch`.
        current_metrics (Dict[str, Dict[str, Any]]): The current computed metrics, organized by dataloader label
            and then by metric name. The train dataloader is labeled ``'train'``. If not using an :class:`.Evaluator`,
            the eval dataloader is labeled ``'eval'``. Otherwise, the evaluator label is used.

            For example:

            >>> trainer = Trainer(
            ...     ...,
            ...     compute_training_metrics=True,
            ...     train_dataloader=train_dataloader,
            ...     eval_dataloader=eval_dataloader,
            ... )
            >>> trainer.fit()
            >>> trainer.state.current_metrics
            {'train': {'Accuracy': tensor(...)}, 'eval': {'Accuracy': tensor(...)}}

            Or, when using an :class:`.Evaluator`:

            .. testsetup::

                eval_1_dl = eval_dataloader
                eval_2_dl = eval_dataloader

            >>> from torchmetrics import Accuracy
            >>> from composer.core import Evaluator
            >>> trainer = Trainer(
            ...     ...,
            ...     compute_training_metrics=True,
            ...     train_dataloader=train_dataloader,
            ...     eval_dataloader=[
            ...         Evaluator(label='eval1', dataloader=eval_1_dl, metrics=Accuracy()),
            ...         Evaluator(label='eval2', dataloader=eval_2_dl, metrics=Accuracy()),
            ...     ],
            ... )
            >>> trainer.fit()
            >>> trainer.state.current_metrics
            {'train': {'Accuracy': tensor(...)}, 'eval1': {'Accuracy': tensor(...)}, 'eval2': {'Accuracy': tensor(...)}}
        eval_timestamp (Timestamp): The timestamp for the current evaluation dataloader. This timestamp is reset
            before the dataloader is evaluated. The :attr:`~Timestamp.epoch` attribute for this timestamp is always
            ``0``.
        grad_accum (int): The number of gradient accumulation steps per batch.
        loss (torch.Tensor | Sequence[torch.Tensor]): The most recently computed loss.
        model (torch.nn.Module): The training model.

            .. note::

                When using DeepSpeed or multi-rank training, the model will be wrapped with
                :class:`~deepspeed.DeepSpeedEngine` or :class:`~torch.nn.parallel.DistributedDataParallel`,
                respectively.

        outputs (torch.Tensor | Sequence[torch.Tensor]): The most recently computed output from the model's forward
            pass.
        predict_timestamp (Timestamp): The timestamp for the current prediction dataloader. This timestamp is reset
            before the dataloader is used. The :attr:`~Timestamp.epoch` attribute for this timestamp is always
            ``0``.
        profiler (Profiler): The profiler (if profiling is enabled), or ``None`` if not profiling.
        rank_zero_seed (int): The seed of the rank zero process.
        scaler (torch.cuda.amp.GradScaler): The gradient scaler if using mixed-precision training, or
            ``None`` if not using mixed-precision training.
        serialized_attributes (List[str]): The names of the attribute which are serialized in a checkpoint.

            By default, the following attributes are serialized:

            +-----------------------+-------------------------------------------------------------+
            | Attribute             | Description                                                 |
            +=======================+=============================================================+
            | model                 | The model under training.                                   |
            +-----------------------+-------------------------------------------------------------+
            | optimizers            | The optimizers being used to train the model.               |
            +-----------------------+-------------------------------------------------------------+
            | schedulers            | The learning rate schedulers.                               |
            +-----------------------+-------------------------------------------------------------+
            | algorithms            | The algorithms used for training.                           |
            +-----------------------+-------------------------------------------------------------+
            | callbacks             | The callbacks used for training.                            |
            +-----------------------+-------------------------------------------------------------+
            | scaler                | The gradient scaler in use for mixed precision training.    |
            +-----------------------+-------------------------------------------------------------+
            | timestamp             | The timestamp that tracks training loop progress.           |
            +-----------------------+-------------------------------------------------------------+
            | rank_zero_seed        | The seed of the rank zero process.                          |
            +-----------------------+-------------------------------------------------------------+
            | current_metrics       | The current metrics.                                        |
            +-----------------------+-------------------------------------------------------------+

        timestamp (Timestamp): The current training timestamp.
        train_dataloader (Iterable): The training dataloader. (May be ``None`` if not training.)
    """

    def __init__(
        self,
        # model
        model: torch.nn.Module,

        # determinism
        rank_zero_seed: int,

        # stopping conditions
        max_duration: Optional[Union[str, Time[int]]] = None,

        # data configurations
        grad_accum: int = 1,

        # dataloaders
        train_dataloader: Optional[Iterable] = None,
        evaluators: Optional[Union[Evaluator, Sequence[Evaluator]]] = None,

        # these track the current 'active' dataloader
        # depending on train, eval, or others
        dataloader: Optional[Iterable] = None,
        dataloader_label: Optional[str] = None,
        dataloader_len: Union[int, Time[int]] = -1,

        # precision
        precision: Union[str, Precision] = Precision.FP32,

        # optimizers
        optimizers: Optional[Union[Optimizer, Sequence[Optimizer]]] = None,

        # scaler
        scaler: Optional[torch.cuda.amp.grad_scaler.GradScaler] = None,

        # algorithms and callbacks
        algorithms: Optional[Union[Algorithm, Sequence[Algorithm]]] = None,
        callbacks: Optional[Union[Callback, Sequence[Callback]]] = None,
    ):
        self.rank_zero_seed = rank_zero_seed
        self.model = model
        self.grad_accum = grad_accum
        self._dataloader_len = None
        self._dataloader = None
        self._dataloader_label = None
        self.set_dataloader(dataloader, dataloader_label, dataloader_len)
        self._max_duration = None
        self.max_duration = max_duration

        self.train_dataloader = train_dataloader
        self._evaluators = list(ensure_tuple(evaluators))

        self.timestamp = Timestamp()
        self.eval_timestamp = Timestamp()
        self.predict_timestamp = Timestamp()
        self._precision = Precision(precision)

        if optimizers is None:
            self._optimizers = []
        else:
            self._optimizers = list(ensure_tuple(optimizers))

        self._schedulers = []

        self.scaler = scaler
        self._algorithms = list(ensure_tuple(algorithms))
        self._callbacks = list(ensure_tuple(callbacks))

        self.profiler: Optional[Profiler] = None

        # Set defaults for transient variables (to make pyright happy)
        self.batch: Any = None
        self.batch_num_samples = 0
        self.batch_num_tokens = 0
        self.loss: Union[torch.Tensor, Sequence[torch.Tensor]] = torch.Tensor()
        self.outputs: Union[torch.Tensor, Sequence[torch.Tensor]] = torch.Tensor()

        # These attributes will be serialized using .state_dict(), and loaded with .load_state_dict()
        # All other attributes will not be serialized.
        # For simplicity, omit the leading underscore for private attributes.
        # For example, even though the optimizers are stored on the state
        # as the "_optimizers" attribute, here we specify just "optimizers"
        self.serialized_attributes = [
            "model",
            "optimizers",
            "schedulers",
            "algorithms",
            "callbacks",
            "scaler",
            "timestamp",
            "rank_zero_seed",
            "current_metrics",
        ]

        self.current_metrics: Dict[str, Dict[str, Any]] = {}

    @property
    def seed(self):
        """The seed for the current rank."""
        return self.rank_zero_seed + dist.get_global_rank()

    @property
    def max_duration(self):
        """The maximum training duration."""
        return self._max_duration

    @max_duration.setter
    def max_duration(self, max_duration: Optional[Union[str, Time[int]]]):
        if max_duration is None:
            self._max_duration = None
            return
        if isinstance(max_duration, str):
            max_duration = cast(Time[int], Time.from_timestring(max_duration))
        if max_duration.unit == TimeUnit.DURATION:
            raise ValueError("TimeUnit.DURATION is not allowed as a unit for max_duration")
        self._max_duration = max_duration

    def get_elapsed_duration(self) -> Optional[Time[float]]:
        """Get the elapsed training duration.

        Returns:
            Optional[Time[float]]: The elapsed duration, in :attr:`TimeUnit.DURATION`.
                ``Time(0.0, TimeUnit.DURATION)`` represents the beginning of training and ``Time(1.0, TimeUnit.DURATION)``
                represents a completed training process. Returns ``None`` if ``max_duration`` is None.
        """
        if self.max_duration is None:
            return None
        return self.timestamp.get(self.max_duration.unit) / self.max_duration

    @property
    def optimizers(self):
        """The optimizers."""
        return self._optimizers

    @optimizers.setter
    def optimizers(self, optimizers: Union[Optimizer, Sequence[Optimizer]]):
        self._optimizers[:] = ensure_tuple(optimizers)

    @property
    def schedulers(self):
        """The schedulers."""
        return self._schedulers

    @schedulers.setter
    def schedulers(self, schedulers: Union[types.PyTorchScheduler, Sequence[types.PyTorchScheduler]]):
        self._schedulers[:] = ensure_tuple(schedulers)

    def batch_get_item(self, key: Union[str, int, Callable, Any]) -> Any:
        """Gets element from batch either specified by key or user-specified function.

        See batch_get in `utils/batch_helpers.py` for examples.

        Args:
<<<<<<< HEAD
            key (str | int | Tuple[Callable, Callable] | Any, optional): A key to index into the batch or a 
=======
            key (str, int, or Callable): A key to index into the batch or a
>>>>>>> 660e3f01
                user-specified function to do the extracting. A pair of callables is also
                supported for cases where a get and set function pair are both passed
                (like in Algorithms). The getter is assumed to be the first of the pair.


        Returns:
            The part of the batch specified by the key. This could be any type
                depending on what the batch is composed of.
        """
        return batch_get(self.batch, key)

    def batch_set_item(self, key: Union[str, int, Callable, Any], value: Any):
        """Sets the element specified by the key of the set_fn to the specified value.

        This is not an in-place operation, as for tuple-typed batches, a new batch object
        must be created to modify them.

        See batch_set in `utils/batch_helpers.py` for examples.

        Args:
<<<<<<< HEAD
            key (str | int | Tuple[Callable, Callable] | Any, optional): A key to index into the batch or a user-specified 
                function to do the setting. A pair of callables is also supported for 
                cases where a get and set function pair are both passed (like in 
=======
            key (str, int, or Callable): A key to index into the batch or a user-specified
                function to do the setting. A pair of callables is also supported for
                cases where a get and set function pair are both passed (like in
>>>>>>> 660e3f01
                Algorithms). The setter is assumed to be the second of the pair.
            value (Any): The value that batch[key] or batch.key gets set to or that the
                user-defined set function sets a part of the batch to.

        Returns:
            batch (Any): The updated batch with value set at key.
        """
        self.batch = batch_set(self.batch, key=key, value=value)

    @property
    def callbacks(self):
        """The callbacks."""
        return self._callbacks

    @callbacks.setter
    def callbacks(self, callbacks: Sequence[Callback]):
        self._callbacks[:] = callbacks

    @property
    def algorithms(self):
        """The algorithms."""
        return self._algorithms

    @algorithms.setter
    def algorithms(self, algorithms: Sequence[Algorithm]):
        self._algorithms[:] = algorithms

    @property
    def evaluators(self):
        """The evaluators."""
        return self._evaluators

    @evaluators.setter
    def evaluators(self, evaluators: Union[Evaluator, Sequence[Evaluator]]):
        self._evaluators[:] = list(ensure_tuple(evaluators))

    def state_dict(self) -> Dict[str, Any]:
        state_dict = {}

        for attribute_name in self.serialized_attributes:
            attribute_value = getattr(self, attribute_name)
            if attribute_name == "model":
                # Save model directly instead of by class name, since model may be wrapped by DistributedDataParallel
                # If it is DDP wrapped, do not save the `module.` prefix, as that is an implmentation detail
                model_state = attribute_value.state_dict()
                if self.is_model_ddp:
                    torch.nn.modules.utils.consume_prefix_in_state_dict_if_present(model_state, "module.")
                serialized_value = model_state
            else:
                if attribute_name in _STATE_DICT_SERIALIZED_ATTRIBUTES:
                    serialized_value = {
                        type(obj).__qualname__: obj.state_dict() for obj in ensure_tuple(attribute_value)
                    }
                else:
                    serialized_value = attribute_value

            state_dict[attribute_name] = serialized_value

        return state_dict

    def load_model_state(self, state_dict: Dict[str, Any], strict: bool):
        """Loads the model's state from a ``state_dict``.

        Args:
            state_dict (Dict[str, Any]): The state dict, generated from a previous call to :meth:`state_dict`.
            strict (bool): Whether the keys (i.e., model parameter names) in the model state dict should
                perfectly match the keys in the model instance.
        """
        if state_dict.get("is_model_ddp", False) and not self.is_model_ddp:
            # This check is for backwards compatibility, as pre-v0.6.0 checkpoints serialized the state
            # with the `module.` prefix
            torch.nn.modules.utils.consume_prefix_in_state_dict_if_present(state_dict['model'], "module.")
        missing_keys, unexpected_keys = self.model.load_state_dict(state_dict['model'], strict=strict)
        if len(missing_keys) > 0:
            logger.warning(f"Found these missing keys in the checkpoint: {', '.join(missing_keys)}")
        if len(unexpected_keys) > 0:
            logger.warning(f"Found these unexpected keys in the checkpoint: {', '.join(unexpected_keys)}")

    def load_state_dict(self, state: Dict[str, Any], strict: bool = False):
        """Loads the state.

        Args:
            state (Dict[str, Any]): object returned from call to :meth:`state_dict`.
            strict (bool): whether the keys in the ``state["model"]`` should perfectly match the keys in the
                ``self.model``. Defaults to False.
        """

        state = _ensure_backwards_compatible_checkpointing(state)

        for attribute_name, serialized_value in state.items():
            if attribute_name not in self.serialized_attributes:
                # it's possible some attributes we removed
                continue

            if attribute_name == "model":
                self.load_model_state(state, strict=strict)
                continue
            state_field_value = getattr(self, attribute_name)
            if attribute_name in _STATE_DICT_SERIALIZED_ATTRIBUTES:
                for target in ensure_tuple(state_field_value):
                    if type(target).__qualname__ not in serialized_value:
                        warnings.warn(
                            f"{type(target).__qualname__} is not in the state_dict. Its state will not be restored.",
                            category=UserWarning)
                        continue
                    source = serialized_value[type(target).__qualname__]
                    target.load_state_dict(source)
            else:
                # direct serialization
                try:
                    setattr(self, attribute_name, serialized_value)
                except AttributeError:
                    # ignore AttributeError for properties that have getters but not setters.
                    pass

    @property
    def dataloader(self):
        """The active dataloader."""
        return self._dataloader

    @property
    def dataloader_label(self):
        """The dataloader label for the active dataloader.

        By default, the training dataloader is called ``'train'``. The evaluator dataloader
        is called ``'eval'``, or when multiple evaluators are used, the name of the evaluator.
        However, the dataloader label can be explicitely specified in :meth:`.Trainer.fit`
        and :meth:`.Trainer.eval`.

        Returns:
            Optional[str]: The dataloader label, or None if no dataloader is set.
        """
        return self._dataloader_label

    def set_dataloader(
        self,
        dataloader: Optional[Iterable] = None,
        dataloader_label: Optional[str] = None,
        dataloader_len: Union[int, Time[int]] = -1,
    ):
        """Update the active dataloader and dataloader label.

        Args:
            dataloader (Iterable, optional): The dataloader. Defaults to None.
            dataloader_label (str, optional): The dataloader label. Must be ``None`` if and only if
                ``dataloader`` is None. Defaults to None.
            dataloader_len (int, int): The number of batches per dataloader iteration (e.g. epoch), as used by the trainer.
                Set to ``-1`` to iterate over the entire dataset. (Default: ``-1``.)
        """
        if dataloader is None:
            dataloader_label = None
        else:
            if dataloader_label is None:
                raise ValueError("If the `dataloader` is specified, then `dataloader_label` must not be None.")
        self._dataloader = dataloader
        self._dataloader_label = dataloader_label
        if dataloader is not None:
            self.dataloader_len = dataloader_len  # setting it to -1 will do a failsafe read of len(dataloader)
        else:
            self._dataloader_len = None

    @property
    def dataloader_len(self):
        """The number of batches per dataloader iteration (e.g. epoch), as used by the trainer.

        .. note::

            If not explicitely specified, this value is an approximation, as it depends on ``len(self.dataloader)``.
            See the :doc:`PyTorch DataLoader Documentation <torch:data>` for more information.

        Returns:
            Optional[Time[int]]: The number of batches per dataloader iteration (e.g. epoch), or None if no dataloader
            is defined or if the dataloader has an unknown length (e.g. streaming dataloaders).
        """
        return self._dataloader_len

    @dataloader_len.setter
    def dataloader_len(self, num_batches: Union[int, Time[int]]):
        if isinstance(num_batches, int):
            num_batches = Time(num_batches, TimeUnit.BATCH)
        if self._dataloader is None:
            raise RuntimeError("`State.dataloader_len` cannot be set if the dataloader is not defined.")
        try:
            if isinstance(self._dataloader, collections.abc.Sized):
                dataloader_len = len(self._dataloader)
            else:
                dataloader_len = None
        except (TypeError, NotImplementedError):
            dataloader_len = None
        if dataloader_len is not None and num_batches >= 0 and int(num_batches) > dataloader_len:
            warnings.warn((f"DataloaderNumBatchesWarning: The dataloader_len ({int(num_batches)}) "
                           f"is greater than the length (i.e. number of batches) of the dataloader, which is "
                           f"{dataloader_len}. State.dataloader_len is thus being set to {dataloader_len}."))
            self._dataloader_len = Time(dataloader_len, TimeUnit.BATCH)
            return
        if num_batches < 0:
            if dataloader_len is not None:
                # len(dataloader) is an approximation -- see https://pytorch.org/docs/stable/data.html.
                # However, in the worst case where additional last batches are dropped, this calculation should be
                # an over-estimate, leading to the entire dataloader still being iterated over.
                self._dataloader_len = Time(dataloader_len, TimeUnit.BATCH)
            else:
                # The dataloader length is unknown.
                self._dataloader_len = None
            return
        self._dataloader_len = num_batches

    @property
    def precision(self):
        """The numerical precision to use for training.

        See :class:`~.Precision` for the supported precisions.
        """
        return self._precision

    @precision.setter
    def precision(self, precision: Union[str, Precision]):
        self._precision = Precision(precision)

    @property
    def is_model_deepspeed(self) -> bool:
        """Whether :attr:`model` is an instance of a :class:`~deepspeed.DeepSpeedEngine`."""
        try:
            import deepspeed
        except ImportError:
            return False
        else:
            return isinstance(self.model, deepspeed.DeepSpeedEngine)

    @property
    def is_model_ddp(self):
        """Whether :attr:`model` is an instance of a :class:`.DistributedDataParallel`."""
        return isinstance(self.model, DistributedDataParallel)

    @property
    def deepspeed_model(self) -> deepspeed.DeepSpeedEngine:
        """Cast :attr:`model` to :class:`~deepspeed.DeepSpeedEngine`."""
        if self.is_model_deepspeed:
            return cast("deepspeed.DeepSpeedEngine", self.model)
        raise TypeError("state.model is not a DeepSpeed model")<|MERGE_RESOLUTION|>--- conflicted
+++ resolved
@@ -347,11 +347,7 @@
         See batch_get in `utils/batch_helpers.py` for examples.
 
         Args:
-<<<<<<< HEAD
             key (str | int | Tuple[Callable, Callable] | Any, optional): A key to index into the batch or a 
-=======
-            key (str, int, or Callable): A key to index into the batch or a
->>>>>>> 660e3f01
                 user-specified function to do the extracting. A pair of callables is also
                 supported for cases where a get and set function pair are both passed
                 (like in Algorithms). The getter is assumed to be the first of the pair.
@@ -372,15 +368,9 @@
         See batch_set in `utils/batch_helpers.py` for examples.
 
         Args:
-<<<<<<< HEAD
             key (str | int | Tuple[Callable, Callable] | Any, optional): A key to index into the batch or a user-specified 
                 function to do the setting. A pair of callables is also supported for 
                 cases where a get and set function pair are both passed (like in 
-=======
-            key (str, int, or Callable): A key to index into the batch or a user-specified
-                function to do the setting. A pair of callables is also supported for
-                cases where a get and set function pair are both passed (like in
->>>>>>> 660e3f01
                 Algorithms). The setter is assumed to be the second of the pair.
             value (Any): The value that batch[key] or batch.key gets set to or that the
                 user-defined set function sets a part of the batch to.
