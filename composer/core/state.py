--- conflicted
+++ resolved
@@ -536,16 +536,7 @@
                 raise ValueError('load_fsdp_monolith_rank0_only is not compatible with tensor parallelism (TP).')
             assert self.fsdp_config is not None
             error_message = ''
-<<<<<<< HEAD
-            if self.fsdp_config['use_orig_params'] == True:
-                error_message += textwrap.dedent(
-                    "load_monolith_rank0_only requires fsdp_config['use_orig_params'] to be False. "
-                    "Either set fsdp_config['use_orig_params'] = False or set load_monolith_rank0_only = False. ",
-                )
             if self.fsdp_config['sync_module_states'] == False:
-=======
-            if fsdp_config['sync_module_states'] == False:
->>>>>>> 435c2954
                 error_message += textwrap.dedent(
                     "load_monolith_rank0_only requires fsdp_config['sync_module_states'] to be True. "
                     "Either set fsdp_config['sync_module_states'] = True or set load_monolith_rank0_only = False. ",
