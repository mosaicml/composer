--- conflicted
+++ resolved
@@ -162,13 +162,8 @@
             grad_accum: int = 1,
 
             # precision
-<<<<<<< HEAD
-            precision: Union[str, types.Precision],
+            precision: Union[str, types.Precision] = Precision.FP32,
             precision_context: Callable[[Precision], ContextManager] = _default_precision_factory(),
-=======
-            precision: Union[str, types.Precision] = Precision.FP32,
-            precision_context: Callable[[Precision], ContextManager] = default_precision_factory(),
->>>>>>> d6668bda
 
             # optimizers
             optimizers: Optional[types.Optimizers] = None,
