--- conflicted
+++ resolved
@@ -876,13 +876,6 @@
         Returns:
             Dict[str, Any]: The state dict for the model.
         """
-<<<<<<< HEAD
-        if self.fsdp_enabled and self.fsdp_state_dict_type is not None:
-            log.debug(f'\t\tGetting state dict for model')
-            with fsdp_state_dict_type_context(self.model, state_dict_type=self.fsdp_state_dict_type):
-                model_state_dict = self.model.state_dict()
-            log.debug(f'\t\tGot state dict for model')
-=======
         if version.parse(torch.__version__) > version.parse('2.1.3'):
             from torch.distributed.checkpoint.state_dict import StateDictOptions, get_model_state_dict
             if self.fsdp_state_dict_type not in [None, 'full', 'sharded']:
@@ -899,7 +892,6 @@
                     cpu_offload=True,
                 ),
             )
->>>>>>> 31ea664d
         else:
             if self.fsdp_enabled and self.fsdp_state_dict_type is not None:
                 with fsdp_state_dict_type_context(self.model, state_dict_type=self.fsdp_state_dict_type):
@@ -966,22 +958,7 @@
                 serialized_value = self.get_model_state_dict()
                 log.debug(f'\tGot state dict for model')
             elif attribute_name == 'optimizers':
-<<<<<<< HEAD
-                optimizer = ensure_tuple(attribute_value)[
-                    0]  # Let's stop pretending. We don't support more than one optimizer.
-                if self.fsdp_enabled and self.fsdp_state_dict_type is not None:
-                    log.debug(f'\tGetting state dict for optimizer')
-                    optim_state_dict = {
-                        type(optimizer).__qualname__:
-                            fsdp_get_optim_state_dict(self.model, optimizer, state_dict_type=self.fsdp_state_dict_type)
-                    }
-                    log.debug(f'\tGot state dict for optimizer')
-                else:
-                    optim_state_dict = {type(optimizer).__qualname__: optimizer.state_dict()}
-                serialized_value = optim_state_dict
-=======
                 serialized_value = self.get_optim_state_dict()
->>>>>>> 31ea664d
             elif attribute_name == 'algorithms':
                 # Store as list to preserve order in which algorithms were applied
                 serialized_value = [(type(obj).__qualname__, obj.state_dict()) for obj in ensure_tuple(attribute_value)]
@@ -1148,7 +1125,6 @@
         serialized_value = state_dict['optimizers']
         for optimizer in ensure_tuple(self.optimizers):
             # Broadcast compatibility check as monolith rank 0 only loads won't have optimizer on all ranks
-            log.debug(f'Broadcast compatibility check')
             skip_optimizer_load = 1 if serialized_value is not None and type(
                 optimizer).__qualname__ not in serialized_value else 0
             skip_optimizer_load_tensor = self.device.tensor_to_device(
