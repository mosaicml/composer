--- conflicted
+++ resolved
@@ -58,13 +58,8 @@
     "batch_num_samples",
     "batch_num_tokens",
     "outputs",
-<<<<<<< HEAD
-    "train_data",
-    "evaluator_data",
-=======
     "train_dataloader",
-    "eval_dataloader",
->>>>>>> 4ec05440
+    "evaluators",
     "_steps_per_epoch",
     "_precision_context",
     "profiler",
@@ -84,15 +79,10 @@
         grad_accum (int): The number of gradient accumulation steps to use. The size of each microbatch is ``train_batch_size / num_gpus / grad_accum``.
         train_dataloader (types.DataLoader, types.DataSpec, or dict):
             The :class:`types.DataLoader`, :class:`types.DataSpec`, or dict of :class:`types.DataSpec` kwargs to used for training.
-<<<<<<< HEAD
         evaluators (types.Evaluator):
             The :class:`types.Evaluator` is the evaluation dataset used for evaluation with specific metrics.
         max_epochs (int): The maximum number of epochs to train for.
-=======
-        eval_dataloader (types.DataLoader, types.DataSpec, or dict):
-            The :class:`types.DataLoader`, :class:`types.DataSpec`, or dict of :class:`types.DataSpec` kwargs to used for evaluation.
         max_duration (str or Time): The maximum duration to train for.
->>>>>>> 4ec05440
 
         precision (str | Precision): The numerical precision to use for training. Should be one of ``[fp32, amp]``.
         precision_context ((precision: Precision) -> ContextManager): Function to produce a context manager to mandate precision.
@@ -131,13 +121,8 @@
 
             # data configurations
             grad_accum: int,
-<<<<<<< HEAD
-            train_dataloader: Union[types.DataLoader, types.DataSpec, Dict[str, Any]],
+            train_dataloader: types.DataLoader,
             evaluators: Sequence[types.Evaluator],
-=======
-            train_dataloader: types.DataLoader,
-            eval_dataloader: types.DataLoader,
->>>>>>> 4ec05440
 
             # stopping conditions
             max_duration: Union[str, Time[int]],
@@ -159,24 +144,11 @@
     ):
         self.model = model
         self.grad_accum = grad_accum
-<<<<<<< HEAD
-        if not isinstance(train_dataloader, DataSpec):
-            if isinstance(train_dataloader, dict):
-                train_dataloader = DataSpec(**train_dataloader)
-            else:
-                train_dataloader = DataSpec(train_dataloader)
-        self.train_data = train_dataloader
-        self.evaluator_data = evaluators
-        self.max_epochs = max_epochs
-        self.step = 0
-        self.epoch = 0
-=======
         self.train_dataloader = train_dataloader
-        self.eval_dataloader = eval_dataloader
+        self.evaluators = evaluators
         self.max_duration = max_duration
 
         self.timer = Timer()
->>>>>>> 4ec05440
         self._precision = Precision(precision)
         self._steps_per_epoch = None
         self._precision_context = precision_context
@@ -211,15 +183,6 @@
                       category=DeprecationWarning)
         return self.timer.batch.value
 
-    @property
-<<<<<<< HEAD
-    def evaluators(self):
-        return self.evaluator_data
-
-    @evaluators.setter
-    def evaluators(self, evaluators: Sequence[types.Evaluator]):
-        self.evaluator_data = evaluators
-=======
     def max_duration(self):
         return self._max_duration
 
@@ -248,7 +211,6 @@
                       category=DeprecationWarning)
         assert self.max_duration.unit == TimeUnit.EPOCH, "invariant violation -- max duration must be epochs for now"
         return self.max_duration.value
->>>>>>> 4ec05440
 
     @property
     def optimizers(self):
