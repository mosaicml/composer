--- conflicted
+++ resolved
@@ -132,10 +132,6 @@
             >>> from composer.metrics.metrics import CrossEntropy
             >>> trainer = Trainer(
             ...     ...,
-<<<<<<< HEAD
-=======
-            ...     compute_training_metrics=True,
->>>>>>> b47ecd90
             ...     train_dataloader=train_dataloader,
             ...     eval_dataloader=eval_dataloader,
             ... )
@@ -327,14 +323,8 @@
     @property
     def current_metrics(self):
         warnings.warn(
-<<<<<<< HEAD
-            DeprecationWarning(
-                'The ``current_metrics`` argument for a :class:`Trainer`. state is deprecated and will be removed in the future. Please use ``train_metrics`` and'
-                '``eval_metrics`` instead.'))
-=======
             'The ``current_metrics`` argument for a :class:`Trainer`. state is deprecated and will be removed in the future. Please use ``train_metrics`` and'
             '``eval_metrics`` instead.')
->>>>>>> b47ecd90
         return {'train': self.train_metrics, **self.eval_metrics}
 
     @property
