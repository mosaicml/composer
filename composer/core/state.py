--- conflicted
+++ resolved
@@ -5,12 +5,10 @@
 
 import contextlib
 import logging
-import random
 import textwrap
 import warnings
 from typing import TYPE_CHECKING, Callable, ContextManager, List, Optional, Sequence, Union, cast
 
-import numpy as np
 import torch
 import torch.nn.modules.utils
 from torch.nn.parallel import DistributedDataParallel
@@ -325,24 +323,17 @@
         if len(unexpected_keys) > 0:
             logger.warning(f"Found these unexpected keys in the checkpoint: {', '.join(unexpected_keys)}")
 
-    def load_state_dict(self, state: types.StateDict, strict: bool = False) -> List[types.StateDict]:
+    def load_state_dict(self, state: types.StateDict, strict: bool = False):
         """Loads the state.
 
         Args:
             state (types.StateDict): object returned from call to :meth:`state_dict`.
             strict (bool): whether the keys in the ``state["model"]`` should perfectly match the keys in the
                 ``self.model``. Defaults to False.
-        Returns:
-            List[types.StateDict]: The RNG state dicts, indexed by global rank.
-        """
-
-        rng_state_dicts = []
-
-<<<<<<< HEAD
-=======
+        """
+
         state = _ensure_backwards_compatible_checkpointing(state)
 
->>>>>>> 23611a2e
         for attribute_name, serialized_value in state.items():
             if attribute_name not in self.serialized_attributes:
                 # it's possible some attributes we removed
@@ -350,11 +341,6 @@
 
             if attribute_name == "model":
                 self.load_model_state(state, strict=strict)
-            elif attribute_name == "rng":
-                # rng state is NOT restored. Instead, it is returned so the trainer
-                # can restore it later
-                rng_state_dicts = serialized_value
-                continue
             else:
                 # Duck typing since runtime checkable protocols are not available in Python 3.7
                 state_field_value = getattr(self, attribute_name)
@@ -378,17 +364,11 @@
                         target.load_state_dict(source)
                 else:
                     # direct serialization
-<<<<<<< HEAD
-                    setattr(self, attribute_name, serialized_value)
-=======
                     try:
                         setattr(self, attribute_name, serialized_value)
                     except AttributeError:
                         # ignore AttributeError for properties that have getters but not setters.
                         pass
->>>>>>> 23611a2e
-
-        return rng_state_dicts
 
     @property
     def steps_per_epoch(self):
@@ -446,104 +426,6 @@
         return self._precision_context(self.precision)
 
     @property
-<<<<<<< HEAD
-    def devices(self) -> List[torch.device]:
-        """The list of devices on which the model parameters reside.
-
-        .. note::
-
-            The ordering of the devices is stable with respect to the ordering of :meth:`torch.nn.Module.parameters`.
-
-        Returns:
-            List[torch.device]: The list of devices on which the model parameters reside.
-        """
-        parameters = list(self.model.parameters())
-
-        devices: List[torch.device] = []
-        for parameter in parameters:
-            device = parameter.device
-            if device not in devices:
-                devices.append(device)
-
-        return devices
-
-    @property
-    def rng(self) -> List[types.StateDict]:
-        """The state of the RNG objects.
-
-        Returns:
-            List[types.StateDict]: A list of RNG State Dicts, indexed by global rank.
-        """
-
-        cuda_rng_state = []
-        for device in self.devices:
-            if device.type == "cpu":
-                continue
-            if device.type == "cuda":
-                cuda_rng_state.append(torch.cuda.get_rng_state(device))
-            else:
-                raise RuntimeError(f"Unsupported device type: {device.type}")
-
-        rng_state = {
-            "python": random.getstate(),
-            "numpy": np.random.get_state(),
-            "torch": torch.random.get_rng_state(),
-            "cuda": cuda_rng_state,
-        }
-        return dist.all_gather_object(rng_state)
-
-    @rng.setter
-    def rng(self, rng_state_dicts: List[types.StateDict]):
-        """Restore the RNG state.
-
-        Args:
-            rng_state_dicts (List[types.StateDict]): The list of RNG state dicts to restore,
-                as returned by ``self.rng``.
-        """
-        if dist.get_world_size() > len(rng_state_dicts):
-            warnings.warn(
-                textwrap.dedent(f"""\
-                The current world size ({dist.get_world_size()} is greater than the number of RNG state(s) serialized
-                ({len(rng_state_dicts)}). Only the first {len(rng_state_dicts)} rank(s) will have their RNG restored.
-                """))
-        if dist.get_world_size() < len(rng_state_dicts):
-            warnings.warn(
-                textwrap.dedent(f"""\
-                The current world size ({dist.get_world_size()} is less than the number of RNG state(s) serialized
-                ({len(rng_state_dicts)}). Only the first {dist.get_world_size()} RNG state(s) will be consumed;
-                the remaining will be ignored."""))
-
-        if dist.get_global_rank() < len(rng_state_dicts):
-            rng_state_dict = rng_state_dicts[dist.get_global_rank()]
-            torch.set_rng_state(rng_state_dict['torch'])
-            random.setstate(rng_state_dict['python'])
-            np.random.set_state(rng_state_dict['numpy'])
-
-            cuda_devices = list(device for device in self.devices if device.type == "cuda")
-            cuda_device_states = rng_state_dict["cuda"]
-            if len(cuda_devices) > len(cuda_device_states):
-                warnings.warn(
-                    textwrap.dedent(f"""\
-                    For rank {dist.get_global_rank()}, the number of CUDA devices ({len(cuda_devices)}) is greater than
-                    the number of CUDA RNG state(s) serialized ({len(rng_state_dict["cuda"])}). Only the first
-                    {len(rng_state_dict["cuda"])} will have their RNG states restored."""))
-
-            if len(cuda_devices) < len(cuda_device_states):
-                warnings.warn(
-                    textwrap.dedent(f"""\
-                    For rank {dist.get_global_rank()}, the number of CUDA devices ({len(cuda_devices)}) is less than
-                    the number of CUDA RNG state(s) serialized ({len(rng_state_dict["cuda"])}). Only the first
-                    {len(cuda_devices)} CUDA RNG state(s) will be consumed; the remaining will be ignored."""))
-            for i, device in enumerate(cuda_devices):
-                if i >= len(cuda_device_states):
-                    # No more rng states to restore
-                    break
-                cuda_device_state = rng_state_dict["cuda"][i]
-                torch.cuda.set_rng_state(cuda_device_state, device)
-
-    @property
-=======
->>>>>>> 23611a2e
     def is_model_deepspeed(self) -> bool:
         """Whether :attr:`model` is an instance of a :class:`~deepspeed.DeepSpeedEngine`."""
         try:
@@ -554,13 +436,10 @@
             return isinstance(self.model, deepspeed.DeepSpeedEngine)
 
     @property
-<<<<<<< HEAD
-=======
     def is_model_ddp(self):
         return isinstance(self.model, DistributedDataParallel)
 
     @property
->>>>>>> 23611a2e
     def deepspeed_model(self) -> deepspeed.DeepSpeedEngine:
         """Cast :attr:`model` to :class:`~deepspeed.DeepSpeedEngine`."""
         if self.is_model_deepspeed:
