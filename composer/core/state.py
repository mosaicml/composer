# Copyright 2021 MosaicML. All Rights Reserved.

"""The state of the trainer."""
from __future__ import annotations

import contextlib
import logging
import textwrap
import warnings
from typing import TYPE_CHECKING, Callable, ContextManager, Optional, Sequence, Union, cast

import torch
import torch.nn.modules.utils
from torch.nn.parallel import DistributedDataParallel

import composer.core.types as types
from composer.core.precision import Precision
from composer.core.serializable import Serializable
from composer.core.time import Time, Timer, TimeUnit
from composer.utils import ensure_tuple

if TYPE_CHECKING:
    from composer.core.algorithm import Algorithm
    from composer.core.callback import Callback
<<<<<<< HEAD
    from composer.core.scheduler import ComposerSchedulerFn
=======
    from composer.profiler import Profiler
>>>>>>> 94734a81

__all__ = ["State"]

logger = logging.getLogger(__name__)


def _default_precision_factory() -> Callable[[Union[str, Precision]], ContextManager]:
    """Returns a context manager to automatically cast to a specific precision.

    Args:
        precision (str or Precision): Precision for the context
    """
    if torch.cuda.is_available():
        return lambda precision: torch.cuda.amp.autocast(Precision(precision) == Precision.AMP)
    else:

        def null(precision):
            assert Precision(
                precision) != Precision.AMP, "Precision AMP is only available when `torch.cuda.is_available() == True`."
            return contextlib.nullcontext()

        return null


class State(Serializable):
    """The state of the trainer.

    Contains variables that the trainer tracks throughout the training loop.
    Note that the entire state is serialized when the trainer is checkpointed
    so that it can be used restore the trainer and continue training from a
    checkpoint. Algorithms are able to modify this object in-place.


    .. note::

        To support multi-GPU training, :attr:`State.model` may be wrapped in :class:`DistributedDataParallel`,
        and the dataloaders may be wrapped in a device-specific dataloader that handles moving tensors to device.

    .. note::

        ``Schedulers`` are wrapped in ``ComposableScheduler``, which handles stepping either stepwise or epochwise,
        and also properly sets up learning rate warmups.



    Args:
        model (types.Model, often ComposerModel): The model, typically as a subclass of :class:`ComposerModel`.
        grad_accum (int): The number of gradient accumulation steps to use. The size of each microbatch is ``train_batch_size / num_gpus / grad_accum``.
        train_dataloader (types.DataLoader, types.DataSpec, or dict):
            The :class:`types.DataLoader`, :class:`types.DataSpec`, or dict of :class:`types.DataSpec` kwargs to used for training.
        evaluators (Evaluators):
            The :class:`types.Evaluators` contain the evaluation datasets used for evaluation with specific metrics.
        max_duration (str or Time): The maximum duration to train for.

        precision (str | Precision): The numerical precision to use for training. Should be one of ``[fp32, amp]``.
        precision_context ((precision: Precision) -> ContextManager): Function to produce a context manager to mandate precision.

        optimizers (types.Optimizers, optional): The optimizers being used to train the model. Multiple optimizers are not currently supported.
        schedulers (types.Schedulers, optional): The learning rate schedulers, typically wrapped in :class:`ComposableScheduler`.
        scaler (torch.cuda.amp.GradScaler, optional): The gradient scaler in use for mixed precision training.

        algorithms (Sequence[Algorithm]): The algorithms used for training.
        callbacks (Sequence[Callback]): The callbacks used for training.

        profiler (Optional[Profiler]): The Composer profiler.

    Attributes:
        batch (types.Batch): The batch. This will be the entire batch during the :attr:`Event.AFTER_DATALOADER`, or a
            microbatch between :attr:`Event.BATCH_START` and :attr:`Event.BATCH_END`.
        batch_num_samples (int): The number of samples in the :attr:`batch`.
        batch_num_tokens (int): The number of tokens in the :attr:`batch`.

        loss (types.Tensors): The most recently computed loss.
        outputs (types.Tensors): The most recently computed output from the model's forward pass.
        timer (types.Timer): The timer that tracks training loop progress.
        serialized_attributes (List[str]): The list of attributes which will be serialized in a checkpoint.
    """

    _max_duration: Time[int]
    _steps_per_epoch: Optional[int]
    batch: types.Batch
    batch_num_samples: int
    batch_num_tokens: int
    loss: types.Tensors
    outputs: types.Tensors

    # These attributes will be serialized using .state_dict(), and loaded with .load_state_dict()
    # All other attributes will not be serialized.
    # For simplicity, omit the leading underscore for private attributes.
    # For example, even though the optimizers are stored on the state
    # as the "_optimizers" attribute, here we specify just "optimizers"
    serialized_attributes = [
        "model",
        "optimizers",
        "schedulers",
        "algorithms",
        "callbacks",
        "scaler",
        "timer",
    ]

    def __init__(
            self,
            # model
            model: types.Model,

            # stopping conditions
            max_duration: Union[str, Time[int]],

            # data configurations
            train_dataloader: types.DataLoader,
            evaluators: types.Evaluators = [],
            grad_accum: int = 1,

            # precision
            precision: Union[str, types.Precision] = Precision.FP32,
            precision_context: Callable[[Precision], ContextManager] = _default_precision_factory(),

            # optimizers
            optimizers: Optional[types.Optimizers] = None,
            schedulers: Optional[types.Many[Union[types.Scheduler, ComposerSchedulerFn]]] = None,

            # scaler
            scaler: Optional[types.Scaler] = None,

            # algorithms and callbacks
            algorithms: Sequence[Algorithm] = tuple(),
            callbacks: Sequence[Callback] = tuple(),

            # steps per epoch
            steps_per_epoch: Optional[int] = None,
    ):
        self.model = model
        self.grad_accum = grad_accum
        self.train_dataloader = train_dataloader
        self.evaluators = list(ensure_tuple(evaluators))
        self.max_duration = max_duration
        self.steps_per_epoch = steps_per_epoch

        self.timer = Timer()
        self._precision = Precision(precision)
        self._precision_context = precision_context

        if optimizers is None:
            self._optimizers = []
        else:
            self._optimizers = list(ensure_tuple(optimizers))

        if schedulers is None:
            self._schedulers = []
        else:
            from composer.core.scheduler import compile_scheduler
            self._schedulers = [
                scheduler if isinstance(scheduler, types.Scheduler) else compile_scheduler(
                    scheduler, self.optimizers, self) for scheduler in ensure_tuple(schedulers)
            ]

        self.scaler = scaler
        self._algorithms = list(algorithms)
        self._callbacks = list(callbacks)

        self.profiler: Optional[Profiler] = None

    @property
    def epoch(self) -> int:
        """The index of the current epoch."""
        warnings.warn("TimeDeprecationWarning: state.epoch is deprecated. Please use state.timer.epoch",
                      category=DeprecationWarning)
        return self.timer.epoch.value

    @property
    def step(self) -> int:
        """The index of the current step/batch (measured globally)."""
        warnings.warn("TimeDeprecationWarning: state.step is deprecated. Please use state.timer.batch",
                      category=DeprecationWarning)
        return self.timer.batch.value

    @property
    def max_duration(self):
        return self._max_duration

    @max_duration.setter
    def max_duration(self, max_duration: Union[str, Time[int]]):
        if isinstance(max_duration, str):
            max_duration = cast(Time[int], Time.from_timestring(max_duration))
        if max_duration.unit != TimeUnit.EPOCH:
            raise NotImplementedError("Max duration must be specified in epochs. Other units are not yet supported.")
        if max_duration.unit == TimeUnit.DURATION:
            raise ValueError("TimeUnit.DURATION is not allowed as a unit for max_duration")
        self._max_duration = max_duration

    def get_elapsed_duration(self) -> Time[float]:
        """Get the elapsed training duration.

        Returns:
            Time: The elapsed duration, in ``TimeUnit.DURATION``.
        """
        return self.timer.get(self.max_duration.unit) / self.max_duration

    @property
    def max_epochs(self):
        """The maximum number of epochs to train for."""
        warnings.warn("TimeDeprecationWarning: state.max_epochs is deprecated. Please use state.max_duration",
                      category=DeprecationWarning)
        assert self.max_duration.unit == TimeUnit.EPOCH, "invariant violation -- max duration must be epochs for now"
        return self.max_duration.value

    @property
    def optimizers(self):
        return self._optimizers

    @optimizers.setter
    def optimizers(self, optimizers: types.Optimizers):
        self._optimizers[:] = ensure_tuple(optimizers)

    @property
    def schedulers(self):
        return self._schedulers

    @schedulers.setter
    def schedulers(self, schedulers: types.Schedulers):
        self._schedulers[:] = ensure_tuple(schedulers)

    @property
    def callbacks(self):
        return self._callbacks

    @callbacks.setter
    def callbacks(self, callbacks: Sequence[Callback]):
        self._callbacks[:] = callbacks

    @property
    def algorithms(self):
        return self._algorithms

    @algorithms.setter
    def algorithms(self, algorithms: Sequence[Algorithm]):
        self._algorithms[:] = algorithms

    def state_dict(self) -> types.StateDict:
        """Returns the state as a :class:`dict`."""
        state_dict: types.StateDict = {}

        for state_field_name, state_field_value in self.__dict__.items():
            if state_field_name.lstrip("_") not in self.serialized_attributes:
                continue
            if state_field_name == "model":
                # Save model directly instead of by class name, since model may be wrapped by DistributedDataParallel
                serialized_value = state_field_value.state_dict()
            else:
                serialized_value = {
                    obj.__class__.__qualname__: obj.state_dict()
                    for obj in ensure_tuple(state_field_value)
                    if obj is not None
                }
            state_dict[state_field_name] = serialized_value

        state_dict["_is_model_ddp_wrapped"] = isinstance(self.model, DistributedDataParallel)
        return state_dict

    def load_model_state(self, state_dict: types.StateDict, strict: bool):
        """Loads the model's state from a state_dict.

        Args:
            state_dict (types.StateDict): object returned from call to :meth:`state_dict`.
            strict (bool): whether the keys in the state_dict should perfectly match the keys in the model.
        """
        if state_dict["_is_model_ddp_wrapped"] and not isinstance(self.model, DistributedDataParallel):
            torch.nn.modules.utils.consume_prefix_in_state_dict_if_present(state_dict['model'], "module.")
        missing_keys, unexpected_keys = self.model.load_state_dict(state_dict['model'], strict=strict)
        if len(missing_keys) > 0:
            logger.warning(f"Found these missing keys in the checkpoint: {', '.join(missing_keys)}")
        if len(unexpected_keys) > 0:
            logger.warning(f"Found these unexpected keys in the checkpoint: {', '.join(unexpected_keys)}")

    def load_state_dict(self, state: types.StateDict, strict: bool = False):
        """Loads the state.

        Args:
            state_dict (types.StateDict): object returned from call to :meth:`state_dict`.
        """

        for state_field_name, state_field_value in self.__dict__.items():
            if state_field_name.lstrip("_") not in self.serialized_attributes:
                continue
            serialized_value = state[state_field_name]

            if state_field_name == "model":
                self.load_model_state(state, strict=strict)
            else:
                for target in ensure_tuple(state_field_value):
                    if target is None:
                        continue
                    if target.__class__.__qualname__ not in serialized_value:
                        warnings.warn(
                            f"{target.__class__.__qualname__} was not found in the state_dict. Its state will NOT be restored",
                            category=UserWarning)
                        continue
                    source = serialized_value[target.__class__.__qualname__]
                    target.load_state_dict(source)

    @property
    def batch_idx(self) -> int:
        """int: batch_idx is the index of the batch in the current epoch."""
        warnings.warn("TimeDeprecationWarning: state.batch_idx is deprecated. Please use state.timer.batch_in_epoch",
                      category=DeprecationWarning)
        return self.timer.batch_in_epoch.value

    @property
    def steps_per_epoch(self):
        """int: The maximum number of steps (batches) per epoch."""
        if self._steps_per_epoch is None:
            return len(self.train_dataloader)
        return self._steps_per_epoch

    @steps_per_epoch.setter
    def steps_per_epoch(self, steps_per_epoch: Optional[int]):
        try:
            dataloader_len = len(self.train_dataloader)
        except (TypeError, NotImplementedError):
            dataloader_len = None
        if dataloader_len is not None and steps_per_epoch is not None and steps_per_epoch > dataloader_len:
            warnings.warn(
                textwrap.dedent(f"""\
                    SubsetNumBatchesWarning: The steps_per_epoch({steps_per_epoch})
                    is greater than the number of batches in the training dataloader
                    ({dataloader_len})"""))
        self._steps_per_epoch = steps_per_epoch

    @property
    def precision(self):
        """The numerical precision to use for training.

        Should be one of ``[fp32, amp]``.
        """
        return self._precision

    @precision.setter
    def precision(self, precision: Union[str, types.Precision]):
        self._precision = Precision(precision)

    @property
    def batch_pair(self) -> types.BatchPair:
        """:class:`~types.BatchPair`: The current batch, represented as a :class:`~types.BatchPair`.

        Raises:
            TypeError: If the current batch is not a :class:`~types.BatchPair`.
        """
        return types.as_batch_pair(self.batch)

    @property
    def batch_dict(self) -> types.BatchDict:
        """:class:`~types.BatchDict`: The current batch, represented as a :class:`~types.BatchDict`.

        Raises:
            TypeError: If the current batch is not a :class:`~types.BatchDict`.
        """
        return types.as_batch_dict(self.batch)

    @property
    def precision_context(self):
        return self._precision_context(self.precision)<|MERGE_RESOLUTION|>--- conflicted
+++ resolved
@@ -22,11 +22,8 @@
 if TYPE_CHECKING:
     from composer.core.algorithm import Algorithm
     from composer.core.callback import Callback
-<<<<<<< HEAD
     from composer.core.scheduler import ComposerSchedulerFn
-=======
     from composer.profiler import Profiler
->>>>>>> 94734a81
 
 __all__ = ["State"]
 
