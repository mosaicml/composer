--- conflicted
+++ resolved
@@ -143,34 +143,28 @@
             >>> trainer.fit()
             >>> trainer.state.current_metrics
             {'train': {'Accuracy': tensor(...)}, 'eval1': {'Accuracy': tensor(...)}, 'eval2': {'Accuracy': tensor(...)}}
-
-        grad_accum (int): The number of gradient accumulation steps per batch.
-        loss (torch.Tensor | Sequence[torch.Tensor]): The most recently computed loss.
-<<<<<<< HEAD
-        outputs (torch.Tensor | Sequence[torch.Tensor]): The most recently computed output from the model's forward pass.
-        timestamp (Timestamp): The current training timestamp.
         eval_timestamp (Timestamp): The timestamp for the current evaluation dataloader. This timestamp is reset
             before the dataloader is evaluated. The :attr:`~Timestamp.epoch` attribute for this timestamp is always
             ``0``.
+        grad_accum (int): The number of gradient accumulation steps per batch.
+        loss (torch.Tensor | Sequence[torch.Tensor]): The most recently computed loss.
+        model (torch.nn.Module): The training model.
+
+            .. note::
+
+                When using DeepSpeed or multi-rank training, the model will be wrapped with
+                :class:`~deepspeed.DeepSpeedEngine` or :class:`~torch.nn.parallel.DistributedDataParallel`,
+                respectively.
+
+        outputs (torch.Tensor | Sequence[torch.Tensor]): The most recently computed output from the model's forward
+            pass.
         predict_timestamp (Timestamp): The timestamp for the current prediction dataloader. This timestamp is reset
             before the dataloader is used. The :attr:`~Timestamp.epoch` attribute for this timestamp is always
             ``0``.
-=======
-        model (torch.nn.Module): The training model.
-
-            .. note::
-
-                When using DeepSpeed or multi-rank training, the model will be wrapped with
-                :class:`~deepspeed.DeepSpeedEngine` or :class:`~torch.nn.parallel.DistributedDataParallel`,
-                respectively.
-
-        outputs (torch.Tensor | Sequence[torch.Tensor]): The most recently computed output from the model's forward
-            pass.
         profiler (Profiler): The profiler (if profiling is enabled), or ``None`` if not profiling.
         rank_zero_seed (int): The seed of the rank zero process.
         scaler (torch.cuda.amp.GradScaler): The gradient scaler if using mixed-precision training, or
             ``None`` if not using mixed-precision training.
->>>>>>> b1e89b4e
         serialized_attributes (List[str]): The names of the attribute which are serialized in a checkpoint.
 
             By default, the following attributes are serialized:
