# Copyright 2022 MosaicML Composer authors
# SPDX-License-Identifier: Apache-2.0

"""The state of the trainer."""
from __future__ import annotations

import collections.abc
import logging
import warnings
from typing import TYPE_CHECKING, Any, Callable, Dict, Iterable, List, Optional, Sequence, Union, cast

import torch
import torch.nn.modules.utils
from torch.nn.parallel import DistributedDataParallel
from torch.optim import Optimizer

from composer.core.precision import Precision
from composer.core.serializable import Serializable
<<<<<<< HEAD
from composer.core.time import Time, Timer, TimeUnit
from composer.utils import batch_get, batch_set, dist, ensure_tuple
=======
from composer.core.time import Time, Timestamp, TimeUnit
from composer.utils import dist, ensure_tuple
>>>>>>> fb4beb13

if TYPE_CHECKING:
    import deepspeed

    import composer.core.types as types
    from composer.core.algorithm import Algorithm
    from composer.core.callback import Callback
    from composer.core.evaluator import Evaluator
    from composer.profiler import Profiler

__all__ = ["State"]

logger = logging.getLogger(__name__)


def _ensure_backwards_compatible_checkpointing(state_dict: Dict[str, Any]):
    # v0.4.1 removed the leading underscores for the keys in the state_dict
    # It also renamed _is_model_ddp_wrapped to is_model_ddp
    state = {}
    for k, v in state_dict.items():
        if k == "_is_model_ddp_wrapped":
            k = "is_model_ddp"
        if k.startswith("_"):
            k = k[1:]
        state[k] = v
    return state


_STATE_DICT_SERIALIZED_ATTRIBUTES = [
    # List of attributes that are serialized with state_dict
    # Only the attributes listed in state.serialized_attributes will actually be saved.
    "model",
    "optimizers",
    "schedulers",
    "algorithms",
    "callbacks",
    "scaler",
    "timestamp",
]


class State(Serializable):
    """The state of the trainer.

    Contains variables that the trainer tracks throughout the training loop. Note that all the necessary parts (i.e.,
    :attr:`serialized_attributes`) of state are serialized when the trainer is checkpointed so that it can be used
    restore the trainer and continue training from a checkpoint.  :mod:`~composer.algorithms` are able to modify an
    instance of this class in-place.


    .. note::

        An instance of this class is automatically constructed by the :class:`~.Trainer` constructor. A user need
        not instantiate this class.

    Args:
        model (torch.nn.Module): The model, typically as a subclass of :class:`~.ComposerModel`.
        rank_zero_seed (int): The seed used on the rank zero process. It is assumed that each rank's seed is
            ``rank_zero_seed + dist.get_global_rank()``.
        grad_accum (int, optional): The number of gradient accumulation steps to use. With this argument, micro batch
            size for each device becomes ``microbatch_size = train_batch_size / (num_devices * grad_accum)``.
        train_dataloader (types.DataLoader, optional): Dataloader used for training
        evaluators (Evalutor | Evaluators, optional): :class:`.Evaluator` used for evaluation.
        dataloader (types.DataLoader, optional): The active DataLoader.
        dataloader_len (int | Time[int], optional): The number of batches per dataloader iteration (e.g. epoch).
            The trainer will yield the first ``dataloader_len`` batches per iteration. If ``-1`` (the default),
            the entire dataloader will be iterated over.
        dataloader_label (str, optional): The name for the dataloader. Required if ``dataloader`` is specified.
            (default: ``None``)

            By convention, the training dataloader is called ``'train'``. The evaluator dataloader is called
            ``'eval'``, or when multiple evaluators are used, the name of the evaluator.
        max_duration (str | Time, optional): The maximum duration to train for. (default: ``None``)
        precision (str | Precision): The numerical precision to use for training. See :class:`~.Precision` for
            the supported precisions.
        optimizers (torch.optim.Optimizer | Sequence[torch.optim.Optimizer], optional): The optimizer being used to
            train the model. Multiple optimizers are not currently supported.
        schedulers (types.PyTorchScheduler | Sequence[types.PyTorchScheduler], optional):
            The learning rate scheduler (can also be a list or tuple of schedulers).
        scaler (torch.cuda.amp.GradScaler, optional): The gradient scaler in use for mixed precision training.
        algorithms (Algorithm | Sequence[Algorithm], optional): The algorithms used for training.
        callbacks (Callback | Sequence[Callback], optional): The callbacks used for training.
        profiler (Optional[Profiler]): The Composer profiler.

    Attributes:
        batch (types.Batch): The batch. This will be the entire batch during the :attr:`.Event.AFTER_DATALOADER`, or a
            microbatch between :attr:`.Event.BATCH_START` and :attr:`.Event.BATCH_END`.
        batch_num_samples (int): The number of samples in the :attr:`batch`.
        batch_num_tokens (int): The number of tokens in the :attr:`batch`.
        current_metrics (Dict[str, Dict[str, Any]]): The current computed metrics, organized by dataloader label
            and then by metric name. The train dataloader is labeled ``'train'``. If not using an :class:`.Evaluator`,
            the eval dataloader is labeled ``'eval'``. Otherwise, the evaluator label is used.

            For example:

            >>> trainer = Trainer(
            ...     ...,
            ...     compute_training_metrics=True,
            ...     train_dataloader=train_dataloader,
            ...     eval_dataloader=eval_dataloader,
            ... )
            >>> trainer.fit()
            >>> trainer.state.current_metrics
            {'train': {'Accuracy': tensor(...)}, 'eval': {'Accuracy': tensor(...)}}

            Or, when using an :class:`.Evaluator`:

            .. testsetup::

                eval_1_dl = eval_dataloader
                eval_2_dl = eval_dataloader

            >>> from torchmetrics import Accuracy
            >>> from composer.core import Evaluator
            >>> trainer = Trainer(
            ...     ...,
            ...     compute_training_metrics=True,
            ...     train_dataloader=train_dataloader,
            ...     eval_dataloader=[
            ...         Evaluator(label='eval1', dataloader=eval_1_dl, metrics=Accuracy()),
            ...         Evaluator(label='eval2', dataloader=eval_2_dl, metrics=Accuracy()),
            ...     ],
            ... )
            >>> trainer.fit()
            >>> trainer.state.current_metrics
            {'train': {'Accuracy': tensor(...)}, 'eval1': {'Accuracy': tensor(...)}, 'eval2': {'Accuracy': tensor(...)}}

        grad_accum (int): The number of gradient accumulation steps per batch.
        loss (torch.Tensor | Sequence[torch.Tensor]): The most recently computed loss.
        model (torch.nn.Module): The training model.

            .. note::

                When using DeepSpeed or multi-rank training, the model will be wrapped with
                :class:`~deepspeed.DeepSpeedEngine` or :class:`~torch.nn.parallel.DistributedDataParallel`,
                respectively.

        outputs (torch.Tensor | Sequence[torch.Tensor]): The most recently computed output from the model's forward
            pass.
        profiler (Profiler): The profiler (if profiling is enabled), or ``None`` if not profiling.
        rank_zero_seed (int): The seed of the rank zero process.
        scaler (torch.cuda.amp.GradScaler): The gradient scaler if using mixed-precision training, or
            ``None`` if not using mixed-precision training.
        serialized_attributes (List[str]): The names of the attribute which are serialized in a checkpoint.

            By default, the following attributes are serialized:

            +-----------------------+-------------------------------------------------------------+
            | Attribute             | Description                                                 |
            +=======================+=============================================================+
            | model                 | The model under training.                                   |
            +-----------------------+-------------------------------------------------------------+
            | optimizers            | The optimizers being used to train the model.               |
            +-----------------------+-------------------------------------------------------------+
            | schedulers            | The learning rate schedulers.                               |
            +-----------------------+-------------------------------------------------------------+
            | algorithms            | The algorithms used for training.                           |
            +-----------------------+-------------------------------------------------------------+
            | callbacks             | The callbacks used for training.                            |
            +-----------------------+-------------------------------------------------------------+
            | scaler                | The gradient scaler in use for mixed precision training.    |
            +-----------------------+-------------------------------------------------------------+
            | timestamp             | The timestamp that tracks training loop progress.           |
            +-----------------------+-------------------------------------------------------------+
            | rank_zero_seed        | The seed of the rank zero process.                          |
            +-----------------------+-------------------------------------------------------------+
            | current_metrics       | The current metrics.                                        |
            +-----------------------+-------------------------------------------------------------+

        timestamp (Timestamp): The current training timestamp.
        train_dataloader (Iterable): The training dataloader. (May be ``None`` if not training.)
    """

    _dataloader: Optional[Iterable]
    _dataloader_label: Optional[str]
    _dataloader_len: Optional[Time[int]]
    _max_duration: Optional[Time[int]]

    batch: types.Batch
    batch_num_samples: int
    batch_num_tokens: int
    loss: Union[torch.Tensor, Sequence[torch.Tensor]]
    outputs: Union[torch.Tensor, Sequence[torch.Tensor]]
    _schedulers: List[types.PyTorchScheduler]

    def __init__(
        self,
        # model
        model: torch.nn.Module,

        # determinism
        rank_zero_seed: int,

        # stopping conditions
        max_duration: Optional[Union[str, Time[int]]] = None,

        # data configurations
        grad_accum: int = 1,

        # dataloaders
        train_dataloader: Optional[Iterable] = None,
        evaluators: Optional[Union[Evaluator, Sequence[Evaluator]]] = None,

        # these track the current 'active' dataloader
        # depending on train, eval, or others
        dataloader: Optional[Iterable] = None,
        dataloader_label: Optional[str] = None,
        dataloader_len: Union[int, Time[int]] = -1,

        # precision
        precision: Union[str, Precision] = Precision.FP32,

        # optimizers
        optimizers: Optional[Union[Optimizer, Sequence[Optimizer]]] = None,

        # scaler
        scaler: Optional[torch.cuda.amp.grad_scaler.GradScaler] = None,

        # algorithms and callbacks
        algorithms: Optional[Union[Algorithm, Sequence[Algorithm]]] = None,
        callbacks: Optional[Union[Callback, Sequence[Callback]]] = None,
    ):
        self.rank_zero_seed = rank_zero_seed
        self.model = model
        self.grad_accum = grad_accum
        self._dataloader_len = None
        self.set_dataloader(dataloader, dataloader_label, dataloader_len)
        self.max_duration = max_duration

        self.train_dataloader = train_dataloader
        self._evaluators = list(ensure_tuple(evaluators))

        self.timestamp = Timestamp()
        self._precision = Precision(precision)

        if optimizers is None:
            self._optimizers = []
        else:
            self._optimizers = list(ensure_tuple(optimizers))

        self._schedulers = []

        self.scaler = scaler
        self._algorithms = list(ensure_tuple(algorithms))
        self._callbacks = list(ensure_tuple(callbacks))

        self.profiler: Optional[Profiler] = None

        # These attributes will be serialized using .state_dict(), and loaded with .load_state_dict()
        # All other attributes will not be serialized.
        # For simplicity, omit the leading underscore for private attributes.
        # For example, even though the optimizers are stored on the state
        # as the "_optimizers" attribute, here we specify just "optimizers"
        self.serialized_attributes = [
            "model",
            "optimizers",
            "schedulers",
            "algorithms",
            "callbacks",
            "scaler",
            "timestamp",
            "rank_zero_seed",
            "current_metrics",
        ]

        self.current_metrics: Dict[str, Dict[str, Any]] = {}

    @property
    def seed(self):
        """The seed for the current rank."""
        return self.rank_zero_seed + dist.get_global_rank()

    @property
    def max_duration(self):
        """The maximum training duration."""
        return self._max_duration

    @max_duration.setter
    def max_duration(self, max_duration: Optional[Union[str, Time[int]]]):
        if max_duration is None:
            self._max_duration = None
            return
        if isinstance(max_duration, str):
            max_duration = cast(Time[int], Time.from_timestring(max_duration))
        if max_duration.unit == TimeUnit.DURATION:
            raise ValueError("TimeUnit.DURATION is not allowed as a unit for max_duration")
        self._max_duration = max_duration

    def get_elapsed_duration(self) -> Optional[Time[float]]:
        """Get the elapsed training duration.

        Returns:
            Optional[Time[float]]: The elapsed duration, in :attr:`TimeUnit.DURATION`.
                ``Time(0.0, TimeUnit.DURATION)`` represents the beginning of training and ``Time(1.0, TimeUnit.DURATION)``
                represents a completed training process. Returns ``None`` if ``max_duration`` is None.
        """
        if self.max_duration is None:
            return None
        return self.timestamp.get(self.max_duration.unit) / self.max_duration

    @property
    def optimizers(self):
        """The optimizers."""
        return self._optimizers

    @optimizers.setter
    def optimizers(self, optimizers: Union[Optimizer, Sequence[Optimizer]]):
        self._optimizers[:] = ensure_tuple(optimizers)

    @property
    def schedulers(self):
        """The schedulers."""
        return self._schedulers

    @schedulers.setter
    def schedulers(self, schedulers: Union[types.PyTorchScheduler, Sequence[types.PyTorchScheduler]]):
        self._schedulers[:] = ensure_tuple(schedulers)

    def batch_set_item(self, key: Optional[Any] = None, value: Optional[Any] = None, set_fn: Optional[Callable] = None):
        self.batch = batch_set(self.batch, key, value, set_fn)

    def batch_get_item(self, key: Optional[Any] = None, get_fn: Optional[Callable] = None):
        return batch_get(self.batch, key, get_fn)

    @property
    def callbacks(self):
        """The callbacks."""
        return self._callbacks

    @callbacks.setter
    def callbacks(self, callbacks: Sequence[Callback]):
        self._callbacks[:] = callbacks

    @property
    def algorithms(self):
        """The algorithms."""
        return self._algorithms

    @algorithms.setter
    def algorithms(self, algorithms: Sequence[Algorithm]):
        self._algorithms[:] = algorithms

    @property
    def evaluators(self):
        """The evaluators."""
        return self._evaluators

    @evaluators.setter
    def evaluators(self, evaluators: Union[Evaluator, Sequence[Evaluator]]):
        self._evaluators[:] = list(ensure_tuple(evaluators))

    def state_dict(self) -> Dict[str, Any]:
        state_dict = {}

        for attribute_name in self.serialized_attributes:
            attribute_value = getattr(self, attribute_name)
            if attribute_name == "model":
                # Save model directly instead of by class name, since model may be wrapped by DistributedDataParallel
                # If it is DDP wrapped, do not save the `module.` prefix, as that is an implmentation detail
                model_state = attribute_value.state_dict()
                if self.is_model_ddp:
                    torch.nn.modules.utils.consume_prefix_in_state_dict_if_present(model_state, "module.")
                serialized_value = model_state
            else:
                if attribute_name in _STATE_DICT_SERIALIZED_ATTRIBUTES:
                    serialized_value = {
                        type(obj).__qualname__: obj.state_dict() for obj in ensure_tuple(attribute_value)
                    }
                else:
                    serialized_value = attribute_value

            state_dict[attribute_name] = serialized_value

        return state_dict

    def load_model_state(self, state_dict: Dict[str, Any], strict: bool):
        """Loads the model's state from a ``state_dict``.

        Args:
            state_dict (Dict[str, Any]): The state dict, generated from a previous call to :meth:`state_dict`.
            strict (bool): Whether the keys (i.e., model parameter names) in the model state dict should
                perfectly match the keys in the model instance.
        """
        if state_dict.get("is_model_ddp", False) and not self.is_model_ddp:
            # This check is for backwards compatibility, as pre-v0.6.0 checkpoints serialized the state
            # with the `module.` prefix
            torch.nn.modules.utils.consume_prefix_in_state_dict_if_present(state_dict['model'], "module.")
        missing_keys, unexpected_keys = self.model.load_state_dict(state_dict['model'], strict=strict)
        if len(missing_keys) > 0:
            logger.warning(f"Found these missing keys in the checkpoint: {', '.join(missing_keys)}")
        if len(unexpected_keys) > 0:
            logger.warning(f"Found these unexpected keys in the checkpoint: {', '.join(unexpected_keys)}")

    def load_state_dict(self, state: Dict[str, Any], strict: bool = False):
        """Loads the state.

        Args:
            state (Dict[str, Any]): object returned from call to :meth:`state_dict`.
            strict (bool): whether the keys in the ``state["model"]`` should perfectly match the keys in the
                ``self.model``. Defaults to False.
        """

        state = _ensure_backwards_compatible_checkpointing(state)

        for attribute_name, serialized_value in state.items():
            if attribute_name not in self.serialized_attributes:
                # it's possible some attributes we removed
                continue

            if attribute_name == "model":
                self.load_model_state(state, strict=strict)
                continue
            state_field_value = getattr(self, attribute_name)
            if attribute_name in _STATE_DICT_SERIALIZED_ATTRIBUTES:
                for target in ensure_tuple(state_field_value):
                    if type(target).__qualname__ not in serialized_value:
                        warnings.warn(
                            f"{type(target).__qualname__} is not in the state_dict. Its state will not be restored.",
                            category=UserWarning)
                        continue
                    source = serialized_value[type(target).__qualname__]
                    target.load_state_dict(source)
            else:
                # direct serialization
                try:
                    setattr(self, attribute_name, serialized_value)
                except AttributeError:
                    # ignore AttributeError for properties that have getters but not setters.
                    pass

    @property
    def dataloader(self):
        """The active dataloader."""
        return self._dataloader

    @property
    def dataloader_label(self):
        """The dataloader label for the active dataloader.

        By default, the training dataloader is called ``'train'``. The evaluator dataloader
        is called ``'eval'``, or when multiple evaluators are used, the name of the evaluator.
        However, the dataloader label can be explicitely specified in :meth:`.Trainer.fit`
        and :meth:`.Trainer.eval`.

        Returns:
            Optional[str]: The dataloader label, or None if no dataloader is set.
        """
        return self._dataloader_label

    def set_dataloader(
        self,
        dataloader: Optional[Iterable] = None,
        dataloader_label: Optional[str] = None,
        dataloader_len: Union[int, Time[int]] = -1,
    ):
        """Update the active dataloader and dataloader label.

        Args:
            dataloader (Iterable, optional): The dataloader. Defaults to None.
            dataloader_label (str, optional): The dataloader label. Must be ``None`` if and only if
                ``dataloader`` is None. Defaults to None.
            dataloader_len (int, int): The number of batches per dataloader iteration (e.g. epoch), as used by the trainer.
                Set to ``-1`` to iterate over the entire dataset. (Default: ``-1``.)
        """
        if dataloader is None:
            dataloader_label = None
        else:
            if dataloader_label is None:
                raise ValueError("If the `dataloader` is specified, then `dataloader_label` must not be None.")
        self._dataloader = dataloader
        self._dataloader_label = dataloader_label
        if dataloader is not None:
            self.dataloader_len = dataloader_len  # setting it to -1 will do a failsafe read of len(dataloader)
        else:
            self._dataloader_len = None

    @property
    def dataloader_len(self):
        """The number of batches per dataloader iteration (e.g. epoch), as used by the trainer.

        .. note::

            If not explicitely specified, this value is an approximation, as it depends on ``len(self.dataloader)``.
            See the :doc:`PyTorch DataLoader Documentation <torch:data>` for more information.

        Returns:
            Optional[Time[int]]: The number of batches per dataloader iteration (e.g. epoch), or None if no dataloader
            is defined or if the dataloader has an unknown length (e.g. streaming dataloaders).
        """
        return self._dataloader_len

    @dataloader_len.setter
    def dataloader_len(self, num_batches: Union[int, Time[int]]):
        if isinstance(num_batches, int):
            num_batches = Time(num_batches, TimeUnit.BATCH)
        if self._dataloader is None:
            raise RuntimeError("`State.dataloader_len` cannot be set if the dataloader is not defined.")
        try:
            if isinstance(self._dataloader, collections.abc.Sized):
                dataloader_len = len(self._dataloader)
            else:
                dataloader_len = None
        except (TypeError, NotImplementedError):
            dataloader_len = None
        if dataloader_len is not None and num_batches >= 0 and int(num_batches) > dataloader_len:
            warnings.warn((f"DataloaderNumBatchesWarning: The dataloader_len ({int(num_batches)}) "
                           f"is greater than the length (i.e. number of batches) of the dataloader, which is "
                           f"{dataloader_len}. State.dataloader_len is thus being set to {dataloader_len}."))
            self._dataloader_len = Time(dataloader_len, TimeUnit.BATCH)
            return
        if num_batches < 0:
            if dataloader_len is not None:
                # len(dataloader) is an approximation -- see https://pytorch.org/docs/stable/data.html.
                # However, in the worst case where additional last batches are dropped, this calculation should be
                # an over-estimate, leading to the entire dataloader still being iterated over.
                self._dataloader_len = Time(dataloader_len, TimeUnit.BATCH)
            else:
                # The dataloader length is unknown.
                self._dataloader_len = None
            return
        self._dataloader_len = num_batches

    @property
    def precision(self):
        """The numerical precision to use for training.

        See :class:`~.Precision` for the supported precisions.
        """
        return self._precision

    @precision.setter
    def precision(self, precision: Union[str, Precision]):
        self._precision = Precision(precision)

    @property
    def is_model_deepspeed(self) -> bool:
        """Whether :attr:`model` is an instance of a :class:`~deepspeed.DeepSpeedEngine`."""
        try:
            import deepspeed
        except ImportError:
            return False
        else:
            return isinstance(self.model, deepspeed.DeepSpeedEngine)

    @property
    def is_model_ddp(self):
        """Whether :attr:`model` is an instance of a :class:`.DistributedDataParallel`."""
        return isinstance(self.model, DistributedDataParallel)

    @property
    def deepspeed_model(self) -> deepspeed.DeepSpeedEngine:
        """Cast :attr:`model` to :class:`~deepspeed.DeepSpeedEngine`."""
        if self.is_model_deepspeed:
            return cast("deepspeed.DeepSpeedEngine", self.model)
        raise TypeError("state.model is not a DeepSpeed model")<|MERGE_RESOLUTION|>--- conflicted
+++ resolved
@@ -16,13 +16,8 @@
 
 from composer.core.precision import Precision
 from composer.core.serializable import Serializable
-<<<<<<< HEAD
-from composer.core.time import Time, Timer, TimeUnit
+from composer.core.time import Time, Timestamp, TimeUnit
 from composer.utils import batch_get, batch_set, dist, ensure_tuple
-=======
-from composer.core.time import Time, Timestamp, TimeUnit
-from composer.utils import dist, ensure_tuple
->>>>>>> fb4beb13
 
 if TYPE_CHECKING:
     import deepspeed
