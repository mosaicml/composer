# Copyright 2021 MosaicML. All Rights Reserved.

"""The state of the trainer."""
from __future__ import annotations

import logging
import warnings
from typing import TYPE_CHECKING, Any, Dict, List, Optional, Sequence, Union, cast

import torch
import torch.nn.modules.utils
from torch.nn.parallel import DistributedDataParallel
from torch.optim import Optimizer

from composer.core.precision import Precision
from composer.core.serializable import Serializable
from composer.core.time import Time, Timer, TimeUnit
from composer.utils import dist, ensure_tuple

if TYPE_CHECKING:
    import deepspeed

    import composer.core.types as types
    from composer.core.algorithm import Algorithm
    from composer.core.callback import Callback
    from composer.profiler import Profiler

__all__ = ["State"]

logger = logging.getLogger(__name__)


def _ensure_backwards_compatible_checkpointing(state_dict: Dict[str, Any]):
    # v0.4.1 removed the leading underscores for the keys in the state_dict
    # It also renamed _is_model_ddp_wrapped to is_model_ddp
    state = {}
    for k, v in state_dict.items():
        if k == "_is_model_ddp_wrapped":
            k = "is_model_ddp"
        if k.startswith("_"):
            k = k[1:]
        state[k] = v
    return state


_STATE_DICT_SERIALIZED_ATTRIBUTES = [
    # List of attributes that are serialized with state_dict
    # Only the attributes listed in state.serialized_attributes will actually be saved.
    "model",
    "optimizers",
    "schedulers",
    "algorithms",
    "callbacks",
    "scaler",
    "timer",
]


class State(Serializable):
    """The state of the trainer.

    Contains variables that the trainer tracks throughout the training loop. Note that all the necessary parts (i.e.,
    :attr:`serialized_attributes`) of state are serialized when the trainer is checkpointed so that it can be used
    restore the trainer and continue training from a checkpoint.  :mod:`~composer.algorithms` are able to modify an
    instance of this class in-place.


    .. note::

        An instance of this class is automatically constructed by the :class:`~.Trainer` constructor. A user need
        not instantiate this class.

    Args:
        model (torch.nn.Module): The model, typically as a subclass of :class:`~.ComposerModel`.
        rank_zero_seed (int): The seed used on the rank zero process. It is assumed that each rank's seed is
            ``rank_zero_seed + dist.get_global_rank()``.
        grad_accum (int, optional): The number of gradient accumulation steps to use. With this argument, micro batch size for
            each device becomes ``microbatch_size = train_batch_size / (num_devices * grad_accum)``.
        dataloader (types.DataLoader, optional): The active DataLoader.
        dataloader_len (int | Time[int], optional): The number of batches per dataloader iteration (e.g. epoch).
<<<<<<< HEAD
            The trainer will yield the first ``dataloader_len`` batches per iteration. If ``None`` (the default),
=======
            The trainer will yield the first ``dataloader_len`` batches per iteration. If ``-1`` (the default),
>>>>>>> 93dd36f1
            the entire dataloader will be iterated over.
        dataloader_label (str, optional): The name for the dataloader. Required if ``dataloader`` is specified. (default: ``None``)
            By convention, the training dataloader is called ``'train'``. The evaluator dataloader is called
            ``'eval'``, or when multiple evaluators are used, the name of the evaluator.
        max_duration (str | Time, optional): The maximum duration to train for. (default: ``None``)
        precision (str | Precision): The numerical precision to use for training. See :class:`~.Precision` for
            the supported precisions.
        optimizers (torch.optim.Optimizer | Sequence[torch.optim.Optimizer], optional): The optimizer being used to train the model.
            Multiple optimizers are not currently supported.
        schedulers (types.PyTorchScheduler | Sequence[types.PyTorchScheduler], optional):
            The learning rate scheduler (can also be a list or tuple of schedulers).
        scaler (torch.cuda.amp.GradScaler, optional): The gradient scaler in use for mixed precision training.
        algorithms (Algorithm | Sequence[Algorithm], optional): The algorithms used for training.
        callbacks (Callback | Sequence[Callback], optional): The callbacks used for training.
        profiler (Optional[Profiler]): The Composer profiler.

    Attributes:
        batch (types.Batch): The batch. This will be the entire batch during the :attr:`.Event.AFTER_DATALOADER`, or a
            microbatch between :attr:`.Event.BATCH_START` and :attr:`.Event.BATCH_END`.
        batch_num_samples (int): The number of samples in the :attr:`batch`.
        batch_num_tokens (int): The number of tokens in the :attr:`batch`.
        current_metrics (Dict[str, Dict[str, Any]]): The current computed metrics, organized by dataloader label
            and then by metric name. The train dataloader is labeled ``'train'``. If not using an :class:`.Evaluator`,
            the eval dataloader is labeled ``'eval'``. Otherwise, the evaluator label is used.

            For example:

            >>> trainer = Trainer(
            ...     ...,
            ...     compute_training_metrics=True,
            ...     train_dataloader=train_dataloader,
            ...     eval_dataloader=eval_dataloader,
            ... )
            >>> trainer.fit()
            >>> trainer.state.current_metrics
            {'train': {'Accuracy': tensor(...)}, 'eval': {'Accuracy': tensor(...)}}

            Or, when using an :class:`.Evaluator`:

            .. testsetup::

                eval_1_dl = eval_dataloader
                eval_2_dl = eval_dataloader

            >>> from torchmetrics import Accuracy
            >>> from composer.core import Evaluator
            >>> trainer = Trainer(
            ...     ...,
            ...     compute_training_metrics=True,
            ...     train_dataloader=train_dataloader,
            ...     eval_dataloader=[
            ...         Evaluator(label='eval1', dataloader=eval_1_dl, metrics=Accuracy()),
            ...         Evaluator(label='eval2', dataloader=eval_2_dl, metrics=Accuracy()),
            ...     ],
            ... )
            >>> trainer.fit()
            >>> trainer.state.current_metrics
            {'train': {'Accuracy': tensor(...)}, 'eval1': {'Accuracy': tensor(...)}, 'eval2': {'Accuracy': tensor(...)}}

        loss (torch.Tensor | Sequence[torch.Tensor]): The most recently computed loss.
        outputs (torch.Tensor | Sequence[torch.Tensor]): The most recently computed output from the model's forward pass.
        timer (Timer): The timer that tracks training loop progress.
        serialized_attributes (List[str]): The names of the attribute which are serialized in a checkpoint.

            By default, the following attributes are serialized:

            +-----------------------+-------------------------------------------------------------+
            | Attribute             | Description                                                 |
            +=======================+=============================================================+
            | model                 | The model under training.                                   |
            +-----------------------+-------------------------------------------------------------+
            | optimizers            | The optimizers being used to train the model.               |
            +-----------------------+-------------------------------------------------------------+
            | schedulers            | The learning rate schedulers.                               |
            +-----------------------+-------------------------------------------------------------+
            | algorithms            | The algorithms used for training.                           |
            +-----------------------+-------------------------------------------------------------+
            | callbacks             | The callbacks used for training.                            |
            +-----------------------+-------------------------------------------------------------+
            | scaler                | The gradient scaler in use for mixed precision training.    |
            +-----------------------+-------------------------------------------------------------+
            | timer                 | The timer that tracks training loop progress.               |
            +-----------------------+-------------------------------------------------------------+
            | rank_zero_seed        | The seed of the rank zero process.                          |
            +-----------------------+-------------------------------------------------------------+
            | current_metrics       | The current metrics.                                        |
            +-----------------------+-------------------------------------------------------------+
    """

    _dataloader: Optional[types.DataLoader]
    _dataloader_label: Optional[str]
    _dataloader_len: Optional[Time[int]]
    _max_duration: Optional[Time[int]]
    batch: types.Batch
    batch_num_samples: int
    batch_num_tokens: int
    loss: Union[torch.Tensor, Sequence[torch.Tensor]]
    outputs: Union[torch.Tensor, Sequence[torch.Tensor]]
    _schedulers: List[types.PyTorchScheduler]

    def __init__(
        self,
        # model
        model: torch.nn.Module,

        # determinism
        rank_zero_seed: int,

        # stopping conditions
        max_duration: Optional[Union[str, Time[int]]] = None,

        # data configurations
        grad_accum: int = 1,
        dataloader: Optional[types.DataLoader] = None,
        dataloader_label: Optional[str] = None,
        dataloader_len: Union[int, Time[int]] = -1,

        # precision
        precision: Union[str, Precision] = Precision.FP32,

        # optimizers
        optimizers: Optional[Union[Optimizer, Sequence[Optimizer]]] = None,

        # scaler
        scaler: Optional[torch.cuda.amp.grad_scaler.GradScaler] = None,

        # algorithms and callbacks
        algorithms: Optional[Union[Algorithm, Sequence[Algorithm]]] = None,
        callbacks: Optional[Union[Callback, Sequence[Callback]]] = None,
    ):
        self.rank_zero_seed = rank_zero_seed
        self.model = model
        self.grad_accum = grad_accum
        self.set_dataloader(dataloader, dataloader_label, dataloader_len)
        self.max_duration = max_duration

        self.timer = Timer()
        self._precision = Precision(precision)

        if optimizers is None:
            self._optimizers = []
        else:
            self._optimizers = list(ensure_tuple(optimizers))

        self._schedulers = []

        self.scaler = scaler
        self._algorithms = list(ensure_tuple(algorithms))
        self._callbacks = list(ensure_tuple(callbacks))

        self.profiler: Optional[Profiler] = None

        # These attributes will be serialized using .state_dict(), and loaded with .load_state_dict()
        # All other attributes will not be serialized.
        # For simplicity, omit the leading underscore for private attributes.
        # For example, even though the optimizers are stored on the state
        # as the "_optimizers" attribute, here we specify just "optimizers"
        self.serialized_attributes = [
            "model",
            "optimizers",
            "schedulers",
            "algorithms",
            "callbacks",
            "scaler",
            "timer",
            "rank_zero_seed",
            "current_metrics",
        ]

        self.current_metrics: Dict[str, Dict[str, Any]] = {}

    @property
    def seed(self):
        """The seed for the current rank."""
        return self.rank_zero_seed + dist.get_global_rank()

    @property
    def max_duration(self):
        """The maximum training duration."""
        return self._max_duration

    @max_duration.setter
    def max_duration(self, max_duration: Optional[Union[str, Time[int]]]):
        if max_duration is None:
            self._max_duration = None
            return
        if isinstance(max_duration, str):
            max_duration = cast(Time[int], Time.from_timestring(max_duration))
        if max_duration.unit == TimeUnit.DURATION:
            raise ValueError("TimeUnit.DURATION is not allowed as a unit for max_duration")
        self._max_duration = max_duration

    def get_elapsed_duration(self) -> Optional[Time[float]]:
        """Get the elapsed training duration.

        Returns:
            Optional[Time[float]]: The elapsed duration, in :attr:`TimeUnit.DURATION`.
                ``Time(0.0, TimeUnit.DURATION)`` represents the beginning of training and ``Time(1.0, TimeUnit.DURATION)``
                represents a completed training process. Returns ``None`` if ``max_duration`` is None.
        """
        if self.max_duration is None:
            return None
        return self.timer.get(self.max_duration.unit) / self.max_duration

    @property
    def optimizers(self):
        return self._optimizers

    @optimizers.setter
    def optimizers(self, optimizers: Union[Optimizer, Sequence[Optimizer]]):
        self._optimizers[:] = ensure_tuple(optimizers)

    @property
    def schedulers(self):
        return self._schedulers

    @schedulers.setter
    def schedulers(self, schedulers: Union[types.PyTorchScheduler, Sequence[types.PyTorchScheduler]]):
        self._schedulers[:] = ensure_tuple(schedulers)

    @property
    def callbacks(self):
        return self._callbacks

    @callbacks.setter
    def callbacks(self, callbacks: Sequence[Callback]):
        self._callbacks[:] = callbacks

    @property
    def algorithms(self):
        return self._algorithms

    @algorithms.setter
    def algorithms(self, algorithms: Sequence[Algorithm]):
        self._algorithms[:] = algorithms

    def state_dict(self) -> Dict[str, Any]:
        """Returns the state as a :class:`dict`."""
        state_dict = {}

        for attribute_name in self.serialized_attributes:
            attribute_value = getattr(self, attribute_name)
            if attribute_name == "model":
                # Save model directly instead of by class name, since model may be wrapped by DistributedDataParallel
                # If it is DDP wrapped, do not save the `module.` prefix, as that is an implmentation detail
                model_state = attribute_value.state_dict()
                if self.is_model_ddp:
                    torch.nn.modules.utils.consume_prefix_in_state_dict_if_present(model_state, "module.")
                serialized_value = model_state
            else:
                if attribute_name in _STATE_DICT_SERIALIZED_ATTRIBUTES:
                    serialized_value = {
                        type(obj).__qualname__: obj.state_dict() for obj in ensure_tuple(attribute_value)
                    }
                else:
                    serialized_value = attribute_value

            state_dict[attribute_name] = serialized_value

        return state_dict

    def load_model_state(self, state_dict: Dict[str, Any], strict: bool):
        """Loads the model's state from a state_dict.

        Args:
            state_dict (Dict[str, Any]): The state dict, generated from a previous call to :meth:`state_dict`.
            strict (bool): Whether the keys (i.e., model parameter names) in the model state dict should
                perfectly match the keys in the model instance.
        """
        if state_dict.get("is_model_ddp", False) and not self.is_model_ddp:
            # This check is for backwards compatibility, as pre-v0.6.0 checkpoints serialized the state
            # with the `module.` prefix
            torch.nn.modules.utils.consume_prefix_in_state_dict_if_present(state_dict['model'], "module.")
        missing_keys, unexpected_keys = self.model.load_state_dict(state_dict['model'], strict=strict)
        if len(missing_keys) > 0:
            logger.warning(f"Found these missing keys in the checkpoint: {', '.join(missing_keys)}")
        if len(unexpected_keys) > 0:
            logger.warning(f"Found these unexpected keys in the checkpoint: {', '.join(unexpected_keys)}")

    def load_state_dict(self, state: Dict[str, Any], strict: bool = False):
        """Loads the state.

        Args:
            state (Dict[str, Any]): object returned from call to :meth:`state_dict`.
            strict (bool): whether the keys in the ``state["model"]`` should perfectly match the keys in the
                ``self.model``. Defaults to False.
        """

        state = _ensure_backwards_compatible_checkpointing(state)

        for attribute_name, serialized_value in state.items():
            if attribute_name not in self.serialized_attributes:
                # it's possible some attributes we removed
                continue

            if attribute_name == "model":
                self.load_model_state(state, strict=strict)
                continue
            state_field_value = getattr(self, attribute_name)
            if attribute_name in _STATE_DICT_SERIALIZED_ATTRIBUTES:
                for target in ensure_tuple(state_field_value):
                    if type(target).__qualname__ not in serialized_value:
                        warnings.warn(
                            f"{type(target).__qualname__} is not in the state_dict. Its state will not be restored.",
                            category=UserWarning)
                        continue
                    source = serialized_value[type(target).__qualname__]
                    target.load_state_dict(source)
            else:
                # direct serialization
                try:
                    setattr(self, attribute_name, serialized_value)
                except AttributeError:
                    # ignore AttributeError for properties that have getters but not setters.
                    pass

    @property
    def dataloader(self):
        """The dataloader."""
        return self._dataloader

    @property
    def dataloader_label(self):
        """The dataloader label. By convention, the training dataloader is called ``'train'``. The evaluator dataloader
        is called ``'eval'``, or when multiple evaluators are used, the name of the evaluator.

        Returns:
            Optional[str]: The dataloader label, or None if no dataloader is set.
        """
        return self._dataloader_label

    def set_dataloader(
        self,
        dataloader: Optional[types.DataLoader] = None,
        dataloader_label: Optional[str] = None,
        dataloader_len: Union[int, Time[int]] = -1,
    ):
        """Update the dataloader and dataloader label.

        Args:
            dataloader (types.DataLoader, optional): The dataloader. Defaults to None.
            dataloader_label (str, optional): The dataloader label. Must be ``None`` if and only if
                ``dataloader`` is None. Defaults to None.
            dataloader_len (int, int): The number of batches per dataloader iteration (e.g. epoch), as used by the trainer.
                Set to ``-1`` to iterate over the entire dataset. (Default: ``-1``.)
        """
        if dataloader is None:
            dataloader_label = None
        else:
            if dataloader_label is None:
                raise ValueError("If the `dataloader` is specified, then `dataloader_label` must not be None.")
        self._dataloader = dataloader
        self._dataloader_label = dataloader_label
        if dataloader is not None:
            self.dataloader_len = dataloader_len  # setting it to -1 will do a failsafe read of len(dataloader)

    @property
    def dataloader_len(self):
        """The number of batches per dataloader iteration (e.g. epoch), as used by the trainer.

<<<<<<< HEAD
=======
        .. note::

            If not explicitely specified, this value is an approximation, as it depends on ``len(self.dataloader)``.
            See the :doc:`PyTorch DataLoader Documentation <torch:data>` for more information.

>>>>>>> 93dd36f1
        Returns:
            Optional[Time[int]]: The number of batches per dataloader iteration (e.g. epoch), or None if no dataloader
            is defined or if the dataloader has an unknown length (e.g. streaming dataloaders).
        """
        return self._dataloader_len

    @dataloader_len.setter
    def dataloader_len(self, num_batches: Union[int, Time[int]]):
        if isinstance(num_batches, int):
            num_batches = Time(num_batches, TimeUnit.BATCH)
        if self._dataloader is None:
            raise RuntimeError("`State.dataloader_len` cannot be set if the dataloader is not defined.")
        try:
            dataloader_len = len(self._dataloader)
        except (TypeError, NotImplementedError):
            dataloader_len = None
        if dataloader_len is not None and num_batches is not None and int(num_batches) > dataloader_len:
            warnings.warn((f"DataloaderNumBatchesWarning: The dataloader_len ({int(num_batches)}) "
                           f"is greater than the length (i.e. number of batches) of the dataloader, which is "
                           f"{dataloader_len}. State.dataloader_len is thus being set to {dataloader_len}."))
            self._dataloader_len = Time(dataloader_len, TimeUnit.BATCH)
        if num_batches == -1:
            if dataloader_len is not None:
                # len(dataloader) is an approximation -- see https://pytorch.org/docs/stable/data.html.
                # However, in the worst case where additional last batches are dropped, this calculation should be
                # an over-estimate, leading to the entire dataloader still being iterated over.
                self._dataloader_len = Time(dataloader_len, TimeUnit.BATCH)
            else:
                # The dataloader length is unknown.
                self._dataloader_len = None
        self._dataloader_len = num_batches

    @property
    def precision(self):
        """The numerical precision to use for training.

        See :class:`~.Precision` for the supported precisions.
        """
        return self._precision

    @precision.setter
    def precision(self, precision: Union[str, Precision]):
        self._precision = Precision(precision)

    @property
    def batch_pair(self) -> types.BatchPair:
        """:attr:`~.types.BatchPair`: The current batch, represented as a :attr:`~.types.BatchPair`.

        Raises:
            TypeError: If the current batch is not a :attr:`~.types.BatchPair`.
        """
        from composer.core.types import as_batch_pair
        return as_batch_pair(self.batch)

    @property
    def batch_dict(self) -> types.BatchDict:
        """:attr:`~.types.BatchDict`: The current batch, represented as a :attr:`~.types.BatchDict`.

        Raises:
            TypeError: If the current batch is not a :attr:`~.types.BatchDict`.
        """
        from composer.core.types import as_batch_dict
        return as_batch_dict(self.batch)

    @property
    def is_model_deepspeed(self) -> bool:
        """Whether :attr:`model` is an instance of a :class:`~deepspeed.DeepSpeedEngine`."""
        try:
            import deepspeed
        except ImportError:
            return False
        else:
            return isinstance(self.model, deepspeed.DeepSpeedEngine)

    @property
    def is_model_ddp(self):
        """Whether :attr:`model` is an instance of a :class:`.DistributedDataParallel`."""
        return isinstance(self.model, DistributedDataParallel)

    @property
    def deepspeed_model(self) -> deepspeed.DeepSpeedEngine:
        """Cast :attr:`model` to :class:`~deepspeed.DeepSpeedEngine`."""
        if self.is_model_deepspeed:
            return cast("deepspeed.DeepSpeedEngine", self.model)
        raise TypeError("state.model is not a DeepSpeed model")<|MERGE_RESOLUTION|>--- conflicted
+++ resolved
@@ -78,11 +78,7 @@
             each device becomes ``microbatch_size = train_batch_size / (num_devices * grad_accum)``.
         dataloader (types.DataLoader, optional): The active DataLoader.
         dataloader_len (int | Time[int], optional): The number of batches per dataloader iteration (e.g. epoch).
-<<<<<<< HEAD
-            The trainer will yield the first ``dataloader_len`` batches per iteration. If ``None`` (the default),
-=======
             The trainer will yield the first ``dataloader_len`` batches per iteration. If ``-1`` (the default),
->>>>>>> 93dd36f1
             the entire dataloader will be iterated over.
         dataloader_label (str, optional): The name for the dataloader. Required if ``dataloader`` is specified. (default: ``None``)
             By convention, the training dataloader is called ``'train'``. The evaluator dataloader is called
@@ -443,14 +439,11 @@
     def dataloader_len(self):
         """The number of batches per dataloader iteration (e.g. epoch), as used by the trainer.
 
-<<<<<<< HEAD
-=======
         .. note::
 
             If not explicitely specified, this value is an approximation, as it depends on ``len(self.dataloader)``.
             See the :doc:`PyTorch DataLoader Documentation <torch:data>` for more information.
 
->>>>>>> 93dd36f1
         Returns:
             Optional[Time[int]]: The number of batches per dataloader iteration (e.g. epoch), or None if no dataloader
             is defined or if the dataloader has an unknown length (e.g. streaming dataloaders).
