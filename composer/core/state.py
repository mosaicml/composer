--- conflicted
+++ resolved
@@ -22,7 +22,6 @@
 if TYPE_CHECKING:
     from composer.core.callback import Callback
     from composer.core.types import Algorithm
-    from composer.models.base import BaseMosaicModel
 
 logger = logging.getLogger(__name__)
 
@@ -143,17 +142,7 @@
             else:
                 eval_dataloader = DataSpec(eval_dataloader)
         self.eval_data = eval_dataloader
-<<<<<<< HEAD
-        max_duration = max_duration if isinstance(max_duration, Time) else Time.from_timestring(max_duration)
-        if max_duration.unit != TimeUnit.EPOCH:
-            raise NotImplementedError("Max duration must be specified in epochs. Other units are not yet supported.")
-        if max_duration.unit == TimeUnit.DURATION:
-            raise ValueError("TimeUnit.DURATION is not allowed as a unit for max_duration")
-
-        self._max_duration = max_duration
-=======
         self.max_duration = max_duration
->>>>>>> 561c02e0
 
         self.timer = Timer()
         self._precision = Precision(precision)
@@ -182,23 +171,15 @@
     @property
     def epoch(self) -> int:
         """The index of the current epoch."""
-<<<<<<< HEAD
-        warnings.warn("state.epoch is deprecated. Please use state.timer.epoch", category=DeprecationWarning)
-=======
         warnings.warn("TimeDeprecationWarning: state.epoch is deprecated. Please use state.timer.epoch",
                       category=DeprecationWarning)
->>>>>>> 561c02e0
         return self.timer.epoch.value
 
     @property
     def step(self) -> int:
         """The index of the current step/batch (measured globally)."""
-<<<<<<< HEAD
-        warnings.warn("state.step is deprecated. Please use state.timer.batch", category=DeprecationWarning)
-=======
         warnings.warn("TimeDeprecationWarning: state.step is deprecated. Please use state.timer.batch",
                       category=DeprecationWarning)
->>>>>>> 561c02e0
         return self.timer.batch.value
 
     @property
@@ -226,27 +207,11 @@
     @property
     def max_epochs(self):
         """The maximum number of epochs to train for."""
-<<<<<<< HEAD
-        warnings.warn("state.max_epochs is deprecated. Please use state.max_duration", category=DeprecationWarning)
-        assert self.max_duration.unit == TimeUnit.EPOCH, "invariant violation -- max duration must be epochs for now"
-        return self.max_duration.value
-
-    def original_model(self) -> BaseMosaicModel:
-        from composer.models.base import BaseMosaicModel
-        model = self.model
-        if isinstance(model, DistributedDataParallel):
-            model = model.module
-        if isinstance(model, BaseMosaicModel):
-            return model
-        raise RuntimeError(f"model is not of type {BaseMosaicModel.__name__}; instead it is {type(model).__name__}")
-
-=======
         warnings.warn("TimeDeprecationWarning: state.max_epochs is deprecated. Please use state.max_duration",
                       category=DeprecationWarning)
         assert self.max_duration.unit == TimeUnit.EPOCH, "invariant violation -- max duration must be epochs for now"
         return self.max_duration.value
 
->>>>>>> 561c02e0
     @property
     def train_dataloader(self):
         return self.train_data.dataloader
@@ -404,28 +369,17 @@
     @property
     def batch_idx(self) -> int:
         """int: batch_idx is the index of the batch in the current epoch."""
-<<<<<<< HEAD
-        warnings.warn("state.batch_idx is deprecated. Please use state.timer.batch_in_epoch",
-=======
         warnings.warn("TimeDeprecationWarning: state.batch_idx is deprecated. Please use state.timer.batch_in_epoch",
->>>>>>> 561c02e0
                       category=DeprecationWarning)
         return self.timer.batch_in_epoch.value
 
     @property
     def steps_per_epoch(self):
         """int: The maximum number of steps (batches) per epoch."""
-<<<<<<< HEAD
-        warnings.warn(
-            textwrap.dedent("""state.steps_per_epoch is deprecated. Please transition to using stateless functions
-            "that do not depends on the number of steps per epoch"""),
-            category=DeprecationWarning)
-=======
         warnings.warn(textwrap.dedent(
             """TimeDeprecationWarning: state.steps_per_epoch is deprecated. Please transition to using stateless functions
             "that do not depends on the number of steps per epoch"""),
                       category=DeprecationWarning)
->>>>>>> 561c02e0
         if self._steps_per_epoch is None:
             return len(self.train_dataloader)
         return self._steps_per_epoch
