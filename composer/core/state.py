--- conflicted
+++ resolved
@@ -173,7 +173,6 @@
         self._callbacks = list(callbacks)
 
     @property
-<<<<<<< HEAD
     def epoch(self) -> int:
         """The index of the current epoch."""
         warnings.warn("state.epoch is deprecated. Please use state.timer.epoch", category=DeprecationWarning)
@@ -213,7 +212,7 @@
         warnings.warn("state.max_epochs is deprecated. Please use state.max_duration", category=DeprecationWarning)
         assert self.max_duration.unit == TimeUnit.EPOCH, "invariant violation -- max duration must be epochs for now"
         return self.max_duration.value
-=======
+
     def original_model(self) -> BaseMosaicModel:
         from composer.models.base import BaseMosaicModel
         model = self.model
@@ -222,7 +221,6 @@
         if isinstance(model, BaseMosaicModel):
             return model
         raise RuntimeError(f"model is not of type {BaseMosaicModel.__name__}; instead it is {type(model).__name__}")
->>>>>>> f1c98bf2
 
     @property
     def train_dataloader(self):
