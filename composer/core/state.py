--- conflicted
+++ resolved
@@ -535,13 +535,9 @@
                     'default settings.',
                 )
 
-<<<<<<< HEAD
-        if self.load_fsdp_monolith_rank0_only:
+        if self.load_monolith_rank0_only:
             if self.tp_config is not None:
                 raise ValueError('load_fsdp_monolith_rank0_only is not compatible with tensor parallelism (TP).')
-=======
-        if self.load_monolith_rank0_only:
->>>>>>> 3614d1d7
             assert fsdp_config is not None
             error_message = ''
             if fsdp_config['use_orig_params'] == True:
