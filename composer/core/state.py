# Copyright 2021 MosaicML. All Rights Reserved.

from __future__ import annotations

import logging
import warnings
<<<<<<< HEAD
from dataclasses import dataclass, field, fields
from typing import TYPE_CHECKING, Callable, ContextManager, List, Optional, Union
=======
from typing import TYPE_CHECKING, Callable, ContextManager, Optional, Sequence, Union
>>>>>>> 070e5d41

import torch
import torch.nn.modules.utils
from torch.nn.parallel import DistributedDataParallel

import composer.core.types as types
from composer.core.precision import Precision
from composer.core.profiler import Profiler
from composer.core.serializable import Serializable
from composer.utils import ddp, ensure_tuple
from composer.utils.precision import default_precision_factory

if TYPE_CHECKING:
    from composer.core.callback import Callback
    from composer.core.types import Algorithm

logger = logging.getLogger(__name__)

# These fields will be serialized directly using torch.save / torch.load
DIRECT_SERIALIZATION_FIELDS = [
    "last_batch_size",
    "grad_accum",
    "_precision",
    "max_epochs",
    "epoch",
    "step",
]

# These fields will be serialized using .state_dict(), and loaded with .load_state_dict()
STATE_DICT_SERIALIZATION_FIELDS = [
    "model",
    "_optimizers",
    "_schedulers",
    "_algorithms",
    "_callbacks",
    "scaler",
]

# These fields will not be serialized
SKIP_SERIALIZATION_FIELDS = [
<<<<<<< HEAD
    "loss",
    "batch",
    "outputs",
    "precision",
    "train_dataloader",
    "eval_dataloader",
    "precision",
    "precision_context",
    "_steps_per_epoch",
    "profiler",
=======
    "loss", "batch", "outputs", "train_dataloader", "eval_dataloader", "_steps_per_epoch", "_precision_context"
>>>>>>> 070e5d41
]


class State(Serializable):
    """The class used to store the state of the trainer.

    Contains variables that the trainer tracks throughout the training loop.
    Note that the entire state is serialized when the trainer is checkpointed
    so that it can be used restore the trainer and continue training from a
    checkpoint. Algorithms are able to modify this object in-place.

    Attributes:
        model (types.Model, often BaseMosaicModel): The model, typically as a subclass of :class:`BaseMosaicModel`.
        grad_accum (int): The number of gradient accumulation steps to use. The size of each microbatch is ``train_batch_size / num_gpus / grad_accum``.
        max_epochs (int): The maximum number of epochs to train for.
        precision (str | Precision): The numerical precision to use for training. Should be one of ``[fp32, amp]``.
        precision_context ((precision: Precision) -> ContextManager): Function to produce a context manager to mandate precision.

        epoch (int): The index of the current epoch.
        step (int): The index of the current step/batch (measured globally).

        batch (types.Batch): The most recently retrieved batch.
        loss (types.Tensors): The most recently computed loss.
        last_batch_size (int): The size of the batch last returned from the dataloader. This can be different from the current size of ``batch`` if algorithms have modified the ``batch``.
        outputs (types.Tensors): The most recently computed output from the model's forward pass.

        optimizers (types.Optimizers): The optimizers being used to train the model. Multiple optimizers are not currently supported.
        schedulers (types.Schedulers): The learning rate schedulers, typically wrapped in :class:`ComposableScheduler`.
        scaler (torch.cuda.amp.GradScaler, optional): The gradient scaler in use for mixed precision training.

        train_dataloader (types.DataLoader): The dataloader used for training.
        eval_dataloader (types.DataLoader): The dataloader used for evaluation.

        algorithms (Sequence[Algorithm]): The algorithms used for training.
        callbacks (Sequence[Callback]): The callbacks used for training.

        profiler (Optional[Profiler]): The mosaic profiler.
    """

    def __init__(
            self,
            # model
            model: types.Model,

            # data configurations
            grad_accum: int,
            train_dataloader: types.DataLoader,
            eval_dataloader: types.DataLoader,

            # stopping conditions
            max_epochs: int,

            # precision
            precision: Union[str, types.Precision],
            steps_per_epoch: Optional[int] = None,
            precision_context: Callable[[Precision], ContextManager] = default_precision_factory(),

            # optimizers
            optimizers: Optional[types.Optimizers] = None,
            schedulers: Optional[types.Schedulers] = None,

            # scaler
            scaler: Optional[types.Scaler] = None,

            # algorithms and callbacks
            algorithms: Sequence[Algorithm] = tuple(),
            callbacks: Sequence[Callback] = tuple(),
    ):
        self.model = model
        self.grad_accum = grad_accum
        self.train_dataloader = train_dataloader
        self.eval_dataloader = eval_dataloader
        self.last_batch_size = 0
        self.max_epochs = max_epochs
        self.step = 0
        self.epoch = 0
        self._precision = Precision(precision)
        self._steps_per_epoch = steps_per_epoch
        self._precision_context = precision_context

        self.loss: types.Tensors = torch.zeros(size=(1,))
        self.batch: types.Batch = {}
        self.outputs: types.Tensors = torch.zeros(size=(1,))

        if optimizers is None:
            self._optimizers = []
        else:
            self._optimizers = list(ensure_tuple(optimizers))

        if schedulers is None:
            self._schedulers = []
        else:
            self._schedulers = list(ensure_tuple(schedulers))

        self.scaler = scaler
        self._algorithms = list(algorithms)
        self._callbacks = list(callbacks)

    @property
    def optimizers(self):
        return self._optimizers

    @optimizers.setter
    def optimizers(self, optimizers: types.Optimizers):
        self._optimizers[:] = ensure_tuple(optimizers)

    @property
    def schedulers(self):
        return self._schedulers

    @schedulers.setter
    def schedulers(self, schedulers: types.Schedulers):
        self._schedulers[:] = ensure_tuple(schedulers)

    @property
    def callbacks(self):
        return self._callbacks

    @callbacks.setter
    def callbacks(self, callbacks: Sequence[Callback]):
        self._callbacks[:] = callbacks

    @property
    def algorithms(self):
        return self._algorithms

<<<<<<< HEAD
    # algorithms
    algorithms: List[Algorithm] = field(default_factory=list)
    callbacks: List[Callback] = field(default_factory=list)

    # profiler
    profiler: Optional[Profiler] = None
=======
    @algorithms.setter
    def algorithms(self, algorithms: Sequence[Algorithm]):
        self._algorithms[:] = algorithms

    @property
    def train_batch_size(self):
        """The global batch size used for training."""
        if self.train_dataloader.batch_size is None:
            raise RuntimeError("train dataloader batch size is undefined")
        return self.train_dataloader.batch_size * ddp.get_world_size()

    @property
    def eval_batch_size(self):
        """The batch size used for evaluation."""
        if self.eval_dataloader.batch_size is None:
            raise RuntimeError("eval dataloader batch size is undefined")
        return self.eval_dataloader.batch_size * ddp.get_world_size()
>>>>>>> 070e5d41

    def state_dict(self) -> types.StateDict:
        """Returns the state as a :class:`dict`."""
        state_dict: types.StateDict = {}

        for state_field_name, state_field_value in self.__dict__.items():
            if state_field_name in SKIP_SERIALIZATION_FIELDS:
                continue
            elif state_field_name in DIRECT_SERIALIZATION_FIELDS:
                state_dict[state_field_name] = state_field_value
                continue
            elif state_field_name in STATE_DICT_SERIALIZATION_FIELDS:
                if state_field_name == "model":
                    # Save model directly instead of by class name, since model may be wrapped by DistributedDataParallel
                    serialized_value = state_field_value.state_dict()
                else:
                    serialized_value = {
                        obj.__class__.__qualname__: obj.state_dict()
                        for obj in ensure_tuple(state_field_value)
                        if obj is not None
                    }
                state_dict[state_field_name] = serialized_value
            else:
                raise RuntimeError(f"Unable to serialize field {state_field_name}")
        state_dict["_is_model_ddp_wrapped"] = isinstance(self.model, DistributedDataParallel)
        return state_dict

    def load_state_dict(self, state: types.StateDict):
        """Loads the state.

        Args:
            state_dict (types.StateDict): object returned from call to :meth:`state_dict`.

        """
        for state_field_name, state_field_value in self.__dict__.items():
            if state_field_name in SKIP_SERIALIZATION_FIELDS:
                continue
            elif state_field_name in DIRECT_SERIALIZATION_FIELDS:
                setattr(self, state_field_name, state[state_field_name])
            elif state_field_name in STATE_DICT_SERIALIZATION_FIELDS:
                serialized_value = state[state_field_name]

                if state_field_name == "model":
                    if state["_is_model_ddp_wrapped"] and not isinstance(self.model, DistributedDataParallel):
                        torch.nn.modules.utils.consume_prefix_in_state_dict_if_present(serialized_value, "module.")
                    state_field_value.load_state_dict(serialized_value)
                else:
                    for target in ensure_tuple(state_field_value):
                        if target is None:
                            continue
                        if target.__class__.__qualname__ not in serialized_value:
                            warnings.warn(
                                f"{target.__class__.__qualname__} was not found in the state_dict. Its state will NOT be restored",
                                category=UserWarning)
                            continue
                        source = serialized_value[target.__class__.__qualname__]
                        target.load_state_dict(source)
            else:
                raise RuntimeError(f"Unable to load field {state_field_name}")

    @property
    def batch_idx(self) -> int:
        """int: batch_idx is the index of the batch in the current epoch."""
        return self.step - self.epoch * self.steps_per_epoch

    @property
    def steps_per_epoch(self):
        """int: The maximum number of steps (batches) per epoch."""
        if self._steps_per_epoch is None:
            return len(self.train_dataloader)
        return self._steps_per_epoch

    @steps_per_epoch.setter
    def steps_per_epoch(self, val: Optional[int]):
        self._steps_per_epoch = val

    @property
    def precision(self):
        """The numerical precision to use for training. Should be one of ``[fp32, amp]``."""
        return self._precision

    @precision.setter
    def precision(self, precision: Union[str, types.Precision]):
        self._precision = Precision(precision)

    @property
    def batch_pair(self) -> types.BatchPair:
        """:class:`~types.BatchPair`: The current batch, represented as a :class:`~types.BatchPair`.

        Raises:
            TypeError: If the current batch is not a :class:`~types.BatchPair`.
        """
        return types.as_batch_pair(self.batch)

    @property
    def batch_dict(self) -> types.BatchDict:
        """:class:`~types.BatchDict`: The current batch, represented as a :class:`~types.BatchDict`.

        Raises:
            TypeError: If the current batch is not a :class:`~types.BatchDict`.
        """
        return types.as_batch_dict(self.batch)

    @property
    def precision_context(self):
        return self._precision_context(self.precision)<|MERGE_RESOLUTION|>--- conflicted
+++ resolved
@@ -4,12 +4,7 @@
 
 import logging
 import warnings
-<<<<<<< HEAD
-from dataclasses import dataclass, field, fields
-from typing import TYPE_CHECKING, Callable, ContextManager, List, Optional, Union
-=======
 from typing import TYPE_CHECKING, Callable, ContextManager, Optional, Sequence, Union
->>>>>>> 070e5d41
 
 import torch
 import torch.nn.modules.utils
@@ -50,20 +45,14 @@
 
 # These fields will not be serialized
 SKIP_SERIALIZATION_FIELDS = [
-<<<<<<< HEAD
     "loss",
     "batch",
     "outputs",
-    "precision",
     "train_dataloader",
     "eval_dataloader",
-    "precision",
-    "precision_context",
     "_steps_per_epoch",
+    "_precision_context",
     "profiler",
-=======
-    "loss", "batch", "outputs", "train_dataloader", "eval_dataloader", "_steps_per_epoch", "_precision_context"
->>>>>>> 070e5d41
 ]
 
 
@@ -162,6 +151,8 @@
         self._algorithms = list(algorithms)
         self._callbacks = list(callbacks)
 
+        self.profiler: Optional[Profiler] = None
+
     @property
     def optimizers(self):
         return self._optimizers
@@ -190,14 +181,6 @@
     def algorithms(self):
         return self._algorithms
 
-<<<<<<< HEAD
-    # algorithms
-    algorithms: List[Algorithm] = field(default_factory=list)
-    callbacks: List[Callback] = field(default_factory=list)
-
-    # profiler
-    profiler: Optional[Profiler] = None
-=======
     @algorithms.setter
     def algorithms(self, algorithms: Sequence[Algorithm]):
         self._algorithms[:] = algorithms
@@ -215,7 +198,6 @@
         if self.eval_dataloader.batch_size is None:
             raise RuntimeError("eval dataloader batch size is undefined")
         return self.eval_dataloader.batch_size * ddp.get_world_size()
->>>>>>> 070e5d41
 
     def state_dict(self) -> types.StateDict:
         """Returns the state as a :class:`dict`."""
