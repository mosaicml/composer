# Copyright 2021 MosaicML. All Rights Reserved.

"""The state of the trainer."""
from __future__ import annotations

import logging
import textwrap
import warnings
from typing import TYPE_CHECKING, Callable, ContextManager, Optional, Sequence, Union, cast

import torch
import torch.nn.modules.utils
from torch.nn.parallel import DistributedDataParallel

import composer.core.types as types
from composer.core.precision import Precision
from composer.core.serializable import Serializable
from composer.core.time import Time, Timer, TimeUnit
from composer.utils import ensure_tuple
from composer.utils.precision import default_precision_factory

if TYPE_CHECKING:
    from composer.core.algorithm import Algorithm
    from composer.core.callback import Callback
<<<<<<< HEAD
    from composer.core.types import Algorithm
    from composer.profiler import Profiler
=======

__all__ = ["State"]
>>>>>>> b2a4720a

logger = logging.getLogger(__name__)

# These fields will be serialized directly using torch.save / torch.load
DIRECT_SERIALIZATION_FIELDS = [
    "last_batch_size",
    "grad_accum",
    "_precision",
    "_max_duration",
]

# These fields will be serialized using .state_dict(), and loaded with .load_state_dict()
STATE_DICT_SERIALIZATION_FIELDS = [
    "model",
    "_optimizers",
    "_schedulers",
    "_algorithms",
    "_callbacks",
    "scaler",
    "timer",
]

# These fields will be serialized using .state_dict(), but will be skipped if DeepSpeed is enabled.
# When DeepSpeed is being used, model and optimizer states are serialized directly by the DeepSpeed engine.
STATE_DICT_SERIALIZATION_FIELDS_SKIP_DEEPSPEED = [
    "model",
    "_optimizers",
]

# These fields will not be serialized
SKIP_SERIALIZATION_FIELDS = [
    "loss",
    "batch",
    "batch_num_samples",
    "batch_num_tokens",
    "outputs",
    "train_dataloader",
    "evaluators",
    "_steps_per_epoch",
    "_precision_context",
    "profiler",
]


class State(Serializable):
    """The state of the trainer.

    Contains variables that the trainer tracks throughout the training loop.
    Note that the entire state is serialized when the trainer is checkpointed
    so that it can be used restore the trainer and continue training from a
    checkpoint. Algorithms are able to modify this object in-place.


    .. note::

        To support multi-GPU training, :attr:`State.model` may be wrapped in :class:`DistributedDataParallel`,
        and the dataloaders may be wrapped in a device-specific dataloader that handles moving tensors to device.

    .. note::

        ``Schedulers`` are wrapped in ``ComposableScheduler``, which handles stepping either stepwise or epochwise,
        and also properly sets up learning rate warmups.



    Args:
        model (types.Model, often ComposerModel): The model, typically as a subclass of :class:`ComposerModel`.
        grad_accum (int): The number of gradient accumulation steps to use. The size of each microbatch is ``train_batch_size / num_gpus / grad_accum``.
        train_dataloader (types.DataLoader, types.DataSpec, or dict):
            The :class:`types.DataLoader`, :class:`types.DataSpec`, or dict of :class:`types.DataSpec` kwargs to used for training.
        evaluators (Evaluators):
            The :class:`types.Evaluators` contain the evaluation datasets used for evaluation with specific metrics.
        max_duration (str or Time): The maximum duration to train for.

        precision (str | Precision): The numerical precision to use for training. Should be one of ``[fp32, amp]``.
        precision_context ((precision: Precision) -> ContextManager): Function to produce a context manager to mandate precision.

        optimizers (types.Optimizers, optional): The optimizers being used to train the model. Multiple optimizers are not currently supported.
        schedulers (types.Schedulers, optional): The learning rate schedulers, typically wrapped in :class:`ComposableScheduler`.
        scaler (torch.cuda.amp.GradScaler, optional): The gradient scaler in use for mixed precision training.

        algorithms (Sequence[Algorithm]): The algorithms used for training.
        callbacks (Sequence[Callback]): The callbacks used for training.

        profiler (Optional[Profiler]): The Composer profiler.

    Attributes:
        batch (types.Batch): The batch. This will be the entire batch during the :attr:`Event.AFTER_DATALOADER`, or a
            microbatch between :attr:`Event.BATCH_START` and :attr:`Event.BATCH_END`.
        batch_num_samples (int): The number of samples in the :attr:`batch`.
        batch_num_tokens (int): The number of tokens in the :attr:`batch`.

        loss (types.Tensors): The most recently computed loss.
        outputs (types.Tensors): The most recently computed output from the model's forward pass.
        timer (types.Timer): The timer that tracks training loop progress.
    """

    _max_duration: Time[int]
    _steps_per_epoch: Optional[int]
    batch: types.Batch
    batch_num_samples: int
    batch_num_tokens: int
    loss: types.Tensors
    outputs: types.Tensors

    def __init__(
            self,
            # model
            model: types.Model,

            # data configurations
            grad_accum: int,
            train_dataloader: types.DataLoader,
            evaluators: types.Evaluators,

            # stopping conditions
            max_duration: Union[str, Time[int]],

            # precision
            precision: Union[str, types.Precision],
            precision_context: Callable[[Precision], ContextManager] = default_precision_factory(),

            # optimizers
            optimizers: Optional[types.Optimizers] = None,
            schedulers: Optional[types.Schedulers] = None,

            # scaler
            scaler: Optional[types.Scaler] = None,

            # algorithms and callbacks
            algorithms: Sequence[Algorithm] = tuple(),
            callbacks: Sequence[Callback] = tuple(),

            # steps per epoch
            steps_per_epoch: Optional[int] = None,
    ):
        self.model = model
        self.grad_accum = grad_accum
        self.train_dataloader = train_dataloader
        self.evaluators = list(ensure_tuple(evaluators))
        self.max_duration = max_duration
        self.steps_per_epoch = steps_per_epoch

        self.timer = Timer()
        self._precision = Precision(precision)
        self._precision_context = precision_context

        if optimizers is None:
            self._optimizers = []
        else:
            self._optimizers = list(ensure_tuple(optimizers))

        if schedulers is None:
            self._schedulers = []
        else:
            self._schedulers = list(ensure_tuple(schedulers))

        self.scaler = scaler
        self._algorithms = list(algorithms)
        self._callbacks = list(callbacks)

        self.profiler: Optional[Profiler] = None

    @property
    def epoch(self) -> int:
        """The index of the current epoch."""
        warnings.warn("TimeDeprecationWarning: state.epoch is deprecated. Please use state.timer.epoch",
                      category=DeprecationWarning)
        return self.timer.epoch.value

    @property
    def step(self) -> int:
        """The index of the current step/batch (measured globally)."""
        warnings.warn("TimeDeprecationWarning: state.step is deprecated. Please use state.timer.batch",
                      category=DeprecationWarning)
        return self.timer.batch.value

    @property
    def max_duration(self):
        return self._max_duration

    @max_duration.setter
    def max_duration(self, max_duration: Union[str, Time[int]]):
        if isinstance(max_duration, str):
            max_duration = cast(Time[int], Time.from_timestring(max_duration))
        if max_duration.unit != TimeUnit.EPOCH:
            raise NotImplementedError("Max duration must be specified in epochs. Other units are not yet supported.")
        if max_duration.unit == TimeUnit.DURATION:
            raise ValueError("TimeUnit.DURATION is not allowed as a unit for max_duration")
        self._max_duration = max_duration

    def get_elapsed_duration(self) -> Time[float]:
        """Get the elapsed training duration.

        Returns:
            Time: The elapsed duration, in ``TimeUnit.DURATION``.
        """
        return self.timer.get(self.max_duration.unit) / self.max_duration

    @property
    def max_epochs(self):
        """The maximum number of epochs to train for."""
        warnings.warn("TimeDeprecationWarning: state.max_epochs is deprecated. Please use state.max_duration",
                      category=DeprecationWarning)
        assert self.max_duration.unit == TimeUnit.EPOCH, "invariant violation -- max duration must be epochs for now"
        return self.max_duration.value

    @property
    def optimizers(self):
        return self._optimizers

    @optimizers.setter
    def optimizers(self, optimizers: types.Optimizers):
        self._optimizers[:] = ensure_tuple(optimizers)

    @property
    def schedulers(self):
        return self._schedulers

    @schedulers.setter
    def schedulers(self, schedulers: types.Schedulers):
        self._schedulers[:] = ensure_tuple(schedulers)

    @property
    def callbacks(self):
        return self._callbacks

    @callbacks.setter
    def callbacks(self, callbacks: Sequence[Callback]):
        self._callbacks[:] = callbacks

    @property
    def algorithms(self):
        return self._algorithms

    @algorithms.setter
    def algorithms(self, algorithms: Sequence[Algorithm]):
        self._algorithms[:] = algorithms

    def state_dict(self) -> types.StateDict:
        """Returns the state as a :class:`dict`."""
        state_dict: types.StateDict = {}

        deepspeed_enabled = False
        try:
            import deepspeed
            deepspeed_enabled = isinstance(self.model, deepspeed.DeepSpeedEngine)
        except ImportError:
            pass

        for state_field_name, state_field_value in self.__dict__.items():
            if state_field_name in SKIP_SERIALIZATION_FIELDS:
                continue
            elif state_field_name in DIRECT_SERIALIZATION_FIELDS:
                state_dict[state_field_name] = state_field_value
                continue
            elif state_field_name in STATE_DICT_SERIALIZATION_FIELDS:
                if deepspeed_enabled and state_field_name in STATE_DICT_SERIALIZATION_FIELDS_SKIP_DEEPSPEED:
                    continue
                if state_field_name == "model":
                    # Save model directly instead of by class name, since model may be wrapped by DistributedDataParallel
                    serialized_value = state_field_value.state_dict()
                else:
                    serialized_value = {
                        obj.__class__.__qualname__: obj.state_dict()
                        for obj in ensure_tuple(state_field_value)
                        if obj is not None
                    }
                state_dict[state_field_name] = serialized_value

            else:
                raise RuntimeError(f"Unable to serialize field {state_field_name}")
        state_dict["_is_model_ddp_wrapped"] = isinstance(self.model, DistributedDataParallel)
        if deepspeed_enabled:
            state_dict["_deepspeed_enabled"] = True
        return state_dict

    def load_model_state(self, state_dict: types.StateDict, strict: bool):
        """Loads the model's state from a state_dict.

        Args:
            state_dict (types.StateDict): object returned from call to :meth:`state_dict`.
            strict (bool): whether the keys in the state_dict should perfectly match the keys in the model.
        """
        if state_dict["_is_model_ddp_wrapped"] and not isinstance(self.model, DistributedDataParallel):
            torch.nn.modules.utils.consume_prefix_in_state_dict_if_present(state_dict['model'], "module.")
        missing_keys, unexpected_keys = self.model.load_state_dict(state_dict['model'], strict=strict)
        if len(missing_keys) > 0:
            logger.warning(f"Found these missing keys in the checkpoint: {', '.join(missing_keys)}")
        if len(unexpected_keys) > 0:
            logger.warning(f"Found these unexpected keys in the checkpoint: {', '.join(unexpected_keys)}")

    def load_state_dict(self, state: types.StateDict, strict: bool = False):
        """Loads the state.

        Args:
            state_dict (types.StateDict): object returned from call to :meth:`state_dict`.
        """

        deepspeed_enabled = False
        if "_deepspeed_enabled" in state:
            deepspeed_enabled = state["_deepspeed_enabled"]

        for state_field_name, state_field_value in self.__dict__.items():
            if state_field_name in SKIP_SERIALIZATION_FIELDS:
                continue
            elif state_field_name in DIRECT_SERIALIZATION_FIELDS:
                setattr(self, state_field_name, state[state_field_name])
            elif state_field_name in STATE_DICT_SERIALIZATION_FIELDS:
                if deepspeed_enabled and state_field_name in STATE_DICT_SERIALIZATION_FIELDS_SKIP_DEEPSPEED:
                    continue
                serialized_value = state[state_field_name]

                if state_field_name == "model":
                    self.load_model_state(state, strict=strict)
                else:
                    for target in ensure_tuple(state_field_value):
                        if target is None:
                            continue
                        if target.__class__.__qualname__ not in serialized_value:
                            warnings.warn(
                                f"{target.__class__.__qualname__} was not found in the state_dict. Its state will NOT be restored",
                                category=UserWarning)
                            continue
                        source = serialized_value[target.__class__.__qualname__]
                        target.load_state_dict(source)
            else:
                raise RuntimeError(f"Unable to load field {state_field_name}")

    @property
    def batch_idx(self) -> int:
        """int: batch_idx is the index of the batch in the current epoch."""
        warnings.warn("TimeDeprecationWarning: state.batch_idx is deprecated. Please use state.timer.batch_in_epoch",
                      category=DeprecationWarning)
        return self.timer.batch_in_epoch.value

    @property
    def steps_per_epoch(self):
        """int: The maximum number of steps (batches) per epoch."""
        if self._steps_per_epoch is None:
            return len(self.train_dataloader)
        return self._steps_per_epoch

    @steps_per_epoch.setter
    def steps_per_epoch(self, steps_per_epoch: Optional[int]):
        try:
            dataloader_len = len(self.train_dataloader)
        except (TypeError, NotImplementedError):
            dataloader_len = None
        if dataloader_len is not None and steps_per_epoch is not None and steps_per_epoch > dataloader_len:
            warnings.warn(
                textwrap.dedent(f"""\
                    SubsetNumBatchesWarning: The steps_per_epoch({steps_per_epoch})
                    is greater than the number of batches in the training dataloader
                    ({dataloader_len})"""))
        self._steps_per_epoch = steps_per_epoch

    @property
    def precision(self):
        """The numerical precision to use for training.

        Should be one of ``[fp32, amp]``.
        """
        return self._precision

    @precision.setter
    def precision(self, precision: Union[str, types.Precision]):
        self._precision = Precision(precision)

    @property
    def batch_pair(self) -> types.BatchPair:
        """:class:`~types.BatchPair`: The current batch, represented as a :class:`~types.BatchPair`.

        Raises:
            TypeError: If the current batch is not a :class:`~types.BatchPair`.
        """
        return types.as_batch_pair(self.batch)

    @property
    def batch_dict(self) -> types.BatchDict:
        """:class:`~types.BatchDict`: The current batch, represented as a :class:`~types.BatchDict`.

        Raises:
            TypeError: If the current batch is not a :class:`~types.BatchDict`.
        """
        return types.as_batch_dict(self.batch)

    @property
    def precision_context(self):
        return self._precision_context(self.precision)<|MERGE_RESOLUTION|>--- conflicted
+++ resolved
@@ -22,13 +22,9 @@
 if TYPE_CHECKING:
     from composer.core.algorithm import Algorithm
     from composer.core.callback import Callback
-<<<<<<< HEAD
-    from composer.core.types import Algorithm
     from composer.profiler import Profiler
-=======
 
 __all__ = ["State"]
->>>>>>> b2a4720a
 
 logger = logging.getLogger(__name__)
 
