--- conflicted
+++ resolved
@@ -142,17 +142,7 @@
             else:
                 eval_dataloader = DataSpec(eval_dataloader)
         self.eval_data = eval_dataloader
-<<<<<<< HEAD
-        max_duration = max_duration if isinstance(max_duration, Time) else Time.from_timestring(max_duration)
-        if max_duration.unit != TimeUnit.EPOCH:
-            raise NotImplementedError("Max duration must be specified in epochs. Other units are not yet supported.")
-        if max_duration.unit == TimeUnit.DURATION:
-            raise ValueError("TimeUnit.DURATION is not allowed as a unit for max_duration")
-
-        self._max_duration = max_duration
-=======
         self.max_duration = max_duration
->>>>>>> b16caab5
 
         self.timer = Timer()
         self._precision = Precision(precision)
@@ -181,23 +171,15 @@
     @property
     def epoch(self) -> int:
         """The index of the current epoch."""
-<<<<<<< HEAD
-        warnings.warn("state.epoch is deprecated. Please use state.timer.epoch", category=DeprecationWarning)
-=======
         warnings.warn("TimeDeprecationWarning: state.epoch is deprecated. Please use state.timer.epoch",
                       category=DeprecationWarning)
->>>>>>> b16caab5
         return self.timer.epoch.value
 
     @property
     def step(self) -> int:
         """The index of the current step/batch (measured globally)."""
-<<<<<<< HEAD
-        warnings.warn("state.step is deprecated. Please use state.timer.batch", category=DeprecationWarning)
-=======
         warnings.warn("TimeDeprecationWarning: state.step is deprecated. Please use state.timer.batch",
                       category=DeprecationWarning)
->>>>>>> b16caab5
         return self.timer.batch.value
 
     @property
@@ -214,12 +196,6 @@
             raise ValueError("TimeUnit.DURATION is not allowed as a unit for max_duration")
         self._max_duration = max_duration
 
-<<<<<<< HEAD
-    @property
-    def max_epochs(self):
-        """The maximum number of epochs to train for."""
-        warnings.warn("state.max_epochs is deprecated. Please use state.max_duration", category=DeprecationWarning)
-=======
     def get_elapsed_duration(self) -> Time[float]:
         """Get the elapsed training duration
 
@@ -233,7 +209,6 @@
         """The maximum number of epochs to train for."""
         warnings.warn("TimeDeprecationWarning: state.max_epochs is deprecated. Please use state.max_duration",
                       category=DeprecationWarning)
->>>>>>> b16caab5
         assert self.max_duration.unit == TimeUnit.EPOCH, "invariant violation -- max duration must be epochs for now"
         return self.max_duration.value
 
@@ -394,28 +369,17 @@
     @property
     def batch_idx(self) -> int:
         """int: batch_idx is the index of the batch in the current epoch."""
-<<<<<<< HEAD
-        warnings.warn("state.batch_idx is deprecated. Please use state.timer.batch_in_epoch",
-=======
         warnings.warn("TimeDeprecationWarning: state.batch_idx is deprecated. Please use state.timer.batch_in_epoch",
->>>>>>> b16caab5
                       category=DeprecationWarning)
         return self.timer.batch_in_epoch.value
 
     @property
     def steps_per_epoch(self):
         """int: The maximum number of steps (batches) per epoch."""
-<<<<<<< HEAD
-        warnings.warn(
-            textwrap.dedent("""state.steps_per_epoch is deprecated. Please transition to using stateless functions
-            "that do not depends on the number of steps per epoch"""),
-            category=DeprecationWarning)
-=======
         warnings.warn(textwrap.dedent(
             """TimeDeprecationWarning: state.steps_per_epoch is deprecated. Please transition to using stateless functions
             "that do not depends on the number of steps per epoch"""),
                       category=DeprecationWarning)
->>>>>>> b16caab5
         if self._steps_per_epoch is None:
             return len(self.train_dataloader)
         return self._steps_per_epoch
