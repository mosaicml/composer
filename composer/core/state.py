--- conflicted
+++ resolved
@@ -56,10 +56,6 @@
     "eval_dataloader",
     "precision",
     "precision_context",
-<<<<<<< HEAD
-    "steps_per_epoch",
-=======
->>>>>>> 6d8498ce
     "_steps_per_epoch",
 ]
 
@@ -121,12 +117,7 @@
     # but the getter will always return a Precision enum
     precision: Union[str, types.Precision]  # type: ignore
     _precision: types.Precision = field(init=False)  # but store an enum internally
-<<<<<<< HEAD
-    steps_per_epoch: int = -1  # type: ignore
-    _steps_per_epoch: Optional[int] = field(init=False)
-=======
     _steps_per_epoch: Optional[int] = field(init=False, default=None)
->>>>>>> 6d8498ce
     precision_context: Callable[[Union[str, Precision]], ContextManager] = \
         field(default_factory=default_precision_factory)
 
@@ -226,18 +217,8 @@
         return self._steps_per_epoch
 
     @steps_per_epoch.setter
-<<<<<<< HEAD
-    def steps_per_epoch(self, val: int):
-        if isinstance(val, property) or val == -1:
-            # upon initialization, val is of type `property`
-            # Not sure why.
-            self._steps_per_epoch = None
-        else:
-            self._steps_per_epoch = val
-=======
     def steps_per_epoch(self, val: Optional[int]):  # type: ignore
         self._steps_per_epoch = val
->>>>>>> 6d8498ce
 
     @property
     def precision(self) -> types.Precision:
