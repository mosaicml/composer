--- conflicted
+++ resolved
@@ -42,12 +42,7 @@
 
     @property
     def find_unused_parameters(self) -> bool:
-<<<<<<< HEAD
-        """Return ``True`` to indicate that the effect of this algorithm may cause some model parameters to be unused.
-        Defaults to ``False``.
-=======
         """Indicates whether this algorithm may cause some model parameters to be unused. Defaults to False.
->>>>>>> 49991cc6
 
         For example, it is used to tell :class:`torch.nn.parallel.DistributedDataParallel` (DDP) that some parameters
         will be frozen during training, and hence it should not expect gradients from them. All algorithms which do any
@@ -70,19 +65,10 @@
 
     @abstractmethod
     def match(self, event: Event, state: State) -> bool:
-<<<<<<< HEAD
-        """Determines whether this algorithm should run given the current :class:`.Event` and
-        :class:`.State`.
+        """Determines whether this algorithm should run given the current :class:`.Event` and :class:`.State`.
 
         Examples:
-
         To only run on a specific event (e.g., on :attr:`.Event.BEFORE_LOSS`), override match as shown below:
-=======
-        """Determines whether this algorithm should run given the current :class:`~.event.Event` and :class:`~.state.State`.
-
-        Examples:
-        To only run on a specific event (e.g., on :attr:`~.Event.BEFORE_LOSS`), override match as shown below:
->>>>>>> 49991cc6
 
         >>> class MyAlgorithm:
         ...     def match(self, event, state):
