# Copyright 2022 MosaicML. All Rights Reserved.

"""Enum class for the numerical precision to be used by the model."""

import contextlib
from typing import Generator, Union

import torch
from packaging import version

from composer.utils.string_enum import StringEnum

__all__ = ["Precision", "get_precision_context"]


class Precision(StringEnum):
    """Enum class for the numerical precision to be used by the model.

    Attributes:
        AMP: Use :mod:`torch.cuda.amp`. Only compatible with GPUs.
        FP16: Use 16-bit floating-point precision. Currently only
            compatible with GPUs on DeepSpeed.
        FP32: Use 32-bit floating-point precision.
            Compatible with CPUs and GPUs.
        BF16: Use 16-bit BFloat mixed precision. Requires PyTorch
            1.10. Compatible with CPUs and GPUs.
    """
    AMP = "amp"
    FP16 = "fp16"
    FP32 = "fp32"
    BF16 = "bf16"


@contextlib.contextmanager
def get_precision_context(precision: Union[str, Precision]) -> Generator[None, None, None]:
    """Returns a context manager to automatically cast to a specific precision.

    .. warning::

        :attr:`.Precision.FP16` is only supported when using DeepSpeed, as PyTorch does not
        natively support this precision. When this function is invoked with :attr:`.Precision.FP16`,
        the precision context will be a no-op.

    Args:
        precision (str | Precision): Precision for the context
    """

    precision = Precision(precision)
    if precision == Precision.FP32:
        if torch.cuda.is_available():
            with torch.cuda.amp.autocast(False):
                yield
        else:
            # Yield here to avoid warnings about cuda not being available
            yield
    elif precision == Precision.FP16:
        # No-op if FP16. FP16 is only supported by DeepSpeed, which is configured via the `deepspeed_config`
        # DeepSpeed ignores `get_precision_context`. The Trainer init validates that Precision.FP16 is used
        # only when using DeepSpeed.
        yield
    elif precision == Precision.AMP:
        # Retain compatibility with PyTorch < 1.10
        with torch.cuda.amp.autocast(True):
            yield
    elif precision == Precision.BF16:
        if version.parse(torch.__version__) < version.parse("1.10"):
            raise ValueError(f"BF16 precision requires torch > 1.10, got version {torch.__version__}")
<<<<<<< HEAD
        with torch.cuda.amp.autocast(enabled=True, dtype=torch.bfloat16):  # type: ignore (torch < 1.10 guard)
=======
        with torch.cuda.amp.autocast(enabled=True, dtype=torch.bfloat16):
>>>>>>> 01f671ed
            yield
    else:
        raise ValueError(f"Unsupported precision: {precision}")<|MERGE_RESOLUTION|>--- conflicted
+++ resolved
@@ -65,11 +65,7 @@
     elif precision == Precision.BF16:
         if version.parse(torch.__version__) < version.parse("1.10"):
             raise ValueError(f"BF16 precision requires torch > 1.10, got version {torch.__version__}")
-<<<<<<< HEAD
         with torch.cuda.amp.autocast(enabled=True, dtype=torch.bfloat16):  # type: ignore (torch < 1.10 guard)
-=======
-        with torch.cuda.amp.autocast(enabled=True, dtype=torch.bfloat16):
->>>>>>> 01f671ed
             yield
     else:
         raise ValueError(f"Unsupported precision: {precision}")