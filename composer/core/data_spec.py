# Copyright 2022 MosaicML Composer authors
# SPDX-License-Identifier: Apache-2.0

"""Specifications for operating and training on data."""
from __future__ import annotations

import collections.abc
import textwrap
from typing import TYPE_CHECKING, Any, Callable, Iterable, List, Mapping, Optional, Sequence, Tuple, Union

import torch
import torch.utils.data

from composer.utils.iter_helpers import ensure_tuple

if TYPE_CHECKING:
    from composer.core.types import Batch

__all__ = ['DataSpec', 'ensure_data_spec']


def _split_list(l, num_microbatches: int):
    if len(l) < num_microbatches:
        raise ValueError(
            textwrap.dedent(f"""\
        Cannot split list of length {len(l)} into {num_microbatches} batches.
         make sure `grad_accum` is less than or equal to `train_batch_size // world_size`."""))
    return [l[i::num_microbatches] for i in range(num_microbatches)]


def _split_tensor(t, num_microbatches: int):
    if len(t) < num_microbatches:
        raise ValueError(
            textwrap.dedent(f"""\
        Cannot split tensor of length {len(t)} into {num_microbatches} batches.
         make sure `grad_accum` is less than or equal to `train_batch_size // world_size`."""))
    return t.chunk(num_microbatches)


def _split_mapping(m, num_microbatches: int):
    chunked = {}
    for k, v in m.items():
        if isinstance(v, torch.Tensor):
            chunked[k] = _split_tensor(v, num_microbatches)
        if isinstance(v, (List, Tuple)):
            chunked[k] = _split_list(v, num_microbatches)
    num_chunks = len(list(chunked.values())[0])
    return [{k: v[idx] for k, v in chunked.items()} for idx in range(num_chunks)]


def _default_split_batch(batch: Any, num_microbatches: int) -> Sequence:
<<<<<<< HEAD
    """Splits batch into `num_microbatches` chunks for gradient accumulation. Works with tensors, 
    dictionaries of tensors, (x, y) tuples, and lists where ``batch`` is the 2nd dimension.
=======
    """Splits batch into `num_microbatches` chunks for gradient accumulation.

    Works with tensors, dictionaries of tensors, (x, y) tuples, and lists where batch is the 2nd dimension.
>>>>>>> 49991cc6

    Args:
        batch (Any): output from the dataloader.
        num_microbatches (int): number of microbatches to batch into. Will be set by `grad_accum`.
    """
    if num_microbatches < 1:
        raise ValueError('num_microbatches must be at least 1')
    if num_microbatches == 1:
        return [batch]

    if isinstance(batch, torch.Tensor):  # check for a single stack of tensors
        return _split_tensor(batch, num_microbatches)

    if isinstance(batch, Mapping):  # check for dictionary (hf style)
        return _split_mapping(batch, num_microbatches)

    if isinstance(batch, (Tuple, List)):  # check for batch on 2nd dimension
        result = []
        for item in batch:
            if isinstance(item, torch.Tensor):
                result.append(_split_tensor(item, num_microbatches))
            elif isinstance(item, (List, Tuple)):
                result.append(_split_list(item, num_microbatches))
            else:
                raise ValueError(f'Unsupported batch type: {type(item)}.')
        return list(zip(*result))

    raise NotImplementedError(
        textwrap.dedent("""\
            The default `split_fn` is unable to split the output of this dataloader. To enable `grad_accum`,
             please and specify a `DataSpec` with `split_batch` for your dataset."""))


class DataSpec:
    """Specifications for operating and training on data.

    An example of constructing a :class:`DataSpec` object with a ``device_transforms`` 
    callable (:class:`.NormalizationFn`) and then using it with :class:`~.Trainer`:

    .. doctest::

       >>> # In this case, we apply NormalizationFn
       >>> # Construct DataSpec as shown below to apply this transformation
       >>> from composer.datasets.utils import NormalizationFn
       >>> CHANNEL_MEAN = (0.485 * 255, 0.456 * 255, 0.406 * 255)
       >>> CHANNEL_STD = (0.229 * 255, 0.224 * 255, 0.225 * 255)
       >>> device_transform_fn = NormalizationFn(mean=CHANNEL_MEAN, std=CHANNEL_STD)
       >>> train_dspec = DataSpec(train_dataloader, device_transforms=device_transform_fn)
       >>> # The same function can be used for eval dataloader as well
       >>> eval_dspec = DataSpec(eval_dataloader, device_transforms=device_transform_fn)
       >>> # Use this DataSpec object to construct trainer
       >>> trainer = Trainer(
       ...     model=model,
       ...     train_dataloader=train_dspec,
       ...     eval_dataloader=eval_dspec,
       ...     optimizers=optimizer,
       ...     max_duration="1ep",
       ... )

    Args:
        dataloader (Iterable): The dataloader, which can be any iterable that yields batches.

        num_samples (int, optional): The total number of samples in an epoch, across all ranks. This field is used by
            the :class:`.Timestamp` (training progress tracker). If not specified, then ``len(dataloader.dataset)`` is
            used (if this property is available). Otherwise, the dataset is assumed to be unsized.

        num_tokens (int, optional): The total number of tokens in an epoch. This field is used by the
            :class:`.Timestamp` (training progress tracker).

        device_transforms ((Batch) -> Batch, optional): Function called by the :class:`.Trainer` to modify the
            batch once it has been moved onto the device. For example, this function can be used for GPU-based
            normalization. It can modify the batch in-place, and it should return the modified batch. If not specified,
            the batch is not modified.

        split_batch ((Batch, int) -> Sequence[Batch], optional): Function called by the :class:`.Trainer` to
            split a batch (the first parameter) into the number of microbatches specified (the second parameter). If the
            ``dataloader`` yields batches not of type :class:`torch.Tensor`, Mapping, Tuple, or List, then this function must
            be specified.

        get_num_samples_in_batch ((Batch) -> int, optional): Function that is called by the :class:`.Trainer`
            to get the number of samples in the provided batch.

            By default, if the batch contains tensors that all have the same 0th dim, then the value of the 0th dim will
            be returned. If the batch contains tensors where the 0th dim differ, then this function must be specified.

        get_num_tokens_in_batch ((Batch) -> int, optional): Function that is called by the :class:`.Trainer` to
            get the number of tokens in the provided batch.

            By default, it returns 0, meaning that number of tokens processed will not be tracked as a part of the
            training progress tracking. This function must be specified to track the number of tokens processed during
            training.
    """

    def __init__(
        self,
        dataloader: Iterable,
        num_samples: Optional[int] = None,
        num_tokens: Optional[int] = None,
        device_transforms: Optional[Callable[[Batch], Batch]] = None,
        split_batch: Optional[Callable[[Batch, int], Sequence[Batch]]] = None,
        get_num_samples_in_batch: Optional[Callable[[Batch], int]] = None,
        get_num_tokens_in_batch: Optional[Callable[[Batch], int]] = None,
    ) -> None:
        self.dataloader = dataloader
        self.num_tokens = num_tokens
        self.device_transforms = self._default_device_transforms if device_transforms is None else device_transforms
        self.split_batch = _default_split_batch if split_batch is None else split_batch
        self.get_num_samples_in_batch = self._default_get_num_samples_in_batch if get_num_samples_in_batch is None else get_num_samples_in_batch
        self.get_num_tokens_in_batch = self._default_get_num_tokens_in_batch if get_num_tokens_in_batch is None else get_num_tokens_in_batch
        if num_samples is not None:
            self.num_samples = num_samples

        else:
            if isinstance(dataloader, torch.utils.data.DataLoader) and isinstance(dataloader.dataset,
                                                                                  collections.abc.Sized):
                try:
                    self.num_samples = len(dataloader.dataset)
                except (TypeError, NotImplementedError):
                    self.num_samples = None
            else:
                self.num_samples = None

        if isinstance(dataloader, torch.utils.data.DataLoader) and dataloader._iterator is not None:
            raise ValueError(
                ('The dataloader has an active iterator. This could occur '
                 'if `persistent_workers=True` and the dataloader has already been iterated, '
                 'or if the dataloader is mid-epoch. It is required that the training dataloader '
                 'does not have an active iterator, so CPU dataset augmentations can be '
                 'correctly inserted. To fix, please do not iterate over the dataloader before passing it into '
                 'the Trainer.'))

    def _default_device_transforms(self, batch: Batch):
        return batch

    def _default_get_num_samples_in_batch(self, batch: Batch) -> int:
        if isinstance(batch, torch.Tensor):
            return batch.shape[0]

        dim0_sizes = []
        if isinstance(batch, (list, tuple)):
            for tensors in batch:
                for t in ensure_tuple(tensors):
                    dim0_sizes.append(t.shape[0])
        elif isinstance(batch, dict):
            dim0_sizes = [t.shape[0] for t in batch.values()]

        if len(set(dim0_sizes)) == 1:
            return dim0_sizes[0]
        else:
            raise NotImplementedError(
                textwrap.dedent(f"""\
                    Cannot determine the batch size, as multiple Tensors of
                    different lengths were found in the batch: sizes in batch: {dim0_sizes}.
                    Please use a DataSpec and specify `get_num_samples_in_batch`."""))

    def _default_get_num_tokens_in_batch(self, batch: Batch) -> int:
        del batch  # unused
        return 0


def ensure_data_spec(dataloader: Union[DataSpec, Iterable, dict]) -> DataSpec:
    """Ensures that the ``dataloader`` is a :class:`.DataSpec`.

    Args:
        dataloader (DataSpec | Iterable | dict): A DataSpec, DataLoader, or Dict of DataSpec kwargs.

    Returns:
        DataSpec: A DataSpec
    """
    if isinstance(dataloader, dict):
        # treat as kwargs for DataSpec
        dataloader = DataSpec(**dataloader)
    if not isinstance(dataloader, DataSpec):
        dataloader = DataSpec(dataloader)

    return dataloader<|MERGE_RESOLUTION|>--- conflicted
+++ resolved
@@ -49,14 +49,9 @@
 
 
 def _default_split_batch(batch: Any, num_microbatches: int) -> Sequence:
-<<<<<<< HEAD
-    """Splits batch into `num_microbatches` chunks for gradient accumulation. Works with tensors, 
-    dictionaries of tensors, (x, y) tuples, and lists where ``batch`` is the 2nd dimension.
-=======
     """Splits batch into `num_microbatches` chunks for gradient accumulation.
 
-    Works with tensors, dictionaries of tensors, (x, y) tuples, and lists where batch is the 2nd dimension.
->>>>>>> 49991cc6
+    Works with tensors, dictionaries of tensors, (x, y) tuples, and lists where ``batch`` is the 2nd dimension.
 
     Args:
         batch (Any): output from the dataloader.
@@ -93,7 +88,7 @@
 class DataSpec:
     """Specifications for operating and training on data.
 
-    An example of constructing a :class:`DataSpec` object with a ``device_transforms`` 
+    An example of constructing a :class:`DataSpec` object with a ``device_transforms``
     callable (:class:`.NormalizationFn`) and then using it with :class:`~.Trainer`:
 
     .. doctest::
