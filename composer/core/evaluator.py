# Copyright 2021 MosaicML. All Rights Reserved.

"""A wrapper for a dataloader to include metrics that apply to a specific dataset."""

from __future__ import annotations

import copy
<<<<<<< HEAD
from typing import TYPE_CHECKING, Callable, Optional, Union
=======
from typing import Iterable, Union
>>>>>>> 9ca0b7dc

from torchmetrics import Metric, MetricCollection

from composer.core.data_spec import DataSpec
from composer.core.event import Event
from composer.core.state import State
from composer.core.time import Time, TimeUnit

<<<<<<< HEAD
if TYPE_CHECKING:
    from composer.core.types import DataLoader

__all__ = ["Evaluator", "evaluate_periodically"]


def evaluate_periodically(eval_interval: Union[str, Time, int]):
    """Helper function to generate an evaluation interval callable.

    Args:
        eval_interval (str | Time | int): A :class:`.Time` instance or time string, or integer in epochs,
            representing how often to evaluate. Set to ``0`` to disable evaluation.
    Returns:
        (State, Event) -> bool: A callable for the ``eval_interval`` argument of an :class:`.Evaluator`.
    """
    if isinstance(eval_interval, int):
        eval_interval = Time(eval_interval, TimeUnit.EPOCH)
    if isinstance(eval_interval, str):
        eval_interval = Time.from_timestring(eval_interval)

    if eval_interval.unit not in (TimeUnit.EPOCH, TimeUnit.BATCH):
        raise ValueError("The `eval_interval` must have units of EPOCH or BATCH, or be a function.")

    def should_eval(state: State, event: Event):
        if int(eval_interval) <= 0:
            return False

        if eval_interval.unit == TimeUnit.EPOCH:
            return int(state.timer.epoch) % int(eval_interval) == 0 and event == Event.EPOCH_END
        if eval_interval.unit == TimeUnit.BATCH:
            return int(state.timer.batch) % int(eval_interval) == 0 and event == Event.BATCH_END

        return False

    return should_eval
=======
__all__ = ["Evaluator"]
>>>>>>> 9ca0b7dc


class Evaluator:
    """A wrapper for a dataloader to include metrics that apply to a specific dataset.

    For example, :class:`~.nlp_metrics.CrossEntropyLoss` metric for NLP models.

    .. doctest::

       >>> from torchmetrics.classification.accuracy import Accuracy
       >>> eval_evaluator = Evaluator(label="myEvaluator", dataloader=eval_dataloader, metrics=Accuracy())
       >>> trainer = Trainer(
       ...     model=model,
       ...     train_dataloader=train_dataloader,
       ...     eval_dataloader=eval_evaluator,
       ...     optimizers=optimizer,
       ...     max_duration="1ep",
       ... )

    .. testcleanup::

        trainer.engine.close()


    Args:
        label (str): Name of the Evaluator
<<<<<<< HEAD
        dataloader (Union[DataSpec, DataLoader]): DataLoader/DataSpec for evaluation data
        metrics (Metric | MetricCollection): :class:`torchmetrics.Metric` to log. ``metrics`` will be deep-copied to
            ensure that each evaluator updates only its ``metrics``.
        subset_num_batches (int, optional): The maximum number of batches to use for each evaluation. If not specified, 
            the Trainer's ``eval_subset_num_batches`` parameter will be used. Defaults to None.

            Set to ``-1`` to evaluate the entire ``dataloader``
        eval_interval (int | str | Time | (State, Event) -> bool, optional): An integer (in epochs),
            :class:`.Time` string or instance, or a callable that takes the (State, Event) and returns whether to
            evaluate the evaluator. If not specified, the Trainer's ``eval_subset_num_batches`` parameter will be used.
            Defaults to None.

            If an integer (in epochs), :class:`.Time` string, or :class:`.Time` instance, the evaluator will be run
            with this frequency. :class:`.Time` strings or :class:`.Time` instances must have units of
            :attr:`.TimeUnit.BATCH` or :attr:`.TimeUnit.EPOCH`.

            Set to ``0`` to disable evaluation.

            If a callable, it will be called with the training :class:`.State` and the evaluation event, which will be
            either :attr:`.Event.BATCH_END` or :attr:`.Event.EPOCH_END`. The callable should return a bool representing
            whether the evaluator should be invoked.
    """

    def __init__(
        self,
        *,
        label: str,
        dataloader: Union[DataSpec, DataLoader],
        metrics: Union[Metric, MetricCollection],
        subset_num_batches: Optional[int] = None,
        eval_interval: Optional[Union[int, str, Time, Callable[[State, Event], bool]]] = None,
    ):
=======
        dataloader (Union[DataSpec, Iterable]): DataSpec or Iterable for evaluation data
        metrics (Metric | MetricCollection): :class:`torchmetrics.Metric` to log. ``metrics`` will be deep-copied to ensure
            that each evaluator updates only its ``metrics``.
    """

    def __init__(self, *, label: str, dataloader: Union[DataSpec, Iterable], metrics: Union[Metric, MetricCollection]):
>>>>>>> 9ca0b7dc
        self.label = label
        if isinstance(dataloader, DataSpec):
            self.dataloader = dataloader
        else:
            self.dataloader = DataSpec(dataloader)

        # Forcing metrics to be a MetricCollection simplifies logging results
        metrics = copy.deepcopy(metrics)
        if isinstance(metrics, Metric):
            self.metrics = MetricCollection([metrics])
        else:
            self.metrics = metrics

        self.subset_num_batches = subset_num_batches

        if eval_interval is None:
            self.should_eval = None
        elif not callable(eval_interval):
            self.should_eval = evaluate_periodically(eval_interval)
        else:
            self.should_eval = eval_interval<|MERGE_RESOLUTION|>--- conflicted
+++ resolved
@@ -5,11 +5,7 @@
 from __future__ import annotations
 
 import copy
-<<<<<<< HEAD
-from typing import TYPE_CHECKING, Callable, Optional, Union
-=======
-from typing import Iterable, Union
->>>>>>> 9ca0b7dc
+from typing import Callable, Iterable, Optional, Union
 
 from torchmetrics import Metric, MetricCollection
 
@@ -17,10 +13,6 @@
 from composer.core.event import Event
 from composer.core.state import State
 from composer.core.time import Time, TimeUnit
-
-<<<<<<< HEAD
-if TYPE_CHECKING:
-    from composer.core.types import DataLoader
 
 __all__ = ["Evaluator", "evaluate_periodically"]
 
@@ -54,9 +46,6 @@
         return False
 
     return should_eval
-=======
-__all__ = ["Evaluator"]
->>>>>>> 9ca0b7dc
 
 
 class Evaluator:
@@ -83,7 +72,6 @@
 
     Args:
         label (str): Name of the Evaluator
-<<<<<<< HEAD
         dataloader (Union[DataSpec, DataLoader]): DataLoader/DataSpec for evaluation data
         metrics (Metric | MetricCollection): :class:`torchmetrics.Metric` to log. ``metrics`` will be deep-copied to
             ensure that each evaluator updates only its ``metrics``.
@@ -111,19 +99,11 @@
         self,
         *,
         label: str,
-        dataloader: Union[DataSpec, DataLoader],
+        dataloader: Union[DataSpec, Iterable],
         metrics: Union[Metric, MetricCollection],
         subset_num_batches: Optional[int] = None,
         eval_interval: Optional[Union[int, str, Time, Callable[[State, Event], bool]]] = None,
     ):
-=======
-        dataloader (Union[DataSpec, Iterable]): DataSpec or Iterable for evaluation data
-        metrics (Metric | MetricCollection): :class:`torchmetrics.Metric` to log. ``metrics`` will be deep-copied to ensure
-            that each evaluator updates only its ``metrics``.
-    """
-
-    def __init__(self, *, label: str, dataloader: Union[DataSpec, Iterable], metrics: Union[Metric, MetricCollection]):
->>>>>>> 9ca0b7dc
         self.label = label
         if isinstance(dataloader, DataSpec):
             self.dataloader = dataloader
