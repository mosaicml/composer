# Copyright 2021 MosaicML. All Rights Reserved.

import contextlib
import logging
from collections import OrderedDict
from dataclasses import dataclass
from typing import ContextManager, Dict, Optional, Sequence, Union, cast

from composer.core.algorithm import Algorithm
from composer.core.callback import Callback
from composer.core.event import Event
from composer.core.logging import Logger
from composer.core.logging.logger import LogLevel
from composer.core.profiler import ProfilerAction
from composer.core.state import State

log = logging.getLogger(__name__)
Traces = Dict[str, "Trace"]

_ALWAYS_RECORD_EVENTS = [Event.INIT, Event.EPOCH_START, Event.EPOCH_END]


@dataclass
class Trace():
    """Record of an algorithm's execution.

    Attributes:
        exit_code (int or None): optional return value from algorithm. Default: None.
        order (int or None): order in which the algorithm was executed
                             in the list of algorithms. None means algorithm was not run.
        run (bool): whether the algorithm was run. Default: False
    """
    exit_code: Optional[int] = None
    order: Optional[int] = None
    run: bool = False


def _setup_trace(algorithms: Sequence[Algorithm], event: Event) -> Traces:
<<<<<<< HEAD
    """
    The default traces of an entire run is an OrderedDict, with the keys
    of format 'algorithm_name/event' (e.g. Blurpool/INIT).
    """
=======
    """The default traces of an entire run is an OrderedDict, with the keys of format 'algorithm_name/event' (e.g.
    Blurpool/TRAINING_START)."""
>>>>>>> ab0da9ee
    return OrderedDict([(f'{algo}/{event}', Trace()) for algo in algorithms])


class Engine():
    """Coordinator for running and resolving conflicts between algorithms.

    Args:
        state (State): the initial ``State`` of the trainer. Will be modified in-place.
        logger (Optional[Logger]): a ``Logger`` instance to be used for logging algorithm and callback specific metrics.
    """

    def __init__(self, state: State, logger: Optional[Logger] = None):
        if logger is None:
            log.warning("No logger passed to the engine.  Defaulting to an empty logger")
            logger = Logger(state=state, backends=[])

        assert logger is not None
        self.logger = logger
        self.state = state

    def run_event(
        self,
        event: Union[Event, str],
    ) -> Traces:
        """Runs the sequence of algorithms and callbacks.

        Filters algorithms by calling each one's :meth:`~Algorithm.match` function, internally
        checks for conflicting algorithms, then runs each algorithm's :meth:`~Algorithm.apply`
        function to make in-place changes to the :class:`State`.

        The order of algorithm execution is determined by the provided list, plus any changes
        made internally to prevent conflicts.

        Returns traces of the execution, a dictionary with keys formatted as ``<algorithm_name>/<event>``
        (e.g. ``Blurpool/INIT``), and values are the :class:`composer.core.engine.Trace` object,
        which include an optional return code from the algorithm, the order of execution, and whether
        the algorithm was run.

        Callbacks are always ran after algorithms, and do not return a trace.

        Can be called with either the Event enum, or a string of the event value.

        Examples:
            >>> engine = Engine(state, algorithms, logger, callbacks)
            >>> engine.run_event(Event.BEFORE_LOSS) # or
            >>> engine.run_event('before_loss') # also works


        Args:
            event (Event or str): the current :class:`Event`. Can be the enum or a string with the event value.
        Returns:
            Dict[str, Trace]: dictionary of trace for each algorithm.
        """
        duration_marker = None
        event = Event(event)

        if self.state.profiler is not None:
            name = f"event/{event.canonical_name}"
            if (event.is_before_event or event.is_after_event):
                # if not part of an event pair (e.g. init or after dataloader), then don't record an event here
                if event in _ALWAYS_RECORD_EVENTS:
                    actions = [ProfilerAction.ACTIVE, ProfilerAction.WARMUP, ProfilerAction.SKIP]
                else:
                    actions = [ProfilerAction.ACTIVE, ProfilerAction.WARMUP]
                duration_marker = self.state.profiler.marker(name, actions=actions, record_instant_on_start=True)

        if event.is_after_event and duration_marker is not None:
            duration_marker.finish()

        if event == Event.INIT:
            # For the INIT event, run the callbacks first to initialize the loggers
            # For other events, run the algorithms first, so the callbacks have the state
            # after algorithms modify it
            self._run_callbacks(event)
            traces = self._run_algorithms(event)
        else:
            traces = self._run_algorithms(event)
            self._run_callbacks(event)

        if event.is_before_event and duration_marker is not None:
            duration_marker.start()

        return traces

    def _run_algorithms(
        self,
        event: Event,
    ) -> Traces:
        algorithms_to_run = [algo for algo in self.state.algorithms if algo.match(event, self.state)]

        # future collision resolution
        algorithms_to_run = self._compile(algorithms_to_run, event)

        trace = _setup_trace(algorithms_to_run, event)
        for order, algorithm in enumerate(algorithms_to_run):
            marker = None
            if self.state.profiler is not None:
                marker = self.state.profiler.marker(f"algorithm/{algorithm.__class__.__name__}/event/{event.value}",
                                                    categories=[
                                                        event.value,
                                                        algorithm.__class__.__name__,
                                                    ])
            ctx = cast(ContextManager, contextlib.nullcontext()) if marker is None else marker
            with ctx:
                exit_code = algorithm.apply(event, self.state, self.logger)

            trace_key = f'{algorithm}/{event}'
            trace[trace_key] = Trace(exit_code=exit_code, order=order, run=True)

        if self.logger is not None:
            if event == Event.INIT:
                log_level = LogLevel.FIT
            if event in (Event.EPOCH_START, Event.EPOCH_END):
                log_level = LogLevel.EPOCH
            else:
                # algs don't run on eval events, so don't have to worry about
                # batch-frequency vs epoch-frequency evaluators
                log_level = LogLevel.BATCH
            self.logger.metric(log_level=log_level, data={key: 1 if tr.run else 0 for key, tr in trace.items()})

        return trace

    def _compile(
        self,
        algorithms_to_run: Sequence[Algorithm],
        event: Event,
    ) -> Sequence[Algorithm]:
        """Runs compilation passes that modify the order and content of a list of algorithms.

        Currently, runs the algorithms in a FILO queue for the before_ and after_ events. For example,
        algorithms will run in order ABCD during before_loss, and in DCBA during after_loss. The motivation
        here is that algorithms can 'undo' their effects upon the exit of an event. Note that events that
        have the pattern _start or _end will still run with ABCD order.

        Intent of this method is to eventually store and handle other algorithms collisions and ordering
        requirements.

        Args:
            algorithms_to_run(Sequence[Algorithm]): sequence of algorithms
            event (Event): the current event

        Returns:
            algorithms_to_run(Sequence[Algorithm]): modified sequence of algorithms
        """
        from composer.algorithms import SelectiveBackprop, StochasticDepth

        # Move selective backprop to the beginning while maintaining order of other algorithms
        algorithms = sorted(algorithms_to_run,
                            key=lambda x: not isinstance(x, SelectiveBackprop) and not isinstance(x, StochasticDepth))

        if event.is_after_event:
            """Establish a FILO queue of algorithms before_ and after_ an event.

            before_loss: A, B, C, D
            after_loss: D, C, B, A
            """
            algorithms = list(reversed(algorithms))

        return algorithms

    def _run_callbacks(
        self,
        event: Union[Event, str],
    ):
        """Runs a sequence of callbacks by calling the function for an event.

        Args:
            event (Event): the current ``Event``
            state (State): the current ``State``
            callbacks (Sequence[Callback]): a sequence of callbacks
        Returns:
            None
        """
        event = Event(event)

        for cb in self.state.callbacks:
            marker = None
            if self.state.profiler is not None:
                marker = self.state.profiler.marker(f"callback/{cb.__class__.__name__}/event/{event.value}",
                                                    categories=[
                                                        event.value,
                                                        cb.__class__.__name__,
                                                    ])
            ctx = cast(ContextManager, contextlib.nullcontext()) if marker is None else marker
            with ctx:
                cb.run_event(event, self.state, self.logger)

    def close(self) -> None:
        """Invoke :meth:`~Callback.close` and :meth:`~Callback.post_close` for each callback.

        :meth:`~Callback.close` is invoked for each callback.
        For all callbacks where :meth:`~Callback.close` did not raise an exception, then
        :meth:`~Callback.post_close` is invoked.

        Does not re-raise any exceptions from :meth:`~Callback.close` and :meth:`~Callback.post_close`.
        Instead, these exceptions are logged.
        """
        callback_to_has_exception: Dict[Callback, bool] = {}
        for callback in self.state.callbacks:
            try:
                callback.close()
            except Exception as e:
                log.error(
                    f"Error running {callback.__class__.__name__}.close(). Skipping {callback.__class__.__name__}.post_close().",
                    exc_info=e,
                    stack_info=True)
                callback_to_has_exception[callback] = True
            else:
                callback_to_has_exception[callback] = False

        if self.state.profiler is not None:
            # Merge traces after close, but before post_close, so the merged file will be uploaded
            self.state.profiler.merge_traces()

        for callback in self.state.callbacks:
            if callback_to_has_exception[callback] is False:
                try:
                    callback.post_close()
                except Exception as e:
                    log.error(f"Error running {callback.__class__.__name__}.post_close().", exc_info=e, stack_info=True)<|MERGE_RESOLUTION|>--- conflicted
+++ resolved
@@ -36,15 +36,8 @@
 
 
 def _setup_trace(algorithms: Sequence[Algorithm], event: Event) -> Traces:
-<<<<<<< HEAD
-    """
-    The default traces of an entire run is an OrderedDict, with the keys
-    of format 'algorithm_name/event' (e.g. Blurpool/INIT).
-    """
-=======
     """The default traces of an entire run is an OrderedDict, with the keys of format 'algorithm_name/event' (e.g.
-    Blurpool/TRAINING_START)."""
->>>>>>> ab0da9ee
+    Blurpool/INIT)."""
     return OrderedDict([(f'{algo}/{event}', Trace()) for algo in algorithms])
 
 
