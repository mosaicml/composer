# Copyright 2022 MosaicML Composer authors
# SPDX-License-Identifier: Apache-2.0

"""Helper utilities."""

from composer.utils.auto_log_hparams import (
    convert_flat_dict_to_nested_dict,
    convert_nested_dict_to_flat_dict,
    extract_hparams,
)
from composer.utils.batch_helpers import batch_get, batch_set
from composer.utils.checkpoint import (
    PartialFilePath,
    get_save_filename,
    load_checkpoint,
    safe_torch_load,
    save_checkpoint,
)
from composer.utils.collect_env import (
    configure_excepthook,
    disable_env_report,
    enable_env_report,
    get_composer_env_dict,
    print_env,
)
from composer.utils.compression import (
    KNOWN_COMPRESSORS,
    CliCompressor,
    get_compressor,
    is_compressed_pt,
)
from composer.utils.device import get_device, is_hpu_installed, is_xla_installed
from composer.utils.eval_client import EvalClient, LambdaEvalClient, LocalEvalClient, MosaicMLLambdaEvalClient
from composer.utils.file_helpers import (
    FORMAT_NAME_WITH_DIST_AND_TIME_TABLE,
    FORMAT_NAME_WITH_DIST_TABLE,
    create_symlink_file,
    ensure_folder_has_no_conflicting_files,
    ensure_folder_is_empty,
    format_name_with_dist,
    format_name_with_dist_and_time,
    get_file,
    is_tar,
    maybe_create_object_store_from_uri,
    maybe_create_remote_uploader_downloader_from_uri,
    parse_uri,
)
from composer.utils.import_helpers import MissingConditionalImportError, import_object
from composer.utils.inference import ExportFormat, Transform, export_for_inference, export_with_logger, quantize_dynamic
from composer.utils.iter_helpers import IteratorFileStream, ensure_tuple, map_collection
from composer.utils.misc import (
    STR_TO_DTYPE,
    ParallelismType,
    add_vision_dataset_transform,
    create_interval_scheduler,
    get_free_tcp_port,
    is_model_deepspeed,
    is_model_fsdp,
    is_notebook,
    model_eval_mode,
    partial_format,
)
from composer.utils.object_store import (
    GCSObjectStore,
    LibcloudObjectStore,
    MLFlowObjectStore,
    ObjectStore,
    ObjectStoreTransientError,
    OCIObjectStore,
    S3ObjectStore,
    SFTPObjectStore,
    UCObjectStore,
)
from composer.utils.retrying import retry
from composer.utils.string_enum import StringEnum
from composer.utils.data_helpers import _dataset_of
from composer.utils.warnings import VersionedDeprecationWarning

__all__ = [
    'ensure_tuple',
    'get_free_tcp_port',
    'map_collection',
    'IteratorFileStream',
    'FORMAT_NAME_WITH_DIST_AND_TIME_TABLE',
    'FORMAT_NAME_WITH_DIST_TABLE',
    'get_file',
    'PartialFilePath',
    'create_symlink_file',
    'ObjectStore',
    'ObjectStoreTransientError',
    'LibcloudObjectStore',
    'S3ObjectStore',
    'SFTPObjectStore',
    'MLFlowObjectStore',
    'OCIObjectStore',
    'GCSObjectStore',
    'UCObjectStore',
    'MissingConditionalImportError',
    'get_save_filename',
    'import_object',
    'is_model_deepspeed',
    'is_model_fsdp',
    'is_notebook',
    'StringEnum',
    'load_checkpoint',
    'save_checkpoint',
    'safe_torch_load',
    'ensure_folder_is_empty',
    'ensure_folder_has_no_conflicting_files',
    'export_for_inference',
    'export_with_logger',
    'quantize_dynamic',
    'format_name_with_dist',
    'format_name_with_dist_and_time',
    'is_tar',
    'maybe_create_object_store_from_uri',
    'maybe_create_remote_uploader_downloader_from_uri',
    'parse_uri',
    'batch_get',
    'batch_set',
    'configure_excepthook',
    'disable_env_report',
    'enable_env_report',
    'print_env',
    'get_composer_env_dict',
    'retry',
    'model_eval_mode',
    'get_device',
    'is_xla_installed',
    'is_hpu_installed',
    'ExportFormat',
    'Transform',
    'export_with_logger',
    'extract_hparams',
    'convert_nested_dict_to_flat_dict',
    'convert_flat_dict_to_nested_dict',
    'create_interval_scheduler',
    'EvalClient',
    'LambdaEvalClient',
    'LocalEvalClient',
    'MosaicMLLambdaEvalClient',
    'partial_format',
    'add_vision_dataset_transform',
    'VersionedDeprecationWarning',
    'is_compressed_pt',
    'CliCompressor',
    'get_compressor',
    'KNOWN_COMPRESSORS',
    'STR_TO_DTYPE',
<<<<<<< HEAD
    '_dataset_of'
=======
    'ParallelismType',
>>>>>>> 09f14f9a
]<|MERGE_RESOLUTION|>--- conflicted
+++ resolved
@@ -147,9 +147,6 @@
     'get_compressor',
     'KNOWN_COMPRESSORS',
     'STR_TO_DTYPE',
-<<<<<<< HEAD
-    '_dataset_of'
-=======
     'ParallelismType',
->>>>>>> 09f14f9a
+    '_dataset_of',
 ]