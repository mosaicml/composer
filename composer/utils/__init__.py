# Copyright 2022 MosaicML Composer authors
# SPDX-License-Identifier: Apache-2.0

"""Helper utilities."""

from composer.utils.auto_log_hparams import (convert_flat_dict_to_nested_dict, convert_nested_dict_to_flat_dict,
                                             extract_hparams)
from composer.utils.batch_helpers import batch_get, batch_set
from composer.utils.checkpoint import PartialFilePath, load_checkpoint, safe_torch_load, save_checkpoint
from composer.utils.collect_env import (configure_excepthook, disable_env_report, enable_env_report,
                                        get_composer_env_dict, print_env)
from composer.utils.device import get_device, is_hpu_installed, is_tpu_installed
from composer.utils.eval_client import EvalClient, LambdaEvalClient, LocalEvalClient
from composer.utils.file_helpers import (FORMAT_NAME_WITH_DIST_AND_TIME_TABLE, FORMAT_NAME_WITH_DIST_TABLE,
                                         create_symlink_file, ensure_folder_has_no_conflicting_files,
                                         ensure_folder_is_empty, format_name_with_dist, format_name_with_dist_and_time,
                                         get_file, is_tar, maybe_create_object_store_from_uri,
                                         maybe_create_remote_uploader_downloader_from_uri, parse_uri)
from composer.utils.import_helpers import MissingConditionalImportError, import_object
from composer.utils.inference import ExportFormat, Transform, export_for_inference, export_with_logger, quantize_dynamic
from composer.utils.iter_helpers import IteratorFileStream, ensure_tuple, map_collection
from composer.utils.misc import (get_free_tcp_port, is_model_deepspeed, is_model_fsdp, is_notebook, model_eval_mode,
                                 using_torch_2)
<<<<<<< HEAD
from composer.utils.object_store import (LibcloudObjectStore, ObjectStore, ObjectStoreTransientError, OCIObjectStore,
                                         S3ObjectStore, SFTPObjectStore, UCVolumeObjectStore)
=======
from composer.utils.object_store import (GCSObjectStore, LibcloudObjectStore, ObjectStore, ObjectStoreTransientError,
                                         OCIObjectStore, S3ObjectStore, SFTPObjectStore)
>>>>>>> 8a7dbbc2
from composer.utils.retrying import retry
from composer.utils.string_enum import StringEnum

__all__ = [
    'ensure_tuple',
    'get_free_tcp_port',
    'map_collection',
    'IteratorFileStream',
    'FORMAT_NAME_WITH_DIST_AND_TIME_TABLE',
    'FORMAT_NAME_WITH_DIST_TABLE',
    'get_file',
    'PartialFilePath',
    'create_symlink_file',
    'ObjectStore',
    'ObjectStoreTransientError',
    'LibcloudObjectStore',
    'S3ObjectStore',
    'SFTPObjectStore',
    'OCIObjectStore',
<<<<<<< HEAD
    'UCVolumeObjectStore',
=======
    'GCSObjectStore',
>>>>>>> 8a7dbbc2
    'MissingConditionalImportError',
    'import_object',
    'is_model_deepspeed',
    'is_model_fsdp',
    'is_notebook',
    'StringEnum',
    'load_checkpoint',
    'save_checkpoint',
    'safe_torch_load',
    'ensure_folder_is_empty',
    'ensure_folder_has_no_conflicting_files',
    'export_for_inference',
    'export_with_logger',
    'quantize_dynamic',
    'format_name_with_dist',
    'format_name_with_dist_and_time',
    'is_tar',
    'maybe_create_object_store_from_uri',
    'maybe_create_remote_uploader_downloader_from_uri',
    'parse_uri',
    'batch_get',
    'batch_set',
    'configure_excepthook',
    'disable_env_report',
    'enable_env_report',
    'print_env',
    'get_composer_env_dict',
    'retry',
    'model_eval_mode',
    'get_device',
    'is_tpu_installed',
    'is_hpu_installed',
    'ExportFormat',
    'Transform',
    'export_with_logger',
    'extract_hparams',
    'convert_nested_dict_to_flat_dict',
    'convert_flat_dict_to_nested_dict',
    'using_torch_2',
    'EvalClient',
    'LambdaEvalClient',
    'LocalEvalClient',
]<|MERGE_RESOLUTION|>--- conflicted
+++ resolved
@@ -21,13 +21,8 @@
 from composer.utils.iter_helpers import IteratorFileStream, ensure_tuple, map_collection
 from composer.utils.misc import (get_free_tcp_port, is_model_deepspeed, is_model_fsdp, is_notebook, model_eval_mode,
                                  using_torch_2)
-<<<<<<< HEAD
-from composer.utils.object_store import (LibcloudObjectStore, ObjectStore, ObjectStoreTransientError, OCIObjectStore,
-                                         S3ObjectStore, SFTPObjectStore, UCVolumeObjectStore)
-=======
 from composer.utils.object_store import (GCSObjectStore, LibcloudObjectStore, ObjectStore, ObjectStoreTransientError,
                                          OCIObjectStore, S3ObjectStore, SFTPObjectStore)
->>>>>>> 8a7dbbc2
 from composer.utils.retrying import retry
 from composer.utils.string_enum import StringEnum
 
@@ -47,11 +42,7 @@
     'S3ObjectStore',
     'SFTPObjectStore',
     'OCIObjectStore',
-<<<<<<< HEAD
-    'UCVolumeObjectStore',
-=======
     'GCSObjectStore',
->>>>>>> 8a7dbbc2
     'MissingConditionalImportError',
     'import_object',
     'is_model_deepspeed',
