# Copyright 2021 MosaicML. All Rights Reserved.

import logging
import os
<<<<<<< HEAD
import shutil
=======
import pathlib
import time
>>>>>>> 070e5d41

log = logging.getLogger(__name__)

_RUN_DIRECTORY_KEY = "RUN_DIRECTORY"


def _get_run_directory():
    return os.environ.get(_RUN_DIRECTORY_KEY)


<<<<<<< HEAD
def get_run_directory():
    """Returns the run directory, if set, or None otherwise."""
    return _get_run_directory()


def get_relative_to_run_directory(path: str, base: str = ".") -> str:
    run_directory = get_run_directory()
    if run_directory is None:
        return os.path.join(base, path)
    return os.path.join(run_directory, path)


def clear_run_directory():
    if _RUN_DIRECTORY_KEY in os.environ:
        shutil.rmtree(os.environ[_RUN_DIRECTORY_KEY], ignore_errors=True)
=======
def get_relative_to_run_directory(*path: str, base: str = ".") -> str:
    run_directory = get_run_directory()
    if run_directory is None:
        return os.path.join(base, *path)
    return os.path.join(run_directory, *path)


def get_modified_files(modified_since_timestamp: float, *, ignore_hidden: bool = True):
    """Returns a list of files (recursively) in the run directory that have been modified since
    ``modified_since_timestamp``.

    Args:
        modified_since_timestamp (float): Minimum last modified timestamp(in seconds since EPOCH)
            of files to include.
        ignore_hidden (bool, optional): Whether to ignore hidden files and folders (default: ``True``)
    Returns:
        List[str]: List of filepaths that have been modified since ``modified_since_timestamp``
    """
    modified_files = []
    run_directory = get_run_directory()
    if run_directory is None:
        raise RuntimeError("Run directory is not defined")
    for root, dirs, files in os.walk(run_directory):
        del dirs  # unused
        for file in files:
            if ignore_hidden and any(x.startswith(".") for x in file.split(os.path.sep)):
                # skip hidden files and folders
                continue
            filepath = os.path.join(root, file)
            modified_time = os.path.getmtime(filepath)
            if modified_time >= modified_since_timestamp:
                modified_files.append(filepath)
    return modified_files


def get_run_directory_timestamp() -> float:
    """Returns the current timestamp on the run directory filesystem.
    Note that the disk time can differ from system time (e.g. when using
    network filesystems).

    Returns:
        float: the current timestamp on the run directory filesystem.
    """
    run_directory = get_run_directory()
    if run_directory is None:
        raise RuntimeError("Run directory is not defined")
    python_time = time.time()
    touch_file = (pathlib.Path(run_directory) / f".{python_time}")
    touch_file.touch()
    new_last_uploaded_timestamp = os.path.getmtime(str(touch_file))
    os.remove(str(touch_file))
    return new_last_uploaded_timestamp
>>>>>>> 070e5d41
<|MERGE_RESOLUTION|>--- conflicted
+++ resolved
@@ -2,39 +2,18 @@
 
 import logging
 import os
-<<<<<<< HEAD
-import shutil
-=======
 import pathlib
 import time
->>>>>>> 070e5d41
 
 log = logging.getLogger(__name__)
 
 _RUN_DIRECTORY_KEY = "RUN_DIRECTORY"
 
 
-def _get_run_directory():
+def get_run_directory():
     return os.environ.get(_RUN_DIRECTORY_KEY)
 
 
-<<<<<<< HEAD
-def get_run_directory():
-    """Returns the run directory, if set, or None otherwise."""
-    return _get_run_directory()
-
-
-def get_relative_to_run_directory(path: str, base: str = ".") -> str:
-    run_directory = get_run_directory()
-    if run_directory is None:
-        return os.path.join(base, path)
-    return os.path.join(run_directory, path)
-
-
-def clear_run_directory():
-    if _RUN_DIRECTORY_KEY in os.environ:
-        shutil.rmtree(os.environ[_RUN_DIRECTORY_KEY], ignore_errors=True)
-=======
 def get_relative_to_run_directory(*path: str, base: str = ".") -> str:
     run_directory = get_run_directory()
     if run_directory is None:
@@ -86,5 +65,4 @@
     touch_file.touch()
     new_last_uploaded_timestamp = os.path.getmtime(str(touch_file))
     os.remove(str(touch_file))
-    return new_last_uploaded_timestamp
->>>>>>> 070e5d41
+    return new_last_uploaded_timestamp