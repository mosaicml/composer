--- conflicted
+++ resolved
@@ -262,12 +262,7 @@
     Returns:
         None
     """
-<<<<<<< HEAD
-    from composer.loggers import LogLevel
     if save_object_store == None and logger.has_file_upload_destination():
-=======
-    if save_object_store == None and logger.has_file_artifact_destination():
->>>>>>> 48661e96
         with tempfile.TemporaryDirectory() as tmpdir:
             temp_local_save_path = os.path.join(str(tmpdir), f'model')
             export_for_inference(model=model,
@@ -275,11 +270,7 @@
                                  save_path=temp_local_save_path,
                                  sample_input=sample_input,
                                  transforms=transforms)
-<<<<<<< HEAD
-            logger.upload_file(log_level=LogLevel.FIT, remote_file_name=save_path, file_path=temp_local_save_path)
-=======
-            logger.file_artifact(artifact_name=save_path, file_path=temp_local_save_path)
->>>>>>> 48661e96
+            logger.upload_file(remote_file_name=save_path, file_path=temp_local_save_path)
     else:
         export_for_inference(model=model,
                              save_format=save_format,
