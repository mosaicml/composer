# Copyright 2022 MosaicML Composer authors
# SPDX-License-Identifier: Apache-2.0

"""Inference-related utility functions for model export and optimizations.

Used for exporting models into various formats such ONNX, torchscript etc. and apply optimizations such as fusion.
"""
from __future__ import annotations

import contextlib
import copy
import functools
import logging
import os
import tempfile
from typing import TYPE_CHECKING, Any, Callable, Optional, Sequence, Tuple, Union

import torch
import torch.nn as nn

from composer.utils import dist
from composer.utils.checkpoint import download_checkpoint, safe_torch_load
from composer.utils.device import get_device
from composer.utils.iter_helpers import ensure_tuple
from composer.utils.misc import is_model_ddp, is_model_deepspeed, model_eval_mode
from composer.utils.object_store import ObjectStore
from composer.utils.string_enum import StringEnum

if TYPE_CHECKING:
    from composer.devices import Device
    from composer.loggers import Logger

log = logging.getLogger(__name__)

__all__ = ['export_for_inference', 'ExportFormat', 'export_with_logger', 'quantize_dynamic']

Transform = Callable[[nn.Module], nn.Module]

# This is the most common way to use dynamic quantization.
#  Example:
#    from composer.utils import quantize_dynamic
#    export_for_inference(
#        ...
#        transforms = [quantize_dynamic],
#        ...
#    )
#  A user can always redefine it with extra options. This also serves as an example of what to pass to transforms.
quantize_dynamic = functools.partial(torch.quantization.quantize_dynamic, qconfig_spec={torch.nn.Linear})


class ExportFormat(StringEnum):
    """Enum class for the supported export formats.

    Attributes:
        torchscript: Export in "torchscript" format.
        onnx:  Export in "onnx" format.
    """
    TORCHSCRIPT = 'torchscript'
    ONNX = 'onnx'


def _move_sample_input_to_device(sample_input: Optional[Union[torch.Tensor, dict, list, Tuple]],
                                 device: Device) -> Optional[Union[torch.Tensor, dict, list, Tuple]]:
    """Handle moving sample_input of various types to a device. If possible, avoids creating copies of the input."""
    output = None
    if isinstance(sample_input, torch.Tensor):
        output = device.tensor_to_device(sample_input)
    elif isinstance(sample_input, dict):
        for key, value in sample_input.items():
            sample_input[key] = _move_sample_input_to_device(value, device)
        output = sample_input
    elif isinstance(sample_input, list):
        for i in range(len(sample_input)):
            sample_input[i] = _move_sample_input_to_device(sample_input[i], device)
        output = sample_input
    elif isinstance(sample_input, tuple):
        new_tuple = []
        for tuple_item in sample_input:
            new_tuple.append(_move_sample_input_to_device(tuple_item, device))
        output = tuple(new_tuple)

    return output


def export_for_inference(
    model: nn.Module,
    save_format: Union[str, ExportFormat],
    save_path: str,
    save_object_store: Optional[ObjectStore] = None,
    sample_input: Optional[Any] = None,
    dynamic_axes: Optional[Any] = None,
    surgery_algs: Optional[Union[Callable[[nn.Module], nn.Module], Sequence[Callable[[nn.Module], nn.Module]]]] = None,
    transforms: Optional[Sequence[Transform]] = None,
    load_path: Optional[str] = None,
    load_object_store: Optional[ObjectStore] = None,
    load_strict: bool = False,
) -> None:
    """Export a model for inference.

    Args:
        model (nn.Module): An instance of nn.Module. Please note that model is not modified inplace.
            Instead, export-related transformations are applied to a  copy of the model.
        save_format (Union[str, ExportFormat]):  Format to export to. Either ``"torchscript"`` or ``"onnx"``.
        save_path: (str): The path for storing the exported model. It can be a path to a file on the local disk,
        a URL, or if ``save_object_store`` is set, the object name
            in a cloud bucket. For example, ``my_run/exported_model``.
        save_object_store (ObjectStore, optional): If the ``save_path`` is in an object name in a cloud bucket
            (i.e. AWS S3 or Google Cloud Storage), an instance of
            :class:`~.ObjectStore` which will be used
            to store the exported model. Set this to ``None`` if ``save_path`` is a local filepath.
            (default: ``None``)
        sample_input (Any, optional): Example model inputs used for tracing. This is needed for "onnx" export.
            The ``sample_input`` need not match the batch size you intend to use for inference. However, the model
            should accept the ``sample_input`` as is. (default: ``None``)
        dynamic_axes (Any, optional): Dictionary specifying the axes of input/output tensors as dynamic. May be required
            for exporting models using older versions of PyTorch when types cannot be inferred.
        surgery_algs (Union[Callable, Sequence[Callable]], optional): Algorithms that should be applied to the model
            before loading a checkpoint. Each should be callable that takes a model and returns None.
            ``surgery_algs`` are applied before ``transforms``. (default: ``None``)
        transforms (Sequence[Transform], optional): transformations (usually optimizations) that should
            be applied to the model. Each Transform should be a callable that takes a model and returns a modified model.
            ``transforms`` are applied after ``surgery_algs``. (default: ``None``)
        load_path (str): The path to an existing checkpoint file.
            It can be a path to a file on the local disk, a URL, or if ``load_object_store`` is set, the object name
            for a checkpoint in a cloud bucket. For example, run_name/checkpoints/ep0-ba4-rank0. (default: ``None``)
        load_object_store (ObjectStore, optional): If the ``load_path`` is in an object name  in a cloud bucket
            (i.e. AWS S3 or Google Cloud Storage), an instance of
            :class:`~.ObjectStore` which will be used to retreive the checkpoint.
            Otherwise, if the checkpoint is a local filepath, set to ``None``. (default: ``None``)
        load_strict (bool): Whether the keys (i.e., model parameter names) in the model state dict should
            perfectly match the keys in the model instance. (default: ``False``)

    Returns:
        None
    """
    save_format = ExportFormat(save_format)

    if is_model_deepspeed(model):
        raise ValueError(f'Exporting for deepspeed models is currently not supported.')

    if is_model_ddp(model):
        raise ValueError(
            f'Directly exporting a DistributedDataParallel model is not supported. Export the module instead.')

    # Only rank0 exports the model
    if dist.get_global_rank() != 0:
        return

    # Make a copy of the model so that we don't modify the original model
    model = copy.deepcopy(model)

    # Make a copy of the sample input so that we don't modify the original sample input
    sample_input = copy.deepcopy(sample_input)

    # Move model and sample input to CPU for export
    cpu = get_device('cpu')
    cpu.module_to_device(model)

    if sample_input is not None:
        sample_input = ensure_tuple(sample_input)
        sample_input = _move_sample_input_to_device(sample_input, cpu)

    # Apply surgery algorithms in the given order
    for alg in ensure_tuple(surgery_algs):
        alg(model)

    if load_path is not None:
        # download checkpoint and load weights only
        log.debug('Loading checkpoint at %s', load_path)
        with tempfile.TemporaryDirectory() as tempdir:
<<<<<<< HEAD
            composer_states_filepath, _ = download_checkpoint(path=load_path,
                                                              node_checkpoint_folder=tempdir,
                                                              object_store=load_object_store,
                                                              progress_bar=True)
            state_dict = torch.load(composer_states_filepath, map_location='cpu')
=======
            composer_states_filepath, _, _ = download_checkpoint(path=load_path,
                                                                 node_checkpoint_folder=tempdir,
                                                                 object_store=load_object_store,
                                                                 progress_bar=True)
            state_dict = safe_torch_load(composer_states_filepath)
>>>>>>> 8e04fd59
            missing_keys, unexpected_keys = model.load_state_dict(state_dict['state']['model'], strict=load_strict)
            if len(missing_keys) > 0:
                log.warning(f"Found these missing keys in the checkpoint: {', '.join(missing_keys)}")
            if len(unexpected_keys) > 0:
                log.warning(f"Found these unexpected keys in the checkpoint: {', '.join(unexpected_keys)}")

    with model_eval_mode(model):
        # Apply transformations (i.e., inference optimizations) in the given order
        for transform in ensure_tuple(transforms):
            model = transform(model)

        is_remote_store = save_object_store is not None
        tempdir_ctx = tempfile.TemporaryDirectory() if is_remote_store else contextlib.nullcontext(None)
        with tempdir_ctx as tempdir:
            if is_remote_store:
                local_save_path = os.path.join(str(tempdir), 'model.export')
            else:
                local_save_path = save_path

            if save_format == ExportFormat.TORCHSCRIPT:
                export_model = None
                try:
                    export_model = torch.jit.script(model)
                except Exception:
                    if sample_input is not None:
                        log.warning('Scripting with torch.jit.script failed. Trying torch.jit.trace!',)
                        export_model = torch.jit.trace(model, sample_input)
                    else:
                        log.warning(
                            'Scripting with torch.jit.script failed and sample inputs are not provided for tracing '
                            'with torch.jit.trace',
                            exc_info=True)

                if export_model is not None:
                    torch.jit.save(export_model, local_save_path)
                else:
                    raise RuntimeError('Scritping and tracing failed! No model is getting exported.')

            if save_format == ExportFormat.ONNX:
                if sample_input is None:
                    raise ValueError(f'sample_input argument is required for onnx export')

                input_names = []

                # assert statement for pyright error: Cannot access member "keys" for type "Tensor"
                assert isinstance(sample_input, tuple)
                # Extract input names from sample_input if it contains dicts
                for i in range(len(sample_input)):
                    if isinstance(sample_input[i], dict):
                        input_names += list(sample_input[i].keys())

                # Default input name if no dict present
                if input_names == []:
                    input_names = ['input']

                torch.onnx.export(
                    model,
                    sample_input,
                    local_save_path,
                    input_names=input_names,
                    output_names=['output'],
                    dynamic_axes=dynamic_axes,
                    opset_version=13,
                )

            # upload if required.
            if is_remote_store:
                save_object_store.upload_object(save_path, local_save_path)


def export_with_logger(
    model: nn.Module,
    save_format: Union[str, ExportFormat],
    save_path: str,
    logger: Logger,
    save_object_store: Optional[ObjectStore] = None,
    sample_input: Optional[Any] = None,
    transforms: Optional[Sequence[Transform]] = None,
) -> None:
    """Helper method for exporting a model for inference.

    Exports the model to:
    1) save_object_store, if one is provided,
    2) logger.upload_file(save_path), if (1) does not apply and the logger has a destination that supports file uploading,
    3) locally, if (1) and (2) do not apply.

    Args:
        model (nn.Module): An instance of nn.Module. Please note that model is not modified inplace.
            Instead, export-related transformations are applied to a  copy of the model.
        save_format (Union[str, ExportFormat]):  Format to export to. Either ``"torchscript"`` or ``"onnx"``.
        save_path: (str): The path for storing the exported model. It can be a path to a file on the local disk,
        a URL, or if ``save_object_store`` is set, the object name
            in a cloud bucket. For example, ``my_run/exported_model``.
        logger (Logger): If this logger has a destination that supports file uploading, and save_object_store
            is not provided, this logger is used to export the model.
        save_object_store (ObjectStore, optional): If the ``save_path`` is in an object name in a cloud bucket
            (i.e. AWS S3 or Google Cloud Storage), an instance of
            :class:`~.ObjectStore` which will be used
            to store the exported model. Set this to ``None`` if the logger should be used to export the model or
            if ``save_path`` is a local filepath.
            (default: ``None``)
        sample_input (Any, optional): Example model inputs used for tracing. This is needed for "onnx" export.
            The ``sample_input`` need not match the batch size you intend to use for inference. However, the model
            should accept the ``sample_input`` as is. (default: ``None``)
        transforms (Sequence[Transform], optional): transformations (usually optimizations) that should
            be applied to the model. Each Transform should be a callable that takes a model and returns a modified model.
            ``transforms`` are applied after ``surgery_algs``. (default: ``None``)

    Returns:
        None
    """
    if save_object_store == None and logger.has_file_upload_destination():
        with tempfile.TemporaryDirectory() as tmpdir:
            temp_local_save_path = os.path.join(str(tmpdir), f'model')
            export_for_inference(model=model,
                                 save_format=save_format,
                                 save_path=temp_local_save_path,
                                 sample_input=sample_input,
                                 transforms=transforms)
            logger.upload_file(remote_file_name=save_path, file_path=temp_local_save_path)
    else:
        export_for_inference(model=model,
                             save_format=save_format,
                             save_path=save_path,
                             save_object_store=save_object_store,
                             sample_input=sample_input,
                             transforms=transforms)<|MERGE_RESOLUTION|>--- conflicted
+++ resolved
@@ -168,19 +168,11 @@
         # download checkpoint and load weights only
         log.debug('Loading checkpoint at %s', load_path)
         with tempfile.TemporaryDirectory() as tempdir:
-<<<<<<< HEAD
             composer_states_filepath, _ = download_checkpoint(path=load_path,
                                                               node_checkpoint_folder=tempdir,
                                                               object_store=load_object_store,
                                                               progress_bar=True)
-            state_dict = torch.load(composer_states_filepath, map_location='cpu')
-=======
-            composer_states_filepath, _, _ = download_checkpoint(path=load_path,
-                                                                 node_checkpoint_folder=tempdir,
-                                                                 object_store=load_object_store,
-                                                                 progress_bar=True)
             state_dict = safe_torch_load(composer_states_filepath)
->>>>>>> 8e04fd59
             missing_keys, unexpected_keys = model.load_state_dict(state_dict['state']['model'], strict=load_strict)
             if len(missing_keys) > 0:
                 log.warning(f"Found these missing keys in the checkpoint: {', '.join(missing_keys)}")
