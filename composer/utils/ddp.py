# Copyright 2021 MosaicML. All Rights Reserved.

from __future__ import annotations

import datetime
import os
import warnings
from contextlib import contextmanager, nullcontext
from typing import TYPE_CHECKING, Callable, ContextManager, List, Optional, Sequence, TypeVar, Union, cast

import torch
import torch.distributed as dist
import torch.utils.data
from torch.nn.parallel import DistributedDataParallel

from composer.utils.iter_helpers import ensure_tuple
from composer.utils.string_enum import StringEnum

if TYPE_CHECKING:
    from composer.core.state import State
    from composer.core.types import Model

TObj = TypeVar("TObj")


class DDPSyncStrategy(StringEnum):
    """How and when DDP gradient synchronization should happen.

    Attributes:
        SINGLE_AUTO_SYNC: The default behavior for DDP. Gradients are synchronized as they
            computed, for only the final microbatch of a batch. This is the most efficient
            strategy, but can lead to errors when ``find_unused_parameters`` is set, since
            it is possible different microbatches may use different sets of parameters,
            leading to an incomplete sync.
        MULTI_AUTO_SYNC: The default behavior for DDP when ``find_unused_parameters`` is set.
            Gradients are synchronized as they are computed for all microbatches. This ensures
            complete synchronization, but is less efficient than :attr:`SINGLE_AUTO_SYNC`. This
            efficiency gap is usually small, as long as either DDP syncs are a small portion
            of the trainer's overall runtime, or the number of microbatches per batch is
            relatively small.
        FORCED_SYNC: Gradients are manually synchronized only after all gradients have been
            computed for the final microbatch of a batch. Like :attr:`MULTI_AUTO_SYNC`, this
            strategy ensures complete gradient synchronization, but this tends to be slower than
            :attr:`MULTI_AUTO_SYNC`. This is because ordinarily syncs can happen in parallel
            with the ``loss.backward()`` computation, meaning syncs can be mostly complete by
            the time that function finishes. However, in certain circumstances, syncs may take
            a very long time to complete - if there are also a lot of microbatches per batch,
            this strategy may be optimal.
    """
    SINGLE_AUTO_SYNC = "single_auto_sync"
    MULTI_AUTO_SYNC = "multi_auto_sync"
    FORCED_SYNC = "forced_sync"


def _get_distributed_config_var(env_var: str,
                                human_name: str,
                                default: int,
                                fetch_fn_name: Optional[str] = None) -> int:
    if not dist.is_available():
        warnings.warn(
            f"DDPDefaultValueWarning: Torch distributed is not available; returning {default} for {human_name}")
        return default

    if not env_var in os.environ:
        warnings.warn(f"DDPDefaultValueWarning: {env_var} env var not set"
                      f"{' and process group not initialized' if fetch_fn_name is not None else ''}; "
                      f"returning {default} for {human_name}.")
        env_value = default
    else:
        env_value = int(os.environ[env_var])

    if dist.is_initialized() and fetch_fn_name is not None:
        assert env_value == int(getattr(dist, fetch_fn_name)()), "invariant violation"

    return env_value


def get_world_size() -> int:
    """Returns the DDP world size

    Returns:
        int: The world size
    """
    return _get_distributed_config_var(env_var="WORLD_SIZE",
                                       human_name="world size",
                                       default=1,
                                       fetch_fn_name="get_world_size")


def get_global_rank() -> int:
    """Returns the global rank of the current process, which is in `[0, WORLD_SIZE - 1]`

    Returns:
        int: The global rank
    """
    return _get_distributed_config_var(env_var="RANK", human_name="global rank", default=0, fetch_fn_name="get_rank")


def get_local_world_size() -> int:
    """Returns the local world size, which is the number of processes for the current node.

    Returns:
        int: The local world size
    """
    return _get_distributed_config_var(env_var="LOCAL_WORLD_SIZE", human_name="local world size", default=1)


def get_local_rank() -> int:
<<<<<<< HEAD
    local_rank = _get_distributed_config_var(env_var="LOCAL_RANK", human_name="local rank", default=0)
    assert local_rank == get_global_rank() % get_local_world_size(), "invariant violation"
    return local_rank
=======
    """Returns the local rank for the current process, which is in `[0, LOCAL_WORLD_SIZE - 1]`

    Returns:
        int: The local world size
    """
    local_rank = _get_distributed_config_var(env_var="LOCAL_RANK", human_name="local rank", default=0)
    assert local_rank == get_global_rank() % get_local_world_size(), "invariant violation"
    return local_rank


def barrier() -> None:
    if dist.is_available() and dist.is_initialized():
        dist.barrier()
        return
    world_size = get_world_size()
    if world_size == 1:
        return
    raise RuntimeError(f"Since the world_size({world_size}) > 1, please configure DDP to use ddp.barrier(). "
                       "The mosaic trainer will automatically do this for you.")


def all_reduce(
    tensor: torch.Tensor,
    reduce_operation: str = "SUM",
) -> None:
    if dist.is_available() and dist.is_initialized():
        reduce_op = getattr(dist.ReduceOp, reduce_operation.upper())
        dist.all_reduce(tensor, op=reduce_op)
        return
    world_size = get_world_size()
    if world_size == 1:
        return
    raise RuntimeError(f"Since the world_size({world_size}) > 1, please configure DDP to use ddp.all_reduce(). "
                       "The mosaic trainer will automatically do this for you.")


def all_gather(tensor: torch.Tensor) -> Sequence[torch.Tensor]:
    """all_gather collects a tensor from each rank, and returns a sequence of tensors indexed by rank

    Args:
        tensor (torch.Tensor): tensor from each rank to be gathered

    Returns:
        Sequence[Tensor]: A sequence of tensors indexed by rank
    """
    if dist.is_available() and dist.is_initialized():
        obj_gather_list = [torch.zeros_like(tensor) for _ in range(get_world_size())]
        dist.all_gather(obj_gather_list, tensor)
        return obj_gather_list
    world_size = get_world_size()
    if world_size == 1:
        return [tensor]
    raise RuntimeError(f"Since the world_size({world_size}) > 1, please configure DDP to use ddp.all_gather(). "
                       "The mosaic trainer will automatically do this for you.")
>>>>>>> 79e15a42


def all_gather_object(obj: TObj) -> List[TObj]:
    """all_gather_object collects a pickleable object from each rank, and returns a list of
    these objects indexed by rank

    Args:
        obj (TObj): Object to be gathered

    Returns:
        List[TObj]: A list of objects indexed by rank
    """
    if dist.is_available():
        obj_gather_list = [None for _ in range(get_world_size())]
        dist.all_gather_object(obj_gather_list, obj)
        # torch.distributed will replace the None's in obj_gather_list with the gathered objects on rank 0
        # or will just be None on non-rank-0
        return cast(List[TObj], obj_gather_list)
    world_size = get_world_size()
    if world_size == 1:
        return [obj]
    raise RuntimeError(f"Since the world_size({world_size}) > 1, please configure DDP to use ddp.all_gather_object(). "
                       "The mosaic trainer will automatically do this for you.")


def initialize_ddp(backend: str, timeout: datetime.timedelta):
    if not dist.is_available():
        if get_world_size() != 1:
            raise RuntimeError("When the world size is > 1, DDP must be used. However, it is not available in your "
                               "installation of PyTorch. Please install or build PyTorch with DDP support.")
        return
    if dist.is_initialized():

        if not dist.get_backend() == backend.lower():
            raise RuntimeError(
                f"The requested backend ({backend}) differs from the backend "
                "of the current process group ({torch.distributed.get_backend()}). If you wish to change backends, "
                "please restart the python process.")
        return

    if "RANK" in os.environ and "WORLD_SIZE" in os.environ:
        # Assume we can initialize based off of env vars
        dist.init_process_group(backend, timeout=timeout)
        return

    warnings.warn("NoDDPWarning: RANK and WORLD_SIZE env vars not set; assuming no parallelization. "
                  "If this is unexpected, make sure you are running your training script with the "
                  "composer executable.")
    store = dist.HashStore()

    dist.init_process_group(backend, timeout=timeout, store=store, world_size=1, rank=0)


def prepare_module(module: Model, find_unused_parameters: bool) -> Model:
    if dist.is_available() and dist.is_initialized():
        if any((p.requires_grad for p in module.parameters())):
            ddp_model = DistributedDataParallel(module, find_unused_parameters=find_unused_parameters)
            return ddp_model
        return module
    if get_world_size() == 1:
        return module
    if dist.is_available():
        raise RuntimeError("Please call ddp.initialize_ddp() before calling ddp.prepare_module()")
    raise RuntimeError("When the world size is > 1, DDP must be used. However, it is not available in your "
                       "installation of PyTorch. Please install or build PyTorch with DDP support.")


def get_sampler(dataset, *, drop_last: bool, shuffle: bool) -> torch.utils.data.Sampler:
    return torch.utils.data.DistributedSampler[int](
        dataset,
        drop_last=drop_last,
        shuffle=shuffle,
        num_replicas=get_world_size(),
        rank=get_global_rank(),
    )


@contextmanager
def sync_context(state: State, is_final_microbatch: bool, sync_strategy: Union[str, DDPSyncStrategy]):
    if not isinstance(state.model, DistributedDataParallel):
        yield
        return

    assert state.optimizers is not None, "optimizers have not been initialized"
    sync_strategy = DDPSyncStrategy(sync_strategy)

    no_sync_context = cast(Callable[[], ContextManager], state.model.no_sync)
    auto_sync_context = nullcontext

    if sync_strategy == DDPSyncStrategy.SINGLE_AUTO_SYNC:
        context = auto_sync_context if is_final_microbatch else no_sync_context
        with context():
            yield

    elif sync_strategy == DDPSyncStrategy.MULTI_AUTO_SYNC:
        with auto_sync_context():
            yield

    elif sync_strategy == DDPSyncStrategy.FORCED_SYNC:
        try:
            with no_sync_context():
                yield
        finally:
            if is_final_microbatch:
                for optimizer in ensure_tuple(state.optimizers):
                    for group in optimizer.param_groups:
                        for p in group["params"]:
                            if p.grad is not None:
                                all_reduce(p.grad)
                                p.grad = p.grad / get_world_size()

    else:
        raise ValueError("Unknown sync strategy", sync_strategy)<|MERGE_RESOLUTION|>--- conflicted
+++ resolved
@@ -106,11 +106,6 @@
 
 
 def get_local_rank() -> int:
-<<<<<<< HEAD
-    local_rank = _get_distributed_config_var(env_var="LOCAL_RANK", human_name="local rank", default=0)
-    assert local_rank == get_global_rank() % get_local_world_size(), "invariant violation"
-    return local_rank
-=======
     """Returns the local rank for the current process, which is in `[0, LOCAL_WORLD_SIZE - 1]`
 
     Returns:
@@ -165,7 +160,6 @@
         return [tensor]
     raise RuntimeError(f"Since the world_size({world_size}) > 1, please configure DDP to use ddp.all_gather(). "
                        "The mosaic trainer will automatically do this for you.")
->>>>>>> 79e15a42
 
 
 def all_gather_object(obj: TObj) -> List[TObj]:
