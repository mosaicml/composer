# Copyright 2022 MosaicML Composer authors
# SPDX-License-Identifier: Apache-2.0

"""Utility for uploading to and downloading from cloud object stores."""
import dataclasses
import os
import sys
import tempfile
import textwrap
import uuid
from typing import Any, Dict, Iterator, Optional, Union

import yahp as hp
from libcloud.storage.providers import get_driver
from libcloud.storage.types import ObjectDoesNotExistError

__all__ = ["LibcloudObjectStoreHparams", "LibcloudObjectStore"]


@dataclasses.dataclass
class LibcloudObjectStoreHparams(hp.Hparams):
    """:class:`~composer.utils.object_store.LibcloudObjectStore` hyperparameters.

    .. rubric:: Example

    Here's an example on how to connect to an Amazon S3 bucket. This example assumes:

    * The container is named named ``MY_CONTAINER``.
    * The AWS Access Key ID is stored in an environment variable named ``AWS_ACCESS_KEY_ID``.
    * The Secret Access Key is in an environmental variable named ``AWS_SECRET_ACCESS_KEY``.

    .. testsetup:: composer.utils.object_store.LibcloudObjectStoreHparams.__init__.s3

        import os

        os.environ["AWS_ACCESS_KEY_ID"] = "key"
        os.environ["AWS_SECRET_ACCESS_KEY"] = "secret"

    .. doctest:: composer.utils.object_store.LibcloudObjectStoreHparams.__init__.s3

        >>> from composer.utils import LibcloudObjectStoreHparams
        >>> provider_hparams = LibcloudObjectStoreHparams(
        ...     provider="s3",
        ...     container="MY_CONTAINER",
        ...     key_environ="AWS_ACCESS_KEY_ID",
        ...     secret_environ="AWS_SECRET_ACCESS_KEY",
        ... )
        >>> provider = provider_hparams.initialize_object()
        >>> provider
        <composer.utils.object_store.LibcloudObjectStore object at ...>

    Args:
        provider (str): Cloud provider to use.

            See :class:`LibcloudObjectStore` for documentation.
        container (str): The name of the container (i.e. bucket) to use.
        key_environ (str, optional): The name of an environment variable containing the API key or username
            to use to connect to the provider. If no key is required, then set this field to ``None``.
            (default: ``None``)

            For security reasons, composer requires that the key be specified via an environment variable.
            For example, if your key is an environment variable called ``OBJECT_STORE_KEY`` that is set to ``MY_KEY``,
            then you should set this parameter equal to ``OBJECT_STORE_KEY``. Composer will read the key like this:

            .. testsetup::  composer.utils.object_store.LibcloudObjectStoreHparams.__init__.key

                import os
                import functools
                from composer.utils import LibcloudObjectStoreHparams

                os.environ["OBJECT_STORE_KEY"] = "MY_KEY"
                LibcloudObjectStoreHparams = functools.partial(LibcloudObjectStoreHparams, provider="s3", container="container")

            .. doctest:: composer.utils.object_store.LibcloudObjectStoreHparams.__init__.key

                >>> import os
                >>> params = LibcloudObjectStoreHparams(key_environ="OBJECT_STORE_KEY")
                >>> key = os.environ[params.key_environ]
                >>> key
                'MY_KEY'

        secret_environ (str, optional): The name of an environment variable containing the API secret  or password
            to use for the provider. If no secret is required, then set this field to ``None``. (default: ``None``)

            For security reasons, composer requires that the secret be specified via an environment variable.
            For example, if your secret is an environment variable called ``OBJECT_STORE_SECRET`` that is set to ``MY_SECRET``,
            then you should set this parameter equal to ``OBJECT_STORE_SECRET``. Composer will read the secret like this:

            .. testsetup:: composer.utils.object_store.LibcloudObjectStoreHparams.__init__.secret

                import os
                import functools
                from composer.utils import LibcloudObjectStoreHparams

                original_secret = os.environ.get("OBJECT_STORE_SECRET")
                os.environ["OBJECT_STORE_SECRET"] = "MY_SECRET"
                LibcloudObjectStoreHparams = functools.partial(LibcloudObjectStoreHparams, provider="s3", container="container")


            .. doctest:: composer.utils.object_store.LibcloudObjectStoreHparams.__init__.secret

                >>> import os
                >>> params = LibcloudObjectStoreHparams(secret_environ="OBJECT_STORE_SECRET")
                >>> secret = os.environ[params.secret_environ]
                >>> secret
                'MY_SECRET'

        region (str, optional): Cloud region to use for the cloud provider.
            Most providers do not require the region to be specified. (default: ``None``)
        host (str, optional): Override the hostname for the cloud provider. (default: ``None``)
        port (int, optional): Override the port for the cloud provider. (default: ``None``)
        extra_init_kwargs (Dict[str, Any], optional): Extra keyword arguments to pass into the constructor
            for the specified provider. (default: ``None``, which is equivalent to an empty dictionary)

            .. seealso:: :class:`libcloud.storage.base.StorageDriver`

    """

    provider: str = hp.required("Cloud provider to use.")
    container: str = hp.required("The name of the container (i.e. bucket) to use.")
    key_environ: Optional[str] = hp.optional(textwrap.dedent("""\
        The name of an environment variable containing
        an API key or username to use to connect to the provider."""),
                                             default=None)
    secret_environ: Optional[str] = hp.optional(textwrap.dedent("""\
        The name of an environment variable containing
        an API secret or password to use to connect to the provider."""),
                                                default=None)
    region: Optional[str] = hp.optional("Cloud region to use", default=None)
    host: Optional[str] = hp.optional("Override hostname for connections", default=None)
    port: Optional[int] = hp.optional("Override port for connections", default=None)
    extra_init_kwargs: Dict[str, Any] = hp.optional(
        "Extra keyword arguments to pass into the constructor for the specified provider.", default_factory=dict)

    def get_provider_kwargs(self) -> Dict[str, Any]:
        """Returns the ``provider_kwargs`` argument, which is used to construct a :class:`.LibcloudObjectStore`.

        Returns:
            Dict[str, Any]: The ``provider_kwargs`` for use in constructing an :class:`.LibcloudObjectStore`.
        """
        init_kwargs = {}
        for key in ("host", "port", "region"):
            kwarg = getattr(self, key)
            if getattr(self, key) is not None:
                init_kwargs[key] = kwarg
        init_kwargs["key"] = None if self.key_environ is None else os.environ[self.key_environ]
        init_kwargs["secret"] = None if self.secret_environ is None else os.environ[self.secret_environ]
        init_kwargs.update(self.extra_init_kwargs)
        return init_kwargs

    def initialize_object(self):
        """Returns an instance of :class:`.LibcloudObjectStore`.

        Returns:
            LibcloudObjectStore: The object_store.
        """
<<<<<<< HEAD
        return ObjectStore(
=======

        return LibcloudObjectStore(
>>>>>>> 8809eb83
            provider=self.provider,
            container=self.container,
            provider_kwargs=self.get_provider_kwargs(),
        )


class LibcloudObjectStore:
    """Utility for uploading to and downloading from object (blob) stores, such as Amazon S3.

    .. rubric:: Example

    Here's an example for an Amazon S3 bucket named ``MY_CONTAINER``:

    >>> from composer.utils import LibcloudObjectStore
    >>> object_store = LibcloudObjectStore(
    ...     provider="s3",
    ...     container="MY_CONTAINER",
    ...     provider_kwargs={
    ...         "key": "AKIA...",
    ...         "secret": "*********",
    ...     }
    ... )
    >>> object_store
    <composer.utils.object_store.LibcloudObjectStore object at ...>

    Args:
        provider (str): Cloud provider to use. Valid options are:

            * :mod:`~libcloud.storage.drivers.atmos`
            * :mod:`~libcloud.storage.drivers.auroraobjects`
            * :mod:`~libcloud.storage.drivers.azure_blobs`
            * :mod:`~libcloud.storage.drivers.backblaze_b2`
            * :mod:`~libcloud.storage.drivers.cloudfiles`
            * :mod:`~libcloud.storage.drivers.digitalocean_spaces`
            * :mod:`~libcloud.storage.drivers.google_storage`
            * :mod:`~libcloud.storage.drivers.ktucloud`
            * :mod:`~libcloud.storage.drivers.local`
            * :mod:`~libcloud.storage.drivers.minio`
            * :mod:`~libcloud.storage.drivers.nimbus`
            * :mod:`~libcloud.storage.drivers.ninefold`
            * :mod:`~libcloud.storage.drivers.oss`
            * :mod:`~libcloud.storage.drivers.rgw`
            * :mod:`~libcloud.storage.drivers.s3`

            .. seealso:: :doc:`Full list of libcloud providers <libcloud:storage/supported_providers>`

        container (str): The name of the container (i.e. bucket) to use.
        provider_kwargs (Dict[str, Any], optional):  Keyword arguments to pass into the constructor
            for the specified provider. These arguments would usually include the cloud region
            and credentials.

            Common keys are:

            * ``key`` (str): API key or username to be used (required).
            * ``secret`` (str): Secret password to be used (required).
            * ``secure`` (bool): Whether to use HTTPS or HTTP. Note: Some providers only support HTTPS, and it is on by default.
            * ``host`` (str): Override hostname used for connections.
            * ``port`` (int): Override port used for connections.
            * ``api_version`` (str): Optional API version. Only used by drivers which support multiple API versions.
            * ``region`` (str): Optional driver region. Only used by drivers which support multiple regions.

            .. seealso:: :class:`libcloud.storage.base.StorageDriver`
    """

    def __init__(self, provider: str, container: str, provider_kwargs: Optional[Dict[str, Any]] = None) -> None:
        provider_cls = get_driver(provider)
        if provider_kwargs is None:
            provider_kwargs = {}
        self._provider = provider_cls(**provider_kwargs)
        self._container = self._provider.get_container(container)

    @property
    def provider_name(self):
        """The name of the cloud provider."""
        return self._provider.name

    @property
    def container_name(self):
        """The name of the object storage container."""
        return self._container.name

    def upload_object(self,
                      file_path: str,
                      object_name: str,
                      verify_hash: bool = True,
                      extra: Optional[Dict] = None,
                      headers: Optional[Dict[str, str]] = None):
        """Upload an object currently located on a disk.

        .. seealso:: :meth:`libcloud.storage.base.StorageDriver.upload_object`.

        Args:
            file_path (str): Path to the object on disk.
            object_name (str): Object name (i.e. where the object will be stored in the container.)
            verify_hash (bool, optional): Whether to verify hashes (default: ``True``)
            extra (Optional[Dict], optional): Extra attributes to pass to the underlying provider driver.
                (default: ``None``, which is equivalent to an empty dictionary)
            headers (Optional[Dict[str, str]], optional): Additional request headers, such as CORS headers.
                (defaults: ``None``, which is equivalent to an empty dictionary)
        """
        self._provider.upload_object(file_path=file_path,
                                     container=self._container,
                                     object_name=object_name,
                                     extra=extra,
                                     verify_hash=verify_hash,
                                     headers=headers)

    def upload_object_via_stream(self,
                                 obj: Union[bytes, Iterator[bytes]],
                                 object_name: str,
                                 extra: Optional[Dict] = None,
                                 headers: Optional[Dict[str, str]] = None):
        """Upload an object.

        .. seealso:: :meth:`libcloud.storage.base.StorageDriver.upload_object_via_stream`.

        Args:
            obj (bytes | Iterator[bytes]): The object.
            object_name (str): Object name (i.e. where the object will be stored in the container.)
            verify_hash (bool, optional): Whether to verify hashes (default: ``True``)
            extra (Optional[Dict], optional): Extra attributes to pass to the underlying provider driver.
                (default: ``None``)
            headers (Optional[Dict[str, str]], optional): Additional request headers, such as CORS headers.
                (defaults: ``None``)
        """
        if isinstance(obj, bytes):
            obj = iter(i.to_bytes(1, sys.byteorder) for i in obj)
        self._provider.upload_object_via_stream(iterator=obj,
                                                container=self._container,
                                                object_name=object_name,
                                                extra=extra,
                                                headers=headers)

    def _get_object(self, object_name: str):
        """Get object from object store.

        Recursively follow any symlinks. If an object does not exist, automatically
        checks if it is a symlink by appending ``.symlink``.

        Args:
            object_name (str): The name of the object.
        """
        obj = None
        try:
            obj = self._provider.get_object(self._container.name, object_name)
        except ObjectDoesNotExistError:
            # Object not found, check for potential symlink
            object_name += ".symlink"
            obj = self._provider.get_object(self._container.name, object_name)
        # Recursively trace any symlinks
        if obj.name.endswith(".symlink"):
            # Download symlink object to temporary folder
            with tempfile.TemporaryDirectory() as tmpdir:
                tmppath = os.path.join(tmpdir, str(uuid.uuid4()))
                self._provider.download_object(obj=obj,
                                               destination_path=tmppath,
                                               overwrite_existing=True,
                                               delete_on_failure=True)
                # Read object name in symlink and recurse
                with open(tmppath) as f:
                    symlinked_object_name = f.read()
                    return self._get_object(symlinked_object_name)
        return obj

    def get_object_size(self, object_name: str) -> int:
        """Get the size of an object, in bytes.

        Args:
            object_name (str): The name of the object.

        Returns:
            int: The object size, in bytes.
        """
        return self._get_object(object_name).size

    def download_object(self,
                        object_name: str,
                        destination_path: str,
                        overwrite_existing: bool = False,
                        delete_on_failure: bool = True):
        """Download an object to the specified destination path.

        .. seealso:: :meth:`libcloud.storage.base.StorageDriver.download_object`.

        Args:
            object_name (str): The name of the object to download.

            destination_path (str): Full path to a file or a directory where the incoming file will be saved.

            overwrite_existing (bool, optional): Set to ``True`` to overwrite an existing file. (default: ``False``)
            delete_on_failure (bool, optional): Set to ``True`` to delete a partially downloaded file if
                the download was not successful (hash mismatch / file size). (default: ``True``)
        """
        obj = self._get_object(object_name)
        self._provider.download_object(obj=obj,
                                       destination_path=destination_path,
                                       overwrite_existing=overwrite_existing,
                                       delete_on_failure=delete_on_failure)

    def download_object_as_stream(self, object_name: str, chunk_size: Optional[int] = None):
        """Return a iterator which yields object data.

        .. seealso:: :meth:`libcloud.storage.base.StorageDriver.download_object_as_stream`.

        Args:
            object_name (str): Object name.
            chunk_size (Optional[int], optional): Optional chunk size (in bytes).

        Returns:
            Iterator[bytes]: The object, as a byte stream.
        """
        obj = self._get_object(object_name)
        return self._provider.download_object_as_stream(obj, chunk_size=chunk_size)<|MERGE_RESOLUTION|>--- conflicted
+++ resolved
@@ -154,12 +154,7 @@
         Returns:
             LibcloudObjectStore: The object_store.
         """
-<<<<<<< HEAD
-        return ObjectStore(
-=======
-
         return LibcloudObjectStore(
->>>>>>> 8809eb83
             provider=self.provider,
             container=self.container,
             provider_kwargs=self.get_provider_kwargs(),
