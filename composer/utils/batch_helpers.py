--- conflicted
+++ resolved
@@ -25,11 +25,7 @@
             Can be any abritrary type that user creates, but we assume some sort of
             sequence (list, tuple, tensor, array), mapping (dictionary),
             or attribute store (object with data members, namedtuple).
-<<<<<<< HEAD
         key (str | int | Tuple[Callable, Callable] | Any, optional): A key to index into the batch or a 
-=======
-        key (str, int, or Callable): A key to index into the batch or a
->>>>>>> 660e3f01
                 user-specified function to do the extracting. A pair of callables is also
                 supported for cases where a get and set function pair are both passed
                 (like in Algorithms). The getter is assumed to be the first of the pair.
@@ -85,11 +81,7 @@
             Can be any abritrary type that user creates, but we assume some sort of
             sequence (list, tuple, tensor, array), mapping (dictionary),
             or attribute store (object with data members, namedtuple).
-<<<<<<< HEAD
         key (str | int | Tuple[Callable, Callable] | Any, optional): A key to index into the batch or a user-specified function 
-=======
-        key (str, int, or Callable): A key to index into the batch or a user-specified function
->>>>>>> 660e3f01
             to do the setting. A pair of callables is also supported for cases where a get
             and set function pair are both passed (like in Algorithms). The setter is
             assumed to be the second of the pair.
