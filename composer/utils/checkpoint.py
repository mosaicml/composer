--- conflicted
+++ resolved
@@ -456,9 +456,6 @@
                 cur_state_dict.pop('optimizers')
                 model_state_dict = {'state': cur_state_dict}
 
-<<<<<<< HEAD
-            dist_cp.load_state_dict(model_state_dict, storage_reader, planner=RenameLoadPlanner(state.model))
-=======
             if ignore_keys:
                 # Filter provided list of key paths
                 if not callable(ignore_keys):
@@ -466,8 +463,7 @@
                 # Call function to modify state_dict
                 ignore_keys(model_state_dict)
 
-            dist_cp.load_state_dict(model_state_dict, storage_reader)
->>>>>>> 174e2381
+            dist_cp.load_state_dict(model_state_dict, storage_reader, planner=RenameLoadPlanner(state.model))
 
             state.load_state_dict(
                 model_state_dict['state'],
