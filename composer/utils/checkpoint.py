--- conflicted
+++ resolved
@@ -552,11 +552,8 @@
         # We need no_grad because we overwrite tensor values with set_() when we do elastic loading and we don't want the set_ op recorded in the computation graph.
         with torch.no_grad():
             # 1. Load model and metadata first
-<<<<<<< HEAD
             log.info('Load model and metadata')
             model_state_dict = None
-=======
->>>>>>> 31ea664d
             if load_weights_only:
                 state_dict = {'state': {'model': state.get_model_state_dict()}}
             else:
@@ -571,11 +568,6 @@
                 if not callable(ignore_keys):
                     ignore_keys = glob_filter(ignore_keys)
                 # Call function to modify state_dict
-<<<<<<< HEAD
-                ignore_keys(model_state_dict)
-
-            dist_cp.load_state_dict(model_state_dict, storage_reader, planner=RenameLoadPlanner(state.model))
-=======
                 ignore_keys(state_dict)
                 # Ensure state exists
                 state_dict['state'] = state_dict.get('state', {})
@@ -584,15 +576,14 @@
                 dist_cp.load(  # type: ignore
                     state_dict=state_dict,
                     storage_reader=storage_reader,
-                    planner=load_planner,
+                    planner=RenameLoadPlanner(state.model),
                 )
             else:
                 dist_cp.load_state_dict(
                     state_dict=state_dict,
                     storage_reader=storage_reader,
-                    planner=load_planner,
+                    planner=RenameLoadPlanner(state.model),
                 )
->>>>>>> 31ea664d
 
             state.load_state_dict(
                 state_dict['state'],
@@ -603,13 +594,12 @@
             )
 
             # 2. Optionally load optimizer
-<<<<<<< HEAD
-            if not load_weights_only:
+            # if we are using later than 2.1.0 then optimizer will already be loaded
+            if version.parse(torch.__version__) < version.parse('2.1.3') and not load_weights_only:
                 log.info('Load optimizer')
                 state_dict = state.state_dict()['model']
                 log.debug('Fetched state dict')
-                # print(state_dict.keys())
-                # print(state_dict)
+
                 optim_state = load_sharded_optimizer_state_dict_with_logs(model_state_dict=state_dict,
                                                                           optimizer_key='optimizers',
                                                                           storage_reader=storage_reader)
@@ -625,15 +615,7 @@
                     if '_pgidx' in key:
                         del optim_state_dict[key]
                 log.debug('Load optimizer state dict')
-                state.load_optim_state(optim_state)
-=======
-            # if we are using later than 2.1.0 then optimizer will already be loaded
-            if version.parse(torch.__version__) < version.parse('2.1.3') and not load_weights_only:
-                optim_state = load_sharded_optimizer_state_dict(model_state_dict=state.state_dict()['model'],
-                                                                optimizer_key='optimizers',
-                                                                storage_reader=storage_reader)
                 state._legacy_load_optim_state(optim_state)
->>>>>>> 31ea664d
 
         # 3. Optionally load RNG
         rng_state_dicts = reproducibility.get_rng_state()
@@ -1091,13 +1073,6 @@
 
         import torch.distributed.checkpoint as dist_cp
 
-<<<<<<< HEAD
-        log.debug('Saving sharded checkpoints to %s...', save_filename)
-
-        dist_cp.save_state_dict(state_dict=state_dict,
-                                storage_writer=dist_cp.FileSystemWriter(dirname),
-                                planner=RenameSavePlanner(state.model))
-=======
         log.debug(f'Saving sharded checkpoints to {save_filename}...')
         process_group = None
         device_mesh = state.fsdp_device_mesh
@@ -1114,18 +1089,17 @@
                 dist_cp.save(  # type: ignore
                     state_dict=state_dict,
                     storage_writer=dist_cp.FileSystemWriter(dirname),
-                    planner=save_planner,
+                    planner=RenameSavePlanner(state.model),
                     process_group=process_group,
                 )
             else:
                 dist_cp.save_state_dict(
                     state_dict=state_dict,
                     storage_writer=dist_cp.FileSystemWriter(dirname),
-                    planner=save_planner,
+                    planner=RenameSavePlanner(state.model),
                     process_group=process_group,
                 )
         log.debug('Finished pytorch save state dict')
->>>>>>> 31ea664d
 
     # Only rank 0 saves the state_dict unless you are using sharded checkpointing with torch <2.0
     elif dist.get_global_rank() == 0 or state.fsdp_sharded_state_dict_enabled:
