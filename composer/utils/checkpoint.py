# Copyright 2021 MosaicML. All Rights Reserved.

"""Utilities for working with training checkpoints."""

from __future__ import annotations

import contextlib
import logging
import os
import pathlib
import shutil
import tarfile
import tempfile
import textwrap
import warnings
from typing import TYPE_CHECKING, Any, Dict, List, Optional, Tuple

import torch

from composer.utils import dist, reproducibility
from composer.utils.file_helpers import (FORMAT_NAME_WITH_DIST_AND_TIME_TABLE, GetFileNotFoundException,
                                         format_name_with_dist_and_time, get_file, is_tar)
from composer.utils.object_store import ObjectStore

if TYPE_CHECKING:
    from composer.core.state import State
    from composer.loggers.logger import Logger

log = logging.getLogger(__name__)

__all__ = ["load_checkpoint", "save_checkpoint"]

_COMPOSER_STATES_FILENAME = "composer_states.pt"
_DEEPSPEED_TAG = "deepspeed"  # always tag with the same, deterministic name. We'll rename the tarball to the appropriate name.


def _format_path_with_rank_zero(path: str) -> str:
    """Formats ``path`` with the rank zero values."""
    return path.format(
        rank=0,
        local_rank=0,
        node_rank=0,
    )


def _format_path_with_current_rank(path: str) -> str:
    """Formats ``path`` formatted with the current rank values."""
    return path.format(
        rank=dist.get_global_rank(),
        local_rank=dist.get_local_rank(),
        node_rank=dist.get_node_rank(),
    )

<<<<<<< HEAD

def _format_path_with_rank_zero(path: str) -> str:
    """Formats ``path`` formatted with rank values of 0."""
    return path.format(
        rank=0,
        local_rank=0,
        node_rank=0,
    )

=======
>>>>>>> 6890c66b

def _get_write_mode(name: str) -> str:
    """Get the write mode to use with :func:`tarfile.open`."""
    if name.endswith('.tar'):
        return 'w'
    if name.endswith(".tar.gz") or name.endswith(".tgz"):
        return "w:gz"
    if name.endswith(".tar.bz2"):
        return "w:bz2"
    if name.endswith(".tar.lzma"):
        return "w:xz"
    raise ValueError(f"{name} does not end with a valid tarfile extension.")


def load_checkpoint(
    path: str,
    state: State,
    object_store: Optional[ObjectStore] = None,
    load_weights_only: bool = False,
    strict_model_weights: bool = False,
    load_ignore_missing_checkpoint: bool = True,
    chunk_size: int = 1_048_576,
    progress_bar: bool = True,
):
    """Load a checkpoint from a local file, URI, or cloud object store into ``state``.

    Args:
        path (str): The path format string to an existing checkpoint file.

            It can be a path to a file on the local disk, a URL, or if ``object_store`` is set, the object name
            for a checkpoint in a cloud bucket.

            When using `Deepspeed ZeRO <https://www.deepspeed.ai/tutorials/zero/>`_, checkpoints are shareded by rank.
            Instead of hard-coding the rank in the ``path``, use the following format variables:

            +------------------------+-------------------------------------------------------+
            | Variable               | Description                                           |
            +========================+=======================================================+
            | ``{rank}``             | The global rank, as returned by                       |
            |                        | :func:`~.dist.get_global_rank`.                       |
            +------------------------+-------------------------------------------------------+
            | ``{local_rank}``       | The local rank of the process, as returned by         |
            |                        | :func:`~.dist.get_local_rank`.                        |
            +------------------------+-------------------------------------------------------+
            | ``{node_rank}``        | The node rank, as returned by                         |
            |                        | :func:`~.dist.get_node_rank`.                         |
            +------------------------+-------------------------------------------------------+

            For example, suppose that checkpoints are stored in the following structure:

            .. code-block::

                my_model/ep1-rank0.tar
                my_model/ep1-rank1.tar
                my_model/ep1-rank2.tar
                ...

            Then, ``path`` should be set to ``my_model/ep1-rank{rank}.tar``, and all ranks will load the
            correct state.

        state (State): The :class:`~composer.core.state.State` to load the checkpoint into.
        object_store (ObjectStore, optional): If the ``path`` is in an object store
            (i.e. AWS S3 or Google Cloud Storage), an instance of
            :class:`~.ObjectStore` which will be used
            to retreive the checkpoint. Otherwise, if the checkpoint is a local filepath, set to ``None``.
            (default: ``None``)
        load_weights_only (bool, optional): Whether or not to only restore the model weights from the checkpoint without
            restoring the associated state. (default: ``False``)
        strict_model_weights (bool, optional): Whether or not to force that the checkpointed weights must exactly
            match the model weights. (default: ``False``)
        load_ignore_missing_checkpoint (bool, optional): Whether or not to ignore missing files and emit a warning or otherwise
            raise FileNotFoundExceptions to user level. (default: ``True``)
        chunk_size (int, optional): Chunk size (in bytes) to use when downloading checkpoints.
            Ignored if the checkpoint is a local file path. (default: ``1_048_576`` bytes (1 MB))
        progress_bar (bool, optional): Whether or not to show a progress bar when downloading checkpoints.
            Ignored if the checkpoint is a local file path. (default: ``True``)

    Returns:
        Optional[List[Dict[str, Any]]]: The RNG state dicts, indexed by global rank, if
            :attr:`load_weights_only` is not None. Otherwise, None.
    """
    # download the checkpoint to the node-local folder
    tempdir_ctx = tempfile.TemporaryDirectory() if dist.get_local_rank() == 0 else contextlib.nullcontext(None)
    with tempdir_ctx as tempdir:
        try:
            # Note: We use uint8 instead of bool as BOR is not supported on all torch.distributed backends
            node_checkpoint_folder = _get_node_checkpoint_download_folder(tempdir)
            try:
                # download any effective symlinks
                if path.endswith(".symlink"):
                    _download_symlinks(
                        path=path,
                        node_checkpoint_folder=node_checkpoint_folder,
                        object_store=object_store,
                        chunk_size=chunk_size,
                        progress_bar=progress_bar,
                    )
                composer_states_filepath, extracted_checkpoint_folder, extracted_rank_n = _download_checkpoint(
                    path=path,
                    node_checkpoint_folder=node_checkpoint_folder,
                    object_store=object_store,
                    chunk_size=chunk_size,
                    progress_bar=progress_bar,
                )
            except GetFileNotFoundException as e:
                # GLOBAL rank zero checkpoint was not found as this is the only ``get_file``` call not wrapped in try
                # except. In this case, abort restoring checkpoints. If load_ignore_missing_checkpoint, we reraise this error, or
                # otherwise emit a warning and abort restoring checkpoint but continue onward.
                if not load_ignore_missing_checkpoint:
                    raise e
                else:
                    warnings.warn(f"Required files not found for {path}, skipping loading checkpoint")
                    return

            rng_state_dicts = _restore_checkpoint(
                state,
                composer_states_filepath,
                extracted_rank_n,
                extracted_checkpoint_folder,
                load_weights_only=load_weights_only,
                strict_model_weights=strict_model_weights,
            )
        finally:
            # Wait for all ranks to finish restoring the checkpoint before releasing the tempdir, since tempdir can
            # be a shared resource between nodes.
            dist.barrier()

    log.info("%s loaded from %s", "Model weights" if load_weights_only else "Trainer checkpoint", path)
    return rng_state_dicts


def _get_node_checkpoint_download_folder(path: Optional[str]) -> str:
    """Broadcasts the ``path`` from the LOCAL rank zero to all LOCAL ranks."""
    local_rank_zero = dist.get_local_world_size() * dist.get_node_rank()
    paths = dist.all_gather_object(path)
    local_rank_zero_path = paths[local_rank_zero]
    assert local_rank_zero_path is not None, "local rank zero provides the path"
    return local_rank_zero_path


def _download_symlinks(
    path: str,
    node_checkpoint_folder: str,
    object_store: Optional[ObjectStore],
    chunk_size: int,
    progress_bar: bool,
):
    """Download the symlink(s) stored at ``path``, potentially in ``object_store``, to ``node_checkpoint_folder``."""
    rank_zero_symlink_filepath = os.path.join(node_checkpoint_folder, "rank0_checkpoint.symlink")
    rank_n_symlink_filepath = os.path.join(node_checkpoint_folder, f"rank{dist.get_global_rank()}_checkpoint.symlink")
    if dist.get_local_rank() == 0:
        # every NODE needs the GLOBAL rank zero checkpoint
        get_file(destination=rank_zero_symlink_filepath,
                 path=_format_path_with_rank_zero(path),
                 object_store=object_store,
                 chunk_size=chunk_size,
                 progress_bar=progress_bar)
    if rank_zero_symlink_filepath != rank_n_symlink_filepath:
        # every RANK needs ITS OWN checkpoint.
        # But, the global rank zero is a special case -- these files are the same!
        try:
            get_file(destination=rank_n_symlink_filepath,
                     path=_format_path_with_current_rank(path),
                     object_store=object_store,
                     chunk_size=chunk_size,
                     progress_bar=progress_bar)
        except GetFileNotFoundException:
            # Allowing not-found errors to be ignored as sometimes there won't be rank-local checkpoints
            # (e.g. when not using deepspeed)
            pass


def _follow_symlink(
    path: str,
    node_checkpoint_folder: str,
    rank: int,
):
    """Follows an effective symlink to the real checkpoint."""
    if path.endswith(".symlink"):
        rank_n_symlink_filepath = os.path.join(node_checkpoint_folder, f"rank{rank}_checkpoint.symlink")
        with open(rank_n_symlink_filepath) as f:
            return f.readline()
    return path


def _download_checkpoint(
    path: str,
    node_checkpoint_folder: str,
    object_store: Optional[ObjectStore],
    chunk_size: int,
    progress_bar: bool,
) -> Tuple[str, Optional[str], bool]:
    """Download the checkpoint stored at ``path``, potentially in ``object_store``, to ``node_checkpoint_folder``.

    Returns a tuple of  (``composer_states_filepath``, ``extracted_checkpoint_folder``, ``extracted_rank_n``).

    *   The ``composer_states_filepath``, is the path to the composer states, which can be passed into
        :meth:`torch.load`.
    *   The ``extracted_checkpoint_folder`` is the path to the checkpoint folder, which can be passed into
        :meth:`deepspeed.DeepSpeedEngine.load_checkpoint`.
    *   The ``extracted_rank_n`` is a boolean flag indicating whether a tarball was extracted on global
        rank greater than 0.
    """
    rank_zero_checkpoint_filepath = os.path.join(node_checkpoint_folder, "rank0_checkpoint")
    rank_n_checkpoint_filepath = os.path.join(node_checkpoint_folder, f"rank{dist.get_global_rank()}_checkpoint")
    extracted_checkpoint_folder = None
    extracted_rank_n = False
    if is_tar(path):
        extracted_checkpoint_folder = os.path.join(node_checkpoint_folder, "checkpoint")
        composer_states_filepath = os.path.join(extracted_checkpoint_folder, _COMPOSER_STATES_FILENAME)
    else:
        # it's not an archive; it's just the composer state dict
        # and only rank zero has this file
        extracted_checkpoint_folder = None
        composer_states_filepath = rank_zero_checkpoint_filepath

    try:
        if dist.get_local_rank() == 0:
            # every NODE needs the GLOBAL rank zero checkpoint
            path = _format_path_with_rank_zero(path)
            get_file(destination=rank_zero_checkpoint_filepath,
                     path=_follow_symlink(_format_path_with_rank_zero(path), node_checkpoint_folder, 0),
                     object_store=object_store,
                     chunk_size=chunk_size,
                     progress_bar=progress_bar)
            if extracted_checkpoint_folder is not None:
                try:
                    with tarfile.open(rank_zero_checkpoint_filepath) as tarball:
                        tarball.extractall(extracted_checkpoint_folder)
                except FileNotFoundError:
                    # Not re-raising the file-not-found error as that is irrelevant;
                    # the underlying issue is that the checkpoint file does not exist on the disk
                    # or could not be downloaded
                    raise RuntimeError(f"Checkpoint {path} does not exist")

        if rank_zero_checkpoint_filepath != rank_n_checkpoint_filepath:
            # every RANK needs ITS OWN checkpoint.
            # But, the global rank zero is a special case -- these files are the same!
            assert dist.get_global_rank() != 0, "invariant violation"

            try:
                get_file(destination=rank_n_checkpoint_filepath,
                         path=_follow_symlink(_format_path_with_current_rank(path), node_checkpoint_folder,
                                              dist.get_global_rank()),
                         object_store=object_store,
                         chunk_size=chunk_size,
                         progress_bar=progress_bar)
            except GetFileNotFoundException:
                # Allowing not-found errors to be ignored as sometimes there won't be rank-local checkpoints
                # (e.g. when not using deepspeed)
                pass

            if extracted_checkpoint_folder is not None:
                try:
                    # it's an archive and needs to be extracted
                    with tarfile.open(rank_n_checkpoint_filepath) as tarball:
                        tarball.extractall(extracted_checkpoint_folder)
                        extracted_rank_n = True
                except FileNotFoundError:
                    # this will happen most of the time (i.e. whenever deepspeed
                    # is not being used) so not logging anything
                    pass

    finally:
        # Wait for all checkpoints on the node to finish downloading
        # Putting the barrier in a finally so the rank will always block on the barrier,
        # even if it has an exception.
        # Any exception will be re-raised after the barrier passes. The launcher script
        # will detect the process crash and terminate the other ranks
        dist.barrier()

    return composer_states_filepath, extracted_checkpoint_folder, extracted_rank_n


def _restore_checkpoint(
    state: State,
    composer_states_filepath: str,
    extracted_rank_n: bool,
    extracted_checkpoint_folder: Optional[str],
    load_weights_only: bool,
    strict_model_weights: bool,
) -> Optional[List[Dict[str, Any]]]:
    """Restore a checkpoint into ``state`` and returns the rng state dicts (if ``load_weights_only`` is False)."""
    # Now, all ranks load the checkpoint that local rank zero downloaded
    state_dict = torch.load(composer_states_filepath, map_location='cpu')
    log.debug(f"Loaded checkpoint with keys {state_dict.keys()} and state keys {state_dict['state'].keys()}")

    if state.is_model_deepspeed:
        if extracted_checkpoint_folder is None:
            raise RuntimeError("Deepspeed checkpoints require a tarball, not a weights file.")

        global_rank = dist.get_global_rank()
        if global_rank > 0 and not extracted_rank_n:
            raise RuntimeError(f"Deepspeed checkpoint missing for rank {global_rank}")

        load_path, _ = state.deepspeed_model.load_checkpoint(
            extracted_checkpoint_folder,
            tag=_DEEPSPEED_TAG,
            load_module_only=load_weights_only,
            load_module_strict=strict_model_weights,
        )
        if load_path is None:
            raise RuntimeError(f"Failed to load DeepSpeed checkpoint")
    elif load_weights_only:
        state.load_model_state(state_dict['state'], strict=strict_model_weights)

    if not load_weights_only:
        state.load_state_dict(state_dict['state'])
        return state_dict['rng']


def save_checkpoint(state: State,
                    logger: Logger,
                    filename: str = "ep{epoch}-ba{batch}-rank{rank}",
                    *,
                    weights_only: bool = False) -> List[pathlib.Path]:
    state_dict = {
        'state': state.state_dict(),
        'rng': reproducibility.get_rng_state(),
    }
    if weights_only and not state.is_model_deepspeed:
        state_dict['state'] = {"model": state_dict['state']['model']}

    checkpoint_filepath = format_name_with_dist_and_time(filename, logger.run_name, state.timer.get_timestamp())
    if state.is_model_deepspeed and not is_tar(checkpoint_filepath):
        # Deepspeed requires tarballs; appending `.tar`
        checkpoint_filepath += ".tar"

    with tempfile.TemporaryDirectory() as tmpdir:
        composer_states_filepath = os.path.join(tmpdir, _COMPOSER_STATES_FILENAME)
        if dist.get_global_rank() == 0:
            # Only rank zero saves the composer state dict
            with open(composer_states_filepath, 'xb') as f:
                torch.save(state_dict, f)

        if state.is_model_deepspeed:
            state.deepspeed_model.save_checkpoint(tmpdir, _DEEPSPEED_TAG)

        # Move the checkpoint to the correct location

        checkpoint_dirname = os.path.dirname(checkpoint_filepath)

        if is_tar(checkpoint_filepath) and (state.is_model_deepspeed or dist.get_global_rank() == 0):
            # Either deepspeed (and every rank needs to call this),
            # or not deepspeed (but using an archive), in which case only rank zero should call this.
            if checkpoint_dirname:
                os.makedirs(checkpoint_dirname, exist_ok=True)
            write_mode = _get_write_mode(checkpoint_filepath)
            with tarfile.open(checkpoint_filepath, write_mode) as tarball:
                # add files flat to the tarball with the specified compression
                tarball.add(tmpdir, arcname="")
        elif dist.get_global_rank() == 0:
            # if not an archive, then only saving the states
            # only rank zero saves the state dict
            if checkpoint_dirname:
                os.makedirs(checkpoint_dirname, exist_ok=True)
            shutil.move(composer_states_filepath, checkpoint_filepath)
        else:
            checkpoint_filepath = None

    # Ensure that all processes wait for the checkpoint to be saved.
    dist.barrier()

    if checkpoint_filepath is not None:
        log.info('Saved checkpoint at %s', checkpoint_filepath)

    # Gather the paths across ranks.
    paths = dist.all_gather_object(checkpoint_filepath)
    paths = list(pathlib.Path(path) for path in paths if path is not None)

    return paths


save_checkpoint.__doc__ = f"""Checkpoint the training ``state``.

Args:
    state (State): The training state.
    logger (Logger): The logger.
    filename (str): A format string describing how to name checkpoints.
        (default: ``'ep{{epoch}}-ba{{batch}}-rank{{rank}}'``)

        The following format variables are available:

        {textwrap.indent(FORMAT_NAME_WITH_DIST_AND_TIME_TABLE, prefix='        ')}

        .. note::

            *   By default, only the rank zero process will save a checkpoint file.

            *   When using DeepSpeed, each rank will save a checkpoint file in tarball format. DeepSpeed
                requires tarball format, as it saves model and optimizer states in separate files.
                Ensure that ``'{{rank}}'`` appears within the ``filename``. Otherwise, multiple ranks
                may attempt to write to the same file(s), leading to corrupted checkpoints. If no tarball file
                extension is specified, ``.tar`` will be used.

            *   To use compression (regardless of whether DeepSpeed is enabled), set the file extension
                to ``'.tar.gz'``, ``'.tgz'``, ``'.tar.bzip'``, or ``'.tar.lzma'`` (depending on the desired
                compression algorithm).

        .. warning::

            Using compression will block the training loop while checkpoints are being compressed. As such, we
            recommend saving checkpoints without compression.

        Consider the following scenario, where:

        *   The default ``name='ep{{epoch}}-ba{{batch}}-rank{{rank}}'`` is used.
        *   The current epoch count is ``1``.
        *   The current batch count is ``42``.

        When DeepSpeed is not being used, the rank zero process will save the checkpoint to ``'ep1-ba42-rank0'``.
        When DeepSpeed is being used, each rank (process) will save checkpoints to::

            ep1-ba42-rank0.tar
            ep1-ba42-rank1.tar
            ep1-ba42-rank2.tar
            ...

    weights_only (bool, optional): If ``True``, save only the model weights instead of the entire training state.
        (default: ``False``)

        .. note::

            When using DeepSpeed, this parameter must be ``False``. Weights-only checkpointing is not currently
            compatible with DeepSpeed,

    Returns:
        List[pathlib.Path]: The list of checkpoint files saved, indexed by the rank of the process.

        .. note::

            When using DeepSpeed, each process (rank) saves its own checkpoint file.
            When doing multi-node training, the filepaths are valid only on each process's node;
            Composer does not move checkpoint files between nodes.

            Otherwise, when not using DeepSpeed, each list will contain only one filepath,
            since only the rank zero process saves checkpoints.
"""<|MERGE_RESOLUTION|>--- conflicted
+++ resolved
@@ -51,18 +51,6 @@
         node_rank=dist.get_node_rank(),
     )
 
-<<<<<<< HEAD
-
-def _format_path_with_rank_zero(path: str) -> str:
-    """Formats ``path`` formatted with rank values of 0."""
-    return path.format(
-        rank=0,
-        local_rank=0,
-        node_rank=0,
-    )
-
-=======
->>>>>>> 6890c66b
 
 def _get_write_mode(name: str) -> str:
     """Get the write mode to use with :func:`tarfile.open`."""
