--- conflicted
+++ resolved
@@ -601,25 +601,15 @@
                 dist_cp.load(  # type: ignore
                     state_dict=state_dict,
                     storage_reader=storage_reader,
-<<<<<<< HEAD
                     planner=state.fsdp_config['load_planner'],
-                    process_group=process_group,
-=======
-                    planner=load_planner,
                     no_dist=(not dist.is_initialized()),
->>>>>>> 6ff30414
                 )
             else:
                 dist_cp.load_state_dict(
                     state_dict=state_dict,
                     storage_reader=storage_reader,
-<<<<<<< HEAD
                     planner=state.fsdp_config['load_planner'],
-                    process_group=process_group,
-=======
-                    planner=load_planner,
                     no_dist=(not dist.is_initialized()),
->>>>>>> 6ff30414
                 )
 
             log.info(f'Loaded state dict')
