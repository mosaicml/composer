# Copyright 2022 MosaicML Composer authors
# SPDX-License-Identifier: Apache-2.0

"""Utilities for working with training checkpoints."""

from __future__ import annotations

import contextlib
import fnmatch
import logging
import os
import shutil
import tarfile
import tempfile
import textwrap
import warnings
from importlib import import_module
from pathlib import Path
from typing import TYPE_CHECKING, Any, Callable, Optional, Union

import torch
from packaging import version
from torch.distributed import checkpoint as dist_cp
from torch.distributed._tensor import DeviceMesh
from torch.distributed.checkpoint.metadata import Metadata
from torch.distributed.checkpoint.optimizer import load_sharded_optimizer_state_dict
from torch.distributed.checkpoint.planner import LoadPlan, LoadPlanner
from torch.distributed.checkpoint.storage import StorageReader
from torch.distributed.distributed_c10d import ProcessGroup

from composer.utils import dist, reproducibility
from composer.utils.compression import get_compressor, is_compressed_pt
from composer.utils.file_helpers import (
    FORMAT_NAME_WITH_DIST_AND_TIME_TABLE,
    extract_path_from_symlink,
    format_name_with_dist,
    format_name_with_dist_and_time,
    get_file,
    is_tar,
    is_uri,
    maybe_create_object_store_from_uri,
    parse_uri,
)
from composer.utils.misc import ParallelismType, is_model_deepspeed, partial_format
from composer.utils.object_store import ObjectStore
from composer.utils.retrying import retry

if TYPE_CHECKING:
    from composer.core import AlgorithmPass, State
    from composer.loggers import Logger, LoggerDestination

log = logging.getLogger(__name__)

__all__ = ['get_save_filename', 'load_checkpoint', 'save_checkpoint', 'download_checkpoint']

_COMPOSER_STATES_FILENAME = 'composer_states.pt'
_DEEPSPEED_TAG = 'deepspeed'  # always tag with the same, deterministic name. We'll rename the tarball to the appropriate name.
_TORCH_DISTRIBUTED_CHECKPOINTS_FILENAME = f'__{dist.get_global_rank()}_0.distcp'
_TORCH_DISTRIBUTED_CHECKPOINTS_METADATA_FILENAME = '.metadata'


def _get_checkpoint_validation_function(
) -> Optional[Callable[[Union[Path, str], Optional[list[tuple[int, int]]]], bool]]:
    """Get the validation function specified by the environment variable `CHECKPOINT_VALIDATION_FUNCTION`.

    Returns:
        Callable[[Union[Path, str], Optional[int], Optional[int]], bool] The checkpoint validation function that returns
            True given a valid checkpoint and optionally a list of offsets and lengths to check and False otherwise.
    """
    name = os.environ.get('CHECKPOINT_VALIDATION_FUNCTION', None)
    if name is None:
        return None
    splits = name.split('.')
    module_name, fn_name = '.'.join(splits[:-1]), splits[-1]
    module = import_module(module_name)
    fn = getattr(module, fn_name)
    log.debug(f'Checkpoint validation function {name} has been found.')
    return fn


def _ensure_valid_checkpoint(checkpoint_filepath: Union[Path, str],
                             specs: Optional[list[tuple[int, int]]] = None) -> Union[Path, str]:
    """Ensures that the checkpoint at checkpoint_filepath is valid.

    using the function specified by the CHECKPOINT_VALIDATION_FUNCTION environment variable.
    If CHECKPOINT_VALIDATION_FUNCTION is not set, we skip validation.

    Args:
        checkpoint_filepath (Union[Path,str]): The path to the checkpoint file.
        specs (Optional[list[tuple[int,int]]]): A list of offsets and lengths to check. Defaults to None.

    Raises:
        ValueError if checkpoint file is invalid.
    """
    # Get the validation function by name.
    validate = _get_checkpoint_validation_function()

    # No function name has been specified.
    if validate is None:
        return checkpoint_filepath

    # Validate the checkpoint.
    if not validate(checkpoint_filepath, specs):
        raise ValueError(f'Checkpoint at {checkpoint_filepath} is invalid.')

    log.debug(f'Checkpoint at {checkpoint_filepath} is valid.')
    return checkpoint_filepath


def _torch_load_with_validation(checkpoint_filepath: Union[Path, str], map_location: str) -> Any:
    """Validates and loads a torch checkpoint.

    Args:
        checkpoint_filepath (Union[Path,str]): The path to the checkpoint file.
        map_location (str): The location to load the checkpoint to.
    """
    return torch.load(_ensure_valid_checkpoint(checkpoint_filepath), map_location=map_location)


def _format_path_with_rank_zero(path: str) -> str:
    """Formats ``path`` with the rank zero values."""
    return path.format(
        rank=0,
        local_rank=0,
        node_rank=0,
    )


def _format_path_with_current_rank(path: str) -> str:
    """Formats ``path`` formatted with the current rank values."""
    return path.format(
        rank=dist.get_global_rank(),
        local_rank=dist.get_local_rank(),
        node_rank=dist.get_node_rank(),
    )


def _get_write_mode(name: str) -> str:
    """Get the write mode to use with :func:`tarfile.open`."""
    if name.endswith('.tar'):
        return 'w'
    if name.endswith('.tar.gz') or name.endswith('.tgz'):
        return 'w:gz'
    if name.endswith('.tar.bz2'):
        return 'w:bz2'
    if name.endswith('.tar.lzma'):
        return 'w:xz'
    raise ValueError(f'{name} does not end with a valid tarfile extension.')


def _is_rng_key(key: str, value: tuple) -> bool:
    """Check if the key is an RNG key.

    We expect the RNG key to be of the form 'rng.{rank}.cuda|torch|python|numpy'.
    This function ensures that we don't accidentally pick up other keys.
    """
    starts_with_rng = key.startswith('rng')
    ends_with_expected = key.endswith(('cuda', 'torch', 'python', 'numpy'))
    three_parts = isinstance(value, tuple) and len(value) == 3
    if starts_with_rng and ends_with_expected and three_parts:
        return True

    return False


def _get_num_ranks_that_saved_rng(metadata: Metadata):
    rng_inds = []
    for field_name, field_value in metadata.planner_data.items():
        if _is_rng_key(field_name, field_value):
            _, rng_rank_index, _ = field_value
            rng_inds.append(rng_rank_index)
    rng_inds = set(rng_inds)
    return len(rng_inds)


class FileSystemReaderWithValidation(dist_cp.FileSystemReader):
    """FileSystemReader that validates checkpoint files prior to reading."""

    def __init__(self, path: str):
        if _get_checkpoint_validation_function() is None:
            log.info('No checkpoint validation function found when loading sharded checkpoints.')
        super().__init__(path)

    def read_data(self, plan: LoadPlan, planner: LoadPlanner):
        """Reads data file.

        Raises:
            ValueError if the data file is invalid.
        """
        path_to_specs: dict[str, list[tuple[int, int]]] = {}
        for read_item in plan.items:
            item_md = self.storage_data[read_item.storage_index]
            path = os.path.join(self.path, item_md.relative_path)
            path_to_specs.setdefault(path, []).append((item_md.offset, item_md.length))
        for path, spec in path_to_specs.items():
            _ensure_valid_checkpoint(path, spec)
        return super().read_data(plan, planner)

    def read_metadata(self) -> Metadata:
        """Reads metadata file.

        Raises:
            ValueError if the metadata file is invalid.
        """
        metadata_file_path = os.path.join(self.path, '.metadata')
        _ensure_valid_checkpoint(metadata_file_path)
        return super().read_metadata()


@retry(num_attempts=5)
def download_object_or_file(
    object_name: str,
    file_destination: Union[str, Path],
    object_store: Union[ObjectStore, LoggerDestination],
):
    if isinstance(object_store, ObjectStore):
        object_store.download_object(
            object_name=object_name,
            filename=file_destination,
        )
    else:
        object_store.download_file(
            remote_file_name=object_name,
            destination=str(file_destination),
        )


# A subclass of FileSystemReaderWithValidation that downloads files from the object store before reading them from the local filesystem.
class DistCPObjectStoreReader(FileSystemReaderWithValidation):

    def __init__(
        self,
        source_path: str,
        destination_path: str,
        object_store: Optional[Union[ObjectStore, LoggerDestination]] = None,
        device_mesh: Optional[DeviceMesh] = None,
    ):

        if object_store is None:
            if not is_uri(source_path):
                raise ValueError('When object_store is None, source_path must be a URI.')
            object_store = maybe_create_object_store_from_uri(source_path)
            _, _, source_path = parse_uri(source_path)

        self.source_path = source_path
        self.destination_path = destination_path
        self.object_store = object_store
        self.device_mesh = device_mesh

        # Download metadata file.
        Path(self.destination_path).mkdir(parents=True, exist_ok=True)
        metadata_destination = os.path.join(self.destination_path, '.metadata')
        if dist.get_local_rank() == 0:
            metadata_path = str(Path(source_path) / Path('.metadata'))
            assert object_store is not None
            download_object_or_file(metadata_path, metadata_destination, object_store)
        dist.barrier()

        # FileSystemReader takes in a root directory in its constructor, which is the dir where
        # the metadata is expected to be stored. Also, this is parent directory for any shard file relative paths
        # specified in the metadata file.
        super().__init__(destination_path)

    def read_data(self, plan: LoadPlan, planner: LoadPlanner):
        # Download files if not using HSDP or if on first replica with HSDP enabled
        first_replica = True
        if self.device_mesh is not None and self.device_mesh.mesh_dim_names is not None and ParallelismType.DATA_PARALLEL_REPLICATE.value in self.device_mesh.mesh_dim_names:
            hsdp_index = self.device_mesh.mesh_dim_names.index(ParallelismType.DATA_PARALLEL_REPLICATE.value)
            first_replica = self.device_mesh.get_local_rank(mesh_dim=hsdp_index) == 0

        # 1. Collect the relative paths to download for all ranks for deduplication
        relative_file_paths = set()
        for plan_item in plan.items:
            relative_file_paths.add(self.storage_data[plan_item.storage_index].relative_path)
        all_file_paths = dist.all_gather_object(relative_file_paths)

        # 2. Download to the destination all files this rank needs if on first replica
        download_error = False
        if first_replica:
            log.debug(f'Rank {dist.get_global_rank()} starting to download files.')

            # Get the lowest rank in the current node
            local_rank_0 = dist.get_global_rank() - dist.get_local_rank()

            try:
                for plan_item in plan.items:
                    relative_file_path = self.storage_data[plan_item.storage_index].relative_path
                    # Check if the file is scheduled to be downloaded by a lower rank on the same node
                    # i.e. if rank 0 and rank 1 on the same node have the same the same required file,
                    # only rank 0 should download it and not rank 1.
                    is_downloaded = any(
                        relative_file_path in all_file_paths[i] for i in range(local_rank_0, dist.get_global_rank())
                    )

                    # Download the shard file to the relative path it's associated to and save that relative path
                    # to the root directory specified to the FileSystem reader constructor.
                    file_destination = str(Path(self.destination_path) / Path(relative_file_path))

                    # The file could have already been downloaded as different plan items can point to same file.
                    if not is_downloaded and not os.path.exists(file_destination):
                        log.debug(f'Downloading {relative_file_path} to {file_destination}.')
                        object_name = str(Path(self.source_path) / Path(relative_file_path))
                        assert self.object_store is not None
                        download_object_or_file(object_name, file_destination, self.object_store)
                        log.debug(f'Finished downloading {relative_file_path} to {file_destination}.')
            except Exception as e:
                log.error(f'Exception {type(e)} raised during downloading: {str(e)}')
                download_error = True

        # PyTorch will capture any exception of this function,
        # and dist.all_gather_objects(exception) before raising it.
        # If that all_gather_objects fails, the exception is never visible to user.
        # We raise the exception from all ranks to ensure the user sees it.
        download_error_tensor = dist.get_device(None).tensor_to_device(torch.tensor(1 if download_error else 0))
        error_by_rank = dist.all_gather(download_error_tensor)
        failed_ranks = []
        for rank, error in enumerate(list(error_by_rank)):
            if error > 0:
                failed_ranks.append(rank)
                download_error = True

        if download_error:
            raise RuntimeError(
                f'Ranks {failed_ranks} failed to download.',
                'To see the full error please look at the logs for that rank, which are logged via log.error.',
            )

        # 3. Wait for all ranks to finish.
        log.debug(f'Rank {dist.get_global_rank()} finished downloading all files.')
        dist.barrier()
        log.debug('Done waiting for all ranks to finish downloading files.')

        # 4. Broadcast files to all other replicas if HSDP
        if self.device_mesh is not None and self.device_mesh.mesh_dim_names is not None and ParallelismType.DATA_PARALLEL_REPLICATE.value in self.device_mesh.mesh_dim_names:
            # Broadcast file to all replicas
            replicate_index = self.device_mesh.mesh_dim_names.index(ParallelismType.DATA_PARALLEL_REPLICATE.value)
            shard_index = self.device_mesh.mesh_dim_names.index(ParallelismType.DATA_PARALLEL_SHARD.value)
            replicate_process_group = self.device_mesh.get_group(replicate_index)
            shard_process_group = self.device_mesh.get_group(shard_index)
            shard_size = self.device_mesh.size(shard_index)
            rank_in_first_replica = dist.get_global_rank() % shard_size
            sender = dist.get_global_rank() == rank_in_first_replica
            receiver = dist.get_global_rank() != rank_in_first_replica

            # Send list of files to all ranks
            file_list = [[
                file_name for file_name in sorted(os.listdir(self.destination_path)) if file_name.endswith('.distcp')
            ]]
            dist.broadcast_object_list(file_list, src=rank_in_first_replica, group=replicate_process_group)
            file_list = file_list[0]
            log.debug(f'list of files to broadcast: {file_list}')

            # Send each file to the appropriate rank
            for file_name in file_list:
                if dist.get_local_rank() == 0 or (
                    dist.get_global_rank(shard_process_group) == 0  # pyright: ignore[reportGeneralTypeIssues]
                ):  # Only 1 rank per node needs to transfer file
                    full_path = os.path.join(self.destination_path, file_name)
                    log.debug(f'Transferring {full_path=}')
                    file_object = [None]
                    if sender:
                        with open(full_path, 'rb') as f:
                            file_object = [{'content': f.read()}]
                    dist.broadcast_object_list(
                        file_object,
                        src=dist.get_global_rank() % shard_size,
                        group=replicate_process_group,
                    )
                    received_file_object = file_object[0]
                    assert received_file_object is not None
                    if receiver and not os.path.exists(full_path) and dist.get_local_rank() == 0:
                        with open(full_path, 'wb') as f:
                            f.write(received_file_object['content'])

            log.debug(f'Rank {dist.get_global_rank()} finished transferring files to all ranks.')
            dist.barrier()
            log.debug(
                f'Done waiting for all ranks to finish transferring files. Local checkpoint files: {sorted(os.listdir(self.destination_path))}',
            )

        # 5. Piggyback off of the FileSystemReader to read all the files now that they are downloaded.
        return super().read_data(plan, planner)


class PartialFilePath:

    def __init__(self, filename: str, folder: Optional[str] = None):
        self.folder = folder
        self.filename = filename

    def format(self, state: State, is_deepspeed: bool = False, keep_placeholders: bool = False) -> str:
        # if filename already has a suffix (e.g. file.pt), this would append to be file.pt.tar
        extra_suffix = '.tar' if is_deepspeed and not is_tar(self.filename) else ''
        if self.folder:
            if keep_placeholders:
                return os.path.join(
                    self.folder,
                    self.filename,
                ) + extra_suffix
            else:
                return os.path.join(
                    format_name_with_dist(self.folder, state.run_name),
                    format_name_with_dist_and_time(self.filename, state.run_name, state.timestamp),
                ) + extra_suffix
        else:
            if keep_placeholders:
                return self.filename + extra_suffix
            else:
                return format_name_with_dist_and_time(
                    self.filename,
                    state.run_name,
                    state.timestamp,
                ) + extra_suffix


<<<<<<< HEAD
=======
def is_checkpoint_legacy_sharded(object_store: Optional[Union[LoggerDestination, ObjectStore]], source_path: str):
    if source_path.endswith('.symlink') or os.path.islink(source_path):
        source_path = extract_path_from_symlink(source_path, object_store=object_store)
    metadata_path = str(Path(source_path) / Path('.metadata'))
    log.debug(f'Checking if checkpoint is legacy sharded by checking for metadata file at {metadata_path}.')
    if object_store is None:
        return not os.path.exists(metadata_path)
    else:
        try:
            _, _, metadata_path = parse_uri(metadata_path)
            with tempfile.TemporaryDirectory() as temp_dir:
                metadata_destination = os.path.join(str(temp_dir), '.metadata')
                download_object_or_file(metadata_path, metadata_destination, object_store)
            return False
        except FileNotFoundError:
            return True


>>>>>>> 17304a0b
def load_checkpoint(
    path: str,
    state: State,
    logger: Logger,
    object_store: Optional[Union[ObjectStore, LoggerDestination]] = None,
    load_weights_only: bool = False,
    strict_model_weights: bool = True,
    progress_bar: bool = True,
    ignore_keys: Optional[Union[list[str], Callable[[dict], None]]] = None,
    exclude_algorithms: Optional[list[str]] = None,
    algorithm_passes: Optional[list[AlgorithmPass]] = None,
):
    """Load a checkpoint from a local file, URI, or cloud object store into ``state``.

    Args:
        path (str): The path format string to an existing checkpoint file.

            It can be a path to a file on the local disk, a URL, or if ``object_store`` is set, the object name
            for a checkpoint in a cloud bucket.

            When using `Deepspeed ZeRO <https://www.deepspeed.ai/tutorials/zero/>`_, checkpoints are sharded by rank.
            Instead of hard-coding the rank in the ``path``, use the following format variables:

            +------------------------+-------------------------------------------------------+
            | Variable               | Description                                           |
            +========================+=======================================================+
            | ``{rank}``             | The global rank, as returned by                       |
            |                        | :func:`~.dist.get_global_rank`.                       |
            +------------------------+-------------------------------------------------------+
            | ``{local_rank}``       | The local rank of the process, as returned by         |
            |                        | :func:`~.dist.get_local_rank`.                        |
            +------------------------+-------------------------------------------------------+
            | ``{node_rank}``        | The node rank, as returned by                         |
            |                        | :func:`~.dist.get_node_rank`.                         |
            +------------------------+-------------------------------------------------------+

            For example, suppose that checkpoints are stored in the following structure:

            .. code-block::

                my_model/ep1-rank0.tar
                my_model/ep1-rank1.tar
                my_model/ep1-rank2.tar
                ...

            Then, ``path`` should be set to ``my_model/ep1-rank{rank}.tar``, and all ranks will load the
            correct state.

        state (State): The :class:`~composer.core.State` to load the checkpoint into.
        logger (Logger): The :class:`~composer.logger.Logger` to log any information.
        object_store (Union[ObjectStore, LoggerDestination], optional): If the ``path`` is in an object store
            (i.e. AWS S3 or Google Cloud Storage), an instance of
            :class:`~.ObjectStore` or :class:`~.LoggerDestination` which will be used
            to retrieve the checkpoint. Otherwise, if the checkpoint is a local filepath, set to ``None``.
            (default: ``None``)
        load_weights_only (bool, optional): Whether or not to only restore the model weights from the checkpoint without
            restoring the associated state. (default: ``False``)
        strict_model_weights (bool, optional): Whether or not to force that the checkpointed weights must exactly
            match the model weights. (default: ``True``)
        progress_bar (bool, optional): Whether or not to show a progress bar when downloading checkpoints.
            Ignored if the checkpoint is a local file path. (default: ``True``)
        ignore_keys (list[str] | (dict) -> None, optional): A list of paths for the ``state_dict`` of the checkpoint,
            which, when provided, will be ignored from the state_dict before a checkpoint is loaded. Each path is a list
            of strings specifying the keys to index into ``state_dict`` joined together with `/` as a separator (as PyTorch
            uses `.` in parameter names). If a prefix is provided, all children are also ignored (see Example 2).
            See :mod:`composer.core.state` for the structure of state_dict.

            Example 1: ``ignore_keys = ["state/model/layer1.weights", "state/model/layer1.bias"]`` would ignore
            layer 1 weights and bias.

            Example 2: ``ignore_keys = ["state/model/*"]`` would ignore the entire model, which would have the same
            effect as the previous example if there was only 1 layer.

            Example 3: ``ignore_keys = ["state/model/layer*.weights"]`` would ignore all weights in the model.

            Example 4: ``ignore_keys = ["state/rank_zero_seed", "rng"]`` would reset all randomness when
            loading the checkpoint.

            If a callable, it should take one argument which is the state_dict. The callable is free to arbitrarily modify
            the state_dict before it is loaded.

            (default: ``None``)
        exclude_algorithms (list[str], optional): A list of algorithm names to exclude from loading.
            By default, algorithms with `required_on_load=True` which were enabled when training the loaded
            checkpoint are automatically applied unless they conflict with a user specified algorithm. These
            algorithms often change the model, and not applying them could result in certain layers not having
            weights loaded.

            Example 1: ``exclude_algorithms = ["BlurPool"]`` would exclude BlurPool from loading.

            Example 2: ``exclude_algorithms = ["FusedLayerNorm", "Alibi"]`` would exclude FusedLayerNorm and Alibi from loading.

            (default: ``None``)
        algorithm_passes (list[AlgorithmPass], optional): A list of algorithm passes to apply to autoloaded algorithms
            to sort them into the correct order. (default: ``None``)

    Returns:
        Optional[list[dict[str, Any]]]: The RNG state dicts, indexed by global rank, if
            :attr:`load_weights_only` is not None. Otherwise, None.
    """
    path = partial_format(path, run_name=state.run_name)
    log.debug(f'Loading checkpoint from formatted path: {path}')
<<<<<<< HEAD
=======
    using_legacy_sharded = False
    if state.fsdp_sharded_state_dict_enabled:
        assert object_store is None or isinstance(
            object_store,
            ObjectStore,
        ), 'For loading sharded checkpoints load_object_store must be set with the class ObjectStore'
        using_legacy_sharded = is_checkpoint_legacy_sharded(object_store, path)
        log.info(f'Using legacy sharded checkpoint: {using_legacy_sharded}')
>>>>>>> 17304a0b

    if state.fsdp_sharded_state_dict_enabled:
        rng_state_dicts = load_sharded_checkpoint(
            source_path=path,
            state=state,
            logger=logger,
            object_store=object_store,
            load_weights_only=load_weights_only,
            strict_model_weights=strict_model_weights,
            progress_bar=progress_bar,
            ignore_keys=ignore_keys,
            exclude_algorithms=exclude_algorithms,
            algorithm_passes=algorithm_passes,
        )
    else:
        # Download the checkpoint to the node-local folder
        # Each node gets one unique folder to store checkpoints that is shared amongst all local ranks in that node.
        # If fsdp sharded state_dicts is enabled then EVERY rank gets a unique checkpoint folder.
        tempdir_ctx = tempfile.TemporaryDirectory() if dist.get_local_rank() == 0 else contextlib.nullcontext(None)
        with tempdir_ctx as tempdir:
            try:
                # Get the path to the proper checkpoint folder corresponding to the current rank's node.
                # If fsdp_sharded_state_dict_enabled then just use that rank's unique tempdir.
                node_checkpoint_folder = _get_local_rank_zero_path(tempdir)

                composer_states_filepath, extracted_checkpoint_folder, extracted_rank_n = download_checkpoint(
                    path=path,
                    node_checkpoint_folder=node_checkpoint_folder,
                    object_store=object_store,
                    progress_bar=progress_bar,
                    deepspeed_sharded_checkpoint=is_model_deepspeed(state.model),
                )
                rng_state_dicts = _restore_checkpoint(
                    state,
                    logger,
                    composer_states_filepath,
                    extracted_rank_n,
                    extracted_checkpoint_folder,
                    load_weights_only=load_weights_only,
                    strict_model_weights=strict_model_weights,
                    ignore_keys=ignore_keys,
                    exclude_algorithms=exclude_algorithms,
                    algorithm_passes=algorithm_passes,
                )
            finally:
                # Wait for all ranks to finish restoring the checkpoint before releasing the tempdir, since tempdir can
                # be a shared resource between nodes.
                dist.barrier()
        log.info('%s loaded from %s', 'Model weights' if load_weights_only else 'Trainer checkpoint', path)

    # Verify all ranks resumed on same step
    step_to_resume_from = state.timestamp.batch.value
    max_step_to_resume_from = state.device.tensor_to_device(
        torch.tensor(state.timestamp.batch.value, dtype=torch.int64),
    )
    min_step_to_resume_from = state.device.tensor_to_device(
        torch.tensor(state.timestamp.batch.value, dtype=torch.int64),
    )
    dist.all_reduce(max_step_to_resume_from, reduce_operation='MAX')
    dist.all_reduce(min_step_to_resume_from, reduce_operation='MIN')
    if max_step_to_resume_from.data != min_step_to_resume_from.data:
        raise RuntimeError(
            textwrap.dedent(
                f'Timestamp mismatch error: batch to resume from {step_to_resume_from} is not the same on all ranks. '
                'This usually occurs when at least one rank fails to save the last checkpoint '
                'while using sharded checkpointing + autoresume. '
                'Please manually resume by disabling autoresume and explicitly setting load_path '
                'to the most recent checkpoints that all ranks have saved. '
                'E.g. for the 10th batch: trainer = Trainer(autoresume=False, load_path="/path/to/checkpoint/ba10-rank{rank}.pt", ...). '
                'Remember to keep the {rank} placeholder!',
            ),
        )
    return rng_state_dicts


def dist_cp_load(
    state_dict: dict[str, Any],
    storage_reader: StorageReader,
    load_planner: Optional[LoadPlanner] = None,
):
    if version.parse(torch.__version__) >= version.parse('2.4.0'):
        from torch.distributed.checkpoint.utils import CheckpointException
        try:
            dist_cp.load(
                state_dict=state_dict,
                storage_reader=storage_reader,
                planner=load_planner,
            )
        except CheckpointException as e:
            checkpoint_metadata = storage_reader.read_metadata().state_dict_metadata
            if 'state.metadata' in checkpoint_metadata and 'state.metadata.composer_env_info.composer_version' not in checkpoint_metadata:
                # Torch 2.4 changed the way how state dict is flattened. It broke backward compatibility.
                # Torch issue: https://github.com/pytorch/pytorch/issues/133923.
                # We override the traverse_state_dict so that the load planner could
                # use the old way of flattening the state dict
                log.debug('Trying to load checkpointing saved before torch 2.4')

                import torch.distributed.checkpoint._nested_dict as nested_dict
                import torch.distributed.checkpoint._sharded_tensor_utils as sharded_tensor_util
                from torch.distributed.checkpoint._traverse import traverse_state_dict as traverse_2_4_0

                from composer.trainer._patch_pytorch import traverse_state_dict as backward_compatible_traverse

                nested_dict.traverse_state_dict = backward_compatible_traverse
                sharded_tensor_util.traverse_state_dict = backward_compatible_traverse

                dist_cp.load(
                    state_dict=state_dict,
                    storage_reader=storage_reader,
                    planner=load_planner,
                )
                # Revert the override
                nested_dict.traverse_state_dict = traverse_2_4_0
                sharded_tensor_util.traverse_state_dict = traverse_2_4_0
            else:
                raise e
    else:
        dist_cp.load_state_dict(
            state_dict=state_dict,
            storage_reader=storage_reader,
            planner=load_planner,
            no_dist=(not dist.is_initialized()),
        )


def load_sharded_checkpoint(
    source_path: str,
    state: State,
    logger: Logger,
    object_store: Optional[Union[ObjectStore, LoggerDestination]] = None,
    load_weights_only: bool = False,
    strict_model_weights: bool = False,
    progress_bar: bool = True,
    ignore_keys: Optional[Union[list[str], Callable[[dict], None]]] = None,
    exclude_algorithms: Optional[list[str]] = None,
    algorithm_passes: Optional[list[AlgorithmPass]] = None,
) -> Union[list[dict], None]:
    using_multinode = dist.get_world_size() != dist.get_local_world_size()
    if not version.parse(torch.__version__) >= version.parse('2.0.1') and using_multinode:
        raise ValueError(
            f'Sharded checkpoint loading on >1 node requires torch version >= 2.0.1. You have torch version {torch.__version__}',
        )

    if state.fsdp_config is None:
        raise ValueError('Loading a sharded checkpoint requires passing an FSDP config to Trainer.')

    # Check to make sure source_path is a directory.
    if object_store is None:
        if os.path.islink(source_path):
            source_path = os.path.join(os.path.dirname(source_path), os.readlink(source_path))
        if os.path.exists(source_path):
            if not os.path.isdir(source_path):
                raise ValueError(f'load_path must be a directory when using sharded state dict. Got {source_path}')
        else:
            raise FileNotFoundError(f'{source_path} not found!')

    download_dir_context = tempfile.TemporaryDirectory if object_store is not None else contextlib.nullcontext

    with download_dir_context() as temp_download_dir:
        if object_store is not None:
            # Get the tempfile made on local rank 0.
            local_rank0_index = dist.get_global_rank() - dist.get_local_rank()
            rank0_download_tempdir = str(dist.all_gather_object(temp_download_dir)[local_rank0_index])
            if source_path.endswith('.symlink'):
                source_path = extract_path_from_symlink(source_path, object_store=object_store)
            storage_reader = DistCPObjectStoreReader(
                source_path=source_path,
                destination_path=str(Path(rank0_download_tempdir) / Path('checkpoints')),
                object_store=object_store,
                device_mesh=state.device_mesh,
            )
        else:
            storage_reader = FileSystemReaderWithValidation(source_path)

        # We need no_grad because we overwrite tensor values with set_() when we do elastic loading and we don't want the set_ op recorded in the computation graph.
        with torch.no_grad():
            # 1. Load metadata first for backwards compatability check
            # We need to check if the "optimizers" is at the root of the state dict to determine
            # how to load the optimizer state.
            try:
                metadata = storage_reader.read_metadata()
            except AttributeError as e:
                if '_MEM_FORMAT_ENCODING' in str(e):
                    raise ValueError(
                        'Unable to read checkpoint metadata. The checkpoint was likely saved with a '
                        'newer version of torch. Upgrade your torch version to load this checkpoint.',
                    )
                else:
                    raise
            # Retrieve all top-level keys of the metadata.
            top_level_keys = [v[0] for v in metadata.planner_data.values()]
            optimizers_at_root = 'optimizers' in top_level_keys

            # 2. Load model and metadata
            if load_weights_only:
                state_dict: dict[str, Any] = {'state': {'model': state.get_model_state_dict()}}
            else:
                cur_state_dict = state.state_dict()
                # If 'optimizers' is at root-level, we load it separately.
                if optimizers_at_root:
                    cur_state_dict.pop('optimizers')
                num_rng_ranks = _get_num_ranks_that_saved_rng(storage_reader.read_metadata())
                state_dict: dict[str, Any] = {
                    'state': cur_state_dict,
                    'rng': reproducibility.get_rng_state()[:num_rng_ranks],
                }

            if ignore_keys:
                # Filter provided list of key paths
                if not callable(ignore_keys):
                    ignore_keys = glob_filter(ignore_keys)
                # Call function to modify state_dict
                ignore_keys(state_dict)
                # Ensure state exists
                state_dict['state'] = state_dict.get('state', {})

            dist_cp_load(
                state_dict=state_dict,
                storage_reader=storage_reader,
                load_planner=state.fsdp_config.load_planner,
            )
            log.info(f'Loaded state dict')
            state.load_state_dict(
                state_dict['state'],
                logger,
                strict=strict_model_weights,
                exclude_algorithms=exclude_algorithms,
                algorithm_passes=algorithm_passes,
            )

            # 3. Optionally load optimizer
            # If 'optimizers' was not at root-level, then it will already be loaded
            if optimizers_at_root and not load_weights_only:
                optim_state = load_sharded_optimizer_state_dict(
                    model_state_dict=state.state_dict()['model'],
                    optimizer_key='optimizers',
                    storage_reader=storage_reader,
                )
                state._legacy_load_optim_state(optim_state)

    return state_dict.get('rng', None)


def _get_local_rank_zero_path(path: Optional[str]) -> str:
    """Broadcasts the ``path`` from the LOCAL rank zero to all LOCAL ranks."""
    local_rank_zero = dist.get_global_rank() - dist.get_local_rank()
    paths = dist.all_gather_object(path)
    local_rank_zero_path = paths[local_rank_zero]
    assert local_rank_zero_path is not None, 'local rank zero provides the path'
    return local_rank_zero_path


def download_checkpoint(
    path: str,
    node_checkpoint_folder: str,
    object_store: Optional[Union[ObjectStore, LoggerDestination]],
    progress_bar: bool,
    deepspeed_sharded_checkpoint: bool = False,
) -> tuple[str, Optional[str], bool]:
    """Download the checkpoint stored at ``path``, potentially in ``object_store``, to ``node_checkpoint_folder``.

    Returns a tuple of  (``composer_states_filepath``, ``extracted_checkpoint_folder``, ``extracted_rank_n``).

    *   The ``composer_states_filepath``, is the path to the composer states, which can be passed into
        :meth:`torch.load`.
    *   The ``extracted_checkpoint_folder`` is the path to the checkpoint folder, which can be passed into
        :meth:`deepspeed.DeepSpeedEngine.load_checkpoint`.
    *   The ``extracted_rank_n`` is a boolean flag indicating whether a tarball was extracted on global
        rank greater than 0.
    """
    log.debug('Downloading checkpoint to folder %s', node_checkpoint_folder)
    rank_zero_checkpoint_filepath = os.path.join(node_checkpoint_folder, 'rank0_checkpoint')
    rank_n_checkpoint_filepath = os.path.join(node_checkpoint_folder, f'rank{dist.get_global_rank()}_checkpoint')
    extracted_checkpoint_folder = None
    extracted_rank_n = False
    if is_tar(path):
        extracted_checkpoint_folder = os.path.join(node_checkpoint_folder, 'checkpoint')
        composer_states_filepath = os.path.join(extracted_checkpoint_folder, _COMPOSER_STATES_FILENAME)
    else:
        # it's not an archive; it's just the composer state dict
        # and only rank zero has this file unless fsdp_sharded_state_dict_enabled then
        # every rank has it's own file.
        extracted_checkpoint_folder = None
        composer_states_filepath = rank_zero_checkpoint_filepath

        if is_compressed_pt(path):
            original_path = path
            path = os.path.splitext(path)[0]
            compressor = get_compressor(original_path)
            with open(path, 'wb') as out_file:
                with compressor.decompress(original_path) as in_file:
                    shutil.copyfileobj(in_file, out_file)

    try:
        if not deepspeed_sharded_checkpoint and dist.get_local_rank() == 0:
            # If the checkpoint is not sharded, then local rank 0 on each node needs to download the
            # global rank 0 checkpoint
            path = _format_path_with_rank_zero(path)
            get_file(
                destination=rank_zero_checkpoint_filepath,
                path=path,
                object_store=object_store,
                progress_bar=progress_bar,
            )
            if extracted_checkpoint_folder is not None:
                try:
                    with tarfile.open(rank_zero_checkpoint_filepath) as tarball:
                        tarball.extractall(extracted_checkpoint_folder)
                except FileNotFoundError:
                    # Not re-raising the file-not-found error as that is irrelevant;
                    # the underlying issue is that the checkpoint file does not exist on the disk
                    # or could not be downloaded
                    raise RuntimeError(f'Checkpoint {path} does not exist')
        elif deepspeed_sharded_checkpoint:
            # If the checkpoint is sharded, then every rank needs to download its own checkpoint
            path = _format_path_with_current_rank(path)
            try:
                get_file(
                    destination=rank_n_checkpoint_filepath,
                    path=path,
                    object_store=object_store,
                    progress_bar=progress_bar,
                )
            except FileNotFoundError as e:
                raise FileNotFoundError((
                    f'Checkpoint {path} does not exist, but is required for sharded checkpointing '
                    f'on rank {dist.get_global_rank()}. Please ensure that the checkpoint exists '
                    'and your load_path was specified as a format string with the {rank} argument.'
                )) from e

            if extracted_checkpoint_folder is not None:
                try:
                    # it's an archive and needs to be extracted
                    with tarfile.open(rank_n_checkpoint_filepath) as tarball:
                        tarball.extractall(extracted_checkpoint_folder)
                        extracted_rank_n = True
                except FileNotFoundError:
                    # this will happen most of the time (i.e. whenever deepspeed
                    # is not being used) so not logging anything
                    pass

    finally:
        # Use busy wait to avoid timeouts on large downloads for non-sharded checkpoints
        if not deepspeed_sharded_checkpoint:
            signal_file_path = os.path.join(
                node_checkpoint_folder,
                dist.get_node_signal_file_name(),
            )
            if dist.get_local_rank() == 0:
                with open(signal_file_path, 'wb') as f:
                    f.write(b'local_rank0_completed')

            # Avoid the collective call until the local rank zero has finished trying to download the
            # checkpoint so that we don't timeout for large downloads. This syncs all processes on the
            # node
            with dist.local_rank_zero_download_and_wait(signal_file_path):
                # Then, wait to ensure every node has finished downloading the checkpoint
                dist.barrier()

            if dist.get_local_rank() == 0:
                os.remove(signal_file_path)
        dist.barrier()

    return composer_states_filepath, extracted_checkpoint_folder, extracted_rank_n


def _flatten_keys(obj: Any, paths: list[str], existing_path: str):
    """Recursively flatten the keys of a dictionary or list into a set of paths."""
    # Store path when we reach end, which is either non-dict or empty dict
    if isinstance(obj, list) and len(obj) > 0:
        for i, elm in enumerate(obj):
            _flatten_keys(elm, paths, f'{existing_path}/{i}')
    elif isinstance(obj, dict) and len(obj) > 0:
        for k, v in obj.items():
            _flatten_keys(v, paths, f'{existing_path}/{k}')
    # Remove leading /
    paths.append(existing_path.lstrip('/'))


def _remove_paths(obj: Union[list, dict[str, Any]], exclude_paths: list[list[str]]):
    # Build str(key) to key map to undo cast from glob filtering. Despite typing, some state_dict
    # keys are not strings, so we need to cast them back to their original type.
    str_key_to_key = {}
    if isinstance(obj, dict):
        for key in obj.keys():
            str_key_to_key[str(key)] = key

    # First determine the keys which will be recursed on and which will be removed entirely
    # Group the `exclude_paths` by the key
    keys_to_recurse = {}
    keys_to_remove = []
    for exclude_path_parts in exclude_paths:
        key = exclude_path_parts[0]
        # Cast list indices to int
        if isinstance(obj, list):
            key = int(key)
        # Un-str dict keys if necessary
        if key in str_key_to_key:
            key = str_key_to_key[key]
        if len(exclude_path_parts) == 1:
            keys_to_remove.append(key)
        else:
            if key not in keys_to_recurse:
                keys_to_recurse[key] = []
            keys_to_recurse[key].append(exclude_path_parts[1:])

    # Recurse first, so in the case of a list, the indexing is consistent
    for key, paths_to_recurse in keys_to_recurse.items():
        _remove_paths(obj[key], paths_to_recurse)

    # Sort the keys in reverse order, so in the case of a list, the indexing is consistent
    keys_to_remove.sort(reverse=True)

    # Remove the keys
    for key in keys_to_remove:
        del obj[key]


def glob_filter(exclude_globs: list[str]) -> Callable[[dict], None]:
    """Provides a function which deletes all subparts of a dictionary based on a list of paths."""

    def filter_func(state_dict: dict) -> None:
        # Flatten dictionary into paths
        paths = []
        _flatten_keys(state_dict, paths, '/')

        filtered_paths = []
        for exclude_glob in exclude_globs:
            filtered_paths_from_glob = fnmatch.filter(paths, exclude_glob)
            if len(filtered_paths_from_glob) == 0:
                warnings.warn(
                    f'No parts from loaded checkpoint state_dict were ignored by load_ignore_key {exclude_glob}',
                )
            filtered_paths.extend(filtered_paths_from_glob)
        filtered_paths = list(set(filtered_paths))
        if filtered_paths:
            filtered_paths_str = ', '.join(filtered_paths)
            log.info(f'Ignoring the following paths from the loaded checkpoint state_dict: {filtered_paths_str}')

        # Loop through all paths to exclude
        paths_to_remove = [path.split('/') for path in filtered_paths if len(path) > 0]
        _remove_paths(state_dict, paths_to_remove)

    return filter_func


def safe_torch_load(
    composer_states_filepath: Union[Path, str],
    map_location: str = 'cpu',
    load_monolith_rank0_only: bool = False,
) -> dict[str, Any]:
    """Load a torch checkpoint, catching errors due to backwards compatibility issues.

    Args:
        composer_states_filepath: The path to the checkpoint file.
        map_location: The location to load the checkpoint to.
        load_monolith_rank0_only: Whether the checkpoint is a monolith FSDP checkpoint.
    """
    try:
        if load_monolith_rank0_only:
            log.info(
                'Loading monolith FSDP checkpoint. Only rank 0 will load and broadcast non-weight/optimizer state.',
            )
            state_dict_list = [None]
            model = None
            optimizer = None
            if dist.get_global_rank() == 0:
                state_dict_list[0] = _torch_load_with_validation(composer_states_filepath, map_location=map_location)
                # Don't broadcast model/optimizer state if they exist
                if 'model' in state_dict_list[0]['state']:
                    model = state_dict_list[0]['state']['model']
                    state_dict_list[0]['state']['model'] = None
                if 'optimizers' in state_dict_list[0]['state']:
                    optimizer = state_dict_list[0]['state']['optimizers']
                    state_dict_list[0]['state']['optimizers'] = None

            log.debug('Broadcasting state_dict to all ranks.')
            dist.broadcast_object_list(state_dict_list, src=0)
            state_dict: dict[str, Any] = state_dict_list[0]  # type: ignore

            if dist.get_global_rank() == 0:
                if model is not None:
                    state_dict['state']['model'] = model
                if optimizer is not None:
                    state_dict['state']['optimizers'] = optimizer

            return state_dict
        else:
            return _torch_load_with_validation(composer_states_filepath, map_location=map_location)
    except TypeError as e:
        if 'Accuracy.__new__() missing 1 required positional argument' in str(e):
            raise Exception(
                'As of v0.10.0, torchmetrics introduces a new required argument to Accuracy which '
                'breaks backwards compatibility. Unfortunately, this means that older checkpoints '
                'cannot be loaded with the metrics. In order to successfully load this model, please '
                'pass `load_ignore_keys = ["state/train_metrics/*", "state/eval_metrics/*"]`.',
            ) from e
        raise e


def _restore_checkpoint(
    state: State,
    logger: Logger,
    composer_states_filepath: str,
    extracted_rank_n: bool,
    extracted_checkpoint_folder: Optional[str],
    load_weights_only: bool,
    strict_model_weights: bool,
    ignore_keys: Optional[Union[list[str], Callable[[dict], None]]],
    exclude_algorithms: Optional[list[str]],
    algorithm_passes: Optional[list[AlgorithmPass]],
) -> Optional[list[dict[str, Any]]]:
    """Restore a checkpoint into ``state`` and returns the rng state dicts (if ``load_weights_only`` is False)."""
    # Now, all ranks load the checkpoint that local rank zero downloaded
    state_dict = safe_torch_load(
        composer_states_filepath=composer_states_filepath,
        load_monolith_rank0_only=state.load_monolith_rank0_only,
    )
    if ignore_keys:
        # Filter provided list of key paths
        if not callable(ignore_keys):
            ignore_keys = glob_filter(ignore_keys)
        # Call function to modify state_dict
        ignore_keys(state_dict)
        # Ensure state exists
        state_dict['state'] = state_dict.get('state', {})
    log.debug(f"Loaded checkpoint with keys {state_dict.keys()} and state keys {state_dict['state'].keys()}")

    if is_model_deepspeed(state.model):
        if extracted_checkpoint_folder is None:
            raise RuntimeError('Deepspeed checkpoints require a tarball, not a weights file.')

        global_rank = dist.get_global_rank()
        if global_rank > 0 and not extracted_rank_n:
            raise RuntimeError(f'Deepspeed checkpoint missing for rank {global_rank}')

        load_path, _ = state.deepspeed_model.load_checkpoint(
            extracted_checkpoint_folder,
            tag=_DEEPSPEED_TAG,
            load_module_only=load_weights_only,
            load_module_strict=strict_model_weights,
        )
        if load_path is None:
            raise RuntimeError(f'Failed to load DeepSpeed checkpoint')
    elif load_weights_only:
        state.load_model_state(
            state_dict['state'],
            logger,
            strict=strict_model_weights,
            exclude_algorithms=exclude_algorithms,
            algorithm_passes=algorithm_passes,
        )
    if not load_weights_only:
        state.load_state_dict(
            state_dict['state'],
            logger,
            exclude_algorithms=exclude_algorithms,
            algorithm_passes=algorithm_passes,
        )
        return state_dict.get('rng', None)


def get_save_filename(
    state: State,
    filename: str = 'ep{epoch}-ba{batch}-rank{rank}',
) -> str:
    """Gets full filename of save filename.

    Args:
        state (State): The :class:`~composer.core.State` to load the checkpoint into.
        filename (filename): The name of the save file.

    Returns:
        Full filename of save file.
    """
    if not state.fsdp_sharded_state_dict_enabled:
        is_deepspeed = is_model_deepspeed(state.model)
        return PartialFilePath(filename).format(state, is_deepspeed)

    # Sharded checkpoints get their own little folder.
    assert state.fsdp_config is not None
    remote_prefix = state.fsdp_config.sharded_ckpt_prefix_dir
    assert remote_prefix is not None
    save_dirpath = Path(Path(filename).parent) / Path(remote_prefix)
    save_dirpath = format_name_with_dist_and_time(str(save_dirpath), state.run_name, state.timestamp)
    # New name is now Trainer.save_folder / sharded_ckpt_prefix_dir / __{dist.get_global_rank()}_0.distcp’
    # e.g. path/to/my/checkpoints/ep1-ba2/__1_0.distcp
    ckpt_filename = _TORCH_DISTRIBUTED_CHECKPOINTS_FILENAME
    return str(Path(save_dirpath) / Path(ckpt_filename))


def _save_checkpoint(
    state: State,
    save_filename: str,
    *,
    weights_only: bool = False,
    ignore_keys: Optional[Union[list[str], Callable[[dict], None]]] = None,
) -> Union[str, None]:  # noqa: D103

    is_deepspeed = is_model_deepspeed(state.model)

    if weights_only and not is_deepspeed:
        state_dict = {
            'state': {
                'model': state.get_model_state_dict(),
                'integrations': state._get_integrations_state_dict(),
                'metadata': state._get_state_metadata(),
            },
        }
    else:
        state_dict = {
            'state': state.state_dict(),
            'rng': reproducibility.get_rng_state(),
        }

    if ignore_keys:
        # Filter provided list of key paths
        if not callable(ignore_keys):
            ignore_keys = glob_filter(ignore_keys)
        # Call function to modify state_dict
        ignore_keys(state_dict)
        # Ensure state exists
        state_dict['state'] = state_dict.get('state', {})

    if state.fsdp_sharded_state_dict_enabled and not weights_only:
        # Only rank 0 saves RNG
        if dist.get_global_rank() > 0:
            state_dict.pop('rng')
        # To load optimizer states with 2.0 <= torch < 2.2.3 , the optimizer state must be at the top
        # level of the state dict because the load_sharded_optimizer_state_dict function
        # requires a top level state dict key for the optimizer.
        # See https://github.com/pytorch/pytorch/blob/v2.0.1/torch/distributed/checkpoint/optimizer.py#L271
        # for more info.
        if version.parse(torch.__version__) < version.parse('2.2.3'):
            state_dict['optimizers'] = state_dict['state'].pop('optimizers')

    log.debug('State dict created.')
    dirname = os.path.dirname(save_filename)
    if dirname:
        os.makedirs(dirname, exist_ok=True)

    # Only some ranks are meant to save checkpoint and produce a file
    expect_file = False

    # Save deepspeed checkpoint
    if is_deepspeed:
        expect_file = True
        log.debug('Saving deepspeed checkpoints to %s...', save_filename)
        if dist.get_global_rank() == 0:
            _write_checkpoint_file(state_dict, save_filename)

        _save_deepspeed_model(state.deepspeed_model, save_filename)
    # Save sharded checkpoint
    elif state.fsdp_sharded_state_dict_enabled:
        if state.fsdp_config is None:
            raise ValueError('Saving a sharded checkpoint requires passing an FSDP config to Trainer.')

        log.debug(f'Saving sharded checkpoints to {save_filename}...')
        process_group = None
        device_mesh = state.device_mesh
        if device_mesh is not None and device_mesh.mesh_dim_names is not None and ParallelismType.DATA_PARALLEL_REPLICATE.value in device_mesh.mesh_dim_names:
            # If hybrid shard, only rank in first replica saves
            hsdp_index = device_mesh.mesh_dim_names.index(ParallelismType.DATA_PARALLEL_REPLICATE.value)
            expect_file = device_mesh.get_local_rank(mesh_dim=hsdp_index) == 0
            if expect_file:
                process_group = device_mesh.get_group(1)  # Shard process_group for first replica
                assert isinstance(process_group, ProcessGroup)  # For type checker
                log.debug(f'Saving on global_rank={dist.get_global_rank()}, {expect_file=}')
        else:
            expect_file = True

        if expect_file:
            if version.parse(torch.__version__) >= version.parse('2.3.0'):
                save_planner = state.fsdp_config.save_planner
                if save_planner is None:
                    if version.parse(torch.__version__) < version.parse('2.4.0'):
                        # Dedup is only broken on <2.4
                        from composer.trainer._patch_pytorch import SavePlannerWithDedupFix

                        save_planner = SavePlannerWithDedupFix()
                    else:
                        from torch.distributed.checkpoint.default_planner import DefaultSavePlanner

                        save_planner = DefaultSavePlanner(dedup_save_to_lowest_rank=True)
                dist_cp.save(
                    state_dict=state_dict,
                    storage_writer=dist_cp.FileSystemWriter(dirname),
                    planner=save_planner,
                    process_group=process_group,
                )
            else:
                dist_cp.save_state_dict(
                    state_dict=state_dict,
                    storage_writer=dist_cp.FileSystemWriter(dirname),
                    planner=state.fsdp_config.save_planner,
                    process_group=process_group,
                )
        log.debug('Finished pytorch save state dict')
    # Save monolith checkpoint
    elif dist.get_global_rank() == 0:
        expect_file = True
        log.debug(f'Saving monolithic checkpoint to {save_filename}')
        _write_checkpoint_file(state_dict, save_filename)
        log.debug(f'Global rank 0 done saving checkpoint to disk at {save_filename}.')
    else:
        log.debug(f'Only rank 0 is saving a checkpoint, so rank {dist.get_global_rank()} skips checkpointing.')

    dist.barrier()  # Ensure all ranks saved their files

    if expect_file:
        assert os.path.exists(save_filename), 'Expected file to have been saved.'
        return save_filename
    else:
        # no file saved
        return None


def _write_checkpoint_file(state_dict: dict[str, Any], filename: str) -> None:
    """Write the given checkpoint state to the given path. Compressing if indicated to do so by the file extension."""
    if is_tar(filename):
        log.debug('Writing checkpoint tar file %s', filename)
        write_mode = _get_write_mode(filename)

        with tempfile.TemporaryDirectory(prefix='checkpoint') as tmpdir:
            with open(os.path.join(tmpdir, _COMPOSER_STATES_FILENAME), 'wb') as f:
                torch.save(state_dict, f)

            with tarfile.open(filename, write_mode) as tarball:
                tarball.add(tmpdir, arcname='')

    elif is_compressed_pt(filename):
        log.debug('Writing compressed checkpoint %s', filename)
        compressor = get_compressor(filename)
        with compressor.compress(filename) as f:
            torch.save(state_dict, f)

    else:
        log.debug('Writing uncompressed checkpoint %s', filename)
        with open(filename, 'wb') as f:
            torch.save(state_dict, f)


def _save_deepspeed_model(model, filename: str):
    """Save Deepspeed model and tarball the files."""
    write_mode = _get_write_mode(filename)
    read_mode = 'r' + write_mode[1:]

    with tempfile.TemporaryDirectory() as tmpdir:
        model.save_checkpoint(tmpdir, _DEEPSPEED_TAG)

        if os.path.exists(filename):
            # extract to tmpdir to append below
            # not all compression formats support direct append
            with tarfile.open(filename, read_mode) as tar:
                tar.extractall(tmpdir)

        with tarfile.open(filename, write_mode) as tar:
            tar.add(tmpdir, arcname='')


def save_checkpoint(
    state: State,
    filename: str = 'ep{epoch}-ba{batch}-rank{rank}',
    *,
    weights_only: bool = False,
    ignore_keys: Optional[Union[list[str], Callable[[dict], None]]] = None,
) -> Union[str, None]:  # noqa: D103
    # Clear the cache in case we are near the memory limit to give some space for NCCL.
    torch.cuda.empty_cache()
    save_filename = get_save_filename(state, filename)
    return _save_checkpoint(state, save_filename, weights_only=weights_only, ignore_keys=ignore_keys)


save_checkpoint.__doc__ = f"""Checkpoint the training ``state``.

Args:
    state (State): The training state.
    logger (Logger): The logger.
    filename (str): A format string describing how to name checkpoints.
        (default: ``'ep{{epoch}}-ba{{batch}}-rank{{rank}}'``)

        The following format variables are available:

        {textwrap.indent(FORMAT_NAME_WITH_DIST_AND_TIME_TABLE, prefix='        ')}

        .. note::

            *   By default, only the rank zero process will save a checkpoint file.

            *   When using DeepSpeed, each rank will save a checkpoint file in tarball format. DeepSpeed
                requires tarball format, as it saves model and optimizer states in separate files.
                Ensure that ``'{{rank}}'`` appears within the ``filename``. Otherwise, multiple ranks
                may attempt to write to the same file(s), leading to corrupted checkpoints. If no tarball file
                extension is specified, ``.tar`` will be used.

            *   To write to compressed tar files (regardless of whether DeepSpeed is enabled), set the file
                extension to ``'.tar.gz'``, ``'.tgz'``, ``'.tar.bz2'``, or ``'.tar.lzma'`` (depending on the
                desired compression algorithm).

            *   To write to compressed pt files (when DeepSpeed is disabled), set the file extension to
                ``'.pt.bz2'``, ``'.pt.gz'``, ``'.pt.lz4'``, ``'.pt.lzma'``, ``'.pt.lzo'``, ``'.pt.xz'``, ``'.pt.zst'``
                (depending on the desired algorithm). You must have the corresponding CLI tool installed.
                ``lz4`` is a good choice for a modest space saving while being very fast to compress.

        .. warning::

            Using compression will block the training loop while checkpoints are being compressed and the
            compressibility of checkpoints can vary significantly depending on your setup. As such, we
            recommend saving checkpoints without compression by default.

            If you have the ``lz4`` command available on your system, you may want to try saving as ``.pt.lz4``
            as the overhead is minimal (usually less than a second) and the saved space can sometimes
            be significant (1% - 40%).

        Consider the following scenario, where:

        *   The default ``name='ep{{epoch}}-ba{{batch}}-rank{{rank}}'`` is used.
        *   The current epoch count is ``1``.
        *   The current batch count is ``42``.

        When DeepSpeed is not being used, the rank zero process will save the checkpoint to ``'ep1-ba42-rank0'``.
        When DeepSpeed is being used, each rank (process) will save checkpoints to::

            ep1-ba42-rank0.tar
            ep1-ba42-rank1.tar
            ep1-ba42-rank2.tar
            ...

    weights_only (bool, optional): If ``True``, save only the model weights instead of the entire training state.
        (default: ``False``)

        .. note::

            When using DeepSpeed, this parameter must be ``False``. Weights-only checkpointing is not currently
            compatible with DeepSpeed,

    Returns:
        list[pathlib.Path]: The list of checkpoint files saved, indexed by the rank of the process.

        .. note::

            When using DeepSpeed, each process (rank) saves its own checkpoint file.
            When doing multi-node training, the filepaths are valid only on each process's node;
            Composer does not move checkpoint files between nodes.

            Otherwise, when not using DeepSpeed, each list will contain only one filepath,
            since only the rank zero process saves checkpoints.
"""<|MERGE_RESOLUTION|>--- conflicted
+++ resolved
@@ -413,27 +413,6 @@
                 ) + extra_suffix
 
 
-<<<<<<< HEAD
-=======
-def is_checkpoint_legacy_sharded(object_store: Optional[Union[LoggerDestination, ObjectStore]], source_path: str):
-    if source_path.endswith('.symlink') or os.path.islink(source_path):
-        source_path = extract_path_from_symlink(source_path, object_store=object_store)
-    metadata_path = str(Path(source_path) / Path('.metadata'))
-    log.debug(f'Checking if checkpoint is legacy sharded by checking for metadata file at {metadata_path}.')
-    if object_store is None:
-        return not os.path.exists(metadata_path)
-    else:
-        try:
-            _, _, metadata_path = parse_uri(metadata_path)
-            with tempfile.TemporaryDirectory() as temp_dir:
-                metadata_destination = os.path.join(str(temp_dir), '.metadata')
-                download_object_or_file(metadata_path, metadata_destination, object_store)
-            return False
-        except FileNotFoundError:
-            return True
-
-
->>>>>>> 17304a0b
 def load_checkpoint(
     path: str,
     state: State,
@@ -536,17 +515,6 @@
     """
     path = partial_format(path, run_name=state.run_name)
     log.debug(f'Loading checkpoint from formatted path: {path}')
-<<<<<<< HEAD
-=======
-    using_legacy_sharded = False
-    if state.fsdp_sharded_state_dict_enabled:
-        assert object_store is None or isinstance(
-            object_store,
-            ObjectStore,
-        ), 'For loading sharded checkpoints load_object_store must be set with the class ObjectStore'
-        using_legacy_sharded = is_checkpoint_legacy_sharded(object_store, path)
-        log.info(f'Using legacy sharded checkpoint: {using_legacy_sharded}')
->>>>>>> 17304a0b
 
     if state.fsdp_sharded_state_dict_enabled:
         rng_state_dicts = load_sharded_checkpoint(
