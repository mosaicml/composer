--- conflicted
+++ resolved
@@ -407,12 +407,7 @@
     algorithm_passes: Optional[List[AlgorithmPass]],
 ) -> Optional[List[Dict[str, Any]]]:
     """Restore a checkpoint into ``state`` and returns the rng state dicts (if ``load_weights_only`` is False)."""
-<<<<<<< HEAD
-    state_dict = torch.load(composer_states_filepath, map_location='cpu')
-=======
-    # Now, all ranks load the checkpoint that local rank zero downloaded
     state_dict = safe_torch_load(composer_states_filepath)
->>>>>>> 8e04fd59
     if ignore_keys:
         # Filter provided list of key paths
         if not callable(ignore_keys):
