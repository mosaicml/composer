# Copyright 2022 MosaicML Composer authors
# SPDX-License-Identifier: Apache-2.0

"""Utilities for working with training checkpoints."""

from __future__ import annotations

import contextlib
import fnmatch
import logging
import os
import pathlib
import shutil
import tarfile
import tempfile
import textwrap
import warnings
from typing import TYPE_CHECKING, Any, Callable, Dict, List, Optional, Tuple, Union

import torch

from composer.utils import dist, reproducibility
from composer.utils.file_helpers import (FORMAT_NAME_WITH_DIST_AND_TIME_TABLE, format_name_with_dist_and_time, get_file,
                                         is_tar)
from composer.utils.object_store import ObjectStore

if TYPE_CHECKING:
    from composer.core.state import State
    from composer.loggers import LoggerDestination

log = logging.getLogger(__name__)

__all__ = ["load_checkpoint", "save_checkpoint"]

_COMPOSER_STATES_FILENAME = "composer_states.pt"
_DEEPSPEED_TAG = "deepspeed"  # always tag with the same, deterministic name. We'll rename the tarball to the appropriate name.


def _format_path_with_rank_zero(path: str) -> str:
    """Formats ``path`` with the rank zero values."""
    return path.format(
        rank=0,
        local_rank=0,
        node_rank=0,
    )


def _format_path_with_current_rank(path: str) -> str:
    """Formats ``path`` formatted with the current rank values."""
    return path.format(
        rank=dist.get_global_rank(),
        local_rank=dist.get_local_rank(),
        node_rank=dist.get_node_rank(),
    )


def _get_write_mode(name: str) -> str:
    """Get the write mode to use with :func:`tarfile.open`."""
    if name.endswith('.tar'):
        return 'w'
    if name.endswith(".tar.gz") or name.endswith(".tgz"):
        return "w:gz"
    if name.endswith(".tar.bz2"):
        return "w:bz2"
    if name.endswith(".tar.lzma"):
        return "w:xz"
    raise ValueError(f"{name} does not end with a valid tarfile extension.")


def load_checkpoint(
    path: str,
    state: State,
    object_store: Optional[Union[ObjectStore, LoggerDestination]] = None,
    load_weights_only: bool = False,
    strict_model_weights: bool = False,
    progress_bar: bool = True,
    ignore_keys: Optional[Union[List[str], Callable[[Dict], None]]] = None,
):
    """Load a checkpoint from a local file, URI, or cloud object store into ``state``.

    Args:
        path (str): The path format string to an existing checkpoint file.

            It can be a path to a file on the local disk, a URL, or if ``object_store`` is set, the object name
            for a checkpoint in a cloud bucket.

            When using `Deepspeed ZeRO <https://www.deepspeed.ai/tutorials/zero/>`_, checkpoints are shareded by rank.
            Instead of hard-coding the rank in the ``path``, use the following format variables:

            +------------------------+-------------------------------------------------------+
            | Variable               | Description                                           |
            +========================+=======================================================+
            | ``{rank}``             | The global rank, as returned by                       |
            |                        | :func:`~.dist.get_global_rank`.                       |
            +------------------------+-------------------------------------------------------+
            | ``{local_rank}``       | The local rank of the process, as returned by         |
            |                        | :func:`~.dist.get_local_rank`.                        |
            +------------------------+-------------------------------------------------------+
            | ``{node_rank}``        | The node rank, as returned by                         |
            |                        | :func:`~.dist.get_node_rank`.                         |
            +------------------------+-------------------------------------------------------+

            For example, suppose that checkpoints are stored in the following structure:

            .. code-block::

                my_model/ep1-rank0.tar
                my_model/ep1-rank1.tar
                my_model/ep1-rank2.tar
                ...

            Then, ``path`` should be set to ``my_model/ep1-rank{rank}.tar``, and all ranks will load the
            correct state.

        state (State): The :class:`~composer.core.state.State` to load the checkpoint into.
        object_store (Union[ObjectStore, LoggerDestination], optional): If the ``path`` is in an object store
            (i.e. AWS S3 or Google Cloud Storage), an instance of
            :class:`~.ObjectStore` or :class:`~.LoggerDestination` which will be used
            to retreive the checkpoint. Otherwise, if the checkpoint is a local filepath, set to ``None``.
            (default: ``None``)
        load_weights_only (bool, optional): Whether or not to only restore the model weights from the checkpoint without
            restoring the associated state. (default: ``False``)
        strict_model_weights (bool, optional): Whether or not to force that the checkpointed weights must exactly
            match the model weights. (default: ``False``)
        progress_bar (bool, optional): Whether or not to show a progress bar when downloading checkpoints.
            Ignored if the checkpoint is a local file path. (default: ``True``)
        ignore_keys (List[str] | (Dict) -> None, optional): A list of paths for the ``state_dict`` of the checkpoint,
            which, when provided, will be ignored from the state_dict before a checkpoint is loaded. Each path is a list
            of strings specifying the keys to index into ``state_dict`` joined together with `/` as a seperator (as PyTorch
            uses `.` in parameter names). If a prefix is provided, all children are also ignored (see Example 2).
            See :mod:`composer.core.state` for the structure of state_dict.

            Example 1: ``ignore_keys = ["state/model/layer1.weights", "state/model/layer1.bias"]`` would ignore
            layer 1 weights and bias.

            Example 2: ``ignore_keys = ["state/model/*"]`` would ignore the entire model, which would have the same
            effect as the previous example if there was only 1 layer.

            Example 3: ``ignore_keys = ["state/model/layer*.weights"]`` would ignore all weights in the model.

            Example 4: ``ignore_keys = ["state/rank_zero_seed", "rng"]`` would reset all randomness when
            loading the checkpoint.

            If a callable, it should take one argument which is the state_dict. The callable is free to arbitrarily modify
            the state_dict before it is loaded.

            (default: ``None``)

    Returns:
        Optional[List[Dict[str, Any]]]: The RNG state dicts, indexed by global rank, if
            :attr:`load_weights_only` is not None. Otherwise, None.
    """
    # download the checkpoint to the node-local folder
    tempdir_ctx = tempfile.TemporaryDirectory() if dist.get_local_rank() == 0 else contextlib.nullcontext(None)
    with tempdir_ctx as tempdir:
        try:
            node_checkpoint_folder = _get_node_checkpoint_download_folder(tempdir)
            composer_states_filepath, extracted_checkpoint_folder, extracted_rank_n = _download_checkpoint(
                path=path,
                node_checkpoint_folder=node_checkpoint_folder,
                object_store=object_store,
                progress_bar=progress_bar,
            )
            rng_state_dicts = _restore_checkpoint(
                state,
                composer_states_filepath,
                extracted_rank_n,
                extracted_checkpoint_folder,
                load_weights_only=load_weights_only,
                strict_model_weights=strict_model_weights,
                ignore_keys=ignore_keys,
            )
        finally:
            # Wait for all ranks to finish restoring the checkpoint before releasing the tempdir, since tempdir can
            # be a shared resource between nodes.
            dist.barrier()

    log.info("%s loaded from %s", "Model weights" if load_weights_only else "Trainer checkpoint", path)
    return rng_state_dicts


def _get_node_checkpoint_download_folder(path: Optional[str]) -> str:
    """Broadcasts the ``path`` from the LOCAL rank zero to all LOCAL ranks."""
    local_rank_zero = dist.get_local_world_size() * dist.get_node_rank()
    paths = dist.all_gather_object(path)
    local_rank_zero_path = paths[local_rank_zero]
    assert local_rank_zero_path is not None, "local rank zero provides the path"
    return local_rank_zero_path


def _download_checkpoint(
    path: str,
    node_checkpoint_folder: str,
    object_store: Optional[Union[ObjectStore, LoggerDestination]],
<<<<<<< HEAD
=======
    chunk_size: int,
>>>>>>> 64eee50e
    progress_bar: bool,
) -> Tuple[str, Optional[str], bool]:
    """Download the checkpoint stored at ``path``, potentially in ``object_store``, to ``node_checkpoint_folder``.

    Returns a tuple of  (``composer_states_filepath``, ``extracted_checkpoint_folder``, ``extracted_rank_n``).

    *   The ``composer_states_filepath``, is the path to the composer states, which can be passed into
        :meth:`torch.load`.
    *   The ``extracted_checkpoint_folder`` is the path to the checkpoint folder, which can be passed into
        :meth:`deepspeed.DeepSpeedEngine.load_checkpoint`.
    *   The ``extracted_rank_n`` is a boolean flag indicating whether a tarball was extracted on global
        rank greater than 0.
    """
    rank_zero_checkpoint_filepath = os.path.join(node_checkpoint_folder, "rank0_checkpoint")
    rank_n_checkpoint_filepath = os.path.join(node_checkpoint_folder, f"rank{dist.get_global_rank()}_checkpoint")
    extracted_checkpoint_folder = None
    extracted_rank_n = False
    if is_tar(path):
        extracted_checkpoint_folder = os.path.join(node_checkpoint_folder, "checkpoint")
        composer_states_filepath = os.path.join(extracted_checkpoint_folder, _COMPOSER_STATES_FILENAME)
    else:
        # it's not an archive; it's just the composer state dict
        # and only rank zero has this file
        extracted_checkpoint_folder = None
        composer_states_filepath = rank_zero_checkpoint_filepath

    try:
        if dist.get_local_rank() == 0:
            # every NODE needs the GLOBAL rank zero checkpoint
            path = _format_path_with_rank_zero(path)
            get_file(destination=rank_zero_checkpoint_filepath,
                     path=path,
                     object_store=object_store,
                     progress_bar=progress_bar)
            if extracted_checkpoint_folder is not None:
                try:
                    with tarfile.open(rank_zero_checkpoint_filepath) as tarball:
                        tarball.extractall(extracted_checkpoint_folder)
                except FileNotFoundError:
                    # Not re-raising the file-not-found error as that is irrelevant;
                    # the underlying issue is that the checkpoint file does not exist on the disk
                    # or could not be downloaded
                    raise RuntimeError(f"Checkpoint {path} does not exist")

        if rank_zero_checkpoint_filepath != rank_n_checkpoint_filepath:
            # every RANK needs ITS OWN checkpoint.
            # But, the  global rank zero is a special case -- these files are the same!
            assert dist.get_global_rank() != 0, "invariant violation"

            try:
                get_file(destination=rank_n_checkpoint_filepath,
                         path=_format_path_with_current_rank(path),
                         object_store=object_store,
                         progress_bar=progress_bar)
            except FileNotFoundError:
                # Allowing not-found errors to be ignored as sometimes there won't be rank-local checkpoints
                # (e.g. when not using deepspeed)
                pass

            if extracted_checkpoint_folder is not None:
                try:
                    # it's an archive and needs to be extracted
                    with tarfile.open(rank_n_checkpoint_filepath) as tarball:
                        tarball.extractall(extracted_checkpoint_folder)
                        extracted_rank_n = True
                except FileNotFoundError:
                    # this will happen most of the time (i.e. whenever deepspeed
                    # is not being used) so not logging anything
                    pass

    finally:
        # Wait for all checkpoints on the node to finish downloading
        # Putting the barrier in a finally so the rank will always block on the barrier,
        # even if it has an exception.
        # Any exception will be re-raised after the barrier passes. The launcher script
        # will detect the process crash and terminate the other ranks
        dist.barrier()

    return composer_states_filepath, extracted_checkpoint_folder, extracted_rank_n


def _flatten_keys(obj: Any, paths: List[str], existing_path: str):
    """Recursively flatten the keys of a dictionary or list into a set of paths."""
    # Store path when we reach end, which is either non-Dict or empty Dict
    if isinstance(obj, list) and len(obj) > 0:
        for i, elm in enumerate(obj):
            _flatten_keys(elm, paths, f"{existing_path}/{i}")
    elif isinstance(obj, dict) and len(obj) > 0:
        for k, v in obj.items():
            _flatten_keys(v, paths, f"{existing_path}/{k}")
    # Remove leading /
    paths.append(existing_path.lstrip('/'))


def _remove_paths(obj: Union[list, Dict[str, Any]], exclude_paths: List[List[str]]):
    # First determine the keys which will be recursed on and which will be removed entirely
    # Group the `exclude_paths` by the key
    keys_to_recurse = {}
    keys_to_remove = []
    for exclude_path_parts in exclude_paths:
        key = exclude_path_parts[0]
        if isinstance(obj, list):
            key = int(key)
        if len(exclude_path_parts) == 1:
            keys_to_remove.append(key)
        else:
            if key not in keys_to_recurse:
                keys_to_recurse[key] = []
            keys_to_recurse[key].append(exclude_path_parts[1:])

    # Recurse first, so in the case of a list, the indexing is consistent
    for key, paths_to_recurse in keys_to_recurse.items():
        _remove_paths(obj[key], paths_to_recurse)

    # Sort the keys in reverse order, so in the case of a list, the indexing is consistent
    keys_to_remove.sort(reverse=True)

    # Remove the keys
    for key in keys_to_remove:
        del obj[key]


def glob_filter(exclude_globs: List[str]) -> Callable[[Dict], None]:
    """Provides a function which deletes all subparts of a dictionary based on a list of paths."""

    def filter_func(state_dict: Dict) -> None:
        # Flatten dictionary into paths
        paths = []
        _flatten_keys(state_dict, paths, '/')

        filtered_paths = []
        for exclude_glob in exclude_globs:
            filtered_paths_from_glob = fnmatch.filter(paths, exclude_glob)
            if len(filtered_paths_from_glob) == 0:
                warnings.warn(
                    f"No parts from loaded checkpoint state_dict were ignored by load_ignore_key {exclude_glob}")
            filtered_paths.extend(filtered_paths_from_glob)
        filtered_paths = list(set(filtered_paths))
        filtered_paths_str = ", ".join(filtered_paths)
        if filtered_paths:
            log.info(f"Ignoring the following paths from the loaded checkpoint state_dict: {filtered_paths_str}")

        # Loop through all paths to exclude
        paths_to_remove = [path.split("/") for path in filtered_paths]
        _remove_paths(state_dict, paths_to_remove)

    return filter_func


def _restore_checkpoint(
    state: State,
    composer_states_filepath: str,
    extracted_rank_n: bool,
    extracted_checkpoint_folder: Optional[str],
    load_weights_only: bool,
    strict_model_weights: bool,
    ignore_keys: Optional[Union[List[str], Callable[[Dict], None]]],
) -> Optional[List[Dict[str, Any]]]:
    """Restore a checkpoint into ``state`` and returns the rng state dicts (if ``load_weights_only`` is False)."""
    # Now, all ranks load the checkpoint that local rank zero downloaded
    state_dict = torch.load(composer_states_filepath, map_location='cpu')
    if ignore_keys:
        # Filter provided list of key paths
        if not callable(ignore_keys):
            ignore_keys = glob_filter(ignore_keys)
        # Call function to modify state_dict
        ignore_keys(state_dict)
    log.debug(f"Loaded checkpoint with keys {state_dict.keys()} and state keys {state_dict['state'].keys()}")

    if state.is_model_deepspeed:
        if extracted_checkpoint_folder is None:
            raise RuntimeError("Deepspeed checkpoints require a tarball, not a weights file.")

        global_rank = dist.get_global_rank()
        if global_rank > 0 and not extracted_rank_n:
            raise RuntimeError(f"Deepspeed checkpoint missing for rank {global_rank}")

        load_path, _ = state.deepspeed_model.load_checkpoint(
            extracted_checkpoint_folder,
            tag=_DEEPSPEED_TAG,
            load_module_only=load_weights_only,
            load_module_strict=strict_model_weights,
        )
        if load_path is None:
            raise RuntimeError(f"Failed to load DeepSpeed checkpoint")
    elif load_weights_only:
        state.load_model_state(state_dict['state'], strict=strict_model_weights)

    if not load_weights_only:
        state.load_state_dict(state_dict['state'])
        return state_dict['rng']


def save_checkpoint(
    state: State,
    filename: str = "ep{epoch}-ba{batch}-rank{rank}",
    *,
    weights_only: bool = False,
) -> List[pathlib.Path]:  # noqa: D103
    state_dict = {
        'state': state.state_dict(),
        'rng': reproducibility.get_rng_state(),
    }
    if weights_only and not state.is_model_deepspeed:
        state_dict['state'] = {"model": state_dict['state']['model']}

    checkpoint_filepath = format_name_with_dist_and_time(filename, state.run_name, state.timestamp)
    if state.is_model_deepspeed and not is_tar(checkpoint_filepath):
        # Deepspeed requires tarballs; appending `.tar`
        checkpoint_filepath += ".tar"

    with tempfile.TemporaryDirectory() as tmpdir:
        composer_states_filepath = os.path.join(tmpdir, _COMPOSER_STATES_FILENAME)
        if dist.get_global_rank() == 0:
            # Only rank zero saves the composer state dict
            with open(composer_states_filepath, 'xb') as f:
                torch.save(state_dict, f)

        if state.is_model_deepspeed:
            state.deepspeed_model.save_checkpoint(tmpdir, _DEEPSPEED_TAG)

        # Move the checkpoint to the correct location

        checkpoint_dirname = os.path.dirname(checkpoint_filepath)

        if is_tar(checkpoint_filepath) and (state.is_model_deepspeed or dist.get_global_rank() == 0):
            # Either deepspeed (and every rank needs to call this),
            # or not deepspeed (but using an archive), in which case only rank zero should call this.
            if checkpoint_dirname:
                os.makedirs(checkpoint_dirname, exist_ok=True)
            write_mode = _get_write_mode(checkpoint_filepath)
            with tarfile.open(checkpoint_filepath, write_mode) as tarball:
                # add files flat to the tarball with the specified compression
                tarball.add(tmpdir, arcname="")
        elif dist.get_global_rank() == 0:
            # if not an archive, then only saving the states
            # only rank zero saves the state dict
            if checkpoint_dirname:
                os.makedirs(checkpoint_dirname, exist_ok=True)
            shutil.move(composer_states_filepath, checkpoint_filepath)
        else:
            checkpoint_filepath = None

    # Ensure that all processes wait for the checkpoint to be saved.
    dist.barrier()

    if checkpoint_filepath is not None:
        log.info('Saved checkpoint at %s', checkpoint_filepath)

    # Gather the paths across ranks.
    paths = dist.all_gather_object(checkpoint_filepath)
    paths = list(pathlib.Path(path) for path in paths if path is not None)

    return paths


save_checkpoint.__doc__ = f"""Checkpoint the training ``state``.

Args:
    state (State): The training state.
    logger (Logger): The logger.
    filename (str): A format string describing how to name checkpoints.
        (default: ``'ep{{epoch}}-ba{{batch}}-rank{{rank}}'``)

        The following format variables are available:

        {textwrap.indent(FORMAT_NAME_WITH_DIST_AND_TIME_TABLE, prefix='        ')}

        .. note::

            *   By default, only the rank zero process will save a checkpoint file.

            *   When using DeepSpeed, each rank will save a checkpoint file in tarball format. DeepSpeed
                requires tarball format, as it saves model and optimizer states in separate files.
                Ensure that ``'{{rank}}'`` appears within the ``filename``. Otherwise, multiple ranks
                may attempt to write to the same file(s), leading to corrupted checkpoints. If no tarball file
                extension is specified, ``.tar`` will be used.

            *   To use compression (regardless of whether DeepSpeed is enabled), set the file extension
                to ``'.tar.gz'``, ``'.tgz'``, ``'.tar.bzip'``, or ``'.tar.lzma'`` (depending on the desired
                compression algorithm).

        .. warning::

            Using compression will block the training loop while checkpoints are being compressed. As such, we
            recommend saving checkpoints without compression.

        Consider the following scenario, where:

        *   The default ``name='ep{{epoch}}-ba{{batch}}-rank{{rank}}'`` is used.
        *   The current epoch count is ``1``.
        *   The current batch count is ``42``.

        When DeepSpeed is not being used, the rank zero process will save the checkpoint to ``'ep1-ba42-rank0'``.
        When DeepSpeed is being used, each rank (process) will save checkpoints to::

            ep1-ba42-rank0.tar
            ep1-ba42-rank1.tar
            ep1-ba42-rank2.tar
            ...

    weights_only (bool, optional): If ``True``, save only the model weights instead of the entire training state.
        (default: ``False``)

        .. note::

            When using DeepSpeed, this parameter must be ``False``. Weights-only checkpointing is not currently
            compatible with DeepSpeed,

    Returns:
        List[pathlib.Path]: The list of checkpoint files saved, indexed by the rank of the process.

        .. note::

            When using DeepSpeed, each process (rank) saves its own checkpoint file.
            When doing multi-node training, the filepaths are valid only on each process's node;
            Composer does not move checkpoint files between nodes.

            Otherwise, when not using DeepSpeed, each list will contain only one filepath,
            since only the rank zero process saves checkpoints.
"""<|MERGE_RESOLUTION|>--- conflicted
+++ resolved
@@ -192,10 +192,6 @@
     path: str,
     node_checkpoint_folder: str,
     object_store: Optional[Union[ObjectStore, LoggerDestination]],
-<<<<<<< HEAD
-=======
-    chunk_size: int,
->>>>>>> 64eee50e
     progress_bar: bool,
 ) -> Tuple[str, Optional[str], bool]:
     """Download the checkpoint stored at ``path``, potentially in ``object_store``, to ``node_checkpoint_folder``.
