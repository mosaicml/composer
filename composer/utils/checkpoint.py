# Copyright 2022 MosaicML Composer authors
# SPDX-License-Identifier: Apache-2.0

"""Utilities for working with training checkpoints."""

from __future__ import annotations

import contextlib
import fnmatch
import logging
import os
import shutil
import tarfile
import tempfile
import textwrap
import warnings
from packaging import version
from pathlib import Path
from typing import TYPE_CHECKING, Any, Callable, Dict, List, Optional, Tuple, Union

import torch

from composer.utils import dist, reproducibility
from composer.utils.file_helpers import (FORMAT_NAME_WITH_DIST_AND_TIME_TABLE, format_name_with_dist,
                                         format_name_with_dist_and_time, get_file, is_tar, strip_rank_placeholders)
from composer.utils.misc import is_model_deepspeed
from composer.utils.object_store import ObjectStore

if TYPE_CHECKING:
    from composer.core.passes import AlgorithmPass
    from composer.core.state import State
    from composer.loggers import Logger, LoggerDestination

log = logging.getLogger(__name__)

__all__ = ['load_checkpoint', 'save_checkpoint', 'download_checkpoint']

_COMPOSER_STATES_FILENAME = 'composer_states.pt'
_DEEPSPEED_TAG = 'deepspeed'  # always tag with the same, deterministic name. We'll rename the tarball to the appropriate name.
_TORCH_DISTRIBUTED_CHECKPOINTS_FILENAME = f'__{dist.get_global_rank()}_0.distcp'

def _format_path_with_rank_zero(path: str) -> str:
    """Formats ``path`` with the rank zero values."""
    return path.format(
        rank=0,
        local_rank=0,
        node_rank=0,
    )


def _format_path_with_current_rank(path: str) -> str:
    """Formats ``path`` formatted with the current rank values."""
    return path.format(
        rank=dist.get_global_rank(),
        local_rank=dist.get_local_rank(),
        node_rank=dist.get_node_rank(),
    )


def _get_write_mode(name: str) -> str:
    """Get the write mode to use with :func:`tarfile.open`."""
    if name.endswith('.tar'):
        return 'w'
    if name.endswith('.tar.gz') or name.endswith('.tgz'):
        return 'w:gz'
    if name.endswith('.tar.bz2'):
        return 'w:bz2'
    if name.endswith('.tar.lzma'):
        return 'w:xz'
    raise ValueError(f'{name} does not end with a valid tarfile extension.')


class PartialFilePath:

    def __init__(self, filename: str, folder: Optional[str] = None):
        self.folder = folder
        self.filename = filename

    def _format_with_placeholders(self, extra_suffix: str = ''):
        if self.folder:
            return os.path.join(
                self.folder, self.filename,
            ) + extra_suffix
        else:
            return self.filename + extra_suffix


    def format(self, state: State, is_deepspeed: bool = False, keep_placeholders: bool = False) -> str:
        # if filename already has a suffix (e.g. file.pt), this would append to be file.pt.tar
        extra_suffix = '.tar' if is_deepspeed and not is_tar(self.filename) else ''
        if keep_placeholders:
            return self._format_with_placeholders(extra_suffix=extra_suffix)
        
        if self.folder:
            return os.path.join(
                format_name_with_dist(self.folder, state.run_name),
                format_name_with_dist_and_time(self.filename, state.run_name, state.timestamp),
            ) + extra_suffix
        else:
            return format_name_with_dist_and_time(
                self.filename,
                state.run_name,
                state.timestamp,
            ) + extra_suffix


def _is_old_sharded_version_checkpoint_file(
    path: str,
    state: State,
    object_store: Optional[Union[ObjectStore, LoggerDestination]] = None):
    return False
    # with tempfile.TemporaryDirectory() as tmpdir:
    #     chkpt_destination = str(Path(tmpdir) / Path('test_chkpt.pt'))

    #     get_file(path=format_name_with_dist_and_time(path, run_name=state.run_name, timestamp=state.timestamp), 
    #              destination=tmpdir,
    #              object_store=object_store)
    #     if os.path.isdir(chkpt_destination):
    #         return False
    #     else:
    #         state_dict = safe_torch_load(chkpt_destination)
    #         composer_version = state_dict['metadata']['composer_env_info']['composer_version']
    #         if composer_version in ['0.13.1', '0.13.2', '0.13.3']:
    #             return True


def load_checkpoint(
    path: str,
    state: State,
    logger: Logger,
    object_store: Optional[Union[ObjectStore, LoggerDestination]] = None,
    load_weights_only: bool = False,
    strict_model_weights: bool = False,
    progress_bar: bool = True,
    ignore_keys: Optional[Union[List[str], Callable[[Dict], None]]] = None,
    exclude_algorithms: Optional[List[str]] = None,
    algorithm_passes: Optional[List[AlgorithmPass]] = None,
):
    """Load a checkpoint from a local file, URI, or cloud object store into ``state``.

    Args:
        path (str): The path format string to an existing checkpoint file.

            It can be a path to a file on the local disk, a URL, or if ``object_store`` is set, the object name
            for a checkpoint in a cloud bucket.

            When using `Deepspeed ZeRO <https://www.deepspeed.ai/tutorials/zero/>`_, checkpoints are sharded by rank.
            Instead of hard-coding the rank in the ``path``, use the following format variables:

            +------------------------+-------------------------------------------------------+
            | Variable               | Description                                           |
            +========================+=======================================================+
            | ``{rank}``             | The global rank, as returned by                       |
            |                        | :func:`~.dist.get_global_rank`.                       |
            +------------------------+-------------------------------------------------------+
            | ``{local_rank}``       | The local rank of the process, as returned by         |
            |                        | :func:`~.dist.get_local_rank`.                        |
            +------------------------+-------------------------------------------------------+
            | ``{node_rank}``        | The node rank, as returned by                         |
            |                        | :func:`~.dist.get_node_rank`.                         |
            +------------------------+-------------------------------------------------------+

            For example, suppose that checkpoints are stored in the following structure:

            .. code-block::

                my_model/ep1-rank0.tar
                my_model/ep1-rank1.tar
                my_model/ep1-rank2.tar
                ...

            Then, ``path`` should be set to ``my_model/ep1-rank{rank}.tar``, and all ranks will load the
            correct state.

        state (State): The :class:`~composer.core.State` to load the checkpoint into.
        logger (Logger): The :class:`~composer.logger.Logger` to log any information.
        object_store (Union[ObjectStore, LoggerDestination], optional): If the ``path`` is in an object store
            (i.e. AWS S3 or Google Cloud Storage), an instance of
            :class:`~.ObjectStore` or :class:`~.LoggerDestination` which will be used
            to retrieve the checkpoint. Otherwise, if the checkpoint is a local filepath, set to ``None``.
            (default: ``None``)
        load_weights_only (bool, optional): Whether or not to only restore the model weights from the checkpoint without
            restoring the associated state. (default: ``False``)
        strict_model_weights (bool, optional): Whether or not to force that the checkpointed weights must exactly
            match the model weights. (default: ``False``)
        progress_bar (bool, optional): Whether or not to show a progress bar when downloading checkpoints.
            Ignored if the checkpoint is a local file path. (default: ``True``)
        ignore_keys (List[str] | (Dict) -> None, optional): A list of paths for the ``state_dict`` of the checkpoint,
            which, when provided, will be ignored from the state_dict before a checkpoint is loaded. Each path is a list
            of strings specifying the keys to index into ``state_dict`` joined together with `/` as a separator (as PyTorch
            uses `.` in parameter names). If a prefix is provided, all children are also ignored (see Example 2).
            See :mod:`composer.core.state` for the structure of state_dict.

            Example 1: ``ignore_keys = ["state/model/layer1.weights", "state/model/layer1.bias"]`` would ignore
            layer 1 weights and bias.

            Example 2: ``ignore_keys = ["state/model/*"]`` would ignore the entire model, which would have the same
            effect as the previous example if there was only 1 layer.

            Example 3: ``ignore_keys = ["state/model/layer*.weights"]`` would ignore all weights in the model.

            Example 4: ``ignore_keys = ["state/rank_zero_seed", "rng"]`` would reset all randomness when
            loading the checkpoint.

            If a callable, it should take one argument which is the state_dict. The callable is free to arbitrarily modify
            the state_dict before it is loaded.

            (default: ``None``)
        exclude_algorithms (List[str], optional): A list of algorithm names to exclude from loading.
            By default, algorithms with `required_on_load=True` which were enabled when training the loaded
            checkpoint are automatically applied unless they conflict with a user specified algorithm. These
            algorithms often change the model, and not applying them could result in certain layers not having
            weights loaded.

            Example 1: ``exclude_algorithms = ["BlurPool"]`` would exclude BlurPool from loading.

            Example 2: ``exclude_algorithms = ["FusedLayerNorm", "Alibi"]`` would exclude FusedLayerNorm and Alibi from loading.

            (default: ``None``)
        algorithm_passes (List[AlgorithmPass], optional): A list of algorithm passes to apply to autoloaded algorithms
            to sort them into the correct order. (default: ``None``)

    Returns:
        Optional[List[Dict[str, Any]]]: The RNG state dicts, indexed by global rank, if
            :attr:`load_weights_only` is not None. Otherwise, None.
    """
    if state.fsdp_sharded_state_dict_enabled and not _is_old_sharded_version_checkpoint_file(path, state, object_store):
        rng_state_dicts = load_sharded_checkpoint(source_path=path,
                                                  state=state,
                                                  logger=logger,
                                                  object_store=object_store,
                                                  load_weights_only=load_weights_only,
                                                  strict_model_weights=strict_model_weights,
                                                  progress_bar=progress_bar,
                                                  ignore_keys=ignore_keys,
                                                  exclude_algorithms=exclude_algorithms,
                                                  algorithm_passes=algorithm_passes,
                                                  )
    else:
        # download the checkpoint to the node-local folder
        log.debug('Loading checkpoint at %s', path)
        # Each node gets one unique folder to store checkpoints that is shared amongst all local ranks in that node.
        # If fsdp sharded state_dicts is enabled then EVERY rank gets a unique checkpoint folder.
        tempdir_ctx = (tempfile.TemporaryDirectory() if (state.fsdp_sharded_state_dict_enabled or
                                                        dist.get_local_rank() == 0) else contextlib.nullcontext(None))
        with tempdir_ctx as tempdir:
            try:
                # Get the path to the proper checkpoint folder corresponding to the current rank's node.
                # If fsdp_sharded_state_dict_enabled then just use that rank's unique tempdir.
                node_checkpoint_folder = (tempdir if state.fsdp_sharded_state_dict_enabled else
                                        _get_node_checkpoint_download_folder(tempdir))
                assert node_checkpoint_folder is not None

                composer_states_filepath, extracted_checkpoint_folder, extracted_rank_n = download_checkpoint(
                    path=path,
                    node_checkpoint_folder=node_checkpoint_folder,
                    object_store=object_store,
                    progress_bar=progress_bar,
                    fsdp_sharded_state_dict_enabled=state.fsdp_sharded_state_dict_enabled,
                    deepspeed_sharded_checkpoint=is_model_deepspeed(state.model),
                )
                rng_state_dicts = _restore_checkpoint(
                    state,
                    logger,
                    composer_states_filepath,
                    extracted_rank_n,
                    extracted_checkpoint_folder,
                    load_weights_only=load_weights_only,
                    strict_model_weights=strict_model_weights,
                    ignore_keys=ignore_keys,
                    exclude_algorithms=exclude_algorithms,
                    algorithm_passes=algorithm_passes,
                )
            finally:
                # Wait for all ranks to finish restoring the checkpoint before releasing the tempdir, since tempdir can
                # be a shared resource between nodes.
                dist.barrier()

    log.info('%s loaded from %s', 'Model weights' if load_weights_only else 'Trainer checkpoint', path)
    return rng_state_dicts



def load_sharded_checkpoint(
    source_path: str,
    state: State,
    logger: Logger,
    object_store: Optional[Union[ObjectStore, LoggerDestination]] = None,
    load_weights_only: bool = False,
    strict_model_weights: bool = False,
    progress_bar: bool = True,
    ignore_keys: Optional[Union[List[str], Callable[[Dict], None]]] = None,
    exclude_algorithms: Optional[List[str]] = None,
    algorithm_passes: Optional[List[AlgorithmPass]] = None,
):
    if version.parse(torch.__version__) < version.parse('2.0.0'):
        raise ValueError(f'Sharded checkpoint loading requires torch version >= 2.0.0 Got {torch.__version__}')
    if object_store:
        # If get_file is successful, it means the user passed in an object name (the full path to an object in the object store)
        # We want a prefix (a partial path to an object), so we want to fail if get_file is successful and to keep going if a FileNotFoundError is raised.
        try:
            with tempfile.TemporaryDirectory() as tempdir:
                get_file(source_path, object_store=object_store, destination=tempdir)
            raise ValueError(f'load_path must be a prefix not an object when using sharded state dict. Got {object_store.get_uri(source_path)}')
        except FileNotFoundError:
            pass # This is good. This is what we want!
    else: 
        if not os.path.isdir(source_path):
            raise ValueError(f'load_path must be a directory when using sharded state dict. Got {source_path}')
    from torch.distributed import checkpoint as dist_cp
    from torch.distributed.checkpoint.metadata import Metadata
    from torch.distributed.checkpoint.planner import LoadPlan, LoadPlanner
    from torch.distributed.checkpoint.optimizer import load_sharded_optimizer_state_dict
    from torch.distributed.fsdp.fully_sharded_data_parallel import FullyShardedDataParallel as FSDP

    class DistCPObjectStoreReader(dist_cp.FileSystemReader):
        def __init__(self, source_path, destination_path, object_store): # path to metadata
            self.source_path = source_path
            self.destination_path = destination_path
            self.object_store = object_store
            # Instantiate FileSystemReader with destination path b/c that's where we will download files to.
            # Because we already download the metadata file to the destination, everything will work swimmingly
            super().__init__(destination_path)

        def read_data(self, plan: LoadPlan, planner: LoadPlanner):
            # 1. Download to the destination all files that this rank is responsible for.           
            for plan_item in plan.items:
                relative_file_path = self.storage_data[plan_item.storage_index].relative_path
                file_destination = str(Path(self.destination_path) / Path(relative_file_path))
                if not os.path.exists(file_destination):
                    self.object_store.download_object(object_name=str(Path(self.source_path) / Path(relative_file_path)),
                                                    filename=file_destination)
            
            # 2. Wait for all ranks to finish.
            dist.barrier()

            # 3. Piggyback off of the FileSystemReader to read all the files now that they are downloaded.
            return super().read_data(plan, planner)


    def _get_num_ranks_that_saved_rng(metadata: Metadata):
        rng_inds = []
        for field_name, field_value in metadata.planner_data.items():
            if 'rng' in field_name:
                _, rng_rank_index, _ = field_value
                rng_inds.append(rng_rank_index)
        rng_inds = set(rng_inds)
        return max(rng_inds) + 1


    with tempfile.TemporaryDirectory() as tempdir:
        local_rank0_tempdir = dist.all_gather_object(tempdir)[dist.get_local_world_size() * dist.get_node_rank()]
        if object_store is not None:
            # Download metadata if local rank 0 to destination path
            destination_dir = Path(local_rank0_tempdir) / Path('checkpoints')
            destination_dir.mkdir(parents=True, exist_ok=True)
            destination_dir = str(destination_dir)
            metadata_destination = os.path.join(destination_dir, '.metadata')
            if dist.get_local_rank() == 0:
                object_store.download_object(object_name = str(Path(source_path) / Path('.metadata')), filename=metadata_destination)
            storage_reader  = DistCPObjectStoreReader(source_path=source_path, destination_path=destination_dir, object_store=object_store)

        else:
            storage_reader = dist_cp.FileSystemReader(source_path)

        # We need no_grad becaue we overwrite tensor values with set_() when we do elastic loading and we don't want the set_ op recorded in the computation graph.
        with torch.no_grad(): 
            # 1. Load just model first.
            model_state_dict = {'model' : state.state_dict()['model']}
            dist_cp.load_state_dict(model_state_dict, storage_reader)
            state.load_state_dict(
                model_state_dict,
                logger,
                strict=strict_model_weights,
                exclude_algorithms=exclude_algorithms,
                algorithm_passes=algorithm_passes,
            )

            # 2. Optionally load optimizer
            if not load_weights_only:
                optim_state = load_sharded_optimizer_state_dict(
                                model_state_dict=state.state_dict()['model'],
                                optimizer_key="optimizers",
                                storage_reader=storage_reader)     
                state.load_optim_state(optim_state)

        # 3. Load the rest of state.
        cur_state_dict = state.state_dict()
        if ignore_keys:
            # Filter provided list of key paths
            if not callable(ignore_keys):
                ignore_keys = glob_filter(ignore_keys)
            # Call function to modify state_dict
            ignore_keys(cur_state_dict)

        # Remove model and optimizers because they were already loaded.
        cur_state_dict.pop('model')
        cur_state_dict.pop('optimizers')

        rest_of_the_state_dict = cur_state_dict

        # If we are resuming on more ranks than were used at save time we only want to load in rng's for those ranks
        rng_state_dicts = reproducibility.get_rng_state()
        num_ranks_that_saved_rng = _get_num_ranks_that_saved_rng(storage_reader.read_metadata())
        rest_of_the_state_dict['rng'] = rng_state_dicts[:num_ranks_that_saved_rng] if len(rng_state_dicts) > num_ranks_that_saved_rng else rng_state_dicts
        dist_cp.load_state_dict(rest_of_the_state_dict, storage_reader)
        # We also want to append newly generated rng states for the ranks that don't have an rng state to load in
        # Ii we are resuming on more ranks than were used at save time.
        if len(rng_state_dicts) > num_ranks_that_saved_rng:
            rest_of_the_state_dict['rng'].extend(rng_state_dicts[num_ranks_that_saved_rng:])
        state.load_state_dict(
            rest_of_the_state_dict,
            logger,
        )
        
        return rest_of_the_state_dict['rng']



def _get_node_checkpoint_download_folder(path: Optional[str]) -> str:
    """Broadcasts the ``path`` from the LOCAL rank zero to all LOCAL ranks."""
    local_rank_zero = dist.get_local_world_size() * dist.get_node_rank()
    paths = dist.all_gather_object(path)
    local_rank_zero_path = paths[local_rank_zero]
    assert local_rank_zero_path is not None, 'local rank zero provides the path'
    return local_rank_zero_path


def download_checkpoint(path: str,
                        node_checkpoint_folder: str,
                        object_store: Optional[Union[ObjectStore, LoggerDestination]],
                        progress_bar: bool,
                        fsdp_sharded_state_dict_enabled: bool = False,
                        deepspeed_sharded_checkpoint: bool = False) -> Tuple[str, Optional[str], bool]:
    """Download the checkpoint stored at ``path``, potentially in ``object_store``, to ``node_checkpoint_folder``.

    Returns a tuple of  (``composer_states_filepath``, ``extracted_checkpoint_folder``, ``extracted_rank_n``).

    *   The ``composer_states_filepath``, is the path to the composer states, which can be passed into
        :meth:`torch.load`.
    *   The ``extracted_checkpoint_folder`` is the path to the checkpoint folder, which can be passed into
        :meth:`deepspeed.DeepSpeedEngine.load_checkpoint`.
    *   The ``extracted_rank_n`` is a boolean flag indicating whether a tarball was extracted on global
        rank greater than 0.
    """
    log.debug('Downloading checkpoint to folder %s', node_checkpoint_folder)
    rank_zero_checkpoint_filepath = os.path.join(node_checkpoint_folder, 'rank0_checkpoint')
    rank_n_checkpoint_filepath = os.path.join(node_checkpoint_folder, f'rank{dist.get_global_rank()}_checkpoint')
    extracted_checkpoint_folder = None
    extracted_rank_n = False
    if is_tar(path):
        extracted_checkpoint_folder = os.path.join(node_checkpoint_folder, 'checkpoint')
        composer_states_filepath = os.path.join(extracted_checkpoint_folder, _COMPOSER_STATES_FILENAME)
    else:
        # it's not an archive; it's just the composer state dict
        # and only rank zero has this file unless fsdp_sharded_state_dict_enabled then
        # every rank has it's own file.
        extracted_checkpoint_folder = None
        composer_states_filepath = (rank_n_checkpoint_filepath
                                    if fsdp_sharded_state_dict_enabled else rank_zero_checkpoint_filepath)

    checkpoint_is_sharded = fsdp_sharded_state_dict_enabled or deepspeed_sharded_checkpoint
    try:
        if not checkpoint_is_sharded and dist.get_local_rank() == 0:
            # if the checkpoint is not sharded, then local rank 0 on each node needs to download the
            # global rank 0 checkpoint
            path = _format_path_with_rank_zero(path)
            get_file(destination=rank_zero_checkpoint_filepath,
                     path=path,
                     object_store=object_store,
                     progress_bar=progress_bar)
            if extracted_checkpoint_folder is not None:
                try:
                    with tarfile.open(rank_zero_checkpoint_filepath) as tarball:
                        tarball.extractall(extracted_checkpoint_folder)
                except FileNotFoundError:
                    # Not re-raising the file-not-found error as that is irrelevant;
                    # the underlying issue is that the checkpoint file does not exist on the disk
                    # or could not be downloaded
                    raise RuntimeError(f'Checkpoint {path} does not exist')
        elif checkpoint_is_sharded:
            # if the checkpoint is sharded, then every rank needs to download its own checkpoint
            try:
                get_file(destination=rank_n_checkpoint_filepath,
                         path=_format_path_with_current_rank(path),
                         object_store=object_store,
                         progress_bar=progress_bar)
            except FileNotFoundError as e:
                raise FileNotFoundError(
                    (f'Checkpoint {_format_path_with_current_rank(path)} does not exist, '
                     f'but is required for sharded checkpointing on rank {dist.get_global_rank()}. '
                     'Please ensure that the checkpoint exists and your load_path was specified as a format string'
                     'with the {rank} argument.')) from e

            if extracted_checkpoint_folder is not None:
                try:
                    # it's an archive and needs to be extracted
                    with tarfile.open(rank_n_checkpoint_filepath) as tarball:
                        tarball.extractall(extracted_checkpoint_folder)
                        extracted_rank_n = True
                except FileNotFoundError:
                    # this will happen most of the time (i.e. whenever deepspeed
                    # is not being used) so not logging anything
                    pass

    finally:
        # Wait for all checkpoints on the node to finish downloading
        # First we wait for the local rank 0 to finish its download. This prevents timeouts
        # in cases where the local rank 0 is downloading a monolithic checkpoint, and so takes
        # much longer than the other ranks, which have nothing to download
        # Putting the barrier in a finally so the rank will always block on the barrier,
        # even if it has an exception.
        # Any exception will be re-raised after the barrier passes. The launcher script
        # will detect the process crash and terminate the other ranks

        signal_file_path = os.path.join(node_checkpoint_folder, '.local_rank0_completed')
        if dist.get_local_rank() == 0:
            with open(signal_file_path, 'wb') as f:
                f.write(b'local_rank0_completed')
        dist.local_rank_zero_download_and_wait(signal_file_path)
        if dist.get_local_rank() == 0:
            os.remove(signal_file_path)

        dist.barrier()

    return composer_states_filepath, extracted_checkpoint_folder, extracted_rank_n


def _flatten_keys(obj: Any, paths: List[str], existing_path: str):
    """Recursively flatten the keys of a dictionary or list into a set of paths."""
    # Store path when we reach end, which is either non-Dict or empty Dict
    if isinstance(obj, list) and len(obj) > 0:
        for i, elm in enumerate(obj):
            _flatten_keys(elm, paths, f'{existing_path}/{i}')
    elif isinstance(obj, dict) and len(obj) > 0:
        for k, v in obj.items():
            _flatten_keys(v, paths, f'{existing_path}/{k}')
    # Remove leading /
    paths.append(existing_path.lstrip('/'))


def _remove_paths(obj: Union[list, Dict[str, Any]], exclude_paths: List[List[str]]):
    # First determine the keys which will be recursed on and which will be removed entirely
    # Group the `exclude_paths` by the key
    keys_to_recurse = {}
    keys_to_remove = []
    for exclude_path_parts in exclude_paths:
        key = exclude_path_parts[0]
        if isinstance(obj, list):
            key = int(key)
        if len(exclude_path_parts) == 1:
            keys_to_remove.append(key)
        else:
            if key not in keys_to_recurse:
                keys_to_recurse[key] = []
            keys_to_recurse[key].append(exclude_path_parts[1:])

    # Recurse first, so in the case of a list, the indexing is consistent
    for key, paths_to_recurse in keys_to_recurse.items():
        _remove_paths(obj[key], paths_to_recurse)

    # Sort the keys in reverse order, so in the case of a list, the indexing is consistent
    keys_to_remove.sort(reverse=True)

    # Remove the keys
    for key in keys_to_remove:
        del obj[key]


def glob_filter(exclude_globs: List[str]) -> Callable[[Dict], None]:
    """Provides a function which deletes all subparts of a dictionary based on a list of paths."""

    def filter_func(state_dict: Dict) -> None:
        # Flatten dictionary into paths
        paths = []
        _flatten_keys(state_dict, paths, '/')

        filtered_paths = []
        for exclude_glob in exclude_globs:
            filtered_paths_from_glob = fnmatch.filter(paths, exclude_glob)
            if len(filtered_paths_from_glob) == 0:
                warnings.warn(
                    f'No parts from loaded checkpoint state_dict were ignored by load_ignore_key {exclude_glob}')
            filtered_paths.extend(filtered_paths_from_glob)
        filtered_paths = list(set(filtered_paths))
        filtered_paths_str = ', '.join(filtered_paths)
        if filtered_paths:
            log.info(f'Ignoring the following paths from the loaded checkpoint state_dict: {filtered_paths_str}')

        # Loop through all paths to exclude
        paths_to_remove = [path.split('/') for path in filtered_paths]
        _remove_paths(state_dict, paths_to_remove)

    return filter_func


def safe_torch_load(composer_states_filepath: Union[Path, str], map_location: str = 'cpu'):
    """Load a torch checkpoint, catching errors due to backwards compatibility issues.

    Args:
        composer_states_filepath: The path to the checkpoint file.
        map_location: The location to load the checkpoint to.
    """
    try:
        state_dict = torch.load(composer_states_filepath, map_location=map_location)
        return state_dict
    except TypeError as e:
        if 'Accuracy.__new__() missing 1 required positional argument' in str(e):
            raise Exception('As of v0.10.0, torchmetrics introduces a new required argument to Accuracy which '
                            'breaks backwards compatibility. Unfortunately, this means that older checkpoints '
                            'cannot be loaded with the metrics. In order to successfully load this model, please '
                            'pass `load_ignore_keys = ["state/train_metrics/*", "state/eval_metrics/*"]`.') from e
        raise e


def _restore_checkpoint(
    state: State,
    logger: Logger,
    composer_states_filepath: str,
    extracted_rank_n: bool,
    extracted_checkpoint_folder: Optional[str],
    load_weights_only: bool,
    strict_model_weights: bool,
    ignore_keys: Optional[Union[List[str], Callable[[Dict], None]]],
    exclude_algorithms: Optional[List[str]],
    algorithm_passes: Optional[List[AlgorithmPass]],
) -> Optional[List[Dict[str, Any]]]:

    """Restore a checkpoint into ``state`` and returns the rng state dicts (if ``load_weights_only`` is False)."""
    # Now, all ranks load the checkpoint that local rank zero downloaded
    if is_model_deepspeed(state.model):
        if extracted_checkpoint_folder is None:
            raise RuntimeError('Deepspeed checkpoints require a tarball, not a weights file.')

        global_rank = dist.get_global_rank()
        if global_rank > 0 and not extracted_rank_n:
            raise RuntimeError(f'Deepspeed checkpoint missing for rank {global_rank}')

        load_path, _ = state.deepspeed_model.load_checkpoint(
            extracted_checkpoint_folder,
            tag=_DEEPSPEED_TAG,
            load_module_only=load_weights_only,
            load_module_strict=strict_model_weights,
        )
        if load_path is None:
            raise RuntimeError(f'Failed to load DeepSpeed checkpoint')
    
    elif not state.fsdp_sharded_state_dict_enabled:
        state_dict = safe_torch_load(composer_states_filepath)
        if ignore_keys:
            # Filter provided list of key paths
            if not callable(ignore_keys):
                ignore_keys = glob_filter(ignore_keys)
            # Call function to modify state_dict
            ignore_keys(state_dict)
        log.debug(f"Loaded checkpoint with keys {state_dict.keys()} and state keys {state_dict['state'].keys()}")
        if load_weights_only:
            state.load_model_state(
                state_dict['state'],
                logger,
                strict=strict_model_weights,
                exclude_algorithms=exclude_algorithms,
                algorithm_passes=algorithm_passes,
            )
        else:
            state.load_state_dict(
                state_dict['state'],
                logger,
                exclude_algorithms=exclude_algorithms,
                algorithm_passes=algorithm_passes,
            )
            return state_dict['rng']
    else:
        # Returns the rng state dicts (if ``load_weights_only`` is False)
        return load_checkpoint_from_local_shard_files(
                        state=state,
                        checkpoint_path=composer_states_filepath,
                        logger=logger,
                        strict_model_weights=strict_model_weights,
                        ignore_keys=ignore_keys,
                        exclude_algorithms=exclude_algorithms,
                        algorithm_passes=algorithm_passes,
                        load_weights_only=load_weights_only,
        )
<<<<<<< HEAD
=======
        step_to_resume_from = state.timestamp.batch.value
        max_step_to_resume_from = state.device.tensor_to_device(
            torch.tensor(state.timestamp.batch.value, dtype=torch.int64))
        min_step_to_resume_from = state.device.tensor_to_device(
            torch.tensor(state.timestamp.batch.value, dtype=torch.int64))
        dist.all_reduce(max_step_to_resume_from, reduce_operation='MAX')
        dist.all_reduce(min_step_to_resume_from, reduce_operation='MIN')
        if max_step_to_resume_from.data != min_step_to_resume_from.data:
            raise RuntimeError(
                textwrap.dedent(
                    f'Timestamp mismatch error: batch to resume from {step_to_resume_from} is not the same on all ranks. '
                    'This usually occurs when at least one rank fails to save the last checkpoint '
                    'while using sharded checkpointing + autoresume. '
                    'Please manually resume by disabling autoresume and explicitly setting load_path '
                    'to the most recent checkpoints that all ranks have saved. '
                    'E.g. for the 10th batch: trainer = Trainer(autoresume=False, load_path="/path/to/checkpoint/ba10-rank{rank}.pt", ...). '
                    'Remember to keep the {rank} placeholder!'))
        return state_dict['rng']
>>>>>>> 21e90ac0


def save_checkpoint(
    state: State,
    filename: str = 'ep{epoch}-ba{batch}-rank{rank}',
    *,
    weights_only: bool = False,
    overwrite: bool = False,
) -> Union[str, None]:  # noqa: D103

    if state.fsdp_sharded_state_dict_enabled:
        save_filename = _save_fsdp_sharded_checkpoint(state, filename, weights_only, overwrite)
    elif is_model_deepspeed(state.model):
        save_filename = _save_deepspeed_model(state, filename)
    else:
        save_filename = _save_monolithic_checkpoint(state, filename, weights_only, overwrite)

    dist.barrier()  # ensure all ranks saved their files

    if save_filename is not None:
        assert os.path.exists(save_filename), 'Expected file to have been saved.'
        return save_filename
    else:
        return None
        

def _save_fsdp_sharded_checkpoint(state: State, save_filename:str,
                                  weights_only: bool, overwrite: bool) -> str:
    if version.parse(torch.__version__) < version.parse('2.0.0'):
        raise RuntimeError('To save FSDP sharded checkpoints (fsdp_state_dict_type is either "local" or "sharded") with Composer, you must use torch>=2.0.0.')
    from torch.distributed import checkpoint as dist_checkpoint

    if weights_only:
        state_dict = {'model': state.state_dict()['model']}
    else:
        # Dictionary must be flat to faciliate loading optimizer params.
        state_dict = {
            **state.state_dict(),
            'rng': reproducibility.get_rng_state(),
        }

    # Remove all rank placeholders, so that all ranks get the same folder to save checkpoints.
    # This is important because they all need access to the same metadata file.
    save_filename = strip_rank_placeholders(save_filename)

    # Instead of using a filename, torch.distributed.checkpoint want a directory, so turn filename into a directory
    # because we want the directory to have the same identifying characteristics as the file.
    # Remove .pt suffix to make this a directory.
    save_dir = str(Path(save_filename).parent / Path(save_filename).stem)
    # Remove any trailing hyphens or underscores.
    save_dir = save_dir.rstrip('-').rstrip('_')
    # Fill in remaining placeholders
    save_dir = format_name_with_dist_and_time(
                        save_dir,
                        state.run_name,
                        state.timestamp
                        )
    log.debug('Saving sharded checkpoints to %s...', save_dir)
    if os.path.exists(save_dir):
        if not overwrite and len(os.listdir(save_dir)) > 0:
            raise RuntimeError(textwrap.dedent(f'For saving FSDP sharded checkpoints with Composer, ' 
                                            f'you must use an empty or nonexistent directory, but found {str(save_dir)} '
                                            'to be existing and nonempty and overwrite to be set to False. '
                                            f'Please either delete the contents of {str(save_dir)}, specify a different save_folder '
                                            'or set overwrite to True'))
        elif overwrite:
            os.rmdir(str(save_dir))

    fsw = dist_checkpoint.FileSystemWriter(save_dir)
    dist_checkpoint.save_state_dict(state_dict=state_dict, storage_writer=fsw)

    save_filepath = str(Path(save_dir) / Path(_TORCH_DISTRIBUTED_CHECKPOINTS_FILENAME))
    log.debug('This rank''s checkpoint shards successfully saved to %s', save_filepath)
    return save_filepath



def _save_deepspeed_model(state: State, filename: str) -> str:
    """Save Deepspeed model and tarball the files."""
    save_filename = PartialFilePath(filename).format(state, is_deepspeed=True)
    dirname = os.path.dirname(save_filename)
    if dirname:
        os.makedirs(dirname, exist_ok=True)
    write_mode = _get_write_mode(save_filename)
    read_mode = 'r' + write_mode[1:]

    log.debug('Saving deepspeed checkpoint to %s...', save_filename)     
    with tempfile.TemporaryDirectory() as tmpdir:
        state.deepspeed_model.save_checkpoint(tmpdir, _DEEPSPEED_TAG)

        if os.path.exists(save_filename):
                # extract to tmpdir to append below
                # not all compression formats support direct append
                with tarfile.open(save_filename, read_mode) as tar:
                    tar.extractall(tmpdir)
        with tarfile.open(save_filename, write_mode) as tar:
            tar.add(tmpdir, arcname='')
        log.debug('Successfully saved deepspeed checkpoint to %s', save_filename) 

    return save_filename

def _save_monolithic_checkpoint(state: State, filename: str,
                                weights_only:bool, overwrite: bool) -> Union[str, None]:       
    # only rank 0 saves the state_dict unless state.fsdp_sharded_state_dict_enabled=True.
    if dist.get_global_rank() == 0:
        state_dict = {
            'state': state.state_dict(),
            'rng': reproducibility.get_rng_state(),
        }
        if weights_only:
            state_dict = {'model': state_dict['model']}

        save_filename = PartialFilePath(filename).format(state)
        dirname = os.path.dirname(save_filename)
        if dirname:
            os.makedirs(dirname, exist_ok=True)
        with open(save_filename, 'wb') as f:
            log.debug('Saving checkpoint to %s...', save_filename)
            torch.save(state_dict, f)
            log.debug('Successfully saved checkpoint to %s', save_filename)

        if is_tar(save_filename):
            _compress_file(save_filename, basename=_COMPOSER_STATES_FILENAME)
    else:
        save_filename = None 
        log.debug('Global rank 0 is saving checkpoint, but this rank doesn''t save a checkpoint')
    return save_filename

def _compress_file(filename: str, basename: str):
    """Replace a file with its compressed version.

    The contents will be called ``basename`` inside
    the compressed archive.
    """
    write_mode = _get_write_mode(filename)

    with tempfile.TemporaryDirectory() as tmpdir:
        shutil.move(filename, os.path.join(tmpdir, basename))
        with tarfile.open(filename, write_mode) as tarball:
            tarball.add(tmpdir, arcname='')


save_checkpoint.__doc__ = f"""Checkpoint the training ``state``.

Args:
    state (State): The training state.
    logger (Logger): The logger.
    filename (str): A format string describing how to name checkpoints.
        (default: ``'ep{{epoch}}-ba{{batch}}-rank{{rank}}'``)

        The following format variables are available:

        {textwrap.indent(FORMAT_NAME_WITH_DIST_AND_TIME_TABLE, prefix='        ')}

        .. note::

            *   By default, only the rank zero process will save a checkpoint file.

            *   When using DeepSpeed, each rank will save a checkpoint file in tarball format. DeepSpeed
                requires tarball format, as it saves model and optimizer states in separate files.
                Ensure that ``'{{rank}}'`` appears within the ``filename``. Otherwise, multiple ranks
                may attempt to write to the same file(s), leading to corrupted checkpoints. If no tarball file
                extension is specified, ``.tar`` will be used.

            *   To use compression (regardless of whether DeepSpeed is enabled), set the file extension
                to ``'.tar.gz'``, ``'.tgz'``, ``'.tar.bzip'``, or ``'.tar.lzma'`` (depending on the desired
                compression algorithm).

        .. warning::

            Using compression will block the training loop while checkpoints are being compressed. As such, we
            recommend saving checkpoints without compression.

        Consider the following scenario, where:

        *   The default ``name='ep{{epoch}}-ba{{batch}}-rank{{rank}}'`` is used.
        *   The current epoch count is ``1``.
        *   The current batch count is ``42``.

        When DeepSpeed is not being used, the rank zero process will save the checkpoint to ``'ep1-ba42-rank0'``.
        When DeepSpeed is being used, each rank (process) will save checkpoints to::

            ep1-ba42-rank0.tar
            ep1-ba42-rank1.tar
            ep1-ba42-rank2.tar
            ...

    weights_only (bool, optional): If ``True``, save only the model weights instead of the entire training state.
        (default: ``False``)

        .. note::

            When using DeepSpeed, this parameter must be ``False``. Weights-only checkpointing is not currently
            compatible with DeepSpeed,

    Returns:
        List[pathlib.Path]: The list of checkpoint files saved, indexed by the rank of the process.

        .. note::

            When using DeepSpeed, each process (rank) saves its own checkpoint file.
            When doing multi-node training, the filepaths are valid only on each process's node;
            Composer does not move checkpoint files between nodes.

            Otherwise, when not using DeepSpeed, each list will contain only one filepath,
            since only the rank zero process saves checkpoints.
"""<|MERGE_RESOLUTION|>--- conflicted
+++ resolved
@@ -682,8 +682,13 @@
                         algorithm_passes=algorithm_passes,
                         load_weights_only=load_weights_only,
         )
-<<<<<<< HEAD
-=======
+    if not load_weights_only:
+        state.load_state_dict(
+            state_dict['state'],
+            logger,
+            exclude_algorithms=exclude_algorithms,
+            algorithm_passes=algorithm_passes,
+        )
         step_to_resume_from = state.timestamp.batch.value
         max_step_to_resume_from = state.device.tensor_to_device(
             torch.tensor(state.timestamp.batch.value, dtype=torch.int64))
@@ -702,7 +707,6 @@
                     'E.g. for the 10th batch: trainer = Trainer(autoresume=False, load_path="/path/to/checkpoint/ba10-rank{rank}.pt", ...). '
                     'Remember to keep the {rank} placeholder!'))
         return state_dict['rng']
->>>>>>> 21e90ac0
 
 
 def save_checkpoint(
