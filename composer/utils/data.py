# Copyright 2021 MosaicML. All Rights Reserved.

import collections.abc
from typing import List, Tuple, Union

<<<<<<< HEAD
=======
import numpy as np
>>>>>>> 1d77070f
import torch
import torch.utils.data
from PIL import Image
from torchvision import transforms

from composer.core.types import Batch, Dataset, Tensor
<<<<<<< HEAD
from composer.utils.iter_helpers import ensure_tuple
=======


class NormalizationFn:
    """Normalizes input data and removes the background class from target data if desired.

    Args:
        mean (Tuple[float, float, float]): the mean pixel value for each channel (RGB) for the dataset.
        std (Tuple[float, float, float]): the standard deviation pixel value for each channel (RGB) for the dataset.
        ignore_background (bool): if true, ignore the background class in the training loss. Only used in semantic
            segmentation. Default is False.

    """

    def __init__(self,
                 mean: Tuple[float, float, float],
                 std: Tuple[float, float, float],
                 ignore_background: bool = False):
        self.mean = mean
        self.std = std
        self.ignore_background = ignore_background

    def __call__(self, batch: Batch):
        xs, ys = batch
        assert isinstance(xs, Tensor)
        assert isinstance(ys, Tensor)
        device = xs.device

        if not isinstance(self.mean, torch.Tensor):
            self.mean = torch.tensor(self.mean, device=device)
            self.mean = self.mean.view(1, 3, 1, 1)
        if not isinstance(self.std, torch.Tensor):
            self.std = torch.tensor(self.std, device=device)
            self.std = self.std.view(1, 3, 1, 1)

        xs = xs.float()
        xs = xs.sub_(self.mean).div_(self.std)
        if self.ignore_background:
            ys = ys.sub_(1)
        return xs, ys


def pil_image_collate(batch: List[Tuple[Image.Image, Union[Image.Image, Tensor]]],
                      memory_format: torch.memory_format = torch.contiguous_format) -> Tuple[Tensor, Tensor]:
    """Constructs a torch tensor batch for training from samples in PIL image format.

    Args:
        batch (List[Tuple[Image.Image, Union[Image.Image, torch.Tensor]]]): list of input-target pairs to be separated
            and aggregated into batches.
        memory_format (torch.memory_format): the memory format for the input and target tensors.

    Returns:
        image_tensor (torch.Tensor): torch tensor containing a batch of images.
        target_tensor (torch.Tensor): torch tensor containing a batch of targets.

    """
    imgs = [sample[0] for sample in batch]
    w, h = imgs[0].size
    image_tensor = torch.zeros((len(imgs), 3, h, w), dtype=torch.uint8).contiguous(memory_format=memory_format)

    # Check if the targets are images
    targets = [sample[1] for sample in batch]
    if isinstance(targets[0], Image.Image):
        target_dims = (len(targets), targets[0].size[1], targets[0].size[0])  # type: ignore
    else:
        target_dims = (len(targets),)
    target_tensor = torch.zeros(target_dims, dtype=torch.int64).contiguous(memory_format=memory_format)

    for i, img in enumerate(imgs):
        nump_array = np.asarray(img, dtype=np.uint8)
        if nump_array.ndim < 3:
            nump_array = np.expand_dims(nump_array, axis=-1)

        nump_array = np.rollaxis(nump_array, 2).copy()
        if nump_array.shape[0] != 3:
            assert nump_array.shape[0] == 1, "unexpected shape"
            nump_array = np.resize(nump_array, (3, h, w))
        assert image_tensor.shape[1:] == nump_array.shape, "shape mismatch"

        image_tensor[i] += torch.from_numpy(nump_array)
        target_tensor[i] += torch.from_numpy(np.array(targets[i], dtype=np.int64))

    return image_tensor, target_tensor
>>>>>>> 1d77070f


def add_dataset_transform(dataset, transform):
    """Flexibly add a transform to the dataset's collection of transforms.

    Args:
        dataset: A torchvision-like dataset
        transform: Function to be added to the dataset's collection of transforms

    Returns:
        The original dataset. The transform is added in-place.
    """

    if not hasattr(dataset, "transform"):
        raise ValueError(f"Dataset of type {type(dataset)} has no attribute 'transform'. Expected TorchVision dataset.")

    if dataset.transform is None:
        dataset.transform = transform
    elif hasattr(dataset.transform, "transforms"):  # transform is a Compose
        dataset.transform.transforms.append(transform)
    else:  # transform is some other basic transform, join using Compose
        dataset.transform = transforms.Compose([dataset.transform, transform])

    return dataset


def get_subset_dataset(size: int, dataset: Dataset):
    """Returns a subset dataset

    Args:
        size (int): Maximum szie of the dataset
        dataset (Dataset): The dataset to subset

    Raises:
        ValueError: If the ``size`` is greater than ``len(dataset)``

    Returns:
        Dataset: The subset dataset
    """
    if isinstance(dataset, collections.abc.Sized) and len(dataset) < size:
        raise ValueError(f"The dataset length ({len(dataset)}) is less than the requested size ({size}).")
    dataset = torch.utils.data.Subset(dataset, list(range(size)))
    return dataset


def get_device_of_batch(batch: Batch) -> torch.device:
    """Returns the :class:`torch.device` of the batch.

    Args:
        batch (Batch): The batch to determine the device of.

    Returns:
        torch.device: The device that the batch is on.
    """
    if isinstance(batch, Tensor):
        return batch.device
    if isinstance(batch, (tuple, list)):  # BatchPair
        for sample in ensure_tuple(batch):
            for x in ensure_tuple(sample):
                for tensor in ensure_tuple(x):
                    return tensor.device

    if isinstance(batch, dict):  # BatchDict
        for x in batch.values():
            return x.device
    raise TypeError(f"Unsupported type for batch: {type(batch)}")<|MERGE_RESOLUTION|>--- conflicted
+++ resolved
@@ -3,19 +3,14 @@
 import collections.abc
 from typing import List, Tuple, Union
 
-<<<<<<< HEAD
-=======
 import numpy as np
->>>>>>> 1d77070f
 import torch
 import torch.utils.data
 from PIL import Image
 from torchvision import transforms
 
 from composer.core.types import Batch, Dataset, Tensor
-<<<<<<< HEAD
 from composer.utils.iter_helpers import ensure_tuple
-=======
 
 
 class NormalizationFn:
@@ -98,7 +93,6 @@
         target_tensor[i] += torch.from_numpy(np.array(targets[i], dtype=np.int64))
 
     return image_tensor, target_tensor
->>>>>>> 1d77070f
 
 
 def add_dataset_transform(dataset, transform):
