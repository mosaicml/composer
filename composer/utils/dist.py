# Copyright 2022 MosaicML Composer authors
# SPDX-License-Identifier: Apache-2.0

"""Helper methods for :mod:`torch.distributed`.

To use :mod:`torch.distributed`, launch your training script with the
:ref:`composer launcher for distributed training <distributed-training>`. For example,
the following command launches an eight-process training run.

.. code-block::

    composer -n 8 path/to/train.py

The composer launcher will automatically configure the following environment variables, which are
required for distributed training:

* ``RANK``: The global rank of the process, which should be on ``[0; WORLD_SIZE - 1]``.
* ``LOCAL_RANK``: The local rank for the process, which should be on ``[0; LOCAL_WORLD_SIZE - 1]``.
* ``NODE_RANK``: The rank of the node.
* ``WORLD_SIZE``: The total number of processes.
* ``LOCAL_WORLD_SIZE``: The number of processes on the current node.
* ``MASTER_ADDR``: The hostname for the rank-zero process.
* ``MASTER_PORT``: The port for the rank-zero process.

If none of these environment variables are set, this module will safely assume a single-rank configuration, where::

    RANK=0
    LOCAL_RANK=0
    NODE_RANK=0
    WORLD_SIZE=1
    LOCAL_WORLD_SIZE=1
"""
from __future__ import annotations

import datetime
import logging
import os
from contextlib import contextmanager
from typing import TYPE_CHECKING, Any, List, Optional, Sequence, TypeVar, cast

import torch
import torch.distributed as dist
import torch.utils.data

if TYPE_CHECKING:
    from composer.trainer.devices import Device

TObj = TypeVar('TObj')

__all__ = [
    'all_gather',
    'all_gather_object',
    'all_reduce',
    'barrier',
    'broadcast',
    'broadcast_object_list',
    'get_global_rank',
    'get_local_rank',
    'get_local_world_size',
    'get_node_rank',
    'get_sampler',
    'get_world_size',
    'initialize_dist',
    'is_available',
    'is_initialized',
    'monitored_barrier',
]

log = logging.getLogger(__name__)

# monitored_barrier requires gloo backend, which is initialized as a global variable
group_gloo = None


def _get_distributed_config_var(
    env_var: str,
    human_name: str,
    default: int,
    fetch_fn_name: Optional[str] = None,
) -> int:
    if not dist.is_available():
        return default

    if dist.is_initialized() and fetch_fn_name is not None:
        dist_value = int(getattr(dist, fetch_fn_name)())
        if env_var in os.environ:
            env_value = int(os.environ[env_var])
            if dist_value != env_value:
                raise RuntimeError('Torch distributed has been initialized with a value of '
                                   f'{dist_value} for {human_name}, but environment variable '
                                   f'{env_var} has value {env_value}.')
        return dist_value

    if env_var in os.environ:
        return int(os.environ[env_var])

    if dist.is_initialized():
        raise RuntimeError('Torch distributed is initialized but environment variable '
                           f'{env_var} is not set.')

    return default


def get_world_size() -> int:
    """Returns the world size, which is the number of processes participating in this training run.

    Returns:
        int: The world size.
    """
    return _get_distributed_config_var(env_var='WORLD_SIZE',
                                       human_name='world size',
                                       default=1,
                                       fetch_fn_name='get_world_size')


def get_global_rank() -> int:
    """Returns the global rank of the current process, which is on ``[0; WORLD_SIZE - 1]``.

    Returns:
        int: The global rank.
    """
    return _get_distributed_config_var(env_var='RANK', human_name='global rank', default=0, fetch_fn_name='get_rank')


def get_local_world_size() -> int:
    """Returns the local world size, which is the number of processes for the current node.

    Returns:
        int: The local world size.
    """
    return _get_distributed_config_var(env_var='LOCAL_WORLD_SIZE', default=1, human_name='local world size')


def get_local_rank() -> int:
    """Returns the local rank for the current process, which is on ``[0; LOCAL_WORLD_SIZE - 1]``.

    Returns:
        int: The local rank.
    """
    return _get_distributed_config_var(env_var='LOCAL_RANK', default=0, human_name='local rank')


def get_node_rank() -> int:
    """Returns the node rank.

    For example, if there are 2 nodes, and 2 ranks per node, then global ranks 0-1 will have a
    node rank of 0, and global ranks 2-3 will have a node rank of 1.

    Returns:
        int: The node rank, starting at 0.
    """
    return _get_distributed_config_var(env_var='NODE_RANK', default=0, human_name='node rank')


def barrier() -> None:
    """Synchronizes all processes.

    This function blocks until all processes reach this function.

    .. seealso:: :func:`torch.distributed.barrier`
    """
    if dist.is_available() and dist.is_initialized():
        dist.barrier()
        return
    world_size = get_world_size()
    if world_size == 1:
        return
    raise RuntimeError(f'The world_size({world_size}) > 1, but the distributed package is not '
                       'available or has not been initialized. Please check you have initialized '
                       'the distributed runtime and that PyTorch has been built with distributed '
                       'support.')


def monitored_barrier(group, timeout: Optional[datetime.timedelta] = None) -> None:
    """Synchronizes all processes.

    This function blocks until all processes reach this function. Unlike `barrier`, `monitored_barrier`
    times out and raises an error if not all ranks reach this function by `timeout`.

    .. seealso:: :func:`torch.distributed.barrier`
    """
    if dist.is_available() and dist.is_initialized():
        # monitored_barrier requires gloo backend, which is initialized as a global variable
        global group_gloo
<<<<<<< HEAD
        barrier_group = group if group else group_gloo
        if barrier_group:
            dist.monitored_barrier(group=barrier_group, timeout=timeout)
=======
        if group_gloo:
            dist.monitored_barrier(group=group_gloo, timeout=timeout)
>>>>>>> bc58b798
        return
    world_size = get_world_size()
    if world_size == 1:
        return
    raise RuntimeError(f'The world_size({world_size}) > 1, but the distributed package is not '
                       'available or has not been initialized. Please check you have initialized '
                       'the distributed runtime and that PyTorch has been built with distributed '
                       'support.')


def all_reduce(
    tensor: torch.Tensor,
    reduce_operation: str = 'SUM',
) -> None:
    """Reduce a ``tensor`` by applying the ``reduce_operation``.

    All ranks get the same, bitwise-identical result.

    .. seealso:: :func:`torch.distributed.all_reduce`

    Args:
        tensor (torch.Tensor): Input and output of the collective. The function
            operates in-place.
        op (optional): One of the values from
            ``torch.distributed.ReduceOp``
            enum.  Specifies an operation used for element-wise reductions.
    Args:
        tensor (torch.Tensor): Tensor to reduce. The function operates in-place.
        reduce_operation (str, optional): The reduction operation (default: ``SUM``).

            Valid options are:
                * ``SUM``
                * ``PRODUCT``
                * ``MIN``
                * ``MAX``
                * ``BAND``
                * ``BOR``
                * ``BXOR``

    Returns:
        None: ``tensor`` is modified in-place.
    """
    if dist.is_available() and dist.is_initialized():
        reduce_op = getattr(dist.ReduceOp, reduce_operation.upper())
        dist.all_reduce(tensor, op=reduce_op)
        return
    world_size = get_world_size()
    if world_size == 1:
        return
    raise RuntimeError(f'The world_size({world_size}) > 1, but the distributed package is not '
                       'available or has not been initialized. Please check you have initialized '
                       'the distributed runtime and that PyTorch has been built with distributed '
                       'support.')


def broadcast(tensor: torch.Tensor, src: int) -> None:
    """Broadcasts the tensor to the whole group.

    ``tensor`` must have the same number of elements in all processes participating in the collective.
    See :func:`torch.distributed.broadcast`.

    Args:
        tensor (torch.Tensor): Data to be sent if ``src`` is the rank of current process,
            and tensor to be used to save received data otherwise.
        src (int): Source rank
    """
    if dist.is_available() and dist.is_initialized():
        dist.broadcast(tensor, src)
        return
    world_size = get_world_size()
    if world_size == 1:
        return
    raise RuntimeError(f'The world_size({world_size}) > 1, but the distributed package is not '
                       'available or has not been initialized. Please check you have initialized '
                       'the distributed runtime and that PyTorch has been built with distributed '
                       'support.')


def broadcast_object_list(object_list: List[Any], src: int = 0) -> None:
    """Broadcasts picklable objects in ``object_list`` to the whole group.

    Similar to :func:`broadcast`, but Python objects can be passed in.
    Note that all objects in ``object_list`` must be picklable in order to be broadcasted.

    .. seealso:: :func:`torch.distributed.broadcast`.

    Args:
        object_list (torch.Tensor): List of input objects to broadcast.
            Each object must be picklable. Only objects on the ``src`` rank will be broadcast,
            but each rank must provide lists of equal sizes.
        src (int, optional): Source rank (default: ``0``)

    Returns:
        None:  ``object_list`` will be modified in-place and set to values of ``object_list`` from the ``src`` rank.
    """
    if dist.is_available() and dist.is_initialized():
        dist.broadcast_object_list(object_list, src)
        # torch.distributed will replace the None's in obj_gather_list with the gathered objects on rank 0
        # or will just be None on non-rank-0
        return
    world_size = get_world_size()
    if world_size == 1:
        return
    raise RuntimeError(f'The world_size({world_size}) > 1, but the distributed package is not '
                       'available or has not been initialized. Please check you have initialized '
                       'the distributed runtime and that PyTorch has been built with distributed '
                       'support.')


def all_gather(tensor: torch.Tensor) -> Sequence[torch.Tensor]:
    """Collects a :class:`~torch.Tensor` from each rank.

    .. seealso:: :func:`torch.distributed.all_gather`

    Args:
        tensor (torch.Tensor): Tensor from each rank to be gathered.

    Returns:
        Sequence[Tensor]: A sequence of tensors indexed by rank.
    """
    if dist.is_available() and dist.is_initialized():
        obj_gather_list = [torch.zeros_like(tensor) for _ in range(get_world_size())]
        dist.all_gather(obj_gather_list, tensor)
        return obj_gather_list
    world_size = get_world_size()
    if world_size == 1:
        return [tensor]
    raise RuntimeError(f'The world_size({world_size}) > 1, but the distributed package is not '
                       'available or has not been initialized. Please check you have initialized '
                       'the distributed runtime and that PyTorch has been built with distributed '
                       'support.')


def all_gather_object(obj: TObj) -> List[TObj]:
    """Collect a pickleable object from each rank and return a list of these objects indexed by rank.

    .. seealso:: :func:`torch.distributed.all_gather_object`

    Args:
        obj (TObj): Object to be gathered.

    Returns:
        List[TObj]: A list of objects indexed by rank.
    """
    if dist.is_available() and dist.is_initialized():
        obj_gather_list = [None for _ in range(get_world_size())]
        dist.all_gather_object(obj_gather_list, obj)
        # torch.distributed will replace the None's in obj_gather_list with the gathered objects on rank 0
        # or will just be None on non-rank-0
        return cast(List[TObj], obj_gather_list)
    world_size = get_world_size()
    if world_size == 1:
        return [obj]
    raise RuntimeError(f'The world_size({world_size}) > 1, but the distributed package is not '
                       'available or has not been initialized. Please check you have initialized '
                       'the distributed runtime and that PyTorch has been built with distributed '
                       'support.')


def is_available():
    """Returns whether PyTorch was built with distributed support.

    .. seealso:: :func:`torch.distributed.is_available`

    Returns:
        bool: Whether PyTorch distributed support is available.
    """
    return dist.is_available()


def is_initialized():
    """Returns whether PyTorch distributed is initialized.

    .. seealso:: :func:`torch.distributed.is_initialized`

    Returns:
        bool: Whether PyTorch distributed is initialized.
    """
    return dist.is_initialized()


def initialize_dist(device: Device, timeout: datetime.timedelta):
    """Initialize the default PyTorch distributed process group.

    This function assumes that the following environment variables are set:

    * ``RANK``: The global rank of the process, which should be on ``[0; WORLD_SIZE - 1]``.
    * ``LOCAL_RANK``: The local rank for the process, which should be on ``[0; LOCAL_WORLD_SIZE - 1]``.
    * ``NODE_RANK``: The rank of the node.
    * ``WORLD_SIZE``: The total number of processes.
    * ``LOCAL_WORLD_SIZE``: The number of processes on the current node.
    * ``MASTER_ADDR``: The hostname for the rank-zero process.
    * ``MASTER_PORT``: The port for the rank-zero process.

    If none of the environment variables are set, this function will assume a single-rank
    configuration and initialize the default process group using a :class:`torch.distributed.HashStore` store.

    .. seealso:: :func:`torch.distributed.init_process_group`

    Args:
<<<<<<< HEAD
        device (Device): The device from which the distributed backend is interpreted.
=======
        device (str): The device from which the distributed backend is interpreted.
>>>>>>> bc58b798
        timeout (datetime.timedelta): The timeout for operations executed against the process group.
    """
    if get_world_size() > 1 and not dist.is_available():
        raise RuntimeError('When the world size is > 1, ``torch.distributed`` must be used. However, it is '
                           'not available in your installation of PyTorch. Please install or build PyTorch '
                           'with distributed support.')

    if dist.is_initialized():
        if dist.get_backend() != device.dist_backend.lower():
            raise RuntimeError(f'The requested backend ({device.dist_backend}) differs from the backend '
                               f'of the current process group ({dist.get_backend()}). If you '
                               'wish to change backends, please restart the python process.')
        return

    # If any of these variables are set, and they do not match the single rank defaults,
    # then do not automatically configure distributed. There are no reasonable defaults to infer
    # for the other variables. Instead, let torch.dist error on an incomplete configuration.

    # If none of these variables are set, or some are set but they match the single rank defaults,
    # then fill the rest in.

    dist_env_var_defaults = {
        'NODE_RANK': '0',
        'WORLD_SIZE': '1',
        'LOCAL_WORLD_SIZE': '1',
        'RANK': '0',
        'LOCAL_RANK': '0',
    }

    log.debug(
        'Initializing torch.dist: global_rank=%d, local_rank=%d, world_size=%d, local_world_size=%d, node_rank=%d',
        get_global_rank(),
        get_local_rank(),
        get_world_size(),
        get_local_world_size(),
        get_node_rank(),
    )

    dist_env_vars_match_defaults = all(os.environ.get(k, v) == v for (k, v) in dist_env_var_defaults.items())

    if dist_env_vars_match_defaults:
        # Fill in the remaining single-rank variables
        os.environ.update(dist_env_var_defaults)
        dist.init_process_group(device.dist_backend, store=dist.HashStore(), world_size=1, rank=0)
    else:
        dist.init_process_group(device.dist_backend, timeout=timeout)
<<<<<<< HEAD

    # Initialize group_gloo for monitored barriers, which are used to raise errors in case of deadlock. If
    # we fail to initialize group_gloo because of incorrect network devices, issue a warning and skip
    # monitored_barriers.
    # Note: We use uint8 instead of bool as BOR is not supported on all torch.distributed backends
    gloo_initialization_failure = 0
    try:
        # monitored_barrier requires gloo backend, which is initialized as a global variable
        global group_gloo
        group_gloo = dist.new_group(backend='gloo')
    except RuntimeError as e:
        # Suppress setup issues related to incorrect network device and instead issue warning
        if 'Connection refused' in str(e):
            gloo_initialization_failure = 1
        else:
            raise
    # Propagate across all ranks to check for any gloo initialization failures
    gloo_initialization_failure = device.tensor_to_device(torch.tensor([gloo_initialization_failure],
                                                                       dtype=torch.uint8))
    all_reduce(gloo_initialization_failure, reduce_operation='MAX')
    if int(gloo_initialization_failure.item()) == 1:
        group_gloo = None
        log.warning(
            'Gloo group failed to initialize, likely because it defaulted to the wrong network device. monitored_barriers will be skipped, which may result in deadlocks which fail to produce an error.'
        )
=======
>>>>>>> bc58b798


def get_sampler(dataset: torch.utils.data.Dataset, *, drop_last: bool, shuffle: bool):
    """Constructs a :class:`~torch.utils.data.distributed.DistributedSampler` for a dataset.

    The :class:`~torch.utils.data.distributed.DistributedSampler` assumes that each rank has a complete copy of the
    dataset. It ensures that each rank sees a unique shard for each epoch containing
    ``len(dataset) / get_world_size()`` samples.

    .. note::

        If the ``dataset`` is already sharded by rank, use a :class:`~torch.utils.data.SequentialSampler`
        or :class:`~torch.utils.data.RandomSampler`.

    Args:
        dataset (torch.utils.data.Dataset): The dataset.
        drop_last (bool): Whether to trop the last batch.
        shuffle (bool): Whether to shuffle the dataset.

    Returns:
        torch.utils.data.distributed.DistributedSampler: The sampler.
    """
    return torch.utils.data.DistributedSampler[int](
        dataset,
        drop_last=drop_last,
        shuffle=shuffle,
        num_replicas=get_world_size(),
        rank=get_global_rank(),
    )


@contextmanager
def run_local_rank_zero_first():
    """Context manager to hold all non-zero ranks until rank zero completes.

    The below example will let the local rank zero download
    the dataset, and hold all non-rank zeros until the
    download is complete.

    .. code-block: python

        with run_local_rank_zero_first():
            dataset = CIFAR10(
                ...,
                download=True,
            )

    This prevents race conditions where multiple
    ranks attempt to download the dataset to the
    same location.
    """
    if not is_initialized():
        yield
        return

    # hold non-zero ranks until rank zero done
    if get_local_rank() != 0:
        dist.barrier()
        yield
    else:
        yield
        dist.barrier()<|MERGE_RESOLUTION|>--- conflicted
+++ resolved
@@ -182,14 +182,11 @@
     if dist.is_available() and dist.is_initialized():
         # monitored_barrier requires gloo backend, which is initialized as a global variable
         global group_gloo
-<<<<<<< HEAD
         barrier_group = group if group else group_gloo
         if barrier_group:
             dist.monitored_barrier(group=barrier_group, timeout=timeout)
-=======
         if group_gloo:
             dist.monitored_barrier(group=group_gloo, timeout=timeout)
->>>>>>> bc58b798
         return
     world_size = get_world_size()
     if world_size == 1:
@@ -390,11 +387,7 @@
     .. seealso:: :func:`torch.distributed.init_process_group`
 
     Args:
-<<<<<<< HEAD
         device (Device): The device from which the distributed backend is interpreted.
-=======
-        device (str): The device from which the distributed backend is interpreted.
->>>>>>> bc58b798
         timeout (datetime.timedelta): The timeout for operations executed against the process group.
     """
     if get_world_size() > 1 and not dist.is_available():
@@ -441,7 +434,6 @@
         dist.init_process_group(device.dist_backend, store=dist.HashStore(), world_size=1, rank=0)
     else:
         dist.init_process_group(device.dist_backend, timeout=timeout)
-<<<<<<< HEAD
 
     # Initialize group_gloo for monitored barriers, which are used to raise errors in case of deadlock. If
     # we fail to initialize group_gloo because of incorrect network devices, issue a warning and skip
@@ -467,8 +459,6 @@
         log.warning(
             'Gloo group failed to initialize, likely because it defaulted to the wrong network device. monitored_barriers will be skipped, which may result in deadlocks which fail to produce an error.'
         )
-=======
->>>>>>> bc58b798
 
 
 def get_sampler(dataset: torch.utils.data.Dataset, *, drop_last: bool, shuffle: bool):
