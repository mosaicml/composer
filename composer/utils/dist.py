# Copyright 2021 MosaicML. All Rights Reserved.

from __future__ import annotations

import datetime
import os
import warnings
from typing import Any, List, Optional, Sequence, TypeVar, cast

import torch
import torch.distributed as dist
import torch.utils.data

TObj = TypeVar("TObj")


def _get_distributed_config_var(env_var: str,
                                human_name: str,
                                default: int,
                                fetch_fn_name: Optional[str] = None) -> int:
    if not dist.is_available():
        warnings.warn(
            f"DistributedDefaultValueWarning: Torch distributed is not available; returning {default} for {human_name}")
        return default

    if not env_var in os.environ:
        warnings.warn(f"DistributedDefaultValueWarning: {env_var} env var not set"
                      f"{' and process group not initialized' if fetch_fn_name is not None else ''}; "
                      f"returning {default} for {human_name}.")
        env_value = default
    else:
        env_value = int(os.environ[env_var])

    if dist.is_initialized() and fetch_fn_name is not None:
        assert env_value == int(getattr(dist, fetch_fn_name)()), "invariant violation"

    return env_value


def get_world_size() -> int:
    """Returns the world size, which is the number of processes participating in this training run.

    Returns:
        int: The world size
    """
    return _get_distributed_config_var(env_var="WORLD_SIZE",
                                       human_name="world size",
                                       default=1,
                                       fetch_fn_name="get_world_size")


def get_global_rank() -> int:
    """Returns the global rank of the current process, which is in `[0, WORLD_SIZE - 1]`

    Returns:
        int: The global rank
    """
    return _get_distributed_config_var(env_var="RANK", human_name="global rank", default=0, fetch_fn_name="get_rank")


def get_local_world_size() -> int:
    """Returns the local world size, which is the number of processes for the current node.

    Returns:
        int: The local world size
    """
    return _get_distributed_config_var(env_var="LOCAL_WORLD_SIZE", human_name="local world size", default=1)


def get_local_rank() -> int:
    """Returns the local rank for the current process, which is in `[0, LOCAL_WORLD_SIZE - 1]`

    Returns:
        int: The local world size
    """
    local_rank = _get_distributed_config_var(env_var="LOCAL_RANK", human_name="local rank", default=0)
    assert local_rank == get_global_rank() % get_local_world_size(), "invariant violation"
    return local_rank


def get_node_rank() -> int:
<<<<<<< HEAD
    """Returns the node ID for the current rank. For example, if there are 2 nodes, and 2 ranks per node, then
    global ranks 0-1 will have a node ID of 0, and global ranks 2-3 will have a node ID of 1.
=======
    """Returns the node rank. For example, if there are 2 nodes, and 2 ranks per node, then
    global ranks 0-1 will have a node rank of 0, and global ranks 2-3 will have a node rank of 1.
>>>>>>> 1d77070f

    .. note::

        This function assumes an equal number of ranks (processes) per node, as determined by
        :meth:`get_local_world_size`.

    Returns:
<<<<<<< HEAD
        int: The node ID for the current rank, starting at 0.
=======
        int: The node rank, starting at 0.
>>>>>>> 1d77070f
    """
    return get_global_rank() // get_local_world_size()


def barrier() -> None:
    if dist.is_available() and dist.is_initialized():
        dist.barrier()
        return
    world_size = get_world_size()
    if world_size == 1:
        return
    raise RuntimeError(f"The world_size({world_size}) > 1, but the distributed package is not "
                       "available or has not been initialized. Please check you have initialized "
                       "the distributed runtime and that PyTorch has been built with distributed "
                       "support.")


def all_reduce(
    tensor: torch.Tensor,
    reduce_operation: str = "SUM",
) -> None:
    if dist.is_available() and dist.is_initialized():
        reduce_op = getattr(dist.ReduceOp, reduce_operation.upper())
        dist.all_reduce(tensor, op=reduce_op)
        return
    world_size = get_world_size()
    if world_size == 1:
        return
    raise RuntimeError(f"The world_size({world_size}) > 1, but the distributed package is not "
                       "available or has not been initialized. Please check you have initialized "
                       "the distributed runtime and that PyTorch has been built with distributed "
                       "support.")


def broadcast(tensor: torch.Tensor, src: int) -> None:
    """Broadcasts the tensor to the whole group.

    ``tensor`` must have the same number of elements in all processes participating in the collective.
    See :meth:`torch.distributed.broadcast`.

    Args:
        tensor (torch.Tensor): Data to be sent if ``src`` is the rank of current process,
            and tensor to be used to save received data otherwise.
        src (int): Source rank
    """
    if dist.is_available() and dist.is_initialized():
        dist.broadcast(tensor, src)
    world_size = get_world_size()
    if world_size == 1:
        return
    raise RuntimeError(f"The world_size({world_size}) > 1, but the distributed package is not "
                       "available or has not been initialized. Please check you have initialized "
                       "the distributed runtime and that PyTorch has been built with distributed "
                       "support.")


def broadcast_object_list(object_list: List[Any], src: int = 0) -> None:
    """Broadcasts picklable objects in ``object_list`` to the whole group.
    Similar to :meth:`broadcast`, but Python objects can be passed in.
    Note that all objects in ``object_list`` must be picklable in order to be broadcasted.
    See :meth:`torch.distributed.broadcast`.

    Args:
        object_list (torch.Tensor): List of input objects to broadcast.
            Each object must be picklable. Only objects on the ``src`` rank will be broadcast,
            but each rank must provide lists of equal sizes.
        src (int, optional): Source rank (default: ``0``)
    """
    if dist.is_available() and dist.is_initialized():
        dist.broadcast_object_list(object_list, src)
        # torch.distributed will replace the None's in obj_gather_list with the gathered objects on rank 0
        # or will just be None on non-rank-0
        return
    world_size = get_world_size()
    if world_size == 1:
        return
    raise RuntimeError(f"The world_size({world_size}) > 1, but the distributed package is not "
                       "available or has not been initialized. Please check you have initialized "
                       "the distributed runtime and that PyTorch has been built with distributed "
                       "support.")


def all_gather(tensor: torch.Tensor) -> Sequence[torch.Tensor]:
    """all_gather collects a tensor from each rank, and returns a sequence of tensors indexed by rank

    Args:
        tensor (torch.Tensor): tensor from each rank to be gathered

    Returns:
        Sequence[Tensor]: A sequence of tensors indexed by rank
    """
    if dist.is_available() and dist.is_initialized():
        obj_gather_list = [torch.zeros_like(tensor) for _ in range(get_world_size())]
        dist.all_gather(obj_gather_list, tensor)
        return obj_gather_list
    world_size = get_world_size()
    if world_size == 1:
        return [tensor]
    raise RuntimeError(f"The world_size({world_size}) > 1, but the distributed package is not "
                       "available or has not been initialized. Please check you have initialized "
                       "the distributed runtime and that PyTorch has been built with distributed "
                       "support.")


def all_gather_object(obj: TObj) -> List[TObj]:
    """all_gather_object collects a pickleable object from each rank, and returns a list of
    these objects indexed by rank

    Args:
        obj (TObj): Object to be gathered

    Returns:
        List[TObj]: A list of objects indexed by rank
    """
    if dist.is_available():
        obj_gather_list = [None for _ in range(get_world_size())]
        dist.all_gather_object(obj_gather_list, obj)
        # torch.distributed will replace the None's in obj_gather_list with the gathered objects on rank 0
        # or will just be None on non-rank-0
        return cast(List[TObj], obj_gather_list)
    world_size = get_world_size()
    if world_size == 1:
        return [obj]
    raise RuntimeError(f"The world_size({world_size}) > 1, but the distributed package is not "
                       "available or has not been initialized. Please check you have initialized "
                       "the distributed runtime and that PyTorch has been built with distributed "
                       "support.")


def is_available():
    return dist.is_available()


def is_initialized():
    return dist.is_initialized()


def initialize_dist(backend: str, timeout: datetime.timedelta):
    if not dist.is_available():
        if get_world_size() != 1:
            raise RuntimeError("When the world size is > 1, ``torch.distributed`` must be used. However, it is "
                               "not available in your installation of PyTorch. Please install or build PyTorch "
                               "with distributed support.")
        return
    if dist.is_initialized():

        if not dist.get_backend() == backend.lower():
            raise RuntimeError(
                f"The requested backend ({backend}) differs from the backend "
                "of the current process group ({torch.distributed.get_backend()}). If you wish to change backends, "
                "please restart the python process.")
        return

    if "RANK" in os.environ and "WORLD_SIZE" in os.environ:
        # Assume we can initialize based off of env vars
        dist.init_process_group(backend, timeout=timeout)
        return

    warnings.warn("NoDistributedWarning: RANK and WORLD_SIZE env vars not set; assuming no parallelization. "
                  "If this is unexpected, make sure you are running your training script with the "
                  "composer executable.")
    store = dist.HashStore()

    dist.init_process_group(backend, timeout=timeout, store=store, world_size=1, rank=0)


def get_sampler(dataset, *, drop_last: bool, shuffle: bool) -> torch.utils.data.Sampler:
    return torch.utils.data.DistributedSampler[int](
        dataset,
        drop_last=drop_last,
        shuffle=shuffle,
        num_replicas=get_world_size(),
        rank=get_global_rank(),
    )<|MERGE_RESOLUTION|>--- conflicted
+++ resolved
@@ -79,13 +79,8 @@
 
 
 def get_node_rank() -> int:
-<<<<<<< HEAD
-    """Returns the node ID for the current rank. For example, if there are 2 nodes, and 2 ranks per node, then
-    global ranks 0-1 will have a node ID of 0, and global ranks 2-3 will have a node ID of 1.
-=======
     """Returns the node rank. For example, if there are 2 nodes, and 2 ranks per node, then
     global ranks 0-1 will have a node rank of 0, and global ranks 2-3 will have a node rank of 1.
->>>>>>> 1d77070f
 
     .. note::
 
@@ -93,11 +88,7 @@
         :meth:`get_local_world_size`.
 
     Returns:
-<<<<<<< HEAD
-        int: The node ID for the current rank, starting at 0.
-=======
         int: The node rank, starting at 0.
->>>>>>> 1d77070f
     """
     return get_global_rank() // get_local_world_size()
 
