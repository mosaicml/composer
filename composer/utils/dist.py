--- conflicted
+++ resolved
@@ -78,12 +78,6 @@
     return local_rank
 
 
-<<<<<<< HEAD
-def get_node_id() -> int:
-    """Returns the node ID for the current rank. For example, if there are 2 nodes, and 2 ranks per node, then
-    global ranks 0-1 will have a node ID of 0, and global ranks 2-3 will have a node ID of 1.
-
-=======
 def get_node_rank() -> int:
     """Returns the node ID for the current rank. For example, if there are 2 nodes, and 2 ranks per node, then
     global ranks 0-1 will have a node ID of 0, and global ranks 2-3 will have a node ID of 1.
@@ -93,7 +87,6 @@
         This function assumes an equal number of ranks (processes) per node, as determined by
         :meth:`get_local_world_size`.
 
->>>>>>> f9f8c715
     Returns:
         int: The node ID for the current rank, starting at 0.
     """
