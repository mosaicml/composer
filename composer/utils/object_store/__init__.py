# Copyright 2022 MosaicML Composer authors
# SPDX-License-Identifier: Apache-2.0

"""Object store base class and implementations."""

from composer.utils.object_store.libcloud_object_store import LibcloudObjectStore
from composer.utils.object_store.object_store import ObjectStore, ObjectStoreTransientError
from composer.utils.object_store.s3_object_store import S3ObjectStore

__all__ = [
<<<<<<< HEAD
    'ObjectStore',
    'ObjectStoreTransientError',
    'LibcloudObjectStore',
=======
    "ObjectStore",
    "ObjectStoreTransientError",
    "LibcloudObjectStore",
    "S3ObjectStore",
>>>>>>> 591c7469
]<|MERGE_RESOLUTION|>--- conflicted
+++ resolved
@@ -8,14 +8,8 @@
 from composer.utils.object_store.s3_object_store import S3ObjectStore
 
 __all__ = [
-<<<<<<< HEAD
     'ObjectStore',
     'ObjectStoreTransientError',
     'LibcloudObjectStore',
-=======
-    "ObjectStore",
-    "ObjectStoreTransientError",
-    "LibcloudObjectStore",
-    "S3ObjectStore",
->>>>>>> 591c7469
+    'S3ObjectStore',
 ]