# Copyright 2022 MosaicML Composer authors
# SPDX-License-Identifier: Apache-2.0

"""Databricks Unity Catalog Volumes object store."""

from __future__ import annotations

import logging
import os
import pathlib
import uuid
from typing import Callable, Optional

from composer.utils.import_helpers import MissingConditionalImportError
from composer.utils.object_store.object_store import ObjectStore, ObjectStoreTransientError

log = logging.getLogger(__name__)

__all__ = ['UCObjectStore']

_NOT_FOUND_ERROR_CODE = 'NOT_FOUND'


def _wrap_errors(uri: str, e: Exception):
    """Wrap an exception in ObjectStoreTransientError if it's retryable.

    Oherwise, raise the exception.
    """
    # Wrap DatabricksError in ObjectStoreTransientError.
    # If the file is not found, raise FileNotFoundError.
<<<<<<< HEAD
    from databricks.sdk.errors import DatabricksError, NotFound
=======
    from databricks.sdk.errors import DatabricksError
    from databricks.sdk.errors.platform import NotFound, PermissionDenied
>>>>>>> 5538d2c3
    if isinstance(e, DatabricksError):
        if isinstance(e, NotFound) or e.error_code == _NOT_FOUND_ERROR_CODE:  # type: ignore
            raise FileNotFoundError(f'Object {uri} not found') from e
        if isinstance(e, PermissionDenied):
            raise e
        raise ObjectStoreTransientError from e

    # Wrap ChunkedEncodingError in ObjectStoreTransientError.
    from requests.exceptions import ChunkedEncodingError
    if isinstance(e, ChunkedEncodingError):
        raise ObjectStoreTransientError from e

    # Otherwise raise the exception.
    raise e


class UCObjectStore(ObjectStore):
    """Utility class for uploading and downloading data from Databricks Unity Catalog (UC) Volumes.

    .. note::

        Using this object store requires setting `DATABRICKS_HOST` and `DATABRICKS_TOKEN`
        environment variables with the right credentials to be able to access the files in
        the unity catalog volumes.

    Args:
        path (str): The Databricks UC Volume path that is of the format
            `Volumes/<catalog-name>/<schema-name>/<volume-name>/path/to/folder`.
            Note that this prefix should always start with /Volumes and adhere to the above format
            since this object store only suports Unity Catalog Volumes and
            not other Databricks Filesystems.
    """

    _UC_VOLUME_LIST_API_ENDPOINT = '/api/2.0/fs/list'
    _UC_VOLUME_FILES_API_ENDPOINT = '/api/2.0/fs/files'

    def __init__(self, path: str) -> None:
        try:
            from databricks.sdk import WorkspaceClient
        except ImportError as e:
            raise MissingConditionalImportError('databricks', conda_package='databricks-sdk>=0.15.0,<1.0') from e

        try:
            self.client = WorkspaceClient()
        except Exception as e:
            raise ValueError(
                f'Databricks SDK credentials not correctly setup. '
                'Visit https://databricks-sdk-py.readthedocs.io/en/latest/authentication.html#databricks-native-authentication '
                'to identify different ways to setup credentials.',
            ) from e
        self.prefix = self.validate_path(path)
        self.client = WorkspaceClient()

    @staticmethod
    def validate_path(path: str) -> str:
        """Parses the given path to extract the UC Volume prefix from the path.

        .. note::

            This function only uses the first 4 directories from the path to construct the
            UC Volumes prefix and will ignore the rest of the directories in the path

        Args:
            path (str): The Databricks UC Volume path of the format
            `Volumes/<catalog-name>/<schema-name>/<volume-name>/path/to/folder`.
        """
        path = os.path.normpath(path)
        if not path.startswith('Volumes'):
            raise ValueError('Databricks Unity Catalog Volumes paths should start with "Volumes".')

        dirs = path.split(os.sep)
        if len(dirs) < 4:
            raise ValueError(
                f'Databricks Unity Catalog Volumes path expected to be of the format '
                '`Volumes/<catalog-name>/<schema-name>/<volume-name>/<optional-path>`. '
                f'Found path={path}',
            )

        # The first 4 dirs form the prefix
        return os.path.join(*dirs[:4])

    def _get_object_path(self, object_name: Optional[str] = None) -> str:
        """Return the absolute Single Path Namespace for the given object_name.

        Args:
            object_name (optional, str): Absolute or relative path of the object w.r.t. the
            UC Volumes root. If None, the prefix path is returned.
        """
        # convert object name to relative path if prefix is included
        if object_name is not None and os.path.commonprefix([object_name, self.prefix]) == self.prefix:
            object_name = os.path.relpath(object_name, start=self.prefix)

        if object_name is None:
            return os.path.join('/', self.prefix)

        return os.path.join('/', self.prefix, object_name)

    def get_uri(self, object_name: str) -> str:
        """Returns the URI for ``object_name``.

        .. note::

            This function does not check that ``object_name`` is in the object store.
            It computes the URI statically.

        Args:
            object_name (str): The object name.

        Returns:
            str: The URI for ``object_name`` in the object store.
        """
        return f'dbfs:{self._get_object_path(object_name)}'

    def upload_object(
        self,
        object_name: str,
        filename: str | pathlib.Path,
        callback: Callable[[int, int], None] | None = None,
    ) -> None:
        """Upload a file from local to UC volumes.

        Args:
            object_name (str): Name of the stored object in UC volumes w.r.t. volume root.
            filename (str | pathlib.Path): Path the the object on disk
            callback ((int, int) -> None, optional): Unused
        """
        # remove unused variable
        del callback
        with open(filename, 'rb') as f:
            self.client.files.upload(self._get_object_path(object_name), f)

    def download_object(
        self,
        object_name: str,
        filename: str | pathlib.Path,
        overwrite: bool = False,
        callback: Callable[[int, int], None] | None = None,
    ) -> None:
        """Download the given object from UC Volumes to the specified filename.

        Args:
            object_name (str): The name of the object to download i.e. path relative to the root of the volume.
            filename (str | pathlib.Path): The local path where a the file needs to be downloaded.
            overwrite(bool, optional): Whether to overwrite an existing file at ``filename``, if it exists.
                (default: ``False``)
            callback ((int) -> None, optional): Unused

        Raises:
            FileNotFoundError: If the file was not found in UC volumes.
            ObjectStoreTransientError: If there was any other error querying the Databricks UC volumes that should be retried.
        """
        # remove unused variable
        del callback

        if os.path.exists(filename) and not overwrite:
            raise FileExistsError(f'The file at {filename} already exists and overwrite is set to False.')

        dirname = os.path.dirname(filename)
        if dirname:
            os.makedirs(dirname, exist_ok=True)
        tmp_path = str(filename) + f'{uuid.uuid4()}.tmp'

        try:

            try:
                contents = self.client.files.download(self._get_object_path(object_name)).contents
                assert contents is not None

                with contents as resp:  # pyright: ignore
                    with open(tmp_path, 'wb') as f:
                        # Chunk the data into multiple blocks of 64MB to avoid
                        # OOMs when downloading really large files
                        for chunk in iter(lambda: resp.read(64 * 1024 * 1024), b''):
                            f.write(chunk)
            except Exception as e:
                _wrap_errors(self.get_uri(object_name), e)
        except:
            # Make best effort attempt to clean up the temporary file
            try:
                os.remove(tmp_path)
            except OSError:
                pass
            raise
        else:
            if overwrite:
                os.replace(tmp_path, filename)
            else:
                os.rename(tmp_path, filename)

    def get_object_size(self, object_name: str) -> int:
        """Get the size of the object in UC volumes in bytes.

        Args:
            object_name (str): The name of the object.

        Returns:
            int: The object size, in bytes.

        Raises:
            FileNotFoundError: If the file was not found in the object store.
            IsADirectoryError: If the object is a directory, not a file.
        """
        try:
            # Note: The UC team is working on changes to fix the files.get_status API, but it currently
            # does not work. Once fixed, we will call the files API endpoint. We currently only use this
            # function in Composer and LLM-foundry to check the UC object's existence.
            object_path = self._get_object_path(object_name).lstrip('/')
            path = os.path.join(self._UC_VOLUME_FILES_API_ENDPOINT, object_path)
            self.client.api_client.do(method='HEAD', path=path, headers={'Source': 'mosaicml/composer'})
            return 1000000  # Dummy value, as we don't have a way to get the size of the file
        except Exception as e:
            # If the code reaches here, the file was not found
            _wrap_errors(self.get_uri(object_name), e)
        return -1

    def list_objects(self, prefix: Optional[str]) -> list[str]:
        """List all objects in the object store with the given prefix.

        Args:
            prefix (str): The prefix to search for.

        Returns:
            list[str]: A list of object names that match the prefix.
        """
        if not prefix:
            prefix = self.prefix

        try:
            # Iteratively get all UC Volume files with `prefix`.
            stack = [prefix]
            all_files = []

            while len(stack) > 0:
                current_path = stack.pop()

                ls_results = self.client.files.list_directory_contents(
                    directory_path=self._get_object_path(current_path),
                )

                for dir_entry in ls_results:
                    path = dir_entry.path
                    is_directory = dir_entry.is_directory
                    assert isinstance(path, str)

                    if is_directory:
                        stack.append(path)
                    else:
                        all_files.append(path)

            return all_files

        except Exception as e:
            _wrap_errors(self.get_uri(prefix), e)
        return []<|MERGE_RESOLUTION|>--- conflicted
+++ resolved
@@ -28,12 +28,7 @@
     """
     # Wrap DatabricksError in ObjectStoreTransientError.
     # If the file is not found, raise FileNotFoundError.
-<<<<<<< HEAD
-    from databricks.sdk.errors import DatabricksError, NotFound
-=======
-    from databricks.sdk.errors import DatabricksError
-    from databricks.sdk.errors.platform import NotFound, PermissionDenied
->>>>>>> 5538d2c3
+    from databricks.sdk.errors import DatabricksError, NotFound, PermissionDenied
     if isinstance(e, DatabricksError):
         if isinstance(e, NotFound) or e.error_code == _NOT_FOUND_ERROR_CODE:  # type: ignore
             raise FileNotFoundError(f'Object {uri} not found') from e
