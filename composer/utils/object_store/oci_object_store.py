--- conflicted
+++ resolved
@@ -29,10 +29,6 @@
         ) from e
 
     # If it's an oci service error with code: ObjectNotFound or status 404
-<<<<<<< HEAD
-    if isinstance(e, oci.exceptions.ServiceError) and e.status == 404:  # type: ignore
-        raise FileNotFoundError(f'Object {uri} not found. {e.message}') from e  # type: ignore
-=======
     if isinstance(e, oci.exceptions.ServiceError):
         if e.status == 404:  # type: ignore
             if e.code == 'ObjectNotFound':  # type: ignore
@@ -40,7 +36,6 @@
             if e.code == 'BucketNotFound':  # type: ignore
                 raise ValueError(f'Bucket specified in {uri} not found. {e.message}') from e  # type: ignore
             raise FileNotFoundError(f'Object {uri} not found with no error code. {e.message}') from e  # type: ignore
->>>>>>> c5869d25
 
     # Client errors
     if isinstance(e, oci.exceptions.ClientError):
@@ -165,15 +160,6 @@
             os.makedirs(dirname, exist_ok=True)
 
         # Get the size of the object
-<<<<<<< HEAD
-        try:
-            head_object_response = self.client.head_object(self.namespace, self.bucket, object_name)
-        except Exception as e:
-            _reraise_oci_errors(self.get_uri(object_name), e)
-        object_size = head_object_response.headers['content-length']  # pyright: ignore[reportOptionalMemberAccess]
-        if int(object_size) < 20000000:
-            num_parts = 1
-=======
         object_size = 0
         try:
             head_object_response = self.client.head_object(self.namespace, self.bucket, object_name)
@@ -182,8 +168,8 @@
             )  # pyright: ignore[reportOptionalMemberAccess]
         except Exception as e:
             _reraise_oci_errors(self.get_uri(object_name), e)
-
->>>>>>> c5869d25
+        if int(object_size) < 20000000:
+            num_parts = 1
         # Calculate the part sizes
         num_parts_from_size = max(object_size // min_part_size, 1)
         num_parts = min(num_parts, num_parts_from_size)
