--- conflicted
+++ resolved
@@ -88,11 +88,7 @@
 
     def initialize_object(self) -> CheckpointSaver:
         from composer.trainer.checkpoint import CheckpointSaver
-<<<<<<< HEAD
-        return CheckpointSaver(checkpoint_interval_unit=self.interval_unit,
-                               checkpoint_interval=self.interval,
-                               checkpoint_folder=self.folder,
-                               compression=self.compression)
-=======
-        return CheckpointSaver(interval_unit=self.interval_unit, interval=self.interval, save_folder=self.folder)
->>>>>>> b937e1dc
+        return CheckpointSaver(interval_unit=self.interval_unit, 
+                               interval=self.interval, 
+                               save_folder=self.folder, 
+                               compression=self.compression)