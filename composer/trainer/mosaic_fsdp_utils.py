# Copyright 2022 MosaicML Composer authors
# SPDX-License-Identifier: Apache-2.0

# Released under BSD 3-Clause License,
# Copyright (c) Facebook, Inc. and its affiliates.

"""Utilities for monkey patching FSDP."""

import functools
import logging
import math
import warnings
from typing import TYPE_CHECKING, Any, Callable, Dict, Iterable, Optional, Set, Tuple, Union, cast, no_type_check

import torch
import torch.distributed._shard.sharded_tensor.metadata as sharded_tensor_meta
import torch.nn as nn
import torch.nn.functional as F
from packaging import version
from torch import distributed
from torch.distributed import ProcessGroup
from torch.distributed._shard.sharding_spec import ShardMetadata
from torch.distributed._shard.sharding_spec._internals import get_chunked_dim_size, get_split_size
from torch.distributed.fsdp import (BackwardPrefetch, CPUOffload, FullyShardedDataParallel, MixedPrecision,
                                    ShardingStrategy)
from torch.distributed.fsdp._fsdp_extensions import _ext_pre_load_state_dict_transform
from torch.distributed.utils import _replace_by_prefix

from composer.core import Precision
from composer.utils import dist, using_torch_2

if TYPE_CHECKING:
    if version.parse(torch.__version__) >= version.parse('2.0.1') and version.parse(
            torch.__version__) < version.parse('2.0.2'):
        from torch.distributed.fsdp._common_utils import _FSDPState

SHARDING_MAP = {
    'NO_SHARD': ShardingStrategy.NO_SHARD,
    'SHARD_GRAD_OP': ShardingStrategy.SHARD_GRAD_OP,
    'FULL_SHARD': ShardingStrategy.FULL_SHARD,
}

if version.parse(torch.__version__) >= version.parse('2.1.0'):
    SHARDING_MAP['_HYBRID_SHARD_ZERO2'] = ShardingStrategy._HYBRID_SHARD_ZERO2
    SHARDING_MAP['HYBRID_SHARD'] = ShardingStrategy.HYBRID_SHARD

BACKWARD_PREFETCH_MAP = {
    'NONE': None,
    'BACKWARD_PRE': BackwardPrefetch.BACKWARD_PRE,
    'BACKWARD_POST': BackwardPrefetch.BACKWARD_POST,
}

logger = logging.getLogger(__name__)


def _get_torch_dtype(dtype: Union[Precision, str]):
    """Convert common string representations of dtypes to torch dtypes."""
    dtype = dtype.value if isinstance(dtype, Precision) else dtype
    if dtype in ['float32', 'torch.float32', 'fp32']:
        return torch.float32
    elif dtype in ['float16', 'torch.float16', 'half', 'fp16', 'amp', 'amp_fp16']:
        return torch.float16
    elif dtype in ['bfloat16', 'bfloat', 'torch.bfloat16', 'bf16', 'amp_bf16']:
        return torch.bfloat16
    elif dtype in ['float8', 'torch.float8', 'fp8', 'amp_fp8']:
        if hasattr(torch, 'float8'):
            raise NotImplementedError('Torch has enabled float8. This should be updated to `return torch.float8`')
        else:
            warnings.warn('We use torch.bfloat16 by default for amp_fp8 as there is no fp8 datatype in PyTorch yet.')
            return torch.bfloat16
    else:
        raise ValueError(f'Not sure how to convert dtype={dtype} to a torch dtype.')


def get_mixed_precision(precision, mixed_precision='DEFAULT', keep_low_precision_grads=False):
    """Helper function for configuring mixed_precision."""
    param_dtype = None
    reduce_dtype = None
    buffer_dtype = None
    if isinstance(mixed_precision, dict):
        param_dtype = mixed_precision.get('param_dtype', None)
        if param_dtype is not None:
            param_dtype = _get_torch_dtype(param_dtype)
        reduce_dtype = mixed_precision.get('reduce_dtype', None)
        if reduce_dtype is not None:
            reduce_dtype = _get_torch_dtype(reduce_dtype)
        buffer_dtype = mixed_precision.get('buffer_dtype', None)
        if buffer_dtype is not None:
            buffer_dtype = _get_torch_dtype(buffer_dtype)
    elif isinstance(mixed_precision, str):
        mixed_precision = mixed_precision.upper()
        if mixed_precision == 'FULL':
            pass
        elif mixed_precision == 'DEFAULT':
            param_dtype = _get_torch_dtype(precision)
            reduce_dtype = torch.float32
            buffer_dtype = _get_torch_dtype(precision)
        elif mixed_precision == 'PURE':
            param_dtype = _get_torch_dtype(precision)
            reduce_dtype = _get_torch_dtype(precision)
            buffer_dtype = _get_torch_dtype(precision)
        else:
            raise ValueError(f'Unable to interpret mixed_precision={mixed_precision}')
    else:
        raise ValueError(f'Unable to interpret mixed_precision={mixed_precision}')

    mixed_precision = MixedPrecision(
        param_dtype=param_dtype,
        reduce_dtype=reduce_dtype,
        buffer_dtype=buffer_dtype,
        keep_low_precision_grads=keep_low_precision_grads,
    )

    return mixed_precision, param_dtype, reduce_dtype, buffer_dtype


def get_cpu_offload(cpu_offload=False):
    """Helper function for configuring cpu_offload."""
    cpu_offload = CPUOffload(offload_params=True) if cpu_offload else None
    if cpu_offload is not None:
        raise ValueError('FSDP CPU Offload not supported yet.')
    return cpu_offload


def _get_process_group(pg, process_group_cache=None):
    """Helper function for configuring and/or retrieving process groups."""
    warnings.warn(f'Instantiating FSDP with custom process groups is an experimental feature.')

    # Return regular process_groups as is, no cacheing
    if pg is None or isinstance(pg, ProcessGroup):
        return pg

    world_size = dist.get_world_size()
    local_world_size = dist.get_local_world_size()

    # Handle special str process_group cases
    if pg == 'self':
        pg = 'set1'
        warnings.warn(f"Converting process_group='self' to process_group='{pg}'")
    elif pg == 'node':
        pg = f'set{local_world_size}'
        warnings.warn(f"Converting process_group='node' to process_group='{pg}'")
    elif pg == 'local_rank_across_nodes':
        pg = f'mod{local_world_size}'
        warnings.warn(f"Converting process_group='local_rank_across_nodes' to process_group='{pg}'")

    # Handle str and Union[List[int], Tuple[int]] process_group cases
    if isinstance(pg, str) and pg.startswith('set'):
        k = int(pg.strip('set'))
        world_size = dist.get_world_size()
        if world_size % k != 0:
            raise RuntimeError(f'{world_size} must be divisible by set size ({k})')
        start = dist.get_global_rank() // k * k
        ranks = tuple(range(start, start + k))
    elif isinstance(pg, str) and pg.startswith('mod'):
        k = int(pg.strip('mod'))
        world_size = dist.get_world_size()
        if world_size % k != 0:
            raise RuntimeError(f'{world_size} must be divisible by mod ({k})')
        ranks = tuple(range(dist.get_global_rank() % k, world_size, k))
    elif isinstance(pg, (list, tuple)):
        ranks = tuple(pg)
    else:
        raise ValueError(f'Unsure how to setup process_group={pg}')

    if process_group_cache is not None and ranks in process_group_cache:
        warnings.warn(
            f'On rank={dist.get_global_rank()} using cached progress group with {ranks=}. ' +
            'If the intention was to use a new process group, a new process group can be instantiated and passed' +
            " in as an arguement (`'process_group': newly_instantiated_process_group_obect,`)")
        return process_group_cache[ranks]

    warnings.warn(
        f'Composer is instantiating custom process groups with {ranks=} (on rank={dist.get_global_rank()}). ' +
        'This is an experimental feature.')

    ranks_per_subgroup_list = list(set(dist.all_gather_object(ranks)))
    (
        current_group,
        _subgroups,
    ) = distributed.distributed_c10d.new_subgroups_by_enumeration(ranks_per_subgroup_list)

    if process_group_cache is not None:
        process_group_cache[ranks] = current_group
    return current_group


def _set_custom_fsdp_module_kwargs(module_kwargs: Dict, process_group_cache: Dict[Tuple[int], Any]) -> Dict:
    """Set custom module_kwargs per fsdp module."""
    if ('sharding_strategy' in module_kwargs and module_kwargs['sharding_strategy'] not in SHARDING_MAP.values()):
        module_kwargs['sharding_strategy'] = SHARDING_MAP[module_kwargs['sharding_strategy'].upper()]
    if 'backward_prefetch' in module_kwargs:
        if module_kwargs['backward_prefetch'] not in BACKWARD_PREFETCH_MAP.values():
            module_kwargs['backward_prefetch'] = BACKWARD_PREFETCH_MAP[module_kwargs['backward_prefetch'].upper()]
    if 'cpu_offload' in module_kwargs and not isinstance(module_kwargs['cpu_offload'], CPUOffload):
        module_kwargs['cpu_offload'] = get_cpu_offload(cpu_offload=module_kwargs['cpu_offload'].upper())
    if 'mixed_precision' in module_kwargs and not isinstance(module_kwargs['mixed_precision'], MixedPrecision):
        # `precision` needs to set `'mixed_precision'`, but `precision` is not part of fsdp kwargs
        raise NotImplementedError(
            f"Automated setting of custom per module mixed_precision is not implemented, but it can be set if `isinstance(module_kwargs['mixed_precision'], MixedPrecision)`"
        )
    if 'process_group' in module_kwargs:
        # Call on every process group if it is a tuple
        if isinstance(module_kwargs['process_group'], tuple):
            module_kwargs['process_group'] = tuple(
                _get_process_group(pg, process_group_cache) for pg in module_kwargs['process_group'])
        else:
            module_kwargs['process_group'] = _get_process_group(module_kwargs['process_group'], process_group_cache)

    return module_kwargs


def _custom_recursive_wrap_t1p13p1(
    module: nn.Module,
    auto_wrap_policy: Callable,
    wrapper_cls: Callable,
    ignored_modules: Set[nn.Module],
    ignored_params: Set[nn.Parameter],
    process_group_cache: Dict[Tuple[int], Any],
    only_wrap_children: bool = False,
    **kwargs: Any,
) -> Tuple[nn.Module, int]:
    """Updates FSDPs _recursive_wrap to enable module_kwargs and custom process_group cache.

    torch version must be 1.13.1.

    modified version of
    https://github.com/pytorch/pytorch/blob/d922c29a22e4bf0fba49526f7536395eb8cd66f4/torch/distributed/fsdp/wrap.py#L353
    which recursively wraps modules as FSDP modules for parameter sharding.
    This modification enables the user to pass custom FSDP arguements for every wrapped module.
    The added process_group_cache enables different FSDP modules to, when appropriate, use the
    same process group instead of instantiating a new process group.

    Automatically wrap child modules of *module* that meet the given
    criteria with :func:`auto_wrap`. Does not rely on _ConfigAutoWrap.

    Args:
        module (nn.Module):
            module to recursively wrap
        auto_wrap_policy (Callable):
            A callable specifying a policy to recursively wrap layers with FSDP.
        ignored_modules (Set[torch.nn.Module]): Modules to ignore when
            wrapping.
        ignored_params (Set[torch.nn.Parameter]): Parameters to ignore when
            wrapping; these should be the parameters contained in the modules
            in ``ignored_modules``.
        process_group_cache (Dict[Tuple[int], Any]): a cache of process_group to
            use instead of potentially instantiating a new process_group

    Returns:
        (nn.Module, int):
            Wrapped module and the number parameters wrapped recursively.
    """
    from torch.distributed.fsdp.wrap import _wrap

    assert auto_wrap_policy is not None, 'Must specify auto_wrap_policy.'
    assert wrapper_cls is not None, 'Must specify wrapper_cls'
    # Make sure no child is already wrapped.
    for _, child in module.named_modules():
        if child in ignored_modules:
            continue
        try:
            assert not isinstance(child, cast(type, wrapper_cls))
        except TypeError:
            # wrapper_cls is a function as opposed to a class type, just bypass above check.
            pass

    # We count all params, assuming none of them are already wrapped.
    num_params = sum(p.numel() for p in module.parameters() if p not in ignored_params)

    assert auto_wrap_policy is not None
    if auto_wrap_policy(module=module, recurse=True, unwrapped_params=num_params):
        total_wrapped_params = 0
        # Iterate through the children, recursively wrap if necessary
        for name, child in module.named_children():
            if child in ignored_modules:
                continue
            wrapped_child, num_wrapped_params = _custom_recursive_wrap_t1p13p1(
                module=child,
                auto_wrap_policy=auto_wrap_policy,
                wrapper_cls=wrapper_cls,
                ignored_modules=ignored_modules,
                ignored_params=ignored_params,
                process_group_cache=process_group_cache,
                **kwargs,
            )
            setattr(module, name, wrapped_child)
            # Keep track of how many parameters have been wrapped
            total_wrapped_params += num_wrapped_params
        # decide if we need to wrap the current module,
        # since the left over parameters exceed the number of params to wrap
        remainder = num_params - total_wrapped_params
        module_kwargs = auto_wrap_policy(module=module, recurse=False, unwrapped_params=remainder)
        if not only_wrap_children and module_kwargs:
            # CHANGE: We modify the original code to support custom FSDP kwargs and add
            # the process_group_cache to avoid instantiating a new process group.
            module_kwargs = module_kwargs if isinstance(module_kwargs, dict) else {}
            module_kwargs = _set_custom_fsdp_module_kwargs(module_kwargs, process_group_cache)

            final_kwargs = {**kwargs, **module_kwargs}

            # Leaf node or final wrapping of the remainder both happen here.
            return _wrap(module, wrapper_cls, **final_kwargs), num_params
        else:
            return module, total_wrapped_params
    return module, 0


def custom_auto_wrap_t1p13p1(
    self,
    auto_wrap_kwargs: Dict[str, Any],
    fsdp_kwargs: Dict[str, Any],
) -> None:
    """Updates _auto_wrap to enable module_kwargs.

    torch version must be 1.13.1.

    modified version of
    https://github.com/pytorch/pytorch/blob/d922c29a22e4bf0fba49526f7536395eb8cd66f4/torch/distributed/fsdp/fully_sharded_data_parallel.py#L1252
    FSDP's _auto_wrap recursively wraps modules as FSDP modules for parameter sharding.
    This modification enables the user to pass custom FSDP arguements for every wrapped module.
    The added process_group_cache enables different FSDP modules to, when appropriate, use the
    same process group instead of instantiating a new process group.

    Recursively auto wraps the root module given by the key "module" in
    ``auto_wrap_kwargs`` with the arguments in ``auto_wrap_kwargs`` and
    ``fsdp_kwargs``.
    Precondition: ``auto_wrap_policy`` contains the arguments expected by
    ``_recursive_wrap()``, where ``auto_wrap_policy`` is not ``None``.
    ``fsdp_kwargs`` contains all FSDP arguments except ``module``.
    """
    from torch.distributed.fsdp._utils import _contains_batchnorm, _override_batchnorm_mixed_precision
    from torch.distributed.fsdp.wrap import _or_policy, _wrap_batchnorm_individually

    auto_wrap_policy = auto_wrap_kwargs['auto_wrap_policy']
    root_module = auto_wrap_kwargs['module']
    assert auto_wrap_policy is not None
    # For auto wrapping, submodules should not already be wrapped with FSDP
    # since double wrapping is not supported
    for module_name, module in root_module.named_modules():
        if isinstance(module, FullyShardedDataParallel):
            raise ValueError(f'Expected {module_name} to NOT be FullyShardedDataParallel '
                             'if using an `auto_wrap_policy`')
    mixed_precision = fsdp_kwargs['mixed_precision']
    if mixed_precision is not None and _contains_batchnorm(root_module):
        _override_batchnorm_mixed_precision(root_module)
        auto_wrap_policy = functools.partial(_or_policy, policies=[_wrap_batchnorm_individually, auto_wrap_policy])
        warnings.warn('Both mixed precision and an `auto_wrap_policy` were specified '
                      'for FSDP, where the wrapped module has batch norm submodules. '
                      'The batch norm submodules will be wrapped as separate FSDP '
                      'instances with mixed precision disabled since some batch norm '
                      'kernels do not support low precision.')
        auto_wrap_kwargs['auto_wrap_policy'] = auto_wrap_policy
    # CHANGE: Add process group cache and call our custom _recursive_wrap
    auto_wrap_kwargs['process_group_cache'] = {}
    _custom_recursive_wrap_t1p13p1(**auto_wrap_kwargs, **fsdp_kwargs)


def _custom_recursive_wrap_t2p0p1(
    module: nn.Module,
    auto_wrap_policy: Callable,
    wrapper_cls: Callable,
    ignored_modules: Set[nn.Module],
    ignored_params: Set[nn.Parameter],
    process_group_cache: Dict[Tuple[int], Any],
    only_wrap_children: bool = False,
    **kwargs: Any,
) -> Tuple[nn.Module, int]:
    """Updates FSDPs _recursive_wrap to enable module_kwargs and custom process_group cache.

    torch version must be 2.0.1.

    modified version of
    https://github.com/pytorch/pytorch/blob/96ca226a7332be0d8f3d6159d0c797e032ab0721/torch/distributed/fsdp/wrap.py#L320
    which recursively wraps modules as FSDP modules for parameter sharding.
    This modification enables the user to pass custom FSDP arguements for every wrapped module.
    The added process_group_cache enables different FSDP modules to, when appropriate, use the
    same process group instead of instantiating a new process group.

    Wraps submodules of ``module`` for which ``auto_wrap_policy`` returns
    ``True`` with ``wrapper_cls``.

    Args:
        module (nn.Module): Module to recursively wrap.
        auto_wrap_policy (Callable): A callable representing a policy that
            determines which modules to recursively wrap with ``wrapper_cls``.
        wrapper_cls: wrapper_cls
        ignored_modules (Set[torch.nn.Module]): Modules to ignore when
            wrapping.
        ignored_params (Set[torch.nn.Parameter]): Parameters to ignore when
            wrapping; these should be the parameters contained in the modules
            in ``ignored_modules``.
        process_group_cache (Dict[Tuple[int], Any]): a cache of process_group to
            use instead of potentially instantiating a new process_group
        only_wrap_children: warp only children
    Returns:
        (nn.Module, int):
            ``module`` after wrapping and the numel recursively wrapped.
    """
    from torch.distributed.fsdp.wrap import _wrap

    assert auto_wrap_policy is not None, 'Must specify auto_wrap_policy.'
    assert wrapper_cls is not None, 'Must specify wrapper_cls'
    # Make sure no child is already wrapped.
    for _, child in module.named_modules():
        if child in ignored_modules:
            continue
        try:
            assert not isinstance(child, cast(type, wrapper_cls))
        except TypeError:
            # wrapper_cls is a function as opposed to a class type, just bypass above check.
            pass

    # We count all params, assuming none of them are already wrapped.
    nonwrapped_numel = sum(p.numel() for p in module.parameters() if p not in ignored_params)

    assert auto_wrap_policy is not None
    if auto_wrap_policy(module=module, recurse=True, nonwrapped_numel=nonwrapped_numel):
        total_wrapped_numel = 0
        # Iterate through the children, recursively wrap if necessary
        for name, child in module.named_children():
            if child in ignored_modules:
                continue
            wrapped_child, num_wrapped_params = _custom_recursive_wrap_t2p0p1(
                module=child,
                auto_wrap_policy=auto_wrap_policy,
                wrapper_cls=wrapper_cls,
                ignored_modules=ignored_modules,
                ignored_params=ignored_params,
                process_group_cache=process_group_cache,
                **kwargs,
            )
            setattr(module, name, wrapped_child)
            # Keep track of how many parameters have been wrapped
            total_wrapped_numel += num_wrapped_params
        # decide if we need to wrap the current module,
        # since the left over parameters exceed the number of params to wrap
        remainder = nonwrapped_numel - total_wrapped_numel
        module_kwargs = auto_wrap_policy(module=module, recurse=False, nonwrapped_numel=remainder)
        if not only_wrap_children and module_kwargs:
            # CHANGE: We modify the original code to support custom FSDP kwargs and add
            # the process_group_cache to avoid instantiating a new process group.
            module_kwargs = module_kwargs if isinstance(module_kwargs, dict) else {}
            module_kwargs = _set_custom_fsdp_module_kwargs(module_kwargs, process_group_cache)

            final_kwargs = {**kwargs, **module_kwargs}

            if final_kwargs.get('process_group', None) is not None:
                _pg_ranks = distributed.get_process_group_ranks(final_kwargs['process_group'])
                _meta_init = any(p.device.type == 'meta' for p in module.parameters())
                if (_meta_init and len(_pg_ranks) != dist.get_world_size() and final_kwargs.get('use_orig_params')):
                    raise NotImplementedError(
                        f'FSDP with custom process groups cannot use `use_orig_params: True` when using meta init.')

            # Leaf node or final wrapping of the remainder both happen here.
            return _wrap(module, wrapper_cls, **final_kwargs), nonwrapped_numel
        else:
            return module, total_wrapped_numel
    return module, 0


def _custom_auto_wrap_t2p0p1(
        auto_wrap_kwargs: Dict[str, Any],
        fsdp_kwargs: Dict[str, Any],
        module_wrapper_cls: Any,  # e.g. `FullyShardedDataParallel`
) -> None:
    """Updates _auto_wrap to enable module_kwargs.

    torch version must be 2.0.1.

    modified version of
    https://github.com/pytorch/pytorch/blob/96ca226a7332be0d8f3d6159d0c797e032ab0721/torch/distributed/fsdp/_wrap_utils.py#L31
    FSDP's _auto_wrap recursively wraps modules as FSDP modules for parameter sharding.
    This modification enables the user to pass custom FSDP arguements for every wrapped module.
    The added process_group_cache enables different FSDP modules to, when appropriate, use the
    same process group instead of instantiating a new process group.

    Recursively auto wraps the root module given by the key "module" in
    ``auto_wrap_kwargs`` with the arguments in ``auto_wrap_kwargs`` and
    ``fsdp_kwargs``.

    Precondition: ``auto_wrap_policy`` contains the arguments expected by
    ``_recursive_wrap()``, where ``auto_wrap_policy`` is not ``None``.
    ``fsdp_kwargs`` contains all FSDP arguments except ``module``.
    """
    from torch.distributed.fsdp._utils import _contains_batchnorm, _override_batchnorm_mixed_precision
    from torch.distributed.fsdp.wrap import _FSDPPolicy, _or_policy, _wrap_batchnorm_individually

    auto_wrap_policy = auto_wrap_kwargs['auto_wrap_policy']
    # Support new way to pass an auto wrap policy
    if isinstance(auto_wrap_policy, _FSDPPolicy):
        auto_wrap_policy = auto_wrap_policy.policy
    root_module = auto_wrap_kwargs['module']
    assert auto_wrap_policy is not None
    # For auto wrapping, submodules should not already be wrapped with FSDP
    # since double wrapping is not supported
    for module_name, module in root_module.named_modules():
        if isinstance(module, module_wrapper_cls):
            raise ValueError(f'Expected {module_name} to NOT be FullyShardedDataParallel '
                             'if using an `auto_wrap_policy`')
    mixed_precision = fsdp_kwargs['mixed_precision']
    if mixed_precision is not None and _contains_batchnorm(root_module):
        _override_batchnorm_mixed_precision(root_module)
        auto_wrap_policy = functools.partial(_or_policy, policies=[_wrap_batchnorm_individually, auto_wrap_policy])
        warnings.warn('Both mixed precision and an `auto_wrap_policy` were specified '
                      'for FSDP, where the wrapped module has batch norm submodules. '
                      'The batch norm submodules will be wrapped as separate FSDP '
                      'instances with mixed precision disabled since some batch norm '
                      'kernels do not support low precision.')
    auto_wrap_kwargs['auto_wrap_policy'] = auto_wrap_policy

    # CHANGE: Add process group cache and call our custom _recursive_wrap
    auto_wrap_kwargs['process_group_cache'] = {}
    _custom_recursive_wrap_t2p0p1(**auto_wrap_kwargs, **fsdp_kwargs)


if version.parse(torch.__version__) >= version.parse('2.0.1') and version.parse(
        torch.__version__) < version.parse('2.0.2'):
    from torch.distributed.fsdp._init_utils import ProcessGroupType
    from torch.distributed.fsdp.wrap import _FSDPPolicy

    def init_fn_t2p0p1(
        self,
        module: nn.Module,
        process_group: ProcessGroupType = None,
        sharding_strategy: Optional[ShardingStrategy] = None,
        cpu_offload: Optional[CPUOffload] = None,
        auto_wrap_policy: Optional[Union[Callable, _FSDPPolicy]] = None,
        backward_prefetch: Optional[BackwardPrefetch] = BackwardPrefetch.BACKWARD_PRE,
        mixed_precision: Optional[MixedPrecision] = None,
        ignored_modules: Optional[Iterable[torch.nn.Module]] = None,
        param_init_fn: Optional[Callable[[nn.Module], None]] = None,
        device_id: Optional[Union[int, torch.device]] = None,
        sync_module_states: bool = False,
        forward_prefetch: bool = False,
        limit_all_gathers: bool = False,
        use_orig_params: bool = False,
        ignored_parameters: Optional[Iterable[torch.nn.Parameter]] = None,
    ):
        """Updates FSDP's __init__ function to call _custom_auto_wrap.

        torch version must be 2.0.1.

        modified version of
        https://github.com/pytorch/pytorch/blob/96ca226a7332be0d8f3d6159d0c797e032ab0721/torch/distributed/fsdp/fully_sharded_data_parallel.py#L330
        """
        from torch.distributed.fsdp._dynamo_utils import _annotate_modules_for_dynamo
        from torch.distributed.fsdp._init_utils import (HYBRID_SHARDING_STRATEGIES, _check_orig_params_flattened,
                                                        _init_buffer_state, _init_core_state,
                                                        _init_ignored_module_states, _init_param_handle_from_module,
                                                        _init_prefetching_state, _init_process_group_state,
                                                        _init_runtime_state, _init_state_dict_state)
        from torch.distributed.fsdp._state_dict_utils import _register_all_state_dict_hooks
        from torch.distributed.fsdp._unshard_param_utils import _register_flat_param

        torch._C._log_api_usage_once('torch.distributed.fsdp')
        super(FullyShardedDataParallel, self).__init__()
        _init_ignored_module_states(self, module, ignored_modules, ignored_parameters)

        # Add module annotations for Dynamo support (see function for details)
        _annotate_modules_for_dynamo(module, self._ignored_modules, use_orig_params)

        # Initializes self.process_group, along with rank and world size. This will
        # also set another attribute, _inter_node_pg, to control the process group
        # over which sharding occurs, if sharding_strategy is {HYBRID_SHARD, _HYBRID_SHARD_ZERO2}.
        # Note that this is done before auto_wrapping, so that child FSDP modules simply pick up
        # the same process group state as the root FSDP module.
        _init_process_group_state(self, process_group, sharding_strategy, auto_wrap_policy)  # type: ignore
        if auto_wrap_policy is not None:
            auto_wrap_kwargs = {
                'module': module,
                'auto_wrap_policy': auto_wrap_policy,
                'wrapper_cls': FullyShardedDataParallel,
                'ignored_modules': self._ignored_modules,
                'ignored_params': self._ignored_params,
                'only_wrap_children': True,  # avoid double wrapping the root
            }
            fsdp_kwargs = {
                'process_group': process_group,
                'sharding_strategy': sharding_strategy,
                'cpu_offload': cpu_offload,
                'backward_prefetch': backward_prefetch,
                'mixed_precision': mixed_precision,
                'param_init_fn': param_init_fn,
                'device_id': device_id,
                'sync_module_states': sync_module_states,
                'forward_prefetch': forward_prefetch,
                'limit_all_gathers': limit_all_gathers,
                'use_orig_params': use_orig_params,
            }
            if sharding_strategy in HYBRID_SHARDING_STRATEGIES:
                # Share root process groups with children to maintain
                # the invariant that all FSDP modules will have the same
                # process groups.
                fsdp_kwargs['process_group'] = (self.process_group, self._inter_node_pg)

            # CHANGE: Call our custom _auto_wrap function
            _custom_auto_wrap_t2p0p1(auto_wrap_kwargs, fsdp_kwargs, FullyShardedDataParallel)

        backward_prefetch_limit = 1
        forward_prefetch_limit = 1
        _init_core_state(
            self,
            sharding_strategy,
            mixed_precision,
            cpu_offload,
            limit_all_gathers,
            use_orig_params,
            backward_prefetch_limit,
            forward_prefetch_limit,
        )
        _init_runtime_state(self)
        _init_prefetching_state(self, backward_prefetch, forward_prefetch)  # type: ignore
        _init_buffer_state(self, module)
        _init_param_handle_from_module(
            self,
            module,
            device_id,
            param_init_fn,
            sync_module_states,
            FullyShardedDataParallel,
        )
        self._fsdp_wrapped_module = module
        if not use_orig_params:
            _check_orig_params_flattened(self, self._ignored_params)
            _register_flat_param(self, self)

        # `_state_dict_type` controls the `state_dict()` behavior, which is
        # implemented using post-save and pre-load hooks
        _init_state_dict_state(self)
        _register_all_state_dict_hooks(self)


def build_metadata(
    self,
    tensor_sizes: torch.Size,
    tensor_properties: sharded_tensor_meta.TensorProperties,
) -> sharded_tensor_meta.ShardedTensorMetadata:
    """Adds nightly change for ChunkShardingSpec.

    Change implemented in https://github.com/pytorch/pytorch/pull/108915
    """
    tensor_num_dim = len(tensor_sizes)

    self._verify_dim(self.dim)
    if self.dim >= tensor_num_dim or self.dim < -tensor_num_dim:  # type: ignore[operator]
        raise ValueError(f'Invalid sharding dim: {self.dim}')

    shards_metadata = []
    sharding_dim_size = tensor_sizes[self.dim]  # type: ignore[index]
    chunks = len(self.placements)
    split_size = get_split_size(sharding_dim_size, chunks)
    for idx, placement in enumerate(self.placements):
        # generate ShardMetadata for each placement device
        chunked_dim_size = get_chunked_dim_size(sharding_dim_size, split_size, idx)
        shard_size = list(tensor_sizes)
        current_offsets = [0] * tensor_num_dim
        current_offsets[self.dim] = split_size * idx  # type: ignore[index]
        shard_size[self.dim] = chunked_dim_size  # type: ignore[index]

        shard_metadata = ShardMetadata(
            shard_offsets=current_offsets,
            shard_sizes=shard_size,
            placement=placement,
        )
        shards_metadata.append(shard_metadata)

    return sharded_tensor_meta.ShardedTensorMetadata(shards_metadata, tensor_sizes, tensor_properties)


@no_type_check
def _sharded_pre_load_state_dict_hook(
    module: nn.Module,
    fsdp_state: '_FSDPState',
    state_dict: Dict[str, Any],
    prefix: str,
) -> None:
    """Adds nightly change for partial state dict error handling.

    https://github.com/pytorch/pytorch/blob/0511df0ee9edeb5c2613805ccfb49beb323b87f9/torch/distributed/fsdp/_state_dict_utils.py#L607-L615

    The hook combines the unflattened, sharded parameters (ShardedTensor) to
    a new FlatParameter and shards the new FlatParameter to the local chunk.
    """
    from torch.distributed._tensor import Replicate
    from torch.distributed.distributed_c10d import _get_pg_default_device
    from torch.distributed.fsdp._common_utils import FSDP_PREFIX, _has_fsdp_params, _is_composable, _module_handle
    from torch.distributed.fsdp._runtime_utils import _lazy_init
    from torch.distributed.fsdp._state_dict_utils import _enter_unshard_params_ctx, _param_name_infos

    _lazy_init(fsdp_state, module)
    if not _is_composable(fsdp_state):
        _replace_by_prefix(state_dict, prefix, prefix + f'{FSDP_PREFIX}')
    if not _has_fsdp_params(fsdp_state, module):
        return

    handle = _module_handle(fsdp_state, module)
    if not handle.uses_sharded_strategy:
        raise RuntimeError('load_sharded_state_dict can only be called when parameters '
                           'are flattened and sharded.')

    device = fsdp_state.compute_device
    for fqn, _, _ in _param_name_infos(module, fsdp_state):
        if not _is_composable(fsdp_state):
            fqn_from_global_root = f'{prefix}{FSDP_PREFIX}{fqn}'
        else:
            fqn_from_global_root = f'{prefix}{fqn}'
        try:
            param = state_dict.pop(fqn_from_global_root)
        except KeyError:
            logger.warning(f'Did not find param with FQN {fqn_from_global_root}, skipping it. '  # noqa: G004
                           'The weight will not be filled if you expect it to be.')
            continue  # TODO: Improve unittesting for state_dict finetuning
            # cases: https://github.com/pytorch/pytorch/issues/109134

        if not fsdp_state._state_dict_config.use_dtensor:
            # All-gather the param (ShardedTensor)
            param, shards = _ext_pre_load_state_dict_transform(param)

            assert len(shards) < 2, ('Expects 0 or 1 shard per rank '
                                     f'but got {len(shards)} shards on rank {fsdp_state.rank}.')
            param_numel = param.size().numel()
            dim_0_size = param.size()[0]
            chunk_size = (math.ceil(dim_0_size / fsdp_state.world_size) * param_numel // dim_0_size)
            if len(shards) == 1:
                local_tensor = shards[0].tensor.flatten()
                pg_device = _get_pg_default_device(fsdp_state.process_group)
                if local_tensor.device.type != pg_device.type:
                    local_tensor = local_tensor.to(pg_device)
                num_padding = chunk_size - local_tensor.numel()
                if num_padding > 0:
                    local_tensor = F.pad(local_tensor, [0, num_padding])
            else:
                local_tensor = torch.zeros(chunk_size, dtype=param.dtype, device=device)
            tensor = torch.empty(
                chunk_size * fsdp_state.world_size,
                dtype=local_tensor.dtype,
                device=device,
            )
            if local_tensor.is_cpu:
                # Tensor could be on FSDP GPU compute device, while local_tensor is on CPU.
                # Convert to CPU so all_gather can work.
                tensor_dev = tensor.device
                tensor = tensor.cpu()
                tensor_list = list(torch.chunk(tensor, torch.distributed.get_world_size(fsdp_state.process_group)))
                torch.distributed.all_gather(tensor_list, local_tensor, group=fsdp_state.process_group)
                tensor.to(tensor_dev)
            else:
                torch.distributed.all_gather_into_tensor(tensor, local_tensor, group=fsdp_state.process_group)
            tensor = tensor.narrow(0, 0, param_numel).reshape(param.size())
            state_dict[fqn_from_global_root] = tensor
        else:
            if param.device != fsdp_state._device_mesh.device_type:
                param = param.to(fsdp_state._device_mesh.device_type)

            param = param.redistribute(device_mesh=param.device_mesh, placements=[Replicate()])
            state_dict[fqn_from_global_root] = param.to_local()

<<<<<<< HEAD
    # Manually set sharding_spec
    st._sharding_spec = self
    self.dim = 0
    return st


if version.parse(torch.__version__) > version.parse('2.0.2') and version.parse(
        torch.__version__) < version.parse('2.1.1'):
    import torch.distributed.fsdp._traversal_utils as traversal_utils
    from torch.distributed.fsdp._runtime_utils import (
        _post_forward,
        _post_forward_reshard,
        _pre_forward,
        _pre_forward_unshard,
        _root_pre_forward,
    )
    from torch.distributed.fsdp._common_utils import (
        TrainingState,
        HandleTrainingState,
    )
    from torch.distributed.utils import _p_assert
    def fsdp_forward(self, *args: Any, **kwargs: Any) -> Any:
        """
        Runs the forward pass for the wrapped module, inserting FSDP-specific
        pre- and post-forward sharding logic.
        """
        handle = self._handle
        with torch.autograd.profiler.record_function(
            f"FullyShardedDataParallel.forward {self._fsdp_wrapped_module.__class__}"
        ):
            args, kwargs = _root_pre_forward(self, self, args, kwargs)
            unused = None
            args, kwargs = _pre_forward(
                self,
                handle,
                None if hasattr(self, '_skip_pre_forward_unshard') and self._skip_pre_forward_unshard else _pre_forward_unshard,
                self._fsdp_wrapped_module,
                args,
                kwargs,
            )

            if hasattr(self._fsdp_wrapped_module, '_promote_child_unshard') and self._fsdp_wrapped_module._promote_child_unshard:
                child_fsdp_states = traversal_utils._get_fsdp_states(self._fsdp_wrapped_module)
                for child_fsdp_state in child_fsdp_states:
                    setattr(child_fsdp_state, '_skip_pre_forward_unshard', True)
                    child_fsdp_state.training_state = TrainingState.FORWARD_BACKWARD
                    child_fsdp_state._handle._training_state = HandleTrainingState.FORWARD
                    _pre_forward_unshard(child_fsdp_state, child_fsdp_state._handle)
                    child_fsdp_state.training_state = TrainingState.IDLE

            if handle:
                _p_assert(
                    handle.flat_param.device == self.compute_device,
                    "Expected `FlatParameter` to be on the compute device "
                    f"{self.compute_device} but got {handle.flat_param.device}",
                )
            output = self._fsdp_wrapped_module(*args, **kwargs)
            return _post_forward(
                self, handle, _post_forward_reshard, self, unused, output
            )
=======
    _enter_unshard_params_ctx(module, fsdp_state, writeback=True)
>>>>>>> 12d31ceb
<|MERGE_RESOLUTION|>--- conflicted
+++ resolved
@@ -756,11 +756,8 @@
             param = param.redistribute(device_mesh=param.device_mesh, placements=[Replicate()])
             state_dict[fqn_from_global_root] = param.to_local()
 
-<<<<<<< HEAD
-    # Manually set sharding_spec
-    st._sharding_spec = self
-    self.dim = 0
-    return st
+    _enter_unshard_params_ctx(module, fsdp_state, writeback=True)
+
 
 
 if version.parse(torch.__version__) > version.parse('2.0.2') and version.parse(
@@ -816,7 +813,4 @@
             output = self._fsdp_wrapped_module(*args, **kwargs)
             return _post_forward(
                 self, handle, _post_forward_reshard, self, unused, output
-            )
-=======
-    _enter_unshard_params_ctx(module, fsdp_state, writeback=True)
->>>>>>> 12d31ceb
+            )