# Copyright 2022 MosaicML Composer authors
# SPDX-License-Identifier: Apache-2.0

# Released under BSD 3-Clause License,
# Copyright (c) Facebook, Inc. and its affiliates.

"""Utilities for monkey patching FSDP."""

import functools
import logging
import math
import warnings
from typing import TYPE_CHECKING, Any, Callable, Dict, Iterable, Optional, Set, Tuple, Union, cast, no_type_check

import torch
import torch.distributed._shard.sharded_tensor.metadata as sharded_tensor_meta
import torch.nn as nn
import torch.nn.functional as F
from packaging import version
from torch import distributed
from torch.distributed import ProcessGroup
from torch.distributed._shard.sharding_spec import ShardMetadata
from torch.distributed._shard.sharding_spec._internals import get_chunked_dim_size, get_split_size
from torch.distributed.distributed_c10d import get_process_group_ranks
from torch.distributed.fsdp import (BackwardPrefetch, CPUOffload, FullyShardedDataParallel, MixedPrecision,
                                    ShardingStrategy)
from torch.distributed.fsdp._fsdp_extensions import _ext_pre_load_state_dict_transform
from torch.distributed.utils import _replace_by_prefix

from composer.core import Precision
from composer.utils import dist

if TYPE_CHECKING:
    if version.parse(torch.__version__) >= version.parse('2.0.1') and version.parse(
            torch.__version__) < version.parse('2.2.0'):
        from torch.distributed.fsdp._common_utils import _FSDPState

log = logging.getLogger(__name__)

SHARDING_MAP = {
    'NO_SHARD': ShardingStrategy.NO_SHARD,
    'SHARD_GRAD_OP': ShardingStrategy.SHARD_GRAD_OP,
    'FULL_SHARD': ShardingStrategy.FULL_SHARD,
}

if version.parse(torch.__version__) >= version.parse('2.1.0'):
    SHARDING_MAP['_HYBRID_SHARD_ZERO2'] = ShardingStrategy._HYBRID_SHARD_ZERO2
    SHARDING_MAP['HYBRID_SHARD'] = ShardingStrategy.HYBRID_SHARD

BACKWARD_PREFETCH_MAP = {
    'NONE': None,
    'BACKWARD_PRE': BackwardPrefetch.BACKWARD_PRE,
    'BACKWARD_POST': BackwardPrefetch.BACKWARD_POST,
}

logger = logging.getLogger(__name__)


def _get_torch_dtype(dtype: Union[Precision, str]):
    """Convert common string representations of dtypes to torch dtypes."""
    dtype = dtype.value if isinstance(dtype, Precision) else dtype
    if dtype in ['float32', 'torch.float32', 'fp32']:
        return torch.float32
    elif dtype in ['float16', 'torch.float16', 'half', 'fp16', 'amp', 'amp_fp16']:
        return torch.float16
    elif dtype in ['bfloat16', 'bfloat', 'torch.bfloat16', 'bf16', 'amp_bf16']:
        return torch.bfloat16
    elif dtype in ['float8', 'torch.float8', 'fp8', 'amp_fp8']:
        if hasattr(torch, 'float8'):
            raise NotImplementedError('Torch has enabled float8. This should be updated to `return torch.float8`')
        else:
            warnings.warn('We use torch.bfloat16 by default for amp_fp8 as there is no fp8 datatype in PyTorch yet.')
            return torch.bfloat16
    else:
        raise ValueError(f'Not sure how to convert dtype={dtype} to a torch dtype.')


def get_mixed_precision(precision, mixed_precision='DEFAULT', keep_low_precision_grads=False):
    """Helper function for configuring mixed_precision."""
    param_dtype = None
    reduce_dtype = None
    buffer_dtype = None
    if isinstance(mixed_precision, dict):
        param_dtype = mixed_precision.get('param_dtype', None)
        if param_dtype is not None:
            param_dtype = _get_torch_dtype(param_dtype)
        reduce_dtype = mixed_precision.get('reduce_dtype', None)
        if reduce_dtype is not None:
            reduce_dtype = _get_torch_dtype(reduce_dtype)
        buffer_dtype = mixed_precision.get('buffer_dtype', None)
        if buffer_dtype is not None:
            buffer_dtype = _get_torch_dtype(buffer_dtype)
    elif isinstance(mixed_precision, str):
        mixed_precision = mixed_precision.upper()
        if mixed_precision == 'FULL':
            pass
        elif mixed_precision == 'DEFAULT':
            param_dtype = _get_torch_dtype(precision)
            reduce_dtype = torch.float32
            buffer_dtype = _get_torch_dtype(precision)
        elif mixed_precision == 'PURE':
            param_dtype = _get_torch_dtype(precision)
            reduce_dtype = _get_torch_dtype(precision)
            buffer_dtype = _get_torch_dtype(precision)
        else:
            raise ValueError(f'Unable to interpret mixed_precision={mixed_precision}')
    else:
        raise ValueError(f'Unable to interpret mixed_precision={mixed_precision}')

    mixed_precision = MixedPrecision(
        param_dtype=param_dtype,
        reduce_dtype=reduce_dtype,
        buffer_dtype=buffer_dtype,
        keep_low_precision_grads=keep_low_precision_grads,
    )

    return mixed_precision, param_dtype, reduce_dtype, buffer_dtype


def get_cpu_offload(cpu_offload=False):
    """Helper function for configuring cpu_offload."""
    cpu_offload = CPUOffload(offload_params=True) if cpu_offload else None
    if cpu_offload is not None:
        raise ValueError('FSDP CPU Offload not supported yet.')
    return cpu_offload


def _get_process_group(pg, process_group_cache=None):
    """Helper function for configuring and/or retrieving process groups."""
    if pg is None or isinstance(pg, ProcessGroup):  # Return as is, no caching
        return pg

    world_size = dist.get_world_size()
    local_world_size = dist.get_local_world_size()

    # Handle special str process_group cases
    if pg == 'self':
        pg = 'set1'
        log.info(f"Converting process_group='self' to process_group='{pg}'")
    elif pg == 'node':
        pg = f'set{local_world_size}'
        log.info(f"Converting process_group='node' to process_group='{pg}'")
    elif pg == 'local_rank_across_nodes':
        pg = f'mod{local_world_size}'
        log.info(f"Converting process_group='local_rank_across_nodes' to process_group='{pg}'")

    # Handle str and Union[List[int], Tuple[int]] process_group cases
    if isinstance(pg, str) and pg.startswith('set'):
        k = int(pg.strip('set'))
        world_size = dist.get_world_size()
        if world_size % k != 0:
            raise RuntimeError(f'{world_size} must be divisible by set size ({k})')
        start = dist.get_global_rank() // k * k
        ranks = tuple(range(start, start + k))
    elif isinstance(pg, str) and pg.startswith('mod'):
        k = int(pg.strip('mod'))
        world_size = dist.get_world_size()
        if world_size % k != 0:
            raise RuntimeError(f'{world_size} must be divisible by mod ({k})')
        ranks = tuple(range(dist.get_global_rank() % k, world_size, k))
    elif isinstance(pg, (list, tuple)):
        ranks = tuple(pg)
    else:
        raise ValueError(f'Unsure how to setup process_group={pg}')

    if process_group_cache is not None and ranks in process_group_cache:
        log.info(f'Using cached progress group with {ranks=} on rank={dist.get_global_rank()}.')
        return process_group_cache[ranks]

    log.info(f'Instantiating custom process groups with {ranks=} on rank={dist.get_global_rank()}.')

    ranks_per_subgroup_list = list(set(dist.all_gather_object(ranks)))
    (
        current_group,
        _subgroups,
    ) = distributed.distributed_c10d.new_subgroups_by_enumeration(ranks_per_subgroup_list)

    if process_group_cache is not None:
        process_group_cache[ranks] = current_group
    return current_group


def _set_custom_fsdp_module_kwargs(module_kwargs: Dict, process_group_cache: Dict[Tuple[int], Any]) -> Dict:
    """Set custom module_kwargs per fsdp module."""
    if ('sharding_strategy' in module_kwargs and module_kwargs['sharding_strategy'] not in SHARDING_MAP.values()):
        module_kwargs['sharding_strategy'] = SHARDING_MAP[module_kwargs['sharding_strategy'].upper()]
    if 'backward_prefetch' in module_kwargs:
        if module_kwargs['backward_prefetch'] not in BACKWARD_PREFETCH_MAP.values():
            module_kwargs['backward_prefetch'] = BACKWARD_PREFETCH_MAP[module_kwargs['backward_prefetch'].upper()]
    if 'cpu_offload' in module_kwargs and not isinstance(module_kwargs['cpu_offload'], CPUOffload):
        module_kwargs['cpu_offload'] = get_cpu_offload(cpu_offload=module_kwargs['cpu_offload'].upper())
    if 'mixed_precision' in module_kwargs and not isinstance(module_kwargs['mixed_precision'], MixedPrecision):
        # `precision` needs to set `'mixed_precision'`, but `precision` is not part of fsdp kwargs
        raise NotImplementedError(
            f"Automated setting of custom per module mixed_precision is not implemented, but it can be set if `isinstance(module_kwargs['mixed_precision'], MixedPrecision)`"
        )
    if 'process_group' in module_kwargs:
        # Call on every process group if it is a tuple/list of non-ints
        if type(module_kwargs['process_group']) in [
                list, tuple
        ] and not all(isinstance(x, int) for x in module_kwargs['process_group']):
            module_kwargs['process_group'] = tuple(
                _get_process_group(pg, process_group_cache) for pg in module_kwargs['process_group'])
        else:
            module_kwargs['process_group'] = _get_process_group(module_kwargs['process_group'], process_group_cache)

    return module_kwargs


def _custom_recursive_wrap_t1p13p1(
    module: nn.Module,
    auto_wrap_policy: Callable,
    wrapper_cls: Callable,
    ignored_modules: Set[nn.Module],
    ignored_params: Set[nn.Parameter],
    process_group_cache: Dict[Tuple[int], Any],
    only_wrap_children: bool = False,
    **kwargs: Any,
) -> Tuple[nn.Module, int]:
    """Updates FSDPs _recursive_wrap to enable module_kwargs and custom process_group cache.

    torch version must be 1.13.1.

    modified version of
    https://github.com/pytorch/pytorch/blob/d922c29a22e4bf0fba49526f7536395eb8cd66f4/torch/distributed/fsdp/wrap.py#L353
    which recursively wraps modules as FSDP modules for parameter sharding.
    This modification enables the user to pass custom FSDP arguements for every wrapped module.
    The added process_group_cache enables different FSDP modules to, when appropriate, use the
    same process group instead of instantiating a new process group.

    Automatically wrap child modules of *module* that meet the given
    criteria with :func:`auto_wrap`. Does not rely on _ConfigAutoWrap.

    Args:
        module (nn.Module):
            module to recursively wrap
        auto_wrap_policy (Callable):
            A callable specifying a policy to recursively wrap layers with FSDP.
        ignored_modules (Set[torch.nn.Module]): Modules to ignore when
            wrapping.
        ignored_params (Set[torch.nn.Parameter]): Parameters to ignore when
            wrapping; these should be the parameters contained in the modules
            in ``ignored_modules``.
        process_group_cache (Dict[Tuple[int], Any]): a cache of process_group to
            use instead of potentially instantiating a new process_group

    Returns:
        (nn.Module, int):
            Wrapped module and the number parameters wrapped recursively.
    """
    from torch.distributed.fsdp.wrap import _wrap

    assert auto_wrap_policy is not None, 'Must specify auto_wrap_policy.'
    assert wrapper_cls is not None, 'Must specify wrapper_cls'
    # Make sure no child is already wrapped.
    for _, child in module.named_modules():
        if child in ignored_modules:
            continue
        try:
            assert not isinstance(child, cast(type, wrapper_cls))
        except TypeError:
            # wrapper_cls is a function as opposed to a class type, just bypass above check.
            pass

    # We count all params, assuming none of them are already wrapped.
    num_params = sum(p.numel() for p in module.parameters() if p not in ignored_params)

    assert auto_wrap_policy is not None
    if auto_wrap_policy(module=module, recurse=True, unwrapped_params=num_params):
        total_wrapped_params = 0
        # Iterate through the children, recursively wrap if necessary
        for name, child in module.named_children():
            if child in ignored_modules:
                continue
            wrapped_child, num_wrapped_params = _custom_recursive_wrap_t1p13p1(
                module=child,
                auto_wrap_policy=auto_wrap_policy,
                wrapper_cls=wrapper_cls,
                ignored_modules=ignored_modules,
                ignored_params=ignored_params,
                process_group_cache=process_group_cache,
                **kwargs,
            )
            setattr(module, name, wrapped_child)
            # Keep track of how many parameters have been wrapped
            total_wrapped_params += num_wrapped_params
        # decide if we need to wrap the current module,
        # since the left over parameters exceed the number of params to wrap
        remainder = num_params - total_wrapped_params
        module_kwargs = auto_wrap_policy(module=module, recurse=False, unwrapped_params=remainder)
        if not only_wrap_children and module_kwargs:
            # CHANGE: We modify the original code to support custom FSDP kwargs and add
            # the process_group_cache to avoid instantiating a new process group.
            module_kwargs = module_kwargs if isinstance(module_kwargs, dict) else {}
            module_kwargs = _set_custom_fsdp_module_kwargs(module_kwargs, process_group_cache)

            final_kwargs = {**kwargs, **module_kwargs}

            # Leaf node or final wrapping of the remainder both happen here.
            return _wrap(module, wrapper_cls, **final_kwargs), num_params
        else:
            return module, total_wrapped_params
    return module, 0


def custom_auto_wrap_t1p13p1(
    self,
    auto_wrap_kwargs: Dict[str, Any],
    fsdp_kwargs: Dict[str, Any],
) -> None:
    """Updates _auto_wrap to enable module_kwargs.

    torch version must be 1.13.1.

    modified version of
    https://github.com/pytorch/pytorch/blob/d922c29a22e4bf0fba49526f7536395eb8cd66f4/torch/distributed/fsdp/fully_sharded_data_parallel.py#L1252
    FSDP's _auto_wrap recursively wraps modules as FSDP modules for parameter sharding.
    This modification enables the user to pass custom FSDP arguements for every wrapped module.
    The added process_group_cache enables different FSDP modules to, when appropriate, use the
    same process group instead of instantiating a new process group.

    Recursively auto wraps the root module given by the key "module" in
    ``auto_wrap_kwargs`` with the arguments in ``auto_wrap_kwargs`` and
    ``fsdp_kwargs``.
    Precondition: ``auto_wrap_policy`` contains the arguments expected by
    ``_recursive_wrap()``, where ``auto_wrap_policy`` is not ``None``.
    ``fsdp_kwargs`` contains all FSDP arguments except ``module``.
    """
    from torch.distributed.fsdp._utils import _contains_batchnorm, _override_batchnorm_mixed_precision
    from torch.distributed.fsdp.wrap import _or_policy, _wrap_batchnorm_individually

    auto_wrap_policy = auto_wrap_kwargs['auto_wrap_policy']
    root_module = auto_wrap_kwargs['module']
    assert auto_wrap_policy is not None
    # For auto wrapping, submodules should not already be wrapped with FSDP
    # since double wrapping is not supported
    for module_name, module in root_module.named_modules():
        if isinstance(module, FullyShardedDataParallel):
            raise ValueError(f'Expected {module_name} to NOT be FullyShardedDataParallel '
                             'if using an `auto_wrap_policy`')
    mixed_precision = fsdp_kwargs['mixed_precision']
    if mixed_precision is not None and _contains_batchnorm(root_module):
        _override_batchnorm_mixed_precision(root_module)
        auto_wrap_policy = functools.partial(_or_policy, policies=[_wrap_batchnorm_individually, auto_wrap_policy])
        warnings.warn('Both mixed precision and an `auto_wrap_policy` were specified '
                      'for FSDP, where the wrapped module has batch norm submodules. '
                      'The batch norm submodules will be wrapped as separate FSDP '
                      'instances with mixed precision disabled since some batch norm '
                      'kernels do not support low precision.')
        auto_wrap_kwargs['auto_wrap_policy'] = auto_wrap_policy
    # CHANGE: Add process group cache and call our custom _recursive_wrap
    auto_wrap_kwargs['process_group_cache'] = {}
    _custom_recursive_wrap_t1p13p1(**auto_wrap_kwargs, **fsdp_kwargs)


def _custom_recursive_wrap_t2p0p1(
    module: nn.Module,
    auto_wrap_policy: Callable,
    wrapper_cls: Callable,
    ignored_modules: Set[nn.Module],
    ignored_params: Set[nn.Parameter],
    process_group_cache: Dict[Tuple[int], Any],
    only_wrap_children: bool = False,
    **kwargs: Any,
) -> Tuple[nn.Module, int]:
    """Updates FSDPs _recursive_wrap to enable module_kwargs and custom process_group cache.

    torch version must be 2.0.1.

    modified version of
    https://github.com/pytorch/pytorch/blob/96ca226a7332be0d8f3d6159d0c797e032ab0721/torch/distributed/fsdp/wrap.py#L320
    which recursively wraps modules as FSDP modules for parameter sharding.
    This modification enables the user to pass custom FSDP arguements for every wrapped module.
    The added process_group_cache enables different FSDP modules to, when appropriate, use the
    same process group instead of instantiating a new process group.

    Wraps submodules of ``module`` for which ``auto_wrap_policy`` returns
    ``True`` with ``wrapper_cls``.

    Args:
        module (nn.Module): Module to recursively wrap.
        auto_wrap_policy (Callable): A callable representing a policy that
            determines which modules to recursively wrap with ``wrapper_cls``.
        wrapper_cls: wrapper_cls
        ignored_modules (Set[torch.nn.Module]): Modules to ignore when
            wrapping.
        ignored_params (Set[torch.nn.Parameter]): Parameters to ignore when
            wrapping; these should be the parameters contained in the modules
            in ``ignored_modules``.
        process_group_cache (Dict[Tuple[int], Any]): a cache of process_group to
            use instead of potentially instantiating a new process_group
        only_wrap_children: warp only children
    Returns:
        (nn.Module, int):
            ``module`` after wrapping and the numel recursively wrapped.
    """
    from torch.distributed.fsdp.wrap import _wrap

    assert auto_wrap_policy is not None, 'Must specify auto_wrap_policy.'
    assert wrapper_cls is not None, 'Must specify wrapper_cls'
    # Make sure no child is already wrapped.
    for _, child in module.named_modules():
        if child in ignored_modules:
            continue
        try:
            assert not isinstance(child, cast(type, wrapper_cls))
        except TypeError:
            # wrapper_cls is a function as opposed to a class type, just bypass above check.
            pass

    # We count all params, assuming none of them are already wrapped.
    nonwrapped_numel = sum(p.numel() for p in module.parameters() if p not in ignored_params)

    assert auto_wrap_policy is not None
    if auto_wrap_policy(module=module, recurse=True, nonwrapped_numel=nonwrapped_numel):
        total_wrapped_numel = 0
        # Iterate through the children, recursively wrap if necessary
        for name, child in module.named_children():
            if child in ignored_modules:
                continue
            wrapped_child, num_wrapped_params = _custom_recursive_wrap_t2p0p1(
                module=child,
                auto_wrap_policy=auto_wrap_policy,
                wrapper_cls=wrapper_cls,
                ignored_modules=ignored_modules,
                ignored_params=ignored_params,
                process_group_cache=process_group_cache,
                **kwargs,
            )
            setattr(module, name, wrapped_child)
            # Keep track of how many parameters have been wrapped
            total_wrapped_numel += num_wrapped_params
        # decide if we need to wrap the current module,
        # since the left over parameters exceed the number of params to wrap
        remainder = nonwrapped_numel - total_wrapped_numel
        module_kwargs = auto_wrap_policy(module=module, recurse=False, nonwrapped_numel=remainder)
        if not only_wrap_children and module_kwargs:
            # CHANGE: We modify the original code to support custom FSDP kwargs and add
            # the process_group_cache to avoid instantiating a new process group.
            module_kwargs = module_kwargs if isinstance(module_kwargs, dict) else {}
            module_kwargs = _set_custom_fsdp_module_kwargs(module_kwargs, process_group_cache)

            final_kwargs = {**kwargs, **module_kwargs}

            if final_kwargs.get('process_group', None) is not None:
                _pg_ranks = distributed.get_process_group_ranks(final_kwargs['process_group'])
                _meta_init = any(p.device.type == 'meta' for p in module.parameters())
                if (_meta_init and len(_pg_ranks) != dist.get_world_size() and final_kwargs.get('use_orig_params')):
                    raise NotImplementedError(
                        f'FSDP with custom process groups cannot use `use_orig_params: True` when using meta init.')

            # Leaf node or final wrapping of the remainder both happen here.
            return _wrap(module, wrapper_cls, **final_kwargs), nonwrapped_numel
        else:
            return module, total_wrapped_numel
    return module, 0


def _custom_auto_wrap_t2p0p1(
        auto_wrap_kwargs: Dict[str, Any],
        fsdp_kwargs: Dict[str, Any],
        module_wrapper_cls: Any,  # e.g. `FullyShardedDataParallel`
) -> None:
    """Updates _auto_wrap to enable module_kwargs.

    torch version must be 2.0.1.

    modified version of
    https://github.com/pytorch/pytorch/blob/96ca226a7332be0d8f3d6159d0c797e032ab0721/torch/distributed/fsdp/_wrap_utils.py#L31
    FSDP's _auto_wrap recursively wraps modules as FSDP modules for parameter sharding.
    This modification enables the user to pass custom FSDP arguements for every wrapped module.
    The added process_group_cache enables different FSDP modules to, when appropriate, use the
    same process group instead of instantiating a new process group.

    Recursively auto wraps the root module given by the key "module" in
    ``auto_wrap_kwargs`` with the arguments in ``auto_wrap_kwargs`` and
    ``fsdp_kwargs``.

    Precondition: ``auto_wrap_policy`` contains the arguments expected by
    ``_recursive_wrap()``, where ``auto_wrap_policy`` is not ``None``.
    ``fsdp_kwargs`` contains all FSDP arguments except ``module``.
    """
    from torch.distributed.fsdp._utils import _contains_batchnorm, _override_batchnorm_mixed_precision
    from torch.distributed.fsdp.wrap import _FSDPPolicy, _or_policy, _wrap_batchnorm_individually

    auto_wrap_policy = auto_wrap_kwargs['auto_wrap_policy']
    # Support new way to pass an auto wrap policy
    if isinstance(auto_wrap_policy, _FSDPPolicy):
        auto_wrap_policy = auto_wrap_policy.policy
    root_module = auto_wrap_kwargs['module']
    assert auto_wrap_policy is not None
    # For auto wrapping, submodules should not already be wrapped with FSDP
    # since double wrapping is not supported
    for module_name, module in root_module.named_modules():
        if isinstance(module, module_wrapper_cls):
            raise ValueError(f'Expected {module_name} to NOT be FullyShardedDataParallel '
                             'if using an `auto_wrap_policy`')
    mixed_precision = fsdp_kwargs['mixed_precision']
    if mixed_precision is not None and _contains_batchnorm(root_module):
        _override_batchnorm_mixed_precision(root_module)
        auto_wrap_policy = functools.partial(_or_policy, policies=[_wrap_batchnorm_individually, auto_wrap_policy])
        warnings.warn('Both mixed precision and an `auto_wrap_policy` were specified '
                      'for FSDP, where the wrapped module has batch norm submodules. '
                      'The batch norm submodules will be wrapped as separate FSDP '
                      'instances with mixed precision disabled since some batch norm '
                      'kernels do not support low precision.')
    auto_wrap_kwargs['auto_wrap_policy'] = auto_wrap_policy

    # CHANGE: Add process group cache and call our custom _recursive_wrap
    auto_wrap_kwargs['process_group_cache'] = {}
    _custom_recursive_wrap_t2p0p1(**auto_wrap_kwargs, **fsdp_kwargs)


if version.parse(torch.__version__) >= version.parse('2.0.1') and version.parse(
        torch.__version__) < version.parse('2.0.2'):
    from torch.distributed.fsdp._init_utils import ProcessGroupType
    from torch.distributed.fsdp.wrap import _FSDPPolicy

    def init_fn_t2p0p1(
        self,
        module: nn.Module,
        process_group: ProcessGroupType = None,
        sharding_strategy: Optional[ShardingStrategy] = None,
        cpu_offload: Optional[CPUOffload] = None,
        auto_wrap_policy: Optional[Union[Callable, _FSDPPolicy]] = None,
        backward_prefetch: Optional[BackwardPrefetch] = BackwardPrefetch.BACKWARD_PRE,
        mixed_precision: Optional[MixedPrecision] = None,
        ignored_modules: Optional[Iterable[torch.nn.Module]] = None,
        param_init_fn: Optional[Callable[[nn.Module], None]] = None,
        device_id: Optional[Union[int, torch.device]] = None,
        sync_module_states: bool = False,
        forward_prefetch: bool = False,
        limit_all_gathers: bool = False,
        use_orig_params: bool = False,
        ignored_parameters: Optional[Iterable[torch.nn.Parameter]] = None,
    ):
        """Updates FSDP's __init__ function to call _custom_auto_wrap.

        torch version must be 2.0.1.

        modified version of
        https://github.com/pytorch/pytorch/blob/96ca226a7332be0d8f3d6159d0c797e032ab0721/torch/distributed/fsdp/fully_sharded_data_parallel.py#L330
        """
        from torch.distributed.fsdp._dynamo_utils import _annotate_modules_for_dynamo
        from torch.distributed.fsdp._init_utils import (HYBRID_SHARDING_STRATEGIES, _check_orig_params_flattened,
                                                        _init_buffer_state, _init_core_state,
                                                        _init_ignored_module_states, _init_param_handle_from_module,
                                                        _init_prefetching_state, _init_process_group_state,
                                                        _init_runtime_state, _init_state_dict_state)
        from torch.distributed.fsdp._state_dict_utils import _register_all_state_dict_hooks
        from torch.distributed.fsdp._unshard_param_utils import _register_flat_param

        torch._C._log_api_usage_once('torch.distributed.fsdp')
        super(FullyShardedDataParallel, self).__init__()
        _init_ignored_module_states(self, module, ignored_modules, ignored_parameters)

        # Add module annotations for Dynamo support (see function for details)
        _annotate_modules_for_dynamo(module, self._ignored_modules, use_orig_params)

        # Initializes self.process_group, along with rank and world size. This will
        # also set another attribute, _inter_node_pg, to control the process group
        # over which sharding occurs, if sharding_strategy is {HYBRID_SHARD, _HYBRID_SHARD_ZERO2}.
        # Note that this is done before auto_wrapping, so that child FSDP modules simply pick up
        # the same process group state as the root FSDP module.
        _init_process_group_state(self, process_group, sharding_strategy, auto_wrap_policy)  # type: ignore
        if auto_wrap_policy is not None:
            auto_wrap_kwargs = {
                'module': module,
                'auto_wrap_policy': auto_wrap_policy,
                'wrapper_cls': FullyShardedDataParallel,
                'ignored_modules': self._ignored_modules,
                'ignored_params': self._ignored_params,
                'only_wrap_children': True,  # avoid double wrapping the root
            }
            fsdp_kwargs = {
                'process_group': process_group,
                'sharding_strategy': sharding_strategy,
                'cpu_offload': cpu_offload,
                'backward_prefetch': backward_prefetch,
                'mixed_precision': mixed_precision,
                'param_init_fn': param_init_fn,
                'device_id': device_id,
                'sync_module_states': sync_module_states,
                'forward_prefetch': forward_prefetch,
                'limit_all_gathers': limit_all_gathers,
                'use_orig_params': use_orig_params,
            }
            if sharding_strategy in HYBRID_SHARDING_STRATEGIES:
                # Share root process groups with children to maintain
                # the invariant that all FSDP modules will have the same
                # process groups.
                fsdp_kwargs['process_group'] = (self.process_group, self._inter_node_pg)

            # CHANGE: Call our custom _auto_wrap function
            _custom_auto_wrap_t2p0p1(auto_wrap_kwargs, fsdp_kwargs, FullyShardedDataParallel)

        backward_prefetch_limit = 1
        forward_prefetch_limit = 1
        _init_core_state(
            self,
            sharding_strategy,
            mixed_precision,
            cpu_offload,
            limit_all_gathers,
            use_orig_params,
            backward_prefetch_limit,
            forward_prefetch_limit,
        )
        _init_runtime_state(self)
        _init_prefetching_state(self, backward_prefetch, forward_prefetch)  # type: ignore
        _init_buffer_state(self, module)
        _init_param_handle_from_module(
            self,
            module,
            device_id,
            param_init_fn,
            sync_module_states,
            FullyShardedDataParallel,
        )
        self._fsdp_wrapped_module = module
        if not use_orig_params:
            _check_orig_params_flattened(self, self._ignored_params)
            _register_flat_param(self, self)

        # `_state_dict_type` controls the `state_dict()` behavior, which is
        # implemented using post-save and pre-load hooks
        _init_state_dict_state(self)
        _register_all_state_dict_hooks(self)


def build_metadata(
    self,
    tensor_sizes: torch.Size,
    tensor_properties: sharded_tensor_meta.TensorProperties,
) -> sharded_tensor_meta.ShardedTensorMetadata:
    """Adds nightly change for ChunkShardingSpec.

    Change implemented in https://github.com/pytorch/pytorch/pull/108915
    """
    tensor_num_dim = len(tensor_sizes)

    self._verify_dim(self.dim)
    if self.dim >= tensor_num_dim or self.dim < -tensor_num_dim:  # type: ignore[operator]
        raise ValueError(f'Invalid sharding dim: {self.dim}')

    shards_metadata = []
    sharding_dim_size = tensor_sizes[self.dim]  # type: ignore[index]
    chunks = len(self.placements)
    split_size = get_split_size(sharding_dim_size, chunks)
    for idx, placement in enumerate(self.placements):
        # generate ShardMetadata for each placement device
        chunked_dim_size = get_chunked_dim_size(sharding_dim_size, split_size, idx)
        shard_size = list(tensor_sizes)
        current_offsets = [0] * tensor_num_dim
        current_offsets[self.dim] = split_size * idx  # type: ignore[index]
        shard_size[self.dim] = chunked_dim_size  # type: ignore[index]

        shard_metadata = ShardMetadata(
            shard_offsets=current_offsets,
            shard_sizes=shard_size,
            placement=placement,
        )
        shards_metadata.append(shard_metadata)

    return sharded_tensor_meta.ShardedTensorMetadata(shards_metadata, tensor_sizes, tensor_properties)


@no_type_check
def _sharded_pre_load_state_dict_hook(
    module: nn.Module,
    fsdp_state: '_FSDPState',
    state_dict: Dict[str, Any],
    prefix: str,
) -> None:
    """Adds nightly change for partial state dict error handling.

    https://github.com/pytorch/pytorch/blob/0511df0ee9edeb5c2613805ccfb49beb323b87f9/torch/distributed/fsdp/_state_dict_utils.py#L607-L615

    The hook combines the unflattened, sharded parameters (ShardedTensor) to
    a new FlatParameter and shards the new FlatParameter to the local chunk.
    """
    from torch.distributed._tensor import Replicate
    from torch.distributed.distributed_c10d import _get_pg_default_device
    from torch.distributed.fsdp._common_utils import FSDP_PREFIX, _has_fsdp_params, _is_composable, _module_handle
    from torch.distributed.fsdp._runtime_utils import _lazy_init
    from torch.distributed.fsdp._state_dict_utils import _enter_unshard_params_ctx, _param_name_infos

    _lazy_init(fsdp_state, module)
    if not _is_composable(fsdp_state):
        _replace_by_prefix(state_dict, prefix, prefix + f'{FSDP_PREFIX}')
    if not _has_fsdp_params(fsdp_state, module):
        return

    handle = _module_handle(fsdp_state, module)
    if not handle.uses_sharded_strategy:
        raise RuntimeError('load_sharded_state_dict can only be called when parameters '
                           'are flattened and sharded.')

    device = fsdp_state.compute_device
    for fqn, _, _ in _param_name_infos(module, fsdp_state):
        if not _is_composable(fsdp_state):
            fqn_from_global_root = f'{prefix}{FSDP_PREFIX}{fqn}'
        else:
            fqn_from_global_root = f'{prefix}{fqn}'
        try:
            param = state_dict.pop(fqn_from_global_root)
        except KeyError:
            logger.warning(f'Did not find param with FQN {fqn_from_global_root}, skipping it. '  # noqa: G004
                           'The weight will not be filled if you expect it to be.')
            continue  # TODO: Improve unittesting for state_dict finetuning
            # cases: https://github.com/pytorch/pytorch/issues/109134

        if not fsdp_state._state_dict_config.use_dtensor:
            # All-gather the param (ShardedTensor)
            param, shards = _ext_pre_load_state_dict_transform(param)

            assert len(shards) < 2, ('Expects 0 or 1 shard per rank '
                                     f'but got {len(shards)} shards on rank {fsdp_state.rank}.')
            param_numel = param.size().numel()
            dim_0_size = param.size()[0]
            chunk_size = (math.ceil(dim_0_size / fsdp_state.world_size) * param_numel // dim_0_size)
            if len(shards) == 1:
                local_tensor = shards[0].tensor.flatten()
                pg_device = _get_pg_default_device(fsdp_state.process_group)
                if local_tensor.device.type != pg_device.type:
                    local_tensor = local_tensor.to(pg_device)
                num_padding = chunk_size - local_tensor.numel()
                if num_padding > 0:
                    local_tensor = F.pad(local_tensor, [0, num_padding])
            else:
                local_tensor = torch.zeros(chunk_size, dtype=param.dtype, device=device)
            tensor = torch.empty(
                chunk_size * fsdp_state.world_size,
                dtype=local_tensor.dtype,
                device=device,
            )
            if local_tensor.is_cpu:
                # Tensor could be on FSDP GPU compute device, while local_tensor is on CPU.
                # Convert to CPU so all_gather can work.
                tensor_dev = tensor.device
                tensor = tensor.cpu()
                tensor_list = list(torch.chunk(tensor, torch.distributed.get_world_size(fsdp_state.process_group)))
                torch.distributed.all_gather(tensor_list, local_tensor, group=fsdp_state.process_group)
                tensor.to(tensor_dev)
            else:
                torch.distributed.all_gather_into_tensor(tensor, local_tensor, group=fsdp_state.process_group)
            tensor = tensor.narrow(0, 0, param_numel).reshape(param.size())
            state_dict[fqn_from_global_root] = tensor
        else:
            if param.device != fsdp_state._device_mesh.device_type:
                param = param.to(fsdp_state._device_mesh.device_type)

            param = param.redistribute(device_mesh=param.device_mesh, placements=[Replicate()])
            state_dict[fqn_from_global_root] = param.to_local()

    _enter_unshard_params_ctx(module, fsdp_state, writeback=True)


def fsdp_state_has_default_pg(state: '_FSDPState') -> bool:
    """Indicates whether FlatParamHandle has the default process group.

    Args:
        handle (_FSDPState): FSDP State object

    Returns:
        bool: True if the ProcessGroup of the _FSDPState object is the default process group. False
            otherwise.
    """
    if state.process_group is None:
        # If no process group is attached to the _FSDPState, assume it uses default process group.
        return True
    return len(get_process_group_ranks(state.process_group)) == dist.get_world_size()


def fsdp_state_pg_ranks(state: '_FSDPState') -> Tuple[int, ...]:
    """Gets the ranks included in the ProcessGroup of an _FSDPState.

    Args:
        state (_FSDPState): FSDP State object

    Returns:
        Tuple[int]: Ranks for the FSDP State's process group.
    """
    if state.process_group is None:
        # If no process group is attached to the _FSDPState, assume it uses default process group.
        return tuple(range(dist.get_world_size()))
    else:
        return tuple(get_process_group_ranks(state.process_group))


@no_type_check
def _share_state_and_init_handle_attrs_t2p1(
    root_state: '_FSDPState',
    root_module: nn.Module,
) -> None:
    """Shares state from ``root_state`` to other FSDP states.

    Shares data structure state from the ``root_state`` to all FSDP states in
    ``root_module`` 's module tree, and initializes handle attributes. These are
    done together to require a single loop over the states. This function has
    been modified to assign a different unshard stream to each process group.
    """
    from torch.distributed.fsdp._runtime_utils import (HOMOGENEOUS_ATTR_NAMES, _init_device_mesh,
<<<<<<< HEAD
                                                       _validate_and_get_hybrid_shard_state,
                                                       _wait_for_computation_stream)
=======
                                                       _validate_and_get_hybrid_shard_state)
>>>>>>> 4af5076b
    from torch.distributed.utils import _p_assert

    handle = root_state._handle
    if handle:
        handle.init_flat_param_attributes()
    _validate_and_get_hybrid_shard_state(root_module)
    attr_name_to_values: Dict[str, Set[Any]] = {}
    for attr_name in HOMOGENEOUS_ATTR_NAMES:
        attr_name_to_values[attr_name] = set()
    root_state._all_handles = root_state._exec_order_data.all_handles  # share reference
    root_state._device_mesh = _init_device_mesh(root_state)
    # Update _has_optim_in_backward for each handle.
    for handle in root_state._all_handles:
        flat_param = handle.flat_param
        if hasattr(flat_param, '_in_backward_optimizers'):
            raise RuntimeError('FSDP optimizer in backward only supported with use_orig_params=True!')
        handle._has_optim_in_backward = flat_param._params is not None and any(
            hasattr(param, '_in_backward_optimizers') for param in flat_param._params)

    # Patching so that _FSDPStates with different process groups have separate unshard streams.
    # Keep track of any new unshard streams we may have to add for specific process groups.
    fsdp_pg_unshard_streams = {}
<<<<<<< HEAD
    try:
        unshard_priority = root_state._unshard_stream.priority
    except AttributeError:
        # Use the default priority of 0 if the stream has no assigned priority.
        unshard_priority = 0
=======
    unshard_priority = root_state._unshard_stream.priority
>>>>>>> 4af5076b
    for fsdp_state in root_state._all_fsdp_states:
        for attr_name in HOMOGENEOUS_ATTR_NAMES:
            _p_assert(
                hasattr(fsdp_state, attr_name),
                f'FSDP state missing attribute {attr_name}',
            )
            attr_name_to_values[attr_name].add(getattr(fsdp_state, attr_name))
        if fsdp_state is root_state:
            continue
        # Relax the assert for non-root FSDP instances in case the nested
        # initialized module is wrapped again in FSDP later (e.g. after
        # training to run inference)
        _p_assert(
            fsdp_state._is_root is None or not fsdp_state._is_root,
            "Non-root FSDP instance's `_is_root` should not have been "
            'set yet or should have been set to `False`',
        )
        fsdp_state._is_root = False

        # Take care of any new unshard streams we have to create for non-default process groups.
        if fsdp_state_has_default_pg(fsdp_state):
            # If using default process group, unshard stream is the same as root fsdp instance.
            fsdp_state._unshard_stream = root_state._unshard_stream
        else:
            # Otherwise, unshard stream is separate.
            state_pg_ranks = fsdp_state_pg_ranks(fsdp_state)
            if state_pg_ranks in fsdp_pg_unshard_streams:
                # We have created the unshard stream for this process group already. Use it.
                fsdp_state._unshard_stream = fsdp_pg_unshard_streams[state_pg_ranks]
            else:
                # We don't have an unshard stream for this process group yet. Make it.
                fsdp_state._unshard_stream = fsdp_state._device_handle.Stream(priority=unshard_priority)
                fsdp_pg_unshard_streams[state_pg_ranks] = fsdp_state._unshard_stream

        # All other stream assignments stay common across all of FSDP.
        fsdp_state._post_backward_stream = root_state._post_backward_stream
        fsdp_state._pre_unshard_stream = root_state._pre_unshard_stream
        fsdp_state._all_reduce_stream = root_state._all_reduce_stream
        fsdp_state._default_stream = root_state._default_stream
        fsdp_state._exec_order_data = root_state._exec_order_data
        fsdp_state._free_event_queue = root_state._free_event_queue
        fsdp_state._device_mesh = root_state._device_mesh
        handle = fsdp_state._handle
        if handle:
            handle.init_flat_param_attributes()
<<<<<<< HEAD
    Ensure that all unshard streams wait on the default computation stream
    for _, pg_unshard_stream in fsdp_pg_unshard_streams.items():
        _wait_for_computation_stream(
            root_state._device_handle.current_stream(),
            pg_unshard_stream,
            root_state._pre_unshard_stream,
        )
=======
>>>>>>> 4af5076b
    for attr_name, attr_values in attr_name_to_values.items():
        if len(attr_values) != 1:
            raise ValueError(f'Expects one homogeneous value for {attr_name} but got {attr_values}')


@no_type_check
def _share_state_and_init_handle_attrs_t2p2(
    root_state: '_FSDPState',
    root_module: nn.Module,
) -> None:
    """Shares state from ``root_state`` to other FSDP states.

    Shares data structure state from the ``root_state`` to all FSDP states in
    ``root_module`` 's module tree, and initializes handle attributes. These are
    done together to require a single loop over the states. This function has
    been modified to assign a different unshard stream to each process group.
    """
<<<<<<< HEAD
    from torch.distributed.fsdp._runtime_utils import (HOMOGENEOUS_ATTR_NAMES,
                                                       _validate_and_get_hybrid_shard_state,
                                                       _wait_for_computation_stream)
=======
    from torch.distributed.fsdp._runtime_utils import HOMOGENEOUS_ATTR_NAMES, _validate_and_get_hybrid_shard_state
>>>>>>> 4af5076b
    from torch.distributed.utils import _p_assert

    handle = root_state._handle
    if handle:
        handle.init_flat_param_attributes()
    _validate_and_get_hybrid_shard_state(root_module)
    attr_name_to_values: Dict[str, Set[Any]] = {}
    for attr_name in HOMOGENEOUS_ATTR_NAMES:
        attr_name_to_values[attr_name] = set()
    root_state._all_handles = root_state._exec_order_data.all_handles  # share reference
    # Update _has_optim_in_backward for each handle.
    for handle in root_state._all_handles:
        flat_param = handle.flat_param
        if hasattr(flat_param, '_in_backward_optimizers'):
            raise RuntimeError('FSDP optimizer in backward only supported with use_orig_params=True!')
        handle._has_optim_in_backward = flat_param._params is not None and any(
            hasattr(param, '_in_backward_optimizers') for param in flat_param._params)
        if handle._has_optim_in_backward:
            torch._C._log_api_usage_once('fsdp.optimizer_in_backward')

    # Patching so that _FSDPStates with different process groups have separate unshard streams.
    # Keep track of any new unshard streams we may have to add for specific process groups.
    fsdp_pg_unshard_streams = {}
<<<<<<< HEAD
    try:
        unshard_priority = root_state._unshard_stream.priority
    except AttributeError:
        # Use the default priority of 0 if the stream has no assigned priority.
        unshard_priority = 0
=======
    unshard_priority = root_state._unshard_stream.priority
>>>>>>> 4af5076b
    for fsdp_state in root_state._all_fsdp_states:
        for attr_name in HOMOGENEOUS_ATTR_NAMES:
            _p_assert(
                hasattr(fsdp_state, attr_name),
                f'FSDP state missing attribute {attr_name}',
            )
            attr_name_to_values[attr_name].add(getattr(fsdp_state, attr_name))
        if fsdp_state is root_state:
            continue
        # Relax the assert for non-root FSDP instances in case the nested
        # initialized module is wrapped again in FSDP later (e.g. after
        # training to run inference)
        _p_assert(
            fsdp_state._is_root is None or not fsdp_state._is_root,
            "Non-root FSDP instance's `_is_root` should not have been "
            'set yet or should have been set to `False`',
        )
        fsdp_state._is_root = False

        # Take care of any new unshard streams we have to create for non-default process groups.
        if fsdp_state_has_default_pg(fsdp_state):
            # If using default process group, unshard stream is the same as root fsdp instance.
            fsdp_state._unshard_stream = root_state._unshard_stream
        else:
            # Otherwise, unshard stream is separate.
            state_pg_ranks = fsdp_state_pg_ranks(fsdp_state)
            if state_pg_ranks in fsdp_pg_unshard_streams:
                # We have created the unshard stream for this process group already. Use it.
                fsdp_state._unshard_stream = fsdp_pg_unshard_streams[state_pg_ranks]
            else:
                # We don't have an unshard stream for this process group yet. Make it.
                fsdp_state._unshard_stream = fsdp_state._device_handle.Stream(priority=unshard_priority)
                fsdp_pg_unshard_streams[state_pg_ranks] = fsdp_state._unshard_stream

        # All other stream assignments stay common across all of FSDP.
        fsdp_state._post_backward_stream = root_state._post_backward_stream
        fsdp_state._pre_unshard_stream = root_state._pre_unshard_stream
        fsdp_state._all_reduce_stream = root_state._all_reduce_stream
        fsdp_state._default_stream = root_state._default_stream
        fsdp_state._exec_order_data = root_state._exec_order_data
        fsdp_state._free_event_queue = root_state._free_event_queue
        handle = fsdp_state._handle
        if handle:
            handle.init_flat_param_attributes()
<<<<<<< HEAD
    # Ensure that all unshard streams wait on the default computation stream
    for _, pg_unshard_stream in fsdp_pg_unshard_streams.items():
        _wait_for_computation_stream(
            root_state._device_handle.current_stream(),
            pg_unshard_stream,
            root_state._pre_unshard_stream,
        )
=======
>>>>>>> 4af5076b
    for attr_name, attr_values in attr_name_to_values.items():
        if len(attr_values) != 1:
            raise ValueError(f'Expects one homogeneous value for {attr_name} but got {attr_values}')<|MERGE_RESOLUTION|>--- conflicted
+++ resolved
@@ -801,12 +801,8 @@
     been modified to assign a different unshard stream to each process group.
     """
     from torch.distributed.fsdp._runtime_utils import (HOMOGENEOUS_ATTR_NAMES, _init_device_mesh,
-<<<<<<< HEAD
                                                        _validate_and_get_hybrid_shard_state,
                                                        _wait_for_computation_stream)
-=======
-                                                       _validate_and_get_hybrid_shard_state)
->>>>>>> 4af5076b
     from torch.distributed.utils import _p_assert
 
     handle = root_state._handle
@@ -829,15 +825,11 @@
     # Patching so that _FSDPStates with different process groups have separate unshard streams.
     # Keep track of any new unshard streams we may have to add for specific process groups.
     fsdp_pg_unshard_streams = {}
-<<<<<<< HEAD
     try:
         unshard_priority = root_state._unshard_stream.priority
     except AttributeError:
         # Use the default priority of 0 if the stream has no assigned priority.
         unshard_priority = 0
-=======
-    unshard_priority = root_state._unshard_stream.priority
->>>>>>> 4af5076b
     for fsdp_state in root_state._all_fsdp_states:
         for attr_name in HOMOGENEOUS_ATTR_NAMES:
             _p_assert(
@@ -883,16 +875,13 @@
         handle = fsdp_state._handle
         if handle:
             handle.init_flat_param_attributes()
-<<<<<<< HEAD
-    Ensure that all unshard streams wait on the default computation stream
+    # Ensure that all unshard streams wait on the default computation stream
     for _, pg_unshard_stream in fsdp_pg_unshard_streams.items():
         _wait_for_computation_stream(
             root_state._device_handle.current_stream(),
             pg_unshard_stream,
             root_state._pre_unshard_stream,
         )
-=======
->>>>>>> 4af5076b
     for attr_name, attr_values in attr_name_to_values.items():
         if len(attr_values) != 1:
             raise ValueError(f'Expects one homogeneous value for {attr_name} but got {attr_values}')
@@ -910,13 +899,9 @@
     done together to require a single loop over the states. This function has
     been modified to assign a different unshard stream to each process group.
     """
-<<<<<<< HEAD
     from torch.distributed.fsdp._runtime_utils import (HOMOGENEOUS_ATTR_NAMES,
                                                        _validate_and_get_hybrid_shard_state,
                                                        _wait_for_computation_stream)
-=======
-    from torch.distributed.fsdp._runtime_utils import HOMOGENEOUS_ATTR_NAMES, _validate_and_get_hybrid_shard_state
->>>>>>> 4af5076b
     from torch.distributed.utils import _p_assert
 
     handle = root_state._handle
@@ -940,15 +925,11 @@
     # Patching so that _FSDPStates with different process groups have separate unshard streams.
     # Keep track of any new unshard streams we may have to add for specific process groups.
     fsdp_pg_unshard_streams = {}
-<<<<<<< HEAD
     try:
         unshard_priority = root_state._unshard_stream.priority
     except AttributeError:
         # Use the default priority of 0 if the stream has no assigned priority.
         unshard_priority = 0
-=======
-    unshard_priority = root_state._unshard_stream.priority
->>>>>>> 4af5076b
     for fsdp_state in root_state._all_fsdp_states:
         for attr_name in HOMOGENEOUS_ATTR_NAMES:
             _p_assert(
@@ -993,7 +974,6 @@
         handle = fsdp_state._handle
         if handle:
             handle.init_flat_param_attributes()
-<<<<<<< HEAD
     # Ensure that all unshard streams wait on the default computation stream
     for _, pg_unshard_stream in fsdp_pg_unshard_streams.items():
         _wait_for_computation_stream(
@@ -1001,8 +981,6 @@
             pg_unshard_stream,
             root_state._pre_unshard_stream,
         )
-=======
->>>>>>> 4af5076b
     for attr_name, attr_values in attr_name_to_values.items():
         if len(attr_values) != 1:
             raise ValueError(f'Expects one homogeneous value for {attr_name} but got {attr_values}')