# Copyright 2022 MosaicML Composer authors
# SPDX-License-Identifier: Apache-2.0

"""Train models."""

from __future__ import annotations

import contextlib
import datetime
import itertools
import logging
import os
import pathlib
import time
import warnings
from typing import Any, Callable, ContextManager, Dict, Iterable, List, Optional, Sequence, TextIO, Tuple, Union, cast

import coolname
import torch
import torch.distributed
import torch.utils.data
from torch.cuda.amp.grad_scaler import GradScaler
from torch.nn.parallel import DistributedDataParallel
from torch.utils.data import DataLoader, DistributedSampler
from torchmetrics import Metric, MetricCollection

from composer.algorithms import GradientClipping
from composer.callbacks import CheckpointSaver
from composer.core import (Algorithm, Callback, DataSpec, Engine, Evaluator, Event, Precision, State, Time, Timestamp,
                           ensure_data_spec, ensure_evaluator, ensure_time)
from composer.core.precision import get_precision_context
from composer.core.time import TimeUnit
from composer.core.types import Batch, BreakEpochException, PyTorchScheduler
from composer.loggers import Logger, LoggerDestination, LogLevel, ProgressBarLogger
from composer.models.base import ComposerModel
from composer.optim.decoupled_weight_decay import DecoupledSGDW
from composer.optim.scheduler import ComposerScheduler, compile_composer_scheduler
from composer.profiler import Profiler
from composer.trainer._deepspeed import _fix_batch_precision_for_deepspeed, _parse_deepspeed_config
from composer.trainer._scale_schedule import scale_pytorch_scheduler
from composer.trainer._scaler import ClosureGradScaler
from composer.trainer.ddp import DDPSyncStrategy, ddp_sync_context, prepare_ddp_module
from composer.trainer.devices import Device, DeviceCPU, DeviceGPU
from composer.utils import (ObjectStore, dist, ensure_tuple, format_name_with_dist, map_collection, module_surgery,
                            reproducibility)
from composer.utils.checkpoint import load_checkpoint, save_checkpoint
from composer.utils.file_helpers import get_file
from composer.utils.import_helpers import MissingConditionalImportError

log = logging.getLogger(__name__)

__all__ = ['Trainer']

# syntax to shorten the Scheduler type annoations
Scheduler = Union[ComposerScheduler, PyTorchScheduler]


def _raise_missing_argument_exception(arg_name: str):
    raise ValueError((f'{arg_name} is a required argument and must be specified when constructing the '
                      f'{Trainer.__name__} or when calling {Trainer.__name__}.{Trainer.fit.__name__}(). '
                      f'To fix, please specify `{arg_name}` via {Trainer.__name__}({arg_name}=...) or '
                      f'{Trainer.__name__}.{Trainer.fit.__name__}({arg_name}=...).'))


def _scale_max_duration_by_ssr(
    scale_schedule_ratio: float,
    orig_max_duration: Optional[Time[int]],
) -> Optional[Time[int]]:
    if orig_max_duration is None:
        return None
    max_duration = cast(Time[int], orig_max_duration * scale_schedule_ratio)
    log.info(f'max_duration changed from {orig_max_duration} to {max_duration}')
    if max_duration.value == 0:
        raise ValueError('Scale schedule has reduced the max_duration to 0. Set a higher ratio or use more epochs.')
    return max_duration


def _get_default_scheduler_frequency(schedulers: Optional[Union[Scheduler, Sequence[Scheduler]]]):
    has_pytorch_scheduler = any(isinstance(scheduler, PyTorchScheduler) for scheduler in ensure_tuple(schedulers))
    if has_pytorch_scheduler:
        log.info(('Stepping schedulers every epoch, as a PyTorch scheduler was provided. '
                  'The trainer cannot automatically convert the parameters (e.g. step_size, T_max) of the '
                  'PyTorch scheduler to be in terms of batches. If the PyTorch scheduler should be stepped '
                  'every batch, set `step_schedulers_every_batch=True`.'))
        return TimeUnit.EPOCH
    else:
        log.info(('Stepping schedulers every batch. '
                  'To step schedulers every epoch, set `step_schedulers_every_batch=False`.'))
        return TimeUnit.BATCH


def _get_training_metrics(model: ComposerModel):
    warnings.warn(('Computing model evaluation metrics during training doubles the number of forward passes '
                   'and may lead to a throughput degradation.'))
    train_metrics = model.metrics(train=True)
    if isinstance(train_metrics, Metric):
        # Forcing metrics to be a MetricCollection simplifies logging results
        train_metrics = MetricCollection([train_metrics])

    return train_metrics


def _validate_precision(precision: Precision, device: Device, deepspeed_enabled: bool):
    if isinstance(device, DeviceCPU) and precision != Precision.FP32:
        raise ValueError(f'{precision} is not supproted for CPU training.')
    if not deepspeed_enabled and precision == Precision.FP16:
        raise ValueError('FP16 precision is only supported when training with DeepSpeed.')


def _compile_schedulers(
    schedulers: Optional[Union[Scheduler, Sequence[Scheduler]]],
    state: State,
    scale_schedule_ratio: float,
) -> List[PyTorchScheduler]:
    compiled_schedulers = []
    for scheduler in ensure_tuple(schedulers):
        if isinstance(scheduler, PyTorchScheduler):
            scale_pytorch_scheduler(scheduler, scale_schedule_ratio)
            compiled_schedulers.append(scheduler)
        else:  # it's a composer scheduler
            compiled_schedulers.append(compile_composer_scheduler(scheduler, state, scale_schedule_ratio))

    return compiled_schedulers


def _set_evaluator_interval_and_subset_num_batches(
    evaluators: Sequence[Evaluator],
    eval_interval: Union[int, str, Time, Callable[[State, Event], bool]],
    subset_num_batches: int,
):
    # convert eval_dataloader to `List[Evaluator]`
    for evaluator in evaluators:
        if evaluator.subset_num_batches is None:
            evaluator.subset_num_batches = subset_num_batches
        if evaluator.eval_interval is None:
            evaluator.eval_interval = eval_interval


def _is_adaptive_grad_accum(grad_accum: Union[int, str], device: Device):
    if grad_accum == 'auto':
        warnings.warn(("Setting `grad_accum='auto'` is an experimental feature which may cause "
                       'uncaught Cuda Out of Memory errors. In this case, please manually '
                       'set grad_accum explicitly to an integer instead. '))
        if isinstance(device, DeviceCPU):
            raise ValueError('Cannot use adaptive grad_accum on CPU. Please set grad_accum >= 1')
        return True
    else:
        return False


def _get_initial_grad_accum(grad_accum: Union[int, str]):
    if grad_accum == 'auto':
        return 1
    elif isinstance(grad_accum, int):
        return grad_accum
    else:
        raise ValueError("grad_accum must be an int or ``'auto'``")


def _is_cuda_oom(e: RuntimeError):
    """Determines if error is CUDA Out of Memory and if adaptive_grad_accum is enabled."""
    return 'CUDA out of memory' in str(e)


def _get_device(device: Optional[Union[str, Device]]):
    if not device:
        device = DeviceGPU() if torch.cuda.is_available() else DeviceCPU()
    elif isinstance(device, str):
        if device.lower() == 'cpu':
            device = DeviceCPU()
        elif device.lower() == 'gpu':
            device = DeviceGPU()
        else:
            raise ValueError(f'device ({device}) must be one of (cpu, gpu).')
    return device


def _distribute_and_get_random_seed(seed: Optional[int], device: Device):
    if not seed:
        seed = reproducibility.get_random_seed()

    # Ensure that each process has a seed = rank_zero_seed + global_rank
    # This "deterministically different" seed behavior is required to be able
    # to restore seeds when resuming form checkpoints, since only the
    # `rank_zero_seed` is stored on state.
    if seed < 0 or seed > reproducibility.MAX_SEED:
        raise ValueError(f'Invalid seed: {seed}. It must be on [0; 2**32 - 1)')

    # using int64 to prevent overflow
    rank_zero_seed = device.tensor_to_device(torch.tensor([seed], dtype=torch.int64))
    dist.broadcast(rank_zero_seed, src=0)
    rank_zero_seed = rank_zero_seed.item()
    assert isinstance(rank_zero_seed, int)
    seed = rank_zero_seed + dist.get_global_rank()
    return rank_zero_seed, seed


def _get_ddp_sync_strategy(ddp_sync_strategy: Optional[Union[str, DDPSyncStrategy]], find_unused_parameters: bool):
    if ddp_sync_strategy is None:
        if find_unused_parameters:
            ddp_sync_strategy = DDPSyncStrategy.MULTI_AUTO_SYNC
        else:
            ddp_sync_strategy = DDPSyncStrategy.SINGLE_AUTO_SYNC
    else:
        ddp_sync_strategy = DDPSyncStrategy(ddp_sync_strategy)
    return ddp_sync_strategy


def _generate_run_name() -> str:
    # prefixing with the time so experiments sorted alphabetically will have the latest experiment last
    generated_run_name = str(int(time.time())) + '-' + coolname.generate_slug(2)
    run_name_list = [generated_run_name]
    # ensure all ranks have the same experiment name
    dist.broadcast_object_list(run_name_list)
    generated_run_name = run_name_list[0]
    return generated_run_name


class Trainer:
    """Train models with Composer algorithms.

    The trainer supports models with :class:`~composer.models.base.ComposerModel` instances.
    The :class:`.Trainer` is highly customizable and can support a wide variety of workloads.
    See the :doc:`training guide</trainer/using_the_trainer>` for more information.

    Example
    --------

    Train a model and save a checkpoint:

    .. testcode::

        import os
        from composer import Trainer

        ### Create a trainer
        trainer = Trainer(
            model=model,
            train_dataloader=train_dataloader,
            max_duration="1ep",
            eval_dataloader=eval_dataloader,
            optimizers=optimizer,
            schedulers=scheduler,
            device="cpu",
            eval_interval="1ep",
            save_folder="checkpoints",
            save_filename="ep{epoch}.pt",
            save_interval="1ep",
            save_overwrite=True,
        )

        # Fit and run evaluation for 1 epoch.
        # Save a checkpoint after 1 epoch as specified during trainer creation.
        trainer.fit()

    Load the checkpoint and resume training:

    .. testcode::

        # Get the saved checkpoint filepath
        checkpoint_path = trainer.saved_checkpoints.pop()[0]

        # Create a new trainer with the `load_path` argument set to the checkpoint path.
        trainer = Trainer(
            model=model,
            train_dataloader=train_dataloader,
            max_duration="2ep",
            eval_dataloader=eval_dataloader,
            optimizers=optimizer,
            schedulers=scheduler,
            device="cpu",
            eval_interval="1ep",
            load_path=checkpoint_path,
        )

        # Continue training and running evaluation where the previous trainer left off
        # until the new max_duration is reached.
        # In this case it will be one additional epoch to reach 2 epochs total.
        trainer.fit()


    Args:
        model (ComposerModel): The model to train. Can be user-defined or one of the models included
            with Composer.

            .. seealso:: :mod:`composer.models` for models built into Composer.
        train_dataloader (Iterable | DataSpec | dict, optional): The dataloader, :class:`.DataSpec`,
            or dict of :class:`.DataSpec` kwargs for the training data. In order to specify custom
            preprocessing steps on each data batch, specify a :class:`.DataSpec` instead of a dataloader.
            It is recommended that the dataloader, whether specified directly or as part of a :class:`.DataSpec`,
            should be a :class:`torch.utils.data.DataLoader`.

            .. note:: The ``train_dataloader`` should yield per-rank batches. Each per-rank batch
                will then be further divided based on the ``grad_accum`` parameter. For example, if the
                desired optimization batch size is ``2048`` and training is happening across 8 GPUs, then each
                ``train_dataloader`` should yield a batch of size ``2048 / 8 = 256``. If ``grad_accum = 2``,
                then the per-rank batch will be divided into microbatches of size ``256 / 2 = 128``.

            If ``train_dataloader`` is not specified when constructing the trainer, it must be specified when invoking
            :meth:`.Trainer.fit`.
        train_dataloader_label (str, optional): The label for the train dataloader. (default: ``'train'``)

            This label is used to index the training metrics (if ``compute_training_metrics`` is True) in
            :attr:`.State.current_metrics`.

            This parameter has no effect if ``train_dataloader`` or ``compute_training_metrics`` are not specified.
        train_subset_num_batches (int, optional): If specified, finish every epoch early after training
            on this many batches. This parameter has no effect if it is greater than ``len(train_dataloader)``.
            If ``-1``, then the entire dataloader will be iterated over. (default: ``-1``)

            When using the profiler, it can be helpful to set this parameter to the length of the profile schedule.
            This setting will end each epoch early to avoid additional training that will not be profiled.

            This parameter is ignored if ``train_dataloader`` is not specified.
        compute_training_metrics (bool, optional): Whether to compute training metrics. (default: ``False``)

            Training metrics will be indexed on :attr:`.State.current_metrics` under the ``train_dataloader_label``
            key (which defaults to ``'train'``).
        max_duration (Time | str | int, optional): The maximum duration to train. Can be an integer, which will be
            interpreted to be epochs, a str (e.g. ``1ep``, or ``10ba``), or a :class:`.Time` object.

            If ``max_duration`` is not specified when constructing the trainer, ``duration`` must be specified when invoking
            :meth:`.Trainer.fit`.
        algorithms (Algorithm | Sequence[Algorithm], optional): The algorithms to use during training. If ``None``, then
            no algorithms will be used. (default: ``None``)

            .. seealso:: :mod:`composer.algorithms` for the different algorithms built into Composer.
        optimizers (torch.optim.Optimizer, optional): The optimizer.
            If ``None``, will be set to ``DecoupledSGDW(model.parameters(), lr=0.1)``. (default: ``None``)

            .. seealso:: :mod:`composer.optim` for the different optimizers built into Composer.
        schedulers (PyTorchScheduler | ComposerScheduler | Sequence[PyTorchScheduler | ComposerScheduler], optional):
            The learning rate schedulers. If ``[]`` or ``None``, the learning rate will be constant.
            (default: ``None``).

            .. seealso:: :mod:`composer.optim.scheduler` for the different schedulers built into Composer.
        scale_schedule_ratio (float, optional): Ratio by which to scale the training duration and learning rate
            schedules. (default: ``1.0``)

            E.g., ``0.5`` makes the schedule take half as many epochs and ``2.0`` makes it take twice as
            many epochs. ``1.0`` means no change.

            This parameter has no effect if ``schedulers`` is not specified.

            .. note ::

                Training for less time, while rescaling the learning rate schedule,
                is a strong baseline approach to speeding up training. E.g., training
                for half duration often yields minor accuracy degradation,
                provided that the learning rate schedule is also rescaled to take half as long.

                To see the difference, consider training for half as long using a cosine
                annealing learning rate schedule. If the schedule is not rescaled,
                training ends while the learning rate is still ~0.5 of the initial LR.
                If the schedule is rescaled with ``scale_schedule_ratio``, the LR schedule
                would finish the entire cosine curve, ending with a learning rate near zero.
        step_schedulers_every_batch (bool, optional): By default, native
            `PyTorch schedulers <https://pytorch.org/docs/stable/optim.html#how-to-adjust-learning-rate>`_
            are updated every epoch, while :doc:`Composer Schedulers</trainer/schedulers>` are updated every step.
            Setting this to ``True`` will force schedulers to be stepped every batch,
            while ``False`` means schedulers stepped every epoch. ``None`` indicates the default behavior.
            (default: ``None``)
        eval_dataloader (DataLoader | DataSpec | Evaluator | Sequence[Evaluator], optional): The :class:`.DataLoader`,
            :class:`.DataSpec`, :class:`.Evaluator`, or sequence of evaluators for the evaluation data.

            To evaluate one or more specific metrics across one or more datasets, pass in an
            :class:`.Evaluator`. If a :class:`.DataSpec` or :class:`.DataLoader` is passed in, then all
            metrics returned by ``model.metrics()`` will be used during evaluation.
            ``None`` results in no evaluation. (default: ``None``)
        eval_interval (int | str | Time | (State, Event) -> bool, optional): Specifies how frequently to run evaluation.
            An integer, which will be interpreted to be epochs, a str (e.g. ``1ep``, or ``10ba``), a :class:`.Time`
            object, or a callable.
             Defaults to ``1`` (evaluate every epoch).

            If an integer (in epochs), :class:`.Time` string, or :class:`.Time` instance, the evaluator will be run
            with this frequency. :class:`.Time` strings or :class:`.Time` instances must have units of
            :attr:`.TimeUnit.BATCH` or :attr:`.TimeUnit.EPOCH`.

            Set to ``0`` to disable evaluation.

            If a callable, it should take two arguments (:class:`.State`, :class:`.Event`) and return a bool
            representing whether the evaluator should be invoked. The event will be either :attr:`.Event.BATCH_END`
            or :attr:`.Event.EPOCH_END`.

            This ``eval_interval`` will apply to any :class:`.Evaluator` in ``eval_dataloader`` that does not specify
            an ``eval_interval`` or if a dataloader is passed in directly. This parameter has no effect if
            ``eval_dataloader`` is not specified.

            When specifying time string or integer for the ``eval_interval``, the evaluator(s) are also run at the ``Event.FIT_END`` if it doesn't
            evenly divide the training duration.

        eval_subset_num_batches (int, optional): If specified, evaluate on this many batches. Defaults to ``-1``,
            which means to iterate over the entire dataloader.

            This parameter has no effect if ``eval_dataloader`` is not specified, it is greater than
            ``len(eval_dataloader)``, or ``eval_dataloader`` is an :class:`.Evaluator` and ``subset_num_batches``
            was specified as part of the :class:`.Evaluator`.
        callbacks (Callback | Sequence[Callback], optional): The callbacks to run during training. If ``None``,
            then no callbacks will be run. (default: ``None``).

            .. seealso:: :mod:`composer.callbacks` for the different callbacks built into Composer.
        loggers (LoggerDestination | Sequence[LoggerDestination], optional): The destinations to log training information to.

            .. seealso:: :mod:`composer.loggers` for the different loggers built into Composer.
        run_name (str, optional): A name for this training run. If not specified, the timestamp will be combined with a
            :doc:`coolname <coolname:index>`, e.g. ``1654298855-electric-zebra``.
        progress_bar (bool, optional): Whether to show a progress bar. (default: ``True``)
        log_to_console (bool, optional): Whether to print logging statements to the console. (default: ``None``)

            The default behavior (when set to ``None``) only prints logging statements when ``progress_bar`` is ``False``.

        console_log_level (LogLevel | str | (State, LogLevel) -> bool, optional): The maximum log level which
            should be printed to the console. (default: :attr:`.LogLevel.EPOCH`)

            It can either be :class:`.LogLevel`, a string corresponding to a :class:`.LogLevel`, or a callable
            that takes the training :class:`.State` and the :class:`.LogLevel` and returns a boolean of whether this
            statement should be printed.

            This parameter has no effect if ``log_to_console`` is ``False``, or is unspecified and ``progres_bar`` is
            ``True``.

        console_stream (TextIO | str, optional): The stream to write to. If a string, it can either be
            ``'stdout'`` or ``'stderr'``. (default: :attr:`sys.stderr`)
        load_path (str, optional):  The path format string to an existing checkpoint file.

            It can be a path to a file on the local disk, a URL, or if ``load_object_store`` is set, the object name
            for a checkpoint in a cloud bucket.

            When using `Deepspeed ZeRO <https://www.deepspeed.ai/tutorials/zero/>`_, checkpoints are shareded by rank.
            Instead of hard-coding the rank in the ``path``, use the following format variables:

            +------------------------+-------------------------------------------------------+
            | Variable               | Description                                           |
            +========================+=======================================================+
            | ``{rank}``             | The global rank, as returned by                       |
            |                        | :func:`~.dist.get_global_rank`.                       |
            +------------------------+-------------------------------------------------------+
            | ``{local_rank}``       | The local rank of the process, as returned by         |
            |                        | :func:`~.dist.get_local_rank`.                        |
            +------------------------+-------------------------------------------------------+
            | ``{node_rank}``        | The node rank, as returned by                         |
            |                        | :func:`~.dist.get_node_rank`.                         |
            +------------------------+-------------------------------------------------------+

            For example, suppose that checkpoints are stored in the following structure:

            .. code-block::

                my_model/ep1-rank0.tar
                my_model/ep1-rank1.tar
                my_model/ep1-rank2.tar
                ...

            Then, ``load_path`` should be set to ``my_model/ep1-rank{rank}.tar``, and all ranks will load the
            correct state.

            If ``None`` then no checkpoint will be loaded. (default: ``None``)
        load_object_store (Union[ObjectStore, LoggerDestination], optional): If the ``load_path`` is in an
            object store (i.e. AWS S3 or Google Cloud Storage), an instance of :class:`.ObjectStore` or
            :class:`.LoggerDestination` which will be used to retreive the checkpoint. Otherwise, if the
            checkpoint is a local filepath, set to ``None``. Ignored if ``load_path`` is ``None``.
            (default: ``None``)

            Example:

            .. testsetup::

                import composer.trainer

                composer.trainer.trainer.load_checkpoint = lambda *args, **kwargs: None

            .. testcode::

                from composer import Trainer
                from composer.utils import LibcloudObjectStore

                # Create the object store provider with the specified credentials
                creds = {"key": "object_store_key",
                         "secret": "object_store_secret"}
                store = LibcloudObjectStore(provider="s3",
                                            container="my_container",
                                            provider_kwargs=creds)

                checkpoint_path = "./path_to_the_checkpoint_in_object_store"

                # Create a trainer which will load a checkpoint from the specified object store
                trainer = Trainer(
                    model=model,
                    train_dataloader=train_dataloader,
                    max_duration="10ep",
                    eval_dataloader=eval_dataloader,
                    optimizers=optimizer,
                    schedulers=scheduler,
                    device="cpu",
                    eval_interval="1ep",
                    load_path=checkpoint_path,
                    load_object_store=store,
                )
        load_weights_only (bool, optional): Whether or not to only restore the weights from the checkpoint without
            restoring the associated state. Ignored if ``load_path`` is ``None``. (default: ``False``)
        load_strict_model_weights (bool, optional): Ensure that the set of weights in the checkpoint and model must exactly match.
            Ignored if ``load_path`` is ``None``. (default: ``False``)
        load_progress_bar (bool, optional): Display the progress bar for downloading the checkpoint.
            Ignored if ``load_path`` is either ``None`` or a local file path. (default: ``True``)
        load_ignore_keys (List[str] | (Dict) -> None, optional): A list of paths for the ``state_dict`` of the checkpoint,
            which, when provided, will be ignored from the state_dict before a checkpoint is loaded. Each path is a list
            of strings specifying the keys to index into ``state_dict`` joined together with `/` as a seperator (as PyTorch
            uses `.` in parameter names). If a prefix is provided, all children are also ignored (see Example 2).
            See :mod:`composer.core.state` for the structure of state_dict.

            Example 1: ``load_ignore_keys = ["state/model/layer1.weights", "state/model/layer1.bias"]`` would ignore
            layer 1 weights and bias.

            Example 2: ``load_ignore_keys = ["state/model/*"]`` would ignore the entire model, which would have the same
            effect as the previous example if there was only 1 layer.

            Example 3: ``load_ignore_keys = ["state/model/layer*.weights"]`` would ignore all weights in the model.

            Example 4: ``load_ignore_keys = ["state/rank_zero_seed", "rng"]`` would reset all randomness when
            loading the checkpoint.

            If a callable, it should take one argument which is the state_dict. The callable is free to arbitrarily modify
            the state_dict before it is loaded.

            (default: ``None``)

        save_folder (str, optional): Format string for the folder where checkpoints are saved.
            If ``None``, checkpoints will not be saved. (default: ``None``)

            .. seealso:: :class:`~.CheckpointSaver`

            .. note::

                For fine-grained control on checkpoint saving (e.g. to save different types of checkpoints
                at different intervals), leave this parameter as ``None``, and instead pass
                instance(s) of :class:`~.CheckpointSaver` directly as ``callbacks``.
        save_filename (str, optional): A format string describing how to name checkpoints.
            This parameter has no effect if ``save_folder`` is ``None``.
            (default: ``"ep{epoch}-ba{batch}-rank{rank}"``)

            .. seealso:: :class:`~.CheckpointSaver`
        save_artifact_name (str, optional): A format string describing how to name checkpoints in loggers.
            This parameter has no effect if ``save_folder`` is ``None``.
            (default: ``"{run_name}/checkpoints/ep{epoch}-ba{batch}-rank{rank}"``)

            .. seealso:: :class:`~.CheckpointSaver`
        save_latest_filename (str, optional): A format string for the name of a symlink
            (relative to ``save_folder``) that points to the last saved checkpoint.
            This parameter has no effect if ``save_folder`` is ``None``.
            To disable symlinking, set this to ``None``. (default: ``"latest-rank{rank}"``)

            .. seealso:: :class:`~.CheckpointSaver`
        save_latest_artifact_name (str, optional): A format string describing how to name symlinks in loggers.
            This parameter has no effect if ``save_folder``, ``save_latest_filename``, or ``save_artifact_name`` are ``None``.
            To disable symlinking in logger, set this or ``save_latest_filename`` to ``None``. (default: ``"{run_name}/checkpoints/latest-rank{rank}"``)

            .. seealso:: :class:`~.CheckpointSaver`
        save_overwrite (bool, optional): Whether existing checkpoints should be overridden.
            This parameter has no effect if ``save_folder`` is None. (default: ``False``)

            .. seealso:: :class:`~.CheckpointSaver`
        save_interval (Time | str | int | (State, Event) -> bool): A :class:`Time`, time-string, integer (in epochs),
            or a function that takes (state, event) and returns a boolean whether a checkpoint should be saved.
            This parameter has no effect if ``save_folder`` is ``None``. (default: ``'1ep'``)

            .. seealso:: :class:`~.CheckpointSaver`
        save_weights_only (bool, optional): Whether to save only the model weights instead of the entire training
            state. This parameter has no effect if ``save_folder`` is ``None``. (default: ``False``)

            .. seealso:: :class:`~.CheckpointSaver`
        save_num_checkpoints_to_keep (int, optional): The number of checkpoints to keep locally. The oldest checkpoints
            are removed first. Set to ``-1`` to keep all checkpoints locally. (default: ``-1``)

            Checkpoints will be removed after they have been logged as a file artifact. For example, when this callback
            is used in conjunction with the :class:`~composer.loggers.object_store_logger.ObjectStoreLogger`, set this
            parameter to ``0`` to immediately delete checkpoints from the local disk after they have been uploaded to
            the object store.

            This parameter only controls how many checkpoints are kept locally; checkpoints are not deleted from
            artifact stores.
        autoresume (bool, optional): Whether or not to enable autoresume, which allows for stopping and resuming
        training. This allows use of spot instances, as the training run is now fault tolerant.  This parameter requires
            ``save_folder`` and ``run_name`` to be specified and ``save_overwrite`` to be ``False``. (default: ``False``)

            When enabled, the save_folder is checked for checkpoints of the format ``"{save_folder}/{save_latest_filename}"``,
            which are loaded to continue training. If no local checkpoints are found, each logger is checked for potential
            checkpoints named ``save_latest_artifact_name``. Finally, if no logged checkpoints are found, ``load_path`` is
            used to load a checkpoint if specified. This should only occur at the start of a run using autoresume.

            For example, to run a fine-tuning run on a spot instance, ``load_path`` would be set to the original weights and
            an object store logger would be added. In the original run, ``load_path`` would be used to get the starting
            checkpoint. For any future restarts, such as due to the spot instance being killed, the loggers would be queried for the latest checkpoint
            the object store logger would be downloaded and used to resume training.
        deepspeed_config (Dict[str, Any], optional): Configuration for DeepSpeed, formatted as a JSON
            according to `DeepSpeed's documentation <https://www.deepspeed.ai/docs/config-json/>`_. (default: ``None``)

            To use DeepSpeed with default values, set to the empty dictionary ``{}``.
            To disable DeepSpeed (the default), set to ``None``.
        device (Device | str, optional): The device to use for training, which can be ``'cpu'`` or ``'gpu'``.
            (default: ``None``)

            The default behavior sets the device to ``'gpu'`` if CUDA is available; otherwise, it sets the device to
            ``'cpu'``.
        precision (Precision | str, optional): Numerical precision to use for training. One of ``fp32``, ``fp16``
            or ``amp`` (recommended). (default: ``Precision.FP32`` if training on CPU; ``Precision.AMP`` if training
            on GPU)

            .. note::
                ``fp16`` only works if ``deepspeed_config`` is also provided.
        grad_accum (Union[int, str], optional): The number of microbatches to split a per-device batch into. Gradients
            are summed over the microbatches per device. If set to ``auto``, dynamically increases grad_accum
            if microbatch is too large for GPU. (default: ``1``)

            .. note:: This is implemented by taking the batch yielded by the ``train_dataloader`` and splitting
                it into ``grad_accum`` sections. Each section is of size ``train_dataloader // grad_accum``.
                If the batch size of the dataloader is not divisible by ``grad_accum``,
                then the last section will be of size ``batch_size mod grad_accum``.
        seed (int, optional): The seed used in randomization. If ``None``, then a random seed
            will be created. (default: ``None``)

            .. note:: In order to get reproducible results, call the
                :func:`.seed_all` function at the start of your script with the seed
                passed to the trainer. This will ensure any initialization done before the trainer init
                (ex. model weight initialization) also uses the provided seed.

            .. seealso:: :mod:`composer.utils.reproducibility` for more details on reproducibility.
        deterministic_mode (bool, optional): Run the model deterministically. (default: ``False``)

            .. note:: This is an experimental feature. Performance degradations expected. Certain Torch modules may
                not have deterministic implementations, which will result in a crash.

            .. note:: In order to get reproducible results, call the
                :func:`.configure_deterministic_mode` function at the start of your script.
                This will ensure any initialization done before the trainer init also runs deterministically.

            .. seealso:: :mod:`composer.utils.reproducibility` for more details on reproducibility.
        dist_timeout (float, optional): Timeout, in seconds, for initializing the distributed process group.
            (default: ``15.0``)
        ddp_sync_strategy (str | DDPSyncStrategy, optional): The strategy to use for synchronizing gradients.
            Leave unset to let the trainer auto-configure this. See :class:`.DDPSyncStrategy`
            for more details.
        grad_clip_norm (float, optional): The norm to clip gradient magnitudes to. Set to ``-1`` for no gradient
            clipping. (default: ``-1``).

            .. deprecated:: 0.8
               Deprecated. Please use composer.algorithms.GradientClipping.
        profiler (Profiler, optional): The profiler, if profiling should be enabled. (default: ``None``)

            .. seealso::

                See the :doc:`Profiling Guide </trainer/performance_tutorials/profiling>` for
                additional information.

    Attributes:
        state (State): The :class:`.State` object used to store training state.
        evaluators (List[Evaluator]): The :class:`.Evaluator` objects to use for validation
            during training.
        logger (Logger): The :class:`.Logger` used for logging.
        engine (Engine): The :class:`.Engine` used for running callbacks and algorithms.
    """

    def __init__(
        self,
        *,
        # The Model
        model: ComposerModel,

        # Train Dataloader
        train_dataloader: Optional[Union[Iterable, DataSpec, Dict[str, Any]]] = None,
        train_dataloader_label: str = 'train',
        train_subset_num_batches: int = -1,
        compute_training_metrics: bool = False,

        # Stopping Condition
        max_duration: Optional[Union[int, str, Time]] = None,

        # Algorithms
        algorithms: Optional[Union[Algorithm, Sequence[Algorithm]]] = None,

        # Optimizers and Scheduling
        optimizers: Optional[torch.optim.Optimizer] = None,
        schedulers: Optional[Union[ComposerScheduler, PyTorchScheduler, Sequence[Union[ComposerScheduler,
                                                                                       PyTorchScheduler]]]] = None,
        scale_schedule_ratio: float = 1.0,
        step_schedulers_every_batch: Optional[bool] = None,

        # Evaluators
        eval_dataloader: Optional[Union[Iterable, DataSpec, Evaluator, Sequence[Evaluator]]] = None,
        eval_interval: Union[int, str, Time, Callable[[State, Event], bool]] = 1,
        eval_subset_num_batches: int = -1,

        # Callbacks and Logging
        callbacks: Optional[Union[Callback, Sequence[Callback]]] = None,
        loggers: Optional[Union[LoggerDestination, Sequence[LoggerDestination]]] = None,
        run_name: Optional[str] = None,
        progress_bar: bool = True,
        log_to_console: Optional[bool] = None,
        console_log_level: Union[LogLevel, str, Callable[[State, LogLevel], bool]] = LogLevel.EPOCH,
        console_stream: Union[str, TextIO] = 'stderr',

        # Load Checkpoint
        load_path: Optional[str] = None,
        load_object_store: Optional[Union[ObjectStore, LoggerDestination]] = None,
        load_weights_only: bool = False,
        load_strict_model_weights: bool = False,
        load_progress_bar: bool = True,
        load_ignore_keys: Optional[Union[List[str], Callable[[Dict], None]]] = None,

        # Save Checkpoint
        save_folder: Optional[str] = None,
        save_filename: str = 'ep{epoch}-ba{batch}-rank{rank}',
        save_artifact_name: str = '{run_name}/checkpoints/ep{epoch}-ba{batch}-rank{rank}',
        save_latest_filename: Optional[str] = 'latest-rank{rank}',
        save_latest_artifact_name: Optional[str] = '{run_name}/checkpoints/latest-rank{rank}',
        save_overwrite: bool = False,
        save_interval: Union[str, int, Time, Callable[[State, Event], bool]] = '1ep',
        save_weights_only: bool = False,
        save_num_checkpoints_to_keep: int = -1,

        # Graceful Resumption
        autoresume: bool = False,

        # DeepSpeed
        deepspeed_config: Optional[Dict[str, Any]] = None,

        # System/Numerics
        device: Optional[Union[str, Device]] = None,
        precision: Optional[Union[str, Precision]] = None,
        grad_accum: Union[int, str] = 1,

        # Reproducibility
        seed: Optional[int] = None,
        deterministic_mode: bool = False,

        # Distributed Training
        dist_timeout: float = 300.0,
        ddp_sync_strategy: Optional[Union[str, DDPSyncStrategy]] = None,

        # Grad Clip Norm
        grad_clip_norm: float = -1.0,

        # Profiling
        profiler: Optional[Profiler] = None,
    ):
        algorithms = list(ensure_tuple(algorithms))

        # Determine whether DeepSpeed is enabled
        deepspeed_enabled = deepspeed_config is not None

        # Device
        self._device = _get_device(device)

        # Distributed
        if deepspeed_enabled or dist.get_world_size() > 1:
            # deepspeed requires torch.distributed to be initialized, even if the world size is 1
            # distributed is always required with multi-rank training
            dist.initialize_dist(self._device.dist_backend, datetime.timedelta(seconds=dist_timeout))

        # Reproducibility
        rank_zero_seed, seed = _distribute_and_get_random_seed(seed, self._device)
        # If hparams is used to create the Trainer this function is called twice
        # which is okay because all runs with the hparams codepath will do this
        reproducibility.seed_all(seed)
        if deterministic_mode:
            reproducibility.configure_deterministic_mode()

        # Precision
        if precision is None:
            precision = Precision.AMP if isinstance(device, DeviceGPU) else Precision.FP32
        if isinstance(precision, str):
            precision = Precision(precision)

        _validate_precision(precision, self._device, deepspeed_enabled)

        # optimizers and schedulers
        if not optimizers:
            optimizers = DecoupledSGDW(list(model.parameters()), lr=0.1)
            # hard-coding the optimizer in the warning, as repr(optimizers) would print an annoying, multi-line warning
            warnings.warn(('No optimizer was specified. Defaulting to '
                           f"{type(optimizers).__name__}(lr={optimizers.defaults['lr']})"))

        num_optimizers = len(ensure_tuple(optimizers))
        if num_optimizers != 1:
            raise NotImplementedError(f'Only one optimizer is supported; found {num_optimizers} optimizers')

        # Grad Accum
        self.adaptive_gradient_accumulation = _is_adaptive_grad_accum(grad_accum, device=self._device)
        grad_accum = _get_initial_grad_accum(grad_accum)

        # Grad Clip Norm
        if grad_clip_norm > 0:

            warnings.warn(
                DeprecationWarning((f"Using the 'grad_clip_norm' field in Trainer is deprecated. Please use"
                                    'the GradientClipping Algorithm in composer.algorithms.gradient_clipping.')))

            if any(isinstance(alg, GradientClipping) for alg in algorithms):
                warnings.warn(
                    UserWarning(
                        f'The GradientClipping algorithm is already specified. Ignoring grad_clip_norm={grad_clip_norm}'
                    ))
            else:
                algorithms.append(GradientClipping(clipping_type='norm', clipping_threshold=grad_clip_norm))

        # Run Name
        if run_name is None:
            if autoresume:
                raise ValueError('When autoresume=True, the `run_name` must be specified.')
            run_name = _generate_run_name()
        log.info('Run name: %s', run_name)

        # Create the State
        self.state = State(rank_zero_seed=rank_zero_seed,
                           algorithms=algorithms,
                           model=model,
                           callbacks=callbacks,
                           grad_accum=grad_accum,
                           precision=precision,
                           optimizers=optimizers,
                           run_name=run_name,
                           deepspeed_config=deepspeed_config)

        # Profiler
        if profiler is not None:
            warnings.warn('The profiler is enabled. Using the profiler adds additional overhead when training.')
            self.state.profiler = profiler
            self.state.profiler.bind_to_state(self.state)

        # Console Logging
        loggers = list(ensure_tuple(loggers))
        if any(isinstance(x, ProgressBarLogger) for x in loggers):
            warnings.warn(
                DeprecationWarning(
                    (f'Specifying the {ProgressBarLogger.__name__} via `loggers` is deprecated. Instead, '
                     'please specify `progress_bar`, `log_to_console`, `log_level`, and `stream` arguments when '
                     'constructing the trainer. If specified, these arguments will be ignored, as the '
                     f'{ProgressBarLogger.__name__} was already created.')))
        else:
            loggers.append(
                ProgressBarLogger(
                    progress_bar=progress_bar,
                    log_to_console=log_to_console,
                    console_log_level=console_log_level,
                    stream=console_stream,
                ))

        # Logger
        self.logger = Logger(state=self.state, destinations=loggers)

        # Callbacks
        self.state.callbacks[:] = list(cast(List[Callback], loggers)) + self.state.callbacks

        # Checkpoint Saving
        self._checkpoint_saver = None
        if save_folder is not None:
            self._checkpoint_saver = CheckpointSaver(
                folder=save_folder,
                filename=save_filename,
                artifact_name=save_artifact_name,
                latest_filename=save_latest_filename,
                latest_artifact_name=save_latest_artifact_name,
                overwrite=save_overwrite,
                weights_only=save_weights_only,
                save_interval=save_interval,
                num_checkpoints_to_keep=save_num_checkpoints_to_keep,
            )
            self.state.callbacks.append(self._checkpoint_saver)

        # The Engine
        self.engine = Engine(state=self.state, logger=self.logger)

        # Set the logger
        model.logger = self.logger

        # Run Event.INIT
        self.engine.run_event(Event.INIT)

        # After running Event.INIT, then set the "optional" elements of state that could be passed in on FIT instead of INIT
        # Setting these attributes here ensures that algorithms do not depend on unavailable attributes during Event.INIT

        # Train Dataloader
        self._train_data_spec = None if train_dataloader is None else ensure_data_spec(train_dataloader)
        if self._train_data_spec is not None:
            self.state.set_dataloader(self._train_data_spec.dataloader, train_dataloader_label,
                                      train_subset_num_batches)
            self.state.train_dataloader = self.state.dataloader
        self.train_metrics = _get_training_metrics(model) if compute_training_metrics else None

        # Max Duration
        if max_duration is not None:
            self.state.max_duration = ensure_time(max_duration, TimeUnit.EPOCH)

        self.logger.data_fit({'rank_zero_seed': rank_zero_seed})

        assert isinstance(self.state.model, ComposerModel)
        self._original_model = self.state.model

        # Schedulers
        self.state.schedulers = _compile_schedulers(schedulers, self.state, scale_schedule_ratio)
        if scale_schedule_ratio != 1.0:
            if len(self.state.schedulers) == 0:
                raise ValueError('Specifying `scale_schedule_ratio` without `schedulers` has no effect.')
            self.state.max_duration = _scale_max_duration_by_ssr(scale_schedule_ratio, self.state.max_duration)

        if step_schedulers_every_batch is None:
            self._scheduler_step_frequency = _get_default_scheduler_frequency(schedulers)
        else:
            self._scheduler_step_frequency = TimeUnit.BATCH if step_schedulers_every_batch else TimeUnit.EPOCH

        # Evaluators
        if eval_dataloader is None:
            evaluators: List[Evaluator] = []
        else:
            evaluators = [
                ensure_evaluator(evaluator, model.metrics(train=False)) for evaluator in ensure_tuple(eval_dataloader)
            ]
            _set_evaluator_interval_and_subset_num_batches(
                evaluators=evaluators,
                eval_interval=eval_interval,
                subset_num_batches=eval_subset_num_batches,
            )
        if len(evaluators) == 0:
            if eval_subset_num_batches != -1:
                raise ValueError('Specifying `eval_subset_num_batches` without an `eval_dataloader` has no effect.')
            if eval_interval != 1:
                raise ValueError('Specifying `eval_interval` without an `eval_dataloader` has no effect.')
        self.state.evaluators = evaluators

        # Some algorithms require specific settings
        self._backwards_create_graph = any(map(lambda x: x.backwards_create_graph, ensure_tuple(algorithms)))
        self._find_unused_parameters = any(map(lambda x: x.find_unused_parameters, ensure_tuple(algorithms)))
        self._ddp_sync_strategy = _get_ddp_sync_strategy(ddp_sync_strategy, self._find_unused_parameters)

        # Configure Deepspeed
        if self.state.deepspeed_config is not None:
            try:
                import deepspeed
            except ImportError as e:
                raise MissingConditionalImportError(
                    extra_deps_group='deepspeed',
                    conda_package='deepspeed>=0.5.5',
                    conda_channel=None,
                ) from e
            self.state.deepspeed_config = _parse_deepspeed_config(self.state.deepspeed_config, state=self.state)
            optimizer = ensure_tuple(self.state.optimizers)[0]
            log.debug('Initializing deepspeed')
            (self.state.model, self.state.optimizers, _, _) = deepspeed.initialize(config=self.state.deepspeed_config,
                                                                                   model=self.state.model,
                                                                                   optimizer=optimizer)
            # Since the DeepSpeed ZeRO optimizer does not inherit torch.optim.Optimizer, the schedulers must be
            # compiled and bound BEFORE DeepSpeed initialization. However, this is OK, as the the DeepSpeed Zero
            # optimizer uses the same underlying parameter groups as the original optimizer. See
            # * https://github.com/microsoft/DeepSpeed/blob/fee73135980e78f8be7e1a3ff556751623ef6aaa/deepspeed/runtime/zero/stage_1_and_2.py#L1911-L1917
            # * https://github.com/microsoft/DeepSpeed/blob/ef17c89570ceae5b26a5f886e9d8cd0941afc0ac/deepspeed/runtime/zero/stage3.py#L2532-L2538
            # In addition, the deepspeed engine is responsible for serializing the model and optimizer state,
            # so these attributes should not be serialized with the composer state.
            if 'model' in self.state.serialized_attributes:
                self.state.serialized_attributes.remove('model')

            if 'optimizers' in self.state.serialized_attributes:
                self.state.serialized_attributes.remove('optimizers')

        # If using DeepSpeed, the model must be loaded from checkpoint after the engine has been
        # initialized, but if using PyTorch DDP, the model must be loaded before it is wrapped with
        # DDP.

        # Load Checkpoint
        self._rng_state = None
        # If autoresume is enabled, first check for existing checkpoints to load
        if autoresume:
            log.info('Searching for a previous checkpoint to autoresume')
            if save_folder is None:
                raise ValueError('The `save_folder` must be specified when autoresume is enabled.')
            if save_overwrite:
                raise ValueError(
                    'The flag `save_overwrite` must be False when autoresume is enabled as autoresume always loads the '
                    'latest existing checkpoint in `save_folder`.')
            if save_latest_filename is None:
                raise ValueError(
                    'The `save_latest_filename` must be specified so autoresume knows where to load checkpoints from.')
            if save_latest_artifact_name is None:
                raise ValueError(
                    'The `save_latest_artifact_name` must be specified so autoresume can load the latest checkpoint.')
            if run_name is None:
                raise ValueError(
                    'The `run_name` must be specified when using autoresume so Event.INIT is run with the correct run name.'
                )
            autoresume_checkpoint_path = self._get_autoresume_checkpoint(
                save_folder=save_folder,
                save_latest_filename=save_latest_filename,
                save_latest_artifact_name=save_latest_artifact_name,
                loggers=loggers,
                load_progress_bar=load_progress_bar)
            # Found latest checkpoint path, load that instead
            if autoresume_checkpoint_path:
                load_path = autoresume_checkpoint_path
                # Disable object_store since _get_autoresume_checkpoint will download the checkpoint
                # To the save folder, if needed.
                load_object_store = None
                # Disable `load_weights_only` since this applies only to the initial training run
                load_weights_only = False
                log.info('Autoresuming training from checkpoint')
            else:
                log.info('No previous autoresume checkpoint found')
        # Actually load the checkpoint from potentially updated arguments
        if load_path is not None:
            self._rng_state = load_checkpoint(
                state=self.state,
                path=load_path,
                object_store=load_object_store,
                load_weights_only=load_weights_only,
                strict_model_weights=load_strict_model_weights,
                progress_bar=load_progress_bar,
                ignore_keys=load_ignore_keys,
            )
            self.state.run_name = run_name

        # reseed here. This helps with a couple of issues:
        # 1. rng state may change at Event.INIT. For example, if an algorithm creates a new module and module
        # parameters are initialized randomly, rng state will change. This reseeding nullifies such effects.
        # 2. While resuming from a checkpoint, we want to spin dataloader and bring it back to the same state as at the time
        # of the checkpoint. Therefore, spinning needs to start from the same rng state as in the original run.
        log.info(f'Setting seed to {self.state.seed}')
        reproducibility.seed_all(self.state.seed)

        # Move the model and optimizers to the specified device
        if not self.deepspeed_enabled:
            host_model_params = self.state.model.parameters()
            self.state.model = self._device.module_to_device(self.state.model)
            device_model_params = self.state.model.parameters()

            # use surgery to update the parameters of the optimizers, now that the model is on the device
            # see https://pytorch.org/docs/stable/optim.html#constructing-it
            module_surgery.replace_params_in_optimizer(old_params=host_model_params,
                                                       new_params=device_model_params,
                                                       optimizers=self.state.optimizers)

            # Move any remaining optimizer parameters onto the device
            self.state.optimizers = map_collection(self.state.optimizers, self._device.optimizer_to_device)

            if dist.get_world_size() > 1:
                # Only wrap the module if required
                self.state.model = prepare_ddp_module(self.state.model, self._find_unused_parameters)

    @property
    def deepspeed_enabled(self):
        """Whether DeepSpeed is enabled.

        .. seealso:: `DeepSpeed's documentation <https://www.deepspeed.ai/docs/config-json/>`_
        """
        return self.state.is_model_deepspeed

    @property
    def saved_checkpoints(self) -> List[Tuple[Timestamp, List[pathlib.Path]]]:
        """The checkpoint timestamps and filepaths.

        This list contains tuples of the save timestamp and the checkpoint filepaths.
        This list will have at most ``save_num_checkpoints_to_keep`` entries. The latest checkpoint
        will be at the end.

        .. note::

            When using DeepSpeed, the index of a filepath in each list corresponds to the global rank of
            the process that wrote that file. Each filepath is valid only on the process's (rank's) node.

            Otherwise, when not using DeepSpeed, each sub-list will contain only one filepath since only rank zero
            saves checkpoints.
        """
        if self._checkpoint_saver is None:
            return []
        return self._checkpoint_saver.saved_checkpoints

    def _get_autoresume_checkpoint(
        self,
        save_folder: str,
        save_latest_filename: str,
        save_latest_artifact_name: str,
        loggers: Sequence[LoggerDestination],
        load_progress_bar: bool,
    ):
        """Determines the load path when using autoresume.

        First, check the ``save_folder`` for the latest checkpoint.
        If no latest checkpoint is found locally, then check each logger for the latest checkpoint, and download
        it to the ``save_folder``.

        Returns:
            Optional[str]: The path to the latest checkpoint, if found, otherwise None.
        """
        save_latest_filename = format_name_with_dist(save_latest_filename, self.state.run_name)
        save_folder = format_name_with_dist(save_folder, self.state.run_name)
        save_latest_artifact_name = format_name_with_dist(save_latest_artifact_name, self.state.run_name)
        latest_checkpoint_path = os.path.join(save_folder, save_latest_filename)
        # If latest checkpoint is not saved locally, try to fetch from loggers
        if not os.path.exists(latest_checkpoint_path):
            # Make save folder in case it doesn't exist so latest checkpoint can be downloaded
            os.makedirs(save_folder, exist_ok=True)
            for logger in loggers:
                try:
                    # Fetch from logger. If it succeeds, stop trying the rest of the loggers
                    get_file(
                        path=save_latest_artifact_name,
                        destination=latest_checkpoint_path,
                        object_store=logger,
                        overwrite=True,
                        progress_bar=load_progress_bar,
                    )
                    break
                except (NotImplementedError, FileNotFoundError):
                    # Ignore errors caused by no checkpoint saved with logger
                    pass
        # Require all ranks to have local checkpoint if we wish to restore from it
        latest_checkpoint_exists = self._device.tensor_to_device(
            torch.tensor([os.path.exists(latest_checkpoint_path)], dtype=torch.uint8))
        dist.all_reduce(latest_checkpoint_exists, reduce_operation='MIN')
        # If latest checkpoint is saved locally, change load_path to it
        if int(latest_checkpoint_exists.item()) == 1:
            return latest_checkpoint_path

    def fit(
        self,
        *,
        # Train Dataloader
        train_dataloader: Optional[Union[Iterable, DataSpec, Dict[str, Any]]] = None,
        train_dataloader_label: str = 'train',
        train_subset_num_batches: Optional[int] = None,
        compute_training_metrics: Optional[bool] = None,

        # Timing
        duration: Optional[Union[int, str, Time[int]]] = None,
        reset_time: bool = False,

        # Schedulers
        schedulers: Optional[Union[ComposerScheduler, PyTorchScheduler, Sequence[Union[ComposerScheduler,
                                                                                       PyTorchScheduler]]]] = None,
        scale_schedule_ratio: float = 1.0,
        step_schedulers_every_batch: Optional[bool] = None,

        # Evaluation
        eval_dataloader: Optional[Union[Iterable, DataSpec, Evaluator, Sequence[Evaluator]]] = None,
        eval_subset_num_batches: int = -1,
        eval_interval: Union[int, str, Time, Callable[[State, Event], bool]] = 1,

        # Numerics
        grad_accum: Optional[Union[int, str]] = None,
        precision: Optional[Union[str, Precision]] = None,
    ):
        """Train the model.

        The Composer :class:`.Trainer` supports multiple calls to :meth:`.fit`. Any arguments specified during
        the call to :meth:`.fit` will override the values specified when constructing the :class:`.Trainer`.
        All arguments are optional, with the following exceptions:

        *   The ``train_dataloader`` must be specified here if not provided when constructing the :class:`.Trainer`.
        *   The ``duration`` must be specified here if not provided when constructing the :class:`.Trainer`,
            or if this is a subsequent call to :meth:`.fit`.

        For example, the following are equivalent:

        .. testcode::

            # The `train_dataloader` and `duration` can be specified
            # when constructing the Trainer
            trainer_1 = Trainer(
                model=model,
                train_dataloader=train_dataloader,
                max_duration="1ep",
            )
            trainer_1.fit()

            # Or, these arguments can be specified on `fit()`
            trainer_2 = Trainer(model)
            trainer_2.fit(
                train_dataloader=train_dataloader,
                duration="1ep"
            )

        When invoking :meth:`.fit` for a subsequent time, either ``reset_time`` or ``duration`` must be specified.
        Otherwise, it is ambiguous for how long to train.

        *   If ``reset_time`` is True, then :meth:`.fit` will train for the same amount of time as the previous
            call (or for ``duration`` if that parameter is also specified). The :attr:`.State.timestamp` will be reset,
            causing :class:`.ComposerScheduler` and :class:`.Algorithm` instances to start from the beginning, as if it
            is a new training run. Model gradients, optimizer states, and native PyTorch schedulers will not be reset.

        *   If ``reset_time`` is False, then :meth:`.fit` will train for the amount of time specified by
            ``duration``. The :attr:`.State.max_duration` will be incremented by ``duration``.

        For example:

        .. testcode::

            # Construct the trainer
            trainer = Trainer(max_duration="1ep")

            # Train for 1 epoch
            trainer.fit()
            assert trainer.state.timestamp.epoch == "1ep"

            # Reset the time to 0, then train for 1 epoch
            trainer.fit(reset_time=True)
            assert trainer.state.timestamp.epoch == "1ep"

            # Train for another epoch (2 epochs total)
            trainer.fit(duration="1ep")
            assert trainer.state.timestamp.epoch == "2ep"

            # Train for another batch (2 epochs + 1 batch total)
            # It's OK to switch time units!
            trainer.fit(duration="1ba")
            assert trainer.state.timestamp.epoch == "2ep"
            assert trainer.state.timestamp.batch_in_epoch == "1ba"

            # Reset the time, then train for 3 epochs
            trainer.fit(reset_time=True, duration="3ep")
            assert trainer.state.timestamp.epoch == "3ep"

        Args:
            train_dataloader (Iterable | DataSpec | Dict[str, Any], optional): See :class:`.Trainer`.
            train_dataloader_label (str, optional): See :class:`.Trainer`.
            train_subset_num_batches (int, optional): See :class:`.Trainer`.
            compute_training_metrics (bool, optional): See :class:`.Trainer`.
            reset_time (bool): Whether to reset the :attr:`.State.timestamp` to zero values. Defaults to False.

                If ``True``, the timestamp will be zeroed out, causing :class:`.ComposerScheduler` and
                :class:`.Algorithm` instances to start from the beginning, as if it is a new training run. The model
                will be trained for ``duration``, if specified, or for :attr:`.State.max_duration`, which would have
                been provided when constructing the :class:`.Trainer` or by a previous call to :meth:`.fit`.

                .. note::

                    Model gradients, optimizer states, and native PyTorch schedulers will not be reset.

                If ``False`` (the default), training time will be incremented from where the previous call to
                :meth:`.fit` finished (or from zero, if a new training run).
                The :attr:`~.State.max_duration` will be incremented by the ``duration`` parameter.

            duration (Time[int] | str | int, optional): The duration to train. Can be an integer, which will be
                interpreted to be epochs, a str (e.g. ``1ep``, or ``10ba``), or a :class:`.Time` object.

                If ``reset_time`` is False (the default), then :attr:`.State.max_duration` will be converted
                into the same units as this parameter (if necessary), and then the max duration incremented by the
                value of this parameter.

                If ``reset_time`` is True, then :attr:`.State.max_duration` will be set to this parameter.

            optimizers (torch.optim.Optimizer | Sequence[torch.optim.Optimizer], optional): See :class:`.Trainer`.
            schedulers (PyTorchScheduler | ComposerScheduler | Sequence[PyTorchScheduler | ComposerScheduler], optional): See :class:`.Trainer`.
            scale_schedule_ratio (float, optional): See :class:`.Trainer`.
            step_schedulers_every_batch (bool, optional): See :class:`.Trainer`.
            eval_dataloader (Iterable | DataSpec | Evaluator | Sequence[Evaluator], optional): See :class:`.Trainer`.
            eval_subset_num_batches (int, optional): See :class:`.Trainer`.
            eval_interval (int | str | Time | (State, Event) -> bool, optional): See :class:`.Trainer`.
            grad_accum (int | str, optional): See :class:`.Trainer`.
            precision (Precision | str, optional): See :class:`.Trainer`.
        """
        # Train Dataloader
        if train_dataloader is not None:
            self._train_data_spec = ensure_data_spec(train_dataloader)
            self.state.set_dataloader(self._train_data_spec.dataloader, train_dataloader_label)
            self.state.train_dataloader = self.state.dataloader
        if self._train_data_spec is None:
            _raise_missing_argument_exception('train_dataloader')
        if train_subset_num_batches is not None:
            self.state.dataloader_len = train_subset_num_batches
        if compute_training_metrics is not None:
            self.train_metrics = _get_training_metrics(self._original_model) if compute_training_metrics else None

        # Reset Time
        if reset_time:
            self.state.timestamp = Timestamp()

        # Max Duration
        if duration is not None:
            duration = ensure_time(duration, TimeUnit.EPOCH)
            # Effectively increment the max duration (if not resetting the Time)
            # or set the max_duration (if resetting the time -- self.state.timestamp.get(duration.unit) will be 0)
            # It is important to set the duration, rather than incrementing it, as ``duration`` could be in
            # different units than ``max_duration``
            self.state.max_duration = duration + self.state.timestamp.get(duration.unit)

        if self.state.max_duration is None:
            _raise_missing_argument_exception('max_duration')

        if self.state.max_duration <= self.state.timestamp.get(self.state.max_duration.unit) and not reset_time:
            raise ValueError(
                (f'The max_duration ({self.state.max_duration}) is less than or equal to the elapsed training duration '
                 f'({self.state.timestamp.get(self.state.max_duration.unit)}). No training would occur. '
                 'Please provide the `duration` or specify `reset_time=True` in Trainer.fit().'))

        # Scale Schedule Ratio and Schedulers
        if scale_schedule_ratio != 1.0:
            # Not scaling the schedulers if the ratio is 1.0 in case if the scheduler cannot be scaled
            # (e.g. a custom LambdaLR). However, since 1.0 implies no scaling, it is still possible
            # to train with it.
            self.state.max_duration = _scale_max_duration_by_ssr(scale_schedule_ratio, self.state.max_duration)
        if schedulers is not None:
            self.state.schedulers = _compile_schedulers(schedulers, self.state, scale_schedule_ratio)

            if step_schedulers_every_batch is None:
                self._scheduler_step_frequency = _get_default_scheduler_frequency(schedulers)
            else:
                self._scheduler_step_frequency = TimeUnit.BATCH if step_schedulers_every_batch else TimeUnit.EPOCH
        else:
            if scale_schedule_ratio != 1.0:
                raise ValueError('Specifying `scale_schedule_ratio` without `schedulers` has no effect.')

            if step_schedulers_every_batch is not None:
                raise ValueError('Specifying `step_schedulers_every_batch` without `schedulers` has no effect.')

            if step_schedulers_every_batch is not None:
                raise ValueError('Specifying `step_schedulers_every_batch` without `schedulers` has no effect.')

        # Evaluators
        if eval_dataloader is not None:
            evaluators = [
                # Need to use the `original_model` rather than `state.model`, as `state.model`
                # could be DDP / DeepSpeed wrapped.
                ensure_evaluator(evaluator, default_metrics=self._original_model.metrics(train=False))
                for evaluator in ensure_tuple(eval_dataloader)
            ]
            _set_evaluator_interval_and_subset_num_batches(
                evaluators=evaluators,
                eval_interval=eval_interval,
                subset_num_batches=eval_subset_num_batches,
            )
            if len(evaluators) == 0:
                if eval_subset_num_batches != -1:
                    raise ValueError('Specifying `eval_subset_num_batches` without an `eval_dataloader` has no effect.')
                if eval_interval != 1:
                    raise ValueError('Specifying `eval_interval` without an `eval_dataloader` has no effect.')

            self.state.evaluators = evaluators

        # Grad Accum
        if grad_accum is not None:
            self.adaptive_gradient_accumulation = _is_adaptive_grad_accum(grad_accum, device=self._device)
            self.state.grad_accum = _get_initial_grad_accum(grad_accum)

        # Precision
        if precision is not None:
            if self.deepspeed_enabled:
                raise ValueError('Changing the precision when using DeepSpeed is not supported')
            precision = Precision(precision)
            _validate_precision(precision, self._device, self.deepspeed_enabled)
            self.state.precision = precision

        self._train_loop()

    def close(self):
        """Shutdown the trainer.

        .. seealso:: :meth:`.Engine.close` for additional information.
        """
        self.engine.close()

    def _ensure_metrics_device_and_dtype(self, metrics: MetricCollection):
        # Safety check to ensure the metric and data are on the same device. Normally not
        # needed because the metric is automatically on the same device as the model.
        # See https://torchmetrics.readthedocs.io/en/latest/pages/overview.html for details.
        metrics = self._device.module_to_device(metrics)

        # HACK: DeepSpeed somehow manages to convert metric internal states to its own dtype. When
        # running with FP16, this tends to result in overflows. Let's assume FP32 is good enough.
        for _, metric in metrics.items():
            metric.set_dtype(torch.float32)  # type: ignore

        return metrics

    def _compute_and_log_metrics(self, dataloader_label: str, log_level: LogLevel, metrics: MetricCollection):
        """Computes metrics, logs the results, and updates the state.

        Args:
            dataloader_label (str): The dataloader label.
            metrics (MetricCollection): The metrics to compute.
            log_level (LogLevel): The LogLevel for logging metrics.
        """
        computed_metrics = metrics.compute()
        self.logger.data(
            log_level=log_level,
            data={f'metrics/{dataloader_label}/{name}': val for (name, val) in computed_metrics.items()},
        )
        self.state.current_metrics[dataloader_label] = computed_metrics

    def _spin_dataloaders(self):
        """Spin the dataloaders to restore sampler state.

        Only one batch must be loaded to seed the sampler's generator. since only the first batch is being loaded, the
        dataloader may not be completely iterated through.
        """
        # spin the evaluator dataloaders once to initialize its sampler deterministically
        # so it does not affect any other RNG reads
        log.debug('Spinning the dataloaders')
        for evaluator in self.state.evaluators:
            dataloader = evaluator.dataloader.dataloader
            if isinstance(dataloader, DataLoader) and isinstance(dataloader.sampler, DistributedSampler):
                dataloader.sampler.set_epoch(0)
            for _ in dataloader:
                break

        # spin the train dataloader's sampler to get to the state of the desired epoch
        dataloader = self.state.dataloader
        assert dataloader is not None, 'train dataloader is set on state after FIT_START'
        for epoch in range(int(self.state.timestamp.epoch)):
            if isinstance(dataloader, DataLoader) and isinstance(dataloader.sampler, DistributedSampler):
                dataloader.sampler.set_epoch(epoch)
            for _ in dataloader:
                break

    def _accumulate_time_across_ranks(
        self,
        num_samples: int,
        num_tokens: int,
        batch_time: datetime.timedelta,
    ) -> Tuple[int, int, datetime.timedelta]:
        """Accumulate the number of samples and tokens across ranks.

        Returns a (num_samples, num_tokens, batch_time) tuple.
        """
        # Samples and tokens should be summed
        # Batch time should be the value from rank 0
        sample_token_tensor = self._device.tensor_to_device(torch.tensor([num_samples, num_tokens], dtype=torch.int))
        dist.all_reduce(sample_token_tensor, reduce_operation='SUM')

        batch_time_tensor = self._device.tensor_to_device(
            torch.tensor([batch_time.total_seconds()], dtype=torch.float64))
        dist.broadcast(batch_time_tensor, src=0)
        batch_time = datetime.timedelta(seconds=batch_time_tensor[0].cpu().item())

        return int(sample_token_tensor[0].cpu().item()), int(sample_token_tensor[1].cpu().item()), batch_time

    def _train_loop(self) -> None:
        """Run training for the specified number of epochs and log results."""
        # print training start
<<<<<<< HEAD
        self.logger.data_fit({algo.__class__.__name__: 1 for algo in self.state.algorithms})
=======
        log.info('Using precision %s', self.state.precision)
        self.logger.data_fit({'trainer/algorithms': [str(algo) for algo in self.state.algorithms]})
>>>>>>> e12f1aeb

        assert self.state.dataloader is not None, 'dataloader is set in __init__() or fit()'
        assert self._train_data_spec is not None, 'The train data spec is set in __init__() or fit()'

        self.engine.run_event(Event.FIT_START)

        # surpressing GradScaler warnings as they are always created
        # self._use_grad_scaling() will raise a RuntimeError if grad scaling is not available when it is required
        warnings.filterwarnings(action='ignore', message='torch.cuda.amp.GradScaler')
        self.state.scaler = ClosureGradScaler() if self._use_closures() else GradScaler()
        use_grad_scaling = self._use_grad_scaling(self.state.precision, self.state.scaler)

        self._spin_dataloaders()

        if self.state.timestamp.batch_in_epoch == 0 and self._rng_state is not None:
            # only restore the rng state here if the step in the current epoch is zero.
            reproducibility.load_rng_state(self._rng_state)
            self._rng_state = None

        if self.train_metrics is not None:
            self.train_metrics = self._ensure_metrics_device_and_dtype(self.train_metrics)

        # Flag if the epoch finished early, so it can be tracked whether to run the epoch end events
        finished_epoch_early = False

        last_wct = datetime.datetime.now()

        while self.state.timestamp < self.state.max_duration:
            try:
                self.state.model.train()

                if int(self.state.timestamp.batch_in_epoch) == 0:
                    self.engine.run_event(Event.EPOCH_START)
                    self.logger.data_epoch({'epoch': int(self.state.timestamp.epoch)})
                    if self.train_metrics is not None:
                        # reset the metrics before every epoch
                        self.train_metrics.reset()

                dataloader = self.state.dataloader
                if isinstance(dataloader, DataLoader) and isinstance(dataloader.sampler, DistributedSampler):
                    dataloader.sampler.set_epoch(int(self.state.timestamp.epoch))

                for batch_idx, self.state.batch in enumerate(self._iter_dataloader()):

                    # if resuming, skip dataloader forward to the minibatch index
                    if batch_idx < int(self.state.timestamp.batch_in_epoch):
                        # Restore the RNG state immediately before the next batch is yielded from the dataloader
                        if batch_idx + 1 == int(self.state.timestamp.batch_in_epoch) and self._rng_state is not None:
                            reproducibility.load_rng_state(self._rng_state)
                            self._rng_state = None
                        continue

                    self.state.batch = self._device.batch_to_device(self.state.batch)
                    self.state.batch = self._train_data_spec.device_transforms(self.state.batch)
                    rank_num_samples = self._train_data_spec.get_num_samples_in_batch(self.state.batch)
                    rank_num_tokens = self._train_data_spec.get_num_tokens_in_batch(self.state.batch)

                    if self.deepspeed_enabled:
                        self.state.batch = _fix_batch_precision_for_deepspeed(self.state.batch, self.state.precision)

                    if self.train_metrics is not None:
                        self.state.model.eval()
                        with torch.no_grad():
                            for eval_microbatch in self._train_data_spec.split_batch(
                                    self.state.batch, self.state.grad_accum):
                                # TODO: Detect if self.run_event(Event.AFTER_DATALOADER) changes the training
                                # data and if so print a warning that metrics may return unexpected results
                                self.train_metrics.update(*self._original_model.validate(eval_microbatch))

                    self.state.model.train()

                    self.engine.run_event(Event.AFTER_DATALOADER)

                    self.engine.run_event(Event.BATCH_START)
                    self.logger.data_batch({
                        'trainer/global_step': int(self.state.timestamp.batch),
                        'trainer/batch_idx': self.state.timestamp.batch_in_epoch.value,
                    })

                    total_loss = self._train_batch(use_grad_scaling)

                    if use_grad_scaling:
                        self.state.scaler.update()

                    if total_loss is not None:
                        if not isinstance(total_loss, torch.Tensor):
                            total_loss = self._device.tensor_to_device(torch.tensor([total_loss]))

                        # total_loss can be None if gradient scaling failed
                        dist.all_reduce(total_loss, reduce_operation='SUM')
                        full_loss = total_loss.cpu().item()
                        self.logger.data_batch({'loss/train': full_loss / dist.get_world_size()})

                    # The scheduler step.step() and compute_and_log_metrics() are going to be included in the
                    # next batch's wall clock time. The time accumulation must be done here so schedulers
                    # have the latest timing information

                    now = datetime.datetime.now()

                    batch_time = now - last_wct

                    total_num_samples, total_num_tokens, batch_time = self._accumulate_time_across_ranks(
                        rank_num_samples,
                        rank_num_tokens,
                        batch_time,
                    )

                    # `now` is actually in the past, but want to include the time it takes to perform this reduction
                    last_wct = now

                    self.state.timestamp = self.state.timestamp.to_next_batch(
                        samples=total_num_samples,
                        tokens=total_num_tokens,
                        duration=batch_time,
                    )

                    if self._scheduler_step_frequency == TimeUnit.BATCH:
                        for scheduler in self.state.schedulers:
                            scheduler.step()

                    if self.train_metrics is not None:
                        self._compute_and_log_metrics(
                            dataloader_label='train',
                            log_level=LogLevel.BATCH,
                            metrics=self.train_metrics,
                        )

                    self.engine.run_event(Event.BATCH_END)

                    # Pause the timing during evaluation
                    # Evaluation time is tracked separately in state.eval_timestamp
                    duration = datetime.datetime.now() - last_wct
                    self._run_evaluators(Event.BATCH_END, log_level=LogLevel.BATCH)
                    last_wct = datetime.datetime.now() - duration

                    self.engine.run_event(Event.BATCH_CHECKPOINT)

                    if self.state.timestamp >= self.state.max_duration:
                        # If max_duration is specified in batches, samples, or tokens, and
                        # and the max_duration is reached mid-epoch, then break out of the dataloader
                        # to finish the epoch early and finish training.
                        finished_epoch_early = True
                        break

            except BreakEpochException:
                log.info(f'Skipping the rest of Epoch {int(self.state.timestamp.epoch)}')

            if not finished_epoch_early or self.state.dataloader_len == self.state.timestamp.batch_in_epoch:
                # Trigger the epoch end events if the dataloader was exhausted.
                # This happens if the "break" did not trigger above, or if it
                # did (e.g. duration specified in samples/batches/tokens), but it is still
                # the end of the dataloader (i.e. next(dataloader) would raise StopIteration)
                self.state.timestamp = self.state.timestamp.to_next_epoch()

                if self.train_metrics is not None:
                    self._compute_and_log_metrics(
                        dataloader_label='train',
                        log_level=LogLevel.EPOCH,
                        metrics=self.train_metrics,
                    )

                if self._scheduler_step_frequency == TimeUnit.EPOCH:
                    for scheduler in self.state.schedulers:
                        scheduler.step()

                self.engine.run_event(Event.EPOCH_END)

                # Pause the timing during evaluation
                # Evaluation time is tracked separately in state.eval_timestamp
                duration = datetime.datetime.now() - last_wct
                self._run_evaluators(Event.EPOCH_END, log_level=LogLevel.EPOCH)
                last_wct = datetime.datetime.now() - duration

                self.engine.run_event(Event.EPOCH_CHECKPOINT)
        self.engine.run_event(Event.FIT_END)
        self._run_evaluators(Event.FIT_END, log_level=LogLevel.FIT)

    def _run_evaluators(self, event: Event, log_level: LogLevel):
        """Runs evaluators periodically during training."""
        for evaluator in self.state.evaluators:
            assert evaluator.eval_interval is not None, 'eval_interval should have been set on __init__() or fit()'
            assert evaluator.subset_num_batches is not None, 'subset_num_batches should have been set on __init__() or fit()'
            if evaluator.eval_interval(self.state, event):
                self.eval(
                    dataloader=evaluator.dataloader,
                    dataloader_label=evaluator.label,
                    subset_num_batches=evaluator.subset_num_batches,
                    metrics=evaluator.metrics,
                    log_level=log_level,
                )

    def _train_batch(self, use_grad_scaling: bool):
        """Compute loss by training on a full batch of data.

        Adaptively change microbatch size if enabled to maximize GPU usage.

        Args:
            use_grad_scaling (bool): Enables gradient scaling
        """
        assert self._train_data_spec is not None, 'The train data spec should be set on __init__ or fit()'

        # Cache the device batch, because `self.state.batch` gets overridden in microbatching loop
        # TODO: fix this name collision!
        device_batch = self.state.batch

        # Retry until we successfully complete training and return loss
        while True:
            total_loss = None
            # Note: We use uint8 instead of bool as BOR is not supported on all torch.distributed backends
            should_handle_cuda_oom = 0
            caught_timeout_error = None
            try:
                assert self.state.scaler is not None
                microbatches = self._train_data_spec.split_batch(device_batch, self.state.grad_accum)
                if self.deepspeed_enabled:
                    total_loss = self._train_microbatches(microbatches)
                elif self._use_closures():
                    for optimizer in self.state.optimizers:
                        if use_grad_scaling:
                            total_loss = self.state.scaler.step(
                                optimizer, closure=lambda **kwargs: self._train_microbatches(microbatches, **kwargs))
                        else:
                            total_loss = optimizer.step(
                                closure=lambda **kwargs: self._train_microbatches(microbatches, **kwargs).item())
                else:
                    total_loss = self._train_microbatches(microbatches)
                    for optimizer in self.state.optimizers:
                        if use_grad_scaling:
                            self.state.scaler.step(optimizer)
                        else:
                            optimizer.step()
            except RuntimeError as e:
                if self.adaptive_gradient_accumulation and _is_cuda_oom(e):
                    log.debug((f"Rank {dist.get_global_rank()} OOM'd."))
                    should_handle_cuda_oom = 1
                elif 'Timed out' in str(e):
                    # Catch timeout errors and only reraise if we did not encounter OOM on other ranks. Error
                    # is likely transient if one rank OOMed, it likely did not reach a barrier. Note that if we
                    # catch non-transient timeout errors they will be later reraised if no rank OOMed.
                    caught_timeout_error = e
                else:
                    raise

            # Propagate across all ranks if any rank hit CUDA OOM
            should_handle_cuda_oom = self._device.tensor_to_device(
                torch.tensor([should_handle_cuda_oom], dtype=torch.uint8))
            dist.all_reduce(should_handle_cuda_oom, reduce_operation='MAX')
            if int(should_handle_cuda_oom.item()) == 1:
                # If any rank hit CUDA OOM, update grad_accum and retry. Ignore any caught_timeout_error since
                # it is likely transient, e.g. timeout because certain ranks OOMed and didn't reach barrier.
                # Raise runtime error if training 1 sample at a time still resulted in CUDA out of memory
                device_batch_size = self._train_data_spec.get_num_samples_in_batch(device_batch)
                if self.state.grad_accum == device_batch_size:
                    raise RuntimeError(
                        ('CUDA out of memory. The train loop failed with an internal microbatch of size 1.'
                         'The GPU does not have enough memory to process even 1 sample.'))
                else:
                    original_grad_accum = self.state.grad_accum
                    self.state.grad_accum = min(2 * self.state.grad_accum, device_batch_size)
                    log.info(('CUDA out of memory detected. Gradient Accumulation '
                              f'increased from {original_grad_accum} -> {self.state.grad_accum}, '
                              'and the batch will be retrained.'))
            elif caught_timeout_error:
                # If not CUDA out of memory, raise exception to user. Note that this truncates the call stack
                # back only to this newly raised error.
                raise caught_timeout_error
            else:
                # Otherwise, log grad_accum and return calculated loss
                self.logger.data_batch({'trainer/grad_accum': self.state.grad_accum})
                return total_loss

    def _train_microbatches(self, microbatches: Sequence[Batch], ddp_sync: bool = True):
        """Iterate over microbatches and compute the loss that will be used to step the optimizer.

        Args:
            microbatches (Sequence[Batch]): The microbatches which make up the batch.
            ddp_sync (bool): True to sync gradients between devices on every backwards
                pass and False to only sync gradients after each device has finished
                computing a gradient on it's entire set of microbatches. (default: ``True``)
        """
        if ddp_sync or not isinstance(self.state.model, DistributedDataParallel):
            context = contextlib.nullcontext
        else:
            context = cast(Callable[[], ContextManager], self.state.model.no_sync)

        assert self._train_data_spec is not None

        with context():
            self.engine.run_event(Event.BEFORE_TRAIN_BATCH)

            assert self.state.optimizers is not None
            assert self.state.scaler is not None

            use_grad_scaling = self._use_grad_scaling(self.state.precision, self.state.scaler)

            if not self.deepspeed_enabled:
                for optimizer in self.state.optimizers:
                    optimizer.zero_grad()

            # tracker for gradient accumulation
            total_loss = self._device.tensor_to_device(torch.zeros(size=(1,)))
            current_batch_size = sum([self._train_data_spec.get_num_samples_in_batch(batch) for batch in microbatches])

            for microbatch_idx, self.state.batch in enumerate(microbatches):
                is_final_microbatch = microbatch_idx + 1 == len(microbatches)
                self._train_microbatch(use_grad_scaling, current_batch_size, total_loss, is_final_microbatch)

            # Unscale gradients before `Event.AFTER_TRAIN_BATCH`
            if use_grad_scaling:
                for optimizer in ensure_tuple(self.state.optimizers):
                    self.state.scaler.unscale_(optimizer)

            self.engine.run_event(Event.AFTER_TRAIN_BATCH)

            return total_loss

    def _train_microbatch(self, use_grad_scaling: bool, current_batch_size: int, total_loss: torch.Tensor,
                          is_final_microbatch: bool):
        """Train and compute the loss of ``state.batch``, which is assumed to be a single microbatch.

        Args:
            use_grad_scaling (bool): Whether to use gradient scaling.
            current_batch_size (int): The current batch size.
            minibatch_num_samples (int): Number of samples in the minibatch.
            total_loss (torch.Tensor): Total loss aggregated across all microbatches.
            is_final_microbatch (bool): If current microbatch is the last one.
        """
        assert self.state.scaler is not None
        assert self._train_data_spec is not None

        microbatch_num_samples = self._train_data_spec.get_num_samples_in_batch(self.state.batch)
        sync_context = contextlib.nullcontext() if self.deepspeed_enabled else ddp_sync_context(
            self.state,
            is_final_microbatch,
            self._ddp_sync_strategy,
        )

        with sync_context:
            # forward pass
            self.engine.run_event(Event.BEFORE_FORWARD)

            with get_precision_context(self.state.precision):
                self.state.outputs = self.state.model(self.state.batch)

            self.engine.run_event(Event.AFTER_FORWARD)

            # loss
            self.engine.run_event(Event.BEFORE_LOSS)

            with get_precision_context(self.state.precision):
                self.state.loss = self._original_model.loss(self.state.outputs, self.state.batch)

            # We always want to scale loss by the grad_accum before the backwards pass and
            # also for sake of metrics. Complicating matters, the DeepSpeed engine does its
            # own scaling when we call `.backward`, but this isn't in place so we still need
            # to scale for sake of metrics after the `.backward` call.

            # Loss is added to losses with clone to not scale the loss for the step printout
            # Likely need to look into the performance impact
            if not self.deepspeed_enabled:
                for loss in ensure_tuple(self.state.loss):
                    loss.mul_(microbatch_num_samples / current_batch_size)
                    total_loss += loss.detach().clone()

            assert self.state.loss is not None
            self.engine.run_event(Event.AFTER_LOSS)

            # backward
            self.engine.run_event(Event.BEFORE_BACKWARD)

            if use_grad_scaling:
                self.state.loss = cast(torch.Tensor, self.state.scaler.scale(self.state.loss))

            if self.deepspeed_enabled:
                self.state.deepspeed_model.backward(self.state.loss)

                # This is the same loss scaling and reporting we skipped earlier.
                for loss in ensure_tuple(self.state.loss):
                    loss.mul_(microbatch_num_samples / current_batch_size)
                    total_loss += loss.detach().clone()
            else:
                for loss in ensure_tuple(self.state.loss):
                    loss.backward(create_graph=self._backwards_create_graph)

            self.engine.run_event(Event.AFTER_BACKWARD)

        if self.deepspeed_enabled:
            self.state.deepspeed_model.step()

    def predict(self, dataloader: Union[DataLoader, DataSpec], subset_num_batches: int = -1):
        """Output model prediction on the provided data.

        Args:
            dataloader (DataLoader | DataSpec): The :class:`.DataLoader` or
                :class:`.DataSpec` for the prediction data.
            subset_num_batches (int, optional): If specified, only perform model prediction
                on this many batches. This parameter has no effect if it is greater than ``len(dataloader)``.
                If ``-1``, then the entire loader will be iterated over. (default: ``-1``)
        """
        if isinstance(dataloader, DataSpec):
            data_spec = dataloader
        else:
            data_spec = DataSpec(dataloader)

        # Put the model into evaluation mode, but be able to restore it to training mode afterwards
        restore_model_train = self.state.model.training
        self.state.model.eval()

        # Bind the dataloader to the state, but be able to restore the previous dataloader afterwards
        original_dataloader = self.state.dataloader
        original_dataloader_label = self.state.dataloader_label
        original_dataloader_len = self.state.dataloader_len
        self.state.set_dataloader(data_spec.dataloader, 'predict', subset_num_batches)
        assert self.state.dataloader is not None, 'Already set the dataloader'

        # Reset the predict timestamp
        self.state.predict_timestamp = Timestamp()

        last_wct = datetime.datetime.now()

        with torch.no_grad():

            self.engine.run_event(Event.PREDICT_START)

            for self.state.batch in self._iter_dataloader():
                # Move the batch onto the device
                self.state.batch = self._device.batch_to_device(self.state.batch)

                # Perform any device transforms
                if data_spec.device_transforms is not None:
                    self.state.batch = data_spec.device_transforms(self.state.batch)

                # Count the batch size and num tokens before any events run
                rank_num_samples = data_spec.get_num_samples_in_batch(self.state.batch)
                rank_num_tokens = data_spec.get_num_tokens_in_batch(self.state.batch)

                # Fix the batch if using DeepSpeed
                if self.deepspeed_enabled:
                    self.state.batch = _fix_batch_precision_for_deepspeed(self.state.batch, self.state.precision)

                self.engine.run_event(Event.PREDICT_BATCH_START)

                self.engine.run_event(Event.PREDICT_BEFORE_FORWARD)
                self.state.outputs = self.state.model(self.state.batch)
                self.engine.run_event(Event.PREDICT_AFTER_FORWARD)

                now = datetime.datetime.now()
                batch_time = now - last_wct

                total_num_samples, total_num_tokens, batch_time = self._accumulate_time_across_ranks(
                    num_samples=rank_num_samples,
                    num_tokens=rank_num_tokens,
                    batch_time=batch_time,
                )

                last_wct = now

                self.state.predict_timestamp = self.state.predict_timestamp.to_next_batch(samples=total_num_samples,
                                                                                          tokens=total_num_tokens,
                                                                                          duration=batch_time)

                self.engine.run_event(Event.PREDICT_BATCH_END)

            self.engine.run_event(Event.PREDICT_END)

        # Restore training mode
        if restore_model_train:
            self.state.model.train()

        # Restore the dataloader
        self.state.set_dataloader(original_dataloader, original_dataloader_label)
        if original_dataloader_len is not None:
            self.state.dataloader_len = original_dataloader_len

    def eval(
        self,
        dataloader: Union[Iterable, DataSpec, dict],
        dataloader_label: str = 'eval',
        *,
        metrics: Union[Metric, MetricCollection],
        subset_num_batches: int = -1,
        log_level: Union[str, LogLevel] = LogLevel.FIT,
    ):
        """Evaluate the model and log appropriate metrics.

        Args:
            dataloader (DataLoader | DataSpec | dict): The class:`.DataLoader`, :class:`.DataSpec`, or
                dict of :class:`.DataSpec` kwargs to use for evaluation
            dataloader_label (str, optional): The dataloader label to use for logging metrics. Defaults to ``'eval'``.
            metrics (Metric | MetricCollection): The metrics to log.
            subset_num_batches (int, optional): If specified, evaluate on this many batches. Defaults to ``-1``,
                which means to iterate over the entire dataloader.

                This parameter has no effect if ``eval_dataloader`` is not specified, it is greater than
                ``len(eval_dataloader)``, or ``eval_dataloader`` is an :class:`.Evaluator` (which is via
                ``Evaluator(subset_num_batches=...)``.)
            log_level (LogLevel | str, optional): The log level to use when logging metrics. Defaults to
                :attr:`~.LogLevel.FIT`.
        """
        log_level = LogLevel(log_level)
        restore_model_train = self.state.model.training

        # back up the original dataloader on the state, so we can restore it after evaluation is finished
        original_dataloader = self.state.dataloader
        original_dataloader_label = self.state.dataloader_label
        original_num_batches = self.state.dataloader_len

        # Unpack the dataloader
        if isinstance(dataloader, dict):
            # treat as DataSpec kwargs
            dataloader = DataSpec(**dataloader)
        if not isinstance(dataloader, DataSpec):
            dataloader = DataSpec(dataloader)
        data_spec = dataloader

        # Reset the eval timestamp
        self.state.eval_timestamp = Timestamp()

        last_wct = datetime.datetime.now()

        self.state.model.eval()
        with torch.no_grad():
            self.state.set_dataloader(data_spec.dataloader, dataloader_label, subset_num_batches)
            assert self.state.dataloader is not None, 'dataloader is set'

            self.engine.run_event(Event.EVAL_START)

            if not isinstance(metrics, MetricCollection):
                metrics = MetricCollection(metrics)

            metrics = self._ensure_metrics_device_and_dtype(metrics)
            metrics.reset()
            dataloader = self.state.dataloader
            if isinstance(dataloader, DataLoader) and isinstance(dataloader.sampler, DistributedSampler):
                # The distributed sampler uses `set_epoch` to set the random seed
                # Because evaluation can run on each batch, we use the batch to seed the sampler
                # so each evaluation will get a proper shuffle.
                # The epoch provided to `set_epoch` need not be sequential, so this is fine.
                dataloader.sampler.set_epoch(int(self.state.timestamp.batch))

            for self.state.batch in self._iter_dataloader():
                self.state.batch = self._device.batch_to_device(self.state.batch)
                if data_spec.device_transforms is not None:
                    self.state.batch = data_spec.device_transforms(self.state.batch)

                # Count the batch size and num tokens before any events run
                rank_num_samples = data_spec.get_num_samples_in_batch(self.state.batch)
                rank_num_tokens = data_spec.get_num_tokens_in_batch(self.state.batch)

                if self.deepspeed_enabled:
                    self.state.batch = _fix_batch_precision_for_deepspeed(self.state.batch, self.state.precision)

                self.engine.run_event(Event.EVAL_BATCH_START)

                self.engine.run_event(Event.EVAL_BEFORE_FORWARD)
                self.state.outputs, targets = self._original_model.validate(self.state.batch)
                self.engine.run_event(Event.EVAL_AFTER_FORWARD)

                metrics.update(self.state.outputs, targets)

                now = datetime.datetime.now()
                batch_time = now - last_wct

                total_num_samples, total_num_tokens, batch_time = self._accumulate_time_across_ranks(
                    num_samples=rank_num_samples,
                    num_tokens=rank_num_tokens,
                    batch_time=batch_time,
                )

                self.state.eval_timestamp = self.state.eval_timestamp.to_next_batch(
                    samples=total_num_samples,
                    tokens=total_num_tokens,
                    duration=batch_time,
                )

                last_wct = now

                self.engine.run_event(Event.EVAL_BATCH_END)

            self.logger.data_epoch({'epoch': self.state.timestamp.epoch.value})
            self.logger.data_batch({'trainer/global_step': self.state.timestamp.batch.value})

            self._compute_and_log_metrics(dataloader_label=dataloader_label, metrics=metrics, log_level=log_level)

            self.engine.run_event(Event.EVAL_END)

        if restore_model_train:
            self.state.model.train()

        self.state.set_dataloader(original_dataloader, original_dataloader_label)
        if original_num_batches is not None:
            self.state.dataloader_len = original_num_batches

    def _use_grad_scaling(self, precision: Union[str, Precision], scaler: Optional[GradScaler]) -> bool:
        """Determines based on precision when to use grad scaling.

        By default, the pytorch GradScaler is a no-op if running on
        unsupported hardware. Here we raise a RuntimeError instead.

        Args:
            precision (Precision): Numerical precision, based on the Precision Enum.
            scaler (GradScaler): Used to make sure that the scaler is enabled when
            using grad scaling.

        Raises:
            RuntimeError:
                Occurs when attempting to use grad scaling without the scaler
                enabled. Likely due to hardware not supporting the provided precision.
        """
        if self.deepspeed_enabled:
            return False

        precision = Precision(precision)
        use_grad_scaling = precision == Precision.AMP

        if use_grad_scaling and (scaler is None or not scaler.is_enabled()):
            raise RuntimeError(f'Attempting to use grad scaling with {precision}, but scaler is not enabled.'
                               f'Potentially your hardware does not support Precision {precision}.')
        return use_grad_scaling

    def _iter_dataloader(self):
        """Helper method to iterate over the dataloader.

        This method yields up to :attr:`.State.dataloader_len`` batches from the dataloader. In addition, if the
        profiler is enabled, the dataloader latency recorded via the :class:`.Marker` API.
        """
        marker = None
        if self.state.profiler is not None:
            marker = self.state.profiler.marker(f'dataloader/{self.state.dataloader_label}', categories=['dataloader'])
        assert self.state.dataloader is not None, 'the dataloader should be set before calling this method'

        if self.state.dataloader_len is None:
            dataloader_iter = iter(self.state.dataloader)
        else:
            dataloader_iter = itertools.islice(self.state.dataloader, int(self.state.dataloader_len))

        while True:
            if marker is not None:
                marker.start()
            try:
                yield next(dataloader_iter)
            except StopIteration:
                break
            finally:
                if marker is not None:
                    marker.finish()

    def _use_closures(self) -> bool:
        """Determines based on precision and optimizers whether to use closures.

        We default to using closures unless AMP is enabled, in which case we only allow closures when using optimizers
        with the _step_supports_amp_closure flag.
        """
        if self.deepspeed_enabled:
            return False

        if self.state.precision != Precision.AMP:
            return True

        if self.state.optimizers is None:
            raise RuntimeError('state.optimizers must be set before `_use_closures` can be determined')

        return all(
            getattr(optimizer, '_step_supports_amp_closure', False)
            for optimizer in ensure_tuple(self.state.optimizers))

    def save_checkpoint(self, name: str = 'ep{epoch}-ba{batch}-rank{rank}', *, weights_only: bool = False):
        """Checkpoint the training :class:`~.State`.

        Args:
            name (str, optional): See :func:`.save_checkpoint`.
            weights_only (bool, optional): See :func:`.save_checkpoint`.

        Returns:
            List[pathlib.Path]: See :func:`.save_checkpoint`.
        """
        return save_checkpoint(state=self.state, filename=name, weights_only=weights_only)<|MERGE_RESOLUTION|>--- conflicted
+++ resolved
@@ -1432,12 +1432,8 @@
     def _train_loop(self) -> None:
         """Run training for the specified number of epochs and log results."""
         # print training start
-<<<<<<< HEAD
+        log.info('Using precision %s', self.state.precision)
         self.logger.data_fit({algo.__class__.__name__: 1 for algo in self.state.algorithms})
-=======
-        log.info('Using precision %s', self.state.precision)
-        self.logger.data_fit({'trainer/algorithms': [str(algo) for algo in self.state.algorithms]})
->>>>>>> e12f1aeb
 
         assert self.state.dataloader is not None, 'dataloader is set in __init__() or fit()'
         assert self._train_data_spec is not None, 'The train data spec is set in __init__() or fit()'
