--- conflicted
+++ resolved
@@ -1672,16 +1672,9 @@
                 else:
                     original_grad_accum = self.state.grad_accum
                     self.state.grad_accum = min(2 * self.state.grad_accum, device_batch_size)
-<<<<<<< HEAD
-                    log.debug(('CUDA out of memory detected. Gradient Accumulation '
+                    log.info(('CUDA out of memory detected. Gradient Accumulation '
                                f'increased from {original_grad_accum} -> {self.state.grad_accum}, '
                                'and the batch will be retrained.'))
-=======
-                    self.logger.data_batch({'trainer/grad_accum': self.state.grad_accum})
-                    log.info(('CUDA out of memory detected. Gradient Accumulation '
-                              f'increased from {original_grad_accum} -> {self.state.grad_accum}, '
-                              'and the batch will be retrained.'))
->>>>>>> 217c3146
             elif caught_timeout_error:
                 # If not CUDA out of memory, raise exception to user. Note that this truncates the call stack
                 # back only to this newly raised error.
