# Copyright 2022 MosaicML Composer authors
# SPDX-License-Identifier: Apache-2.0

"""Train models."""

from __future__ import annotations

import collections.abc
import contextlib
import datetime
import itertools
import logging
import os
import random
import re
<<<<<<< HEAD
import tempfile
=======
import textwrap
>>>>>>> b6e2f55d
import time
import warnings
from collections import defaultdict
from copy import deepcopy
from pathlib import Path
from typing import Any, Callable, ContextManager, Dict, Iterable, List, Optional, Sequence, TextIO, Tuple, Union, cast

import coolname
import torch
import torch.distributed
import torch.nn as nn
import torch.utils.data
from packaging import version
from torch.cuda.amp.grad_scaler import GradScaler, _refresh_per_optimizer_state
from torch.nn.parallel import DistributedDataParallel
from torch.utils.data import DataLoader, DistributedSampler
from torchmetrics import Metric

from composer.callbacks import CheckpointSaver, OptimizerMonitor
from composer.core import (Algorithm, AlgorithmPass, Batch, BreakEpochException, Callback, DataSpec, Engine, Evaluator,
                           Event, Precision, PyTorchScheduler, State, Time, Timestamp, TimeUnit, TrainerMode,
                           ensure_data_spec, ensure_evaluator, ensure_time, get_precision_context,
                           validate_eval_automicrobatching)
from composer.devices import Device, DeviceCPU, DeviceGPU, DeviceMPS, DeviceTPU
from composer.loggers import (ConsoleLogger, Logger, LoggerDestination, MosaicMLLogger, ProgressBarLogger,
                              RemoteUploaderDownloader, WandBLogger)
from composer.loggers.mosaicml_logger import MOSAICML_ACCESS_TOKEN_ENV_VAR, MOSAICML_PLATFORM_ENV_VAR
from composer.models import ComposerModel
from composer.optim import ComposerScheduler, DecoupledSGDW, compile_composer_scheduler
from composer.profiler import Profiler
from composer.trainer._deepspeed import _fix_batch_precision_for_deepspeed, _parse_deepspeed_config
from composer.trainer._scale_schedule import scale_pytorch_scheduler
from composer.trainer._scaler import ClosureGradScaler
from composer.trainer.dist_strategy import (DDPSyncStrategy, ddp_sync_context, prepare_ddp_module, prepare_fsdp_module,
                                            set_fsdp_default)
from composer.utils import (ExportFormat, MissingConditionalImportError, ObjectStore, Transform, checkpoint, dist,
                            ensure_tuple, export_with_logger, extract_hparams, format_name_with_dist, get_device,
                            get_file, is_tpu_installed, map_collection, maybe_create_object_store_from_uri,
                            maybe_create_remote_uploader_downloader_from_uri, model_eval_mode, parse_uri,
                            reproducibility, using_torch_2)
from composer.utils.misc import is_model_deepspeed

if is_tpu_installed():
    import torch_xla.core.xla_model as xm
    import torch_xla.distributed.parallel_loader as pl

log = logging.getLogger(__name__)

__all__ = ['Trainer']

# syntax to shorten the Scheduler type annotations
Scheduler = Union[ComposerScheduler, PyTorchScheduler]


def _raise_missing_argument_exception(arg_name: str):
    raise ValueError((f'{arg_name} is a required argument and must be specified when constructing the '
                      f'{Trainer.__name__} or when calling {Trainer.__name__}.{Trainer.fit.__name__}(). '
                      f'To fix, please specify `{arg_name}` via {Trainer.__name__}({arg_name}=...) or '
                      f'{Trainer.__name__}.{Trainer.fit.__name__}({arg_name}=...).'))


def _scale_max_duration_by_ssr(
    scale_schedule_ratio: float,
    orig_max_duration: Optional[Time[int]],
) -> Optional[Time[int]]:
    if orig_max_duration is None:
        return None
    max_duration = cast(Time[int], orig_max_duration * scale_schedule_ratio)
    log.info(f'max_duration changed from {orig_max_duration} to {max_duration}')
    if max_duration.value == 0:
        raise ValueError('Scale schedule has reduced the max_duration to 0. Set a higher ratio or use more epochs.')
    return max_duration


def _get_default_scheduler_frequency(schedulers: Optional[Union[Scheduler, Sequence[Scheduler]]]):
    has_pytorch_scheduler = any(isinstance(scheduler, PyTorchScheduler) for scheduler in ensure_tuple(schedulers))
    if has_pytorch_scheduler:
        log.info(('Stepping schedulers every epoch, as a PyTorch scheduler was provided. '
                  'The trainer cannot automatically convert the parameters (e.g. step_size, T_max) of the '
                  'PyTorch scheduler to be in terms of batches. If the PyTorch scheduler should be stepped '
                  'every batch, set `step_schedulers_every_batch=True`.'))
        return TimeUnit.EPOCH
    else:
        log.info(('Stepping schedulers every batch. '
                  'To step schedulers every epoch, set `step_schedulers_every_batch=False`.'))
        return TimeUnit.BATCH


def _filter_metrics(metrics: Dict[str, Metric], metric_names: Optional[List[str]]) -> Dict[str, Metric]:
    """Filter the metrics based on the given metric_names as regex strings (e.g. 'Accuracy', 'f1' for 'BinaryF1Score', 'Top-.' for 'Top-1 Accuracy' and 'Top-2 Accuracy', etc). If no metric_names are provided, all metrics will be returned."""
    metrics = deepcopy(metrics)
    if not metric_names:
        return metrics
    else:
        filtered_metrics = {}
        for name, metric in metrics.items():
            if any(re.match(f'.*{metric_name}.*', name, re.IGNORECASE) for metric_name in metric_names):
                filtered_metrics[name] = metric
        return filtered_metrics


def _validate_precision(precision: Precision, device: Device):
    if isinstance(device, DeviceCPU) and precision != Precision.FP32:
        raise ValueError(f'{precision} is not supported for CPU training.')


def _compile_schedulers(
    schedulers: Optional[Union[Scheduler, Sequence[Scheduler]]],
    state: State,
    scale_schedule_ratio: float,
) -> List[PyTorchScheduler]:
    compiled_schedulers = []
    for scheduler in ensure_tuple(schedulers):
        if isinstance(scheduler, PyTorchScheduler):
            scale_pytorch_scheduler(scheduler, scale_schedule_ratio)
            compiled_schedulers.append(scheduler)
        else:  # it's a composer scheduler
            compiled_schedulers.append(compile_composer_scheduler(scheduler, state, scale_schedule_ratio))

    return compiled_schedulers


def _set_evaluator_interval_and_subset_num_batches(
    evaluators: Sequence[Evaluator],
    eval_interval: Union[int, str, Time, Callable[[State, Event], bool]],
    subset_num_batches: int,
):
    # convert eval_dataloader to `List[Evaluator]`
    for evaluator in evaluators:
        if evaluator.subset_num_batches is None:
            evaluator.subset_num_batches = subset_num_batches
        if evaluator.eval_interval is None:
            evaluator.eval_interval = eval_interval
        eval_dataloader = evaluator.dataloader.dataloader
        if isinstance(eval_dataloader, collections.abc.Sized) and (evaluator.subset_num_batches is None or
                                                                   evaluator.subset_num_batches == -1):
            try:
                dataloader_len = len(eval_dataloader)
            except TypeError:
                dataloader_len = None
            if dataloader_len == None:
                raise ValueError('eval_subset_num_batches must be set when using an infinite sized '
                                 'eval_dataloader where length is `None`. Otherwise, evaluation will '
                                 'run forever and never terminate.')


def _is_auto_microbatching(device_train_microbatch_size: Optional[Union[int, str]], device: Device):
    if device_train_microbatch_size == 'auto':
        warnings.warn(("`device_train_microbatch_size='auto'` may potentially fail with unexpected "
                       'CUDA errors. Auto microbatching attempts to catch CUDA Out of Memory errors '
                       'and adjust the batch size, but it is possible CUDA will be put into an '
                       'irrecoverable state due to PyTorch bugs, e.g. integer overflow. In this case, '
                       'please manually set device_train_microbatch_size explicitly to an integer '
                       'instead.'))
        if not isinstance(device, DeviceGPU):
            raise ValueError(
                'Can only use adaptive device_train_microbatch_size on GPU. Please set device_train_microbatch_size >= 1.'
            )
        return True
    else:
        return False


def _get_initial_device_train_microbatch_size(device_train_microbatch_size: Optional[Union[int, str]],
                                              auto_microbatching: bool,
                                              train_dataloader: Optional[Iterable]) -> Optional[int]:
    """Sets initial value of device_train_microbatch_size.

    If auto_microbatching, sets initial `device_train_microbatch_size` to per rank batch size. If
    `train_dataloader` is not set yet, returns None and this function will be called again when
    `train_dataloader` is set, such as when `fit()` is called.
    """
    if device_train_microbatch_size is None or auto_microbatching:
        # Return None, this function will be called again when `train_dataloader` is set
        if train_dataloader is None:
            return None
        try:
            batch_size = getattr(train_dataloader, 'batch_size')
        except AttributeError as e:
            # Error message when `device_train_microbatch_size` is None
            # Note: This code path will be removed after `auto` is made default
            if device_train_microbatch_size is None:
                raise ValueError(
                    '`device_train_microbatch_size` must be set when `state.train_dataloader` does not have a `batch_size` attribute.'
                ) from e
            # Error message when `device_train_microbatch_size` is 'auto'
            raise AttributeError(
                "`device_train_microbatch_size='auto'` requires the `state.train_dataloader` to have a `batch_size` attribute."
            ) from e
        return batch_size
    elif isinstance(device_train_microbatch_size, int):
        return device_train_microbatch_size
    else:
        raise ValueError("device_train_microbatch_size must be an int or ``'auto'``")


def _is_cuda_oom(e: RuntimeError):
    """Determines if error is CUDA Out of Memory and if auto_microbatching is enabled."""
    if 'CUDA out of memory' in str(e):
        return True
    # With batch_norm, large batch sizes sometimes result in cuDNN instead of Cuda OOMs.
    if 'cuDNN error: CUDNN_STATUS_NOT_SUPPORTED. This error may appear if you passed in a non-contiguous input.' in str(
            e):
        warnings.warn('Encountered "cuDNN error: CUDNN_STATUS_NOT_SUPPORTED. This error may appear if you passed in '
                      'a non-contiguous input." This can happen when the batch_size is too large for the GPU so auto '
                      'auto_microbatching will rerun with a smaller microbatch size value, but there may be a user '
                      'error with non-contiguous inputs.')
        return True
    return False


def _adjust_device_train_microbatch_size(state: State):
    """Adjust device_train_microbatch_size if we encounter OOM.

    Args:
        state (State): State of trainer.
    """
    # If any rank hit CUDA OOM, update device_train_microbatch_size and retry. Raise runtime error
    # if training 1 sample at a time still resulted in CUDA out of memory.
    assert state.device_train_microbatch_size is not None
    if state.device_train_microbatch_size == 1:
        raise RuntimeError(('CUDA out of memory. The train loop failed with an internal microbatch of size 1.'
                            'The GPU does not have enough memory to process even 1 sample during train.'))
    else:
        original_microbatch_size = state.device_train_microbatch_size
        state.device_train_microbatch_size = max(int(original_microbatch_size / 2), 1)
        warnings.warn(
            RuntimeWarning('CUDA out of memory detected. Train microbatch size will be decreased from '
                           f'{original_microbatch_size} -> {state.device_train_microbatch_size}.'))
    # Clear gradients in case failure happened during backwards pass
    if hasattr(state, 'outputs'):
        del state.outputs
    if hasattr(state, 'loss'):
        del state.loss
    for optimizer in state.optimizers:
        optimizer.zero_grad(set_to_none=True)
    if state.scaler is not None:
        state.scaler._per_optimizer_states = defaultdict(_refresh_per_optimizer_state)
    torch.cuda.empty_cache()


def _adjust_device_eval_microbatch_size(evaluator: Evaluator):
    """Adjust device_eval_microbatch_size if we encounter OOM.

    Args:
        evaluator (State): Current evaluator
    """
    # If any rank hit CUDA OOM, update device_eval_microbatch_size and retry. Raise runtime error
    # if evaluating 1 sample at a time still resulted in CUDA out of memory.
    assert evaluator.device_eval_microbatch_size is not None
    if evaluator.device_eval_microbatch_size == 1:
        raise RuntimeError(('CUDA out of memory. The eval loop failed with an internal microbatch of size 1.'
                            'The GPU does not have enough memory to process even 1 sample during eval.'))
    else:
        original_microbatch_size = evaluator.device_eval_microbatch_size
        evaluator.device_eval_microbatch_size = max(int(original_microbatch_size / 2), 1)
        warnings.warn(
            RuntimeWarning('CUDA out of memory detected. Train microbatch size will be decreased from '
                           f'{original_microbatch_size} -> {evaluator.device_eval_microbatch_size}.'))
    torch.cuda.empty_cache()


def _distribute_and_get_random_seed(seed: Optional[int], device: Device):
    if not seed:
        seed = reproducibility.get_random_seed()

    # Ensure that each process has a seed = rank_zero_seed + global_rank
    # This "deterministically different" seed behavior is required to be able
    # to restore seeds when resuming form checkpoints, since only the
    # `rank_zero_seed` is stored on state.
    if seed < 0 or seed > reproducibility.MAX_SEED:
        raise ValueError(f'Invalid seed: {seed}. It must be on [0; 2**32 - 1)')

    # using int64 to prevent overflow
    rank_zero_seed = device.tensor_to_device(torch.tensor([seed], dtype=torch.int64))
    if dist.get_world_size() > 1:
        dist.broadcast(rank_zero_seed, src=0)
    rank_zero_seed = rank_zero_seed.item()
    assert isinstance(rank_zero_seed, int)
    seed = rank_zero_seed + dist.get_global_rank()
    return rank_zero_seed, seed


def _get_ddp_sync_strategy(ddp_sync_strategy: Optional[Union[str, DDPSyncStrategy]], find_unused_parameters: bool):
    if ddp_sync_strategy is None:
        if find_unused_parameters:
            ddp_sync_strategy = DDPSyncStrategy.MULTI_AUTO_SYNC
        else:
            ddp_sync_strategy = DDPSyncStrategy.SINGLE_AUTO_SYNC
    else:
        ddp_sync_strategy = DDPSyncStrategy(ddp_sync_strategy)
    return ddp_sync_strategy


def _get_precision_context(precision: Precision, precision_config: Optional[Dict[str, Any]], deepspeed_enabled: bool):
    if deepspeed_enabled:
        return contextlib.nullcontext()
    return get_precision_context(precision, precision_config)


def _generate_run_name() -> str:
    # change coolname randomness for different names with same seed
    coolname.replace_random(random.Random(os.urandom(128)))
    # prefixing with the time so experiments sorted alphabetically will have the latest experiment last
    generated_run_name = str(int(time.time())) + '-' + coolname.generate_slug(2)
    run_name_list = [generated_run_name]
    # ensure all ranks have the same experiment name
    dist.broadcast_object_list(run_name_list)
    generated_run_name = run_name_list[0]
    return generated_run_name


class Trainer:
    """Train models with Composer algorithms.

    The trainer supports models with :class:`~composer.models.base.ComposerModel` instances.
    The :class:`.Trainer` is highly customizable and can support a wide variety of workloads.
    See the :doc:`training guide</trainer/using_the_trainer>` for more information.

    Example
    --------

    Train a model and save a checkpoint:

    .. testcode::

        import os
        from composer import Trainer

        ### Create a trainer
        trainer = Trainer(
            model=model,
            train_dataloader=train_dataloader,
            max_duration="1ep",
            eval_dataloader=eval_dataloader,
            optimizers=optimizer,
            schedulers=scheduler,
            device="cpu",
            eval_interval="1ep",
            save_folder="checkpoints",
            save_filename="ep{epoch}.pt",
            save_interval="1ep",
            save_overwrite=True,
        )

        # Fit and run evaluation for 1 epoch.
        # Save a checkpoint after 1 epoch as specified during trainer creation.
        trainer.fit()

    Load the checkpoint and resume training:

    .. testcode::

        # Get the saved checkpoint filepath
        checkpoint_path = trainer.saved_checkpoints.pop()

        # Create a new trainer with the `load_path` argument set to the checkpoint path.
        trainer = Trainer(
            model=model,
            train_dataloader=train_dataloader,
            max_duration="2ep",
            eval_dataloader=eval_dataloader,
            optimizers=optimizer,
            schedulers=scheduler,
            device="cpu",
            eval_interval="1ep",
            load_path=checkpoint_path,
        )

        # Continue training and running evaluation where the previous trainer left off
        # until the new max_duration is reached.
        # In this case it will be one additional epoch to reach 2 epochs total.
        trainer.fit()


    Args:
        model (ComposerModel): The model to train. Can be user-defined or one of the models included
            with Composer.

            .. seealso:: :mod:`composer.models` for models built into Composer.
        train_dataloader (Iterable | DataSpec | dict, optional): The dataloader, :class:`.DataSpec`,
            or dict of :class:`.DataSpec` kwargs for the training data. In order to specify custom
            preprocessing steps on each data batch, specify a :class:`.DataSpec` instead of a dataloader.
            It is recommended that the dataloader, whether specified directly or as part of a :class:`.DataSpec`,
            should be a :class:`torch.utils.data.DataLoader`.

            .. note:: The ``train_dataloader`` should yield per-rank batches. Each per-rank batch
                will then be further divided based on the ``device_train_microbatch_size`` parameter. For example, if the
                desired optimization batch size is ``2048`` and training is happening across 8 GPUs, then each
                ``train_dataloader`` should yield a batch of size ``2048 / 8 = 256``. If ``device_train_microbatch_size = 128``,
                then the per-rank batch will be divided into ``256 / 128 = 2`` microbatches of size ``128``.

            If ``train_dataloader`` is not specified when constructing the trainer, it must be specified when invoking
            :meth:`.Trainer.fit`.
        train_dataloader_label (str, optional): The label for the train dataloader. (default: ``'train'``)

            This label is used to index the training metrics in
            :attr:`.State.train_metrics`.

            This parameter has no effect if ``train_dataloader`` is not specified.
        train_subset_num_batches (int, optional): If specified, finish every epoch early after training
            on this many batches. This parameter has no effect if it is greater than ``len(train_dataloader)``.
            If ``-1``, then the entire dataloader will be iterated over. (default: ``-1``)

            When using the profiler, it can be helpful to set this parameter to the length of the profile schedule.
            This setting will end each epoch early to avoid additional training that will not be profiled.

            This parameter is ignored if ``train_dataloader`` is not specified.
        spin_dataloaders (bool, optional): If ``True``, dataloaders will be spun up to the current timestamp
            by skipping samples which have already been trained on. If a dataloader has a way to resume from
            the current batch without spinning, this will be a no-op. This ensures dataloaders continue from
            the same batch when resuming training. (default: ``True``)

            .. note:: Spinning dataloaders can be potentially very slow but is required to skip samples which
                have already been trained on. If it is acceptable to repeat samples when resuming training,
                it is possible to resume faster by setting ``spin_dataloaders=False``. This may have severe
                performance implications and is generally not recommended unless you confidently understand the
                implications.
        max_duration (Time | str | int, optional): The maximum duration to train. Can be an integer, which will be
            interpreted to be epochs, a str (e.g. ``1ep``, or ``10ba``), or a :class:`.Time` object.

            If ``max_duration`` is not specified when constructing the trainer, ``duration`` must be specified when invoking
            :meth:`.Trainer.fit`.
        algorithms (Algorithm | Sequence[Algorithm], optional): The algorithms to use during training. If ``None``, then
            no algorithms will be used. (default: ``None``)

            .. seealso:: :mod:`composer.algorithms` for the different algorithms built into Composer.
        algorithm_passes ([AlgorithmPass | Tuple[AlgorithmPass, int] | Sequence[AlgorithmPass | Tuple[AlgorithmPass, int]], optional):
            Optional list of passes to change order in which algorithms are applied. These passes are merged with the
            default passes specified in :class:`.Engine`. If ``None``, then no additional passes will be used.
            (default: ``None``)

            .. seealso:: :class:`composer.core.Engine` for more information.
        optimizers (torch.optim.Optimizer, optional): The optimizer.
            If ``None``, will be set to ``DecoupledSGDW(model.parameters(), lr=0.1)``. (default: ``None``)

            .. seealso:: :mod:`composer.optim` for the different optimizers built into Composer.
        schedulers (PyTorchScheduler | ComposerScheduler | Sequence[PyTorchScheduler | ComposerScheduler], optional):
            The learning rate schedulers. If ``[]`` or ``None``, the learning rate will be constant.
            (default: ``None``).

            .. seealso:: :mod:`composer.optim.scheduler` for the different schedulers built into Composer.
        scale_schedule_ratio (float, optional): Ratio by which to scale the training duration and learning rate
            schedules. (default: ``1.0``)

            E.g., ``0.5`` makes the schedule take half as many epochs and ``2.0`` makes it take twice as
            many epochs. ``1.0`` means no change.

            This parameter has no effect if ``schedulers`` is not specified.

            .. note ::

                Training for less time, while rescaling the learning rate schedule,
                is a strong baseline approach to speeding up training. E.g., training
                for half duration often yields minor accuracy degradation,
                provided that the learning rate schedule is also rescaled to take half as long.

                To see the difference, consider training for half as long using a cosine
                annealing learning rate schedule. If the schedule is not rescaled,
                training ends while the learning rate is still ~0.5 of the initial LR.
                If the schedule is rescaled with ``scale_schedule_ratio``, the LR schedule
                would finish the entire cosine curve, ending with a learning rate near zero.
        step_schedulers_every_batch (bool, optional): By default, native
            `PyTorch schedulers <https://pytorch.org/docs/stable/optim.html#how-to-adjust-learning-rate>`_
            are updated every epoch, while :doc:`Composer Schedulers</trainer/schedulers>` are updated every step.
            Setting this to ``True`` will force schedulers to be stepped every batch,
            while ``False`` means schedulers stepped every epoch. ``None`` indicates the default behavior.
            (default: ``None``)
        eval_dataloader (Iterable | DataLoader | DataSpec | Evaluator | Sequence[Evaluator], optional): The :class:`.Iterable`,
            :class:`.DataLoader`, :class:`.DataSpec`, :class:`.Evaluator`, or sequence of evaluators for the evaluation data.

            To evaluate one or more specific metrics across one or more datasets, pass in an
            :class:`.Evaluator`. If a :class:`.DataLoader`, :class:`.DataSpec`, or :class:`.Iterable` is passed in, then all
            metrics returned by ``model.get_metrics()`` will be used during evaluation. If a :class:`.Evaluator`
            is specified in a list, all eval dataloaders must be :class:`.Evaluator` instances.
            ``None`` results in no evaluation. (default: ``None``)
        eval_interval (int | str | Time | (State, Event) -> bool, optional): Specifies how frequently to run evaluation.
            An integer, which will be interpreted to be epochs, a str (e.g. ``1ep``, or ``10ba``), a :class:`.Time`
            object, or a callable.
            Defaults to ``1`` (evaluate every epoch).

            If an integer (in epochs), :class:`.Time` string, or :class:`.Time` instance, the evaluator will be run
            with this frequency. :class:`.Time` strings or :class:`.Time` instances must have units of
            :attr:`.TimeUnit.BATCH` or :attr:`.TimeUnit.EPOCH`.

            Set to ``0`` to disable evaluation.

            If a callable, it should take two arguments (:class:`.State`, :class:`.Event`) and return a bool
            representing whether the evaluator should be invoked. The event will be either :attr:`.Event.BATCH_END`
            or :attr:`.Event.EPOCH_END`.

            This ``eval_interval`` will apply to any :class:`.Evaluator` in ``eval_dataloader`` that does not specify
            an ``eval_interval`` or if a dataloader is passed in directly. This parameter has no effect if
            ``eval_dataloader`` is not specified.

            When specifying time string or integer for the ``eval_interval``, the evaluator(s) are also run at the ``Event.FIT_END`` if it doesn't
            evenly divide the training duration.

        eval_subset_num_batches (int, optional): If specified, evaluate on this many batches. Defaults to ``-1``,
            which means to iterate over the entire dataloader.

            This parameter has no effect if ``eval_dataloader`` is not specified, it is greater than
            ``len(eval_dataloader)``, or ``eval_dataloader`` is an :class:`.Evaluator` and ``subset_num_batches``
            was specified as part of the :class:`.Evaluator`.
        callbacks (Callback | Sequence[Callback], optional): The callbacks to run during training. If ``None``,
            then no callbacks will be run. (default: ``None``).

            .. seealso:: :mod:`composer.callbacks` for the different callbacks built into Composer.
        loggers (LoggerDestination | Sequence[LoggerDestination], optional): The destinations to log training information to.

            .. seealso:: :mod:`composer.loggers` for the different loggers built into Composer.
        run_name (str, optional): A name for this training run. If not specified, the timestamp will be combined with a
            :doc:`coolname <coolname:index>`, e.g. ``1654298855-electric-zebra``.
        progress_bar (bool): Whether to show a progress bar. (default: ``True``)
        log_to_console (bool): Whether to print logging statements to the console. (default: ``False``)
        console_stream (TextIO | str, optional): The stream to write to. If a string, it can either be
            ``'stdout'`` or ``'stderr'``. (default: :attr:`sys.stderr`)
        console_log_interval (int | str | Time, optional): Specifies how frequently to log metrics to console.
            An integer, which will be interpreted to be epochs, a str (e.g. ``1ep``, or ``10ba``), a :class:`.Time`
            object, or a callable. (default: ``1ba``)
            Defaults to ``1ba`` (log metrics every batch).

            If an integer (in epochs), :class:`.Time` string, or :class:`.Time` instance, the metrics will be logged
            with this frequency. :class:`.Time` strings or :class:`.Time` instances must have units of
            :attr:`.TimeUnit.BATCH` or :attr:`.TimeUnit.EPOCH`.

            Set to ``0`` to disable metrics logging to console.
        log_traces (bool): Whether to log traces or not. (default: ``False``)
        auto_log_hparams (bool): Whether to automatically extract hyperparameters. (default: ``False``)
        load_path (str, optional):  The path format string to an existing checkpoint file.

            It can be a path to a file on the local disk, a URL, or if ``load_object_store`` is set, the object name
            for a checkpoint in a cloud bucket. If a URI is specified, ``load_object_store`` does not need to be set.

            When using `Deepspeed ZeRO <https://www.deepspeed.ai/tutorials/zero/>`_, checkpoints are sharded by rank.
            Instead of hard-coding the rank in the ``path``, use the following format variables:

            +------------------------+-------------------------------------------------------+
            | Variable               | Description                                           |
            +========================+=======================================================+
            | ``{rank}``             | The global rank, as returned by                       |
            |                        | :func:`~.dist.get_global_rank`.                       |
            +------------------------+-------------------------------------------------------+
            | ``{local_rank}``       | The local rank of the process, as returned by         |
            |                        | :func:`~.dist.get_local_rank`.                        |
            +------------------------+-------------------------------------------------------+
            | ``{node_rank}``        | The node rank, as returned by                         |
            |                        | :func:`~.dist.get_node_rank`.                         |
            +------------------------+-------------------------------------------------------+

            For example, suppose that checkpoints are stored in the following structure:

            .. code-block::

                my_model/ep1-rank0.tar
                my_model/ep1-rank1.tar
                my_model/ep1-rank2.tar
                ...

            Then, ``load_path`` should be set to ``my_model/ep1-rank{rank}.tar``, and all ranks will load the
            correct state.

            If ``None`` then no checkpoint will be loaded. (default: ``None``)
        load_object_store (Union[ObjectStore, LoggerDestination], optional): If the ``load_path`` is in an
            object store (i.e. AWS S3 or Google Cloud Storage), an instance of :class:`.ObjectStore` or
            :class:`.LoggerDestination` which will be used to retrieve the checkpoint. Otherwise, if the
            checkpoint is a local filepath, set to ``None``. Also, it can be ``None`` if the ``load_path`` is
            an S3 URI because the appropriate object store will be automatically constructed in that case.
            Ignored if ``load_path`` is ``None``.
            (default: ``None``)

            Example:

            .. testsetup::

                import composer.trainer

                composer.trainer.trainer.checkpoint.load_checkpoint = lambda *args, **kwargs: None

            .. testcode::

                from composer import Trainer
                from composer.utils import LibcloudObjectStore

                # Create the object store provider with the specified credentials
                creds = {"key": "object_store_key",
                         "secret": "object_store_secret"}
                store = LibcloudObjectStore(provider="s3",
                                            container="my_container",
                                            provider_kwargs=creds)

                checkpoint_path = "./path_to_the_checkpoint_in_object_store"

                # Create a trainer which will load a checkpoint from the specified object store
                trainer = Trainer(
                    model=model,
                    train_dataloader=train_dataloader,
                    max_duration="10ep",
                    eval_dataloader=eval_dataloader,
                    optimizers=optimizer,
                    schedulers=scheduler,
                    device="cpu",
                    eval_interval="1ep",
                    load_path=checkpoint_path,
                    load_object_store=store,
                )
        load_weights_only (bool, optional): Whether or not to only restore the weights from the checkpoint without
            restoring the associated state. Ignored if ``load_path`` is ``None``. (default: ``False``)
        load_strict_model_weights (bool, optional): Ensure that the set of weights in the checkpoint and model must exactly match.
            Ignored if ``load_path`` is ``None``. (default: ``True``)
        load_progress_bar (bool, optional): Display the progress bar for downloading the checkpoint.
            Ignored if ``load_path`` is either ``None`` or a local file path. (default: ``True``)
        load_ignore_keys (List[str] | (Dict) -> None, optional): A list of paths for the ``state_dict`` of the checkpoint,
            which, when provided, will be ignored from the state_dict before a checkpoint is loaded. Each path is a list
            of strings specifying the keys to index into ``state_dict`` joined together with `/` as a separator (as PyTorch
            uses `.` in parameter names). If a prefix is provided, all children are also ignored (see Example 2).
            See :mod:`composer.core.state` for the structure of state_dict.

            Example 1: ``load_ignore_keys = ["state/model/layer1.weights", "state/model/layer1.bias"]`` would ignore
            layer 1 weights and bias.

            Example 2: ``load_ignore_keys = ["state/model/*"]`` would ignore the entire model, which would have the same
            effect as the previous example if there was only 1 layer.

            Example 3: ``load_ignore_keys = ["state/model/layer*.weights"]`` would ignore all weights in the model.

            Example 4: ``load_ignore_keys = ["state/rank_zero_seed", "rng"]`` would reset all randomness when
            loading the checkpoint.

            If a callable, it should take one argument which is the state_dict. The callable is free to arbitrarily modify
            the state_dict before it is loaded.

            (default: ``None``)
        load_exclude_algorithms (List[str], optional): A list of algorithm names to exclude from loading.
            By default, algorithms with `required_on_load=True` which were enabled when training the loaded
            checkpoint are automatically applied unless they conflict with a user specified algorithm. These
            algorithms often change the model, and not applying them could result in certain layers not having
            weights loaded.

            Example 1: ``load_exclude_algorithms = ["BlurPool"]`` would exclude BlurPool from loading.

            Example 2: ``load_exclude_algorithms = ["FusedLayerNorm", "Alibi"]`` would exclude FusedLayerNorm and Alibi from loading.

            (default: ``None``)
        load_fsdp_monolith_rank0_only (bool, optional): If ``True``, when loading a monolith (non-sharded) checkpoint
            with FSDP, only rank 0 will load the checkpoint and broadcast weights/optimizers to other ranks.
            This will dramatically reduce the memory usage on system. (default: ``False``)

        save_folder (str, optional): Format string for the folder where checkpoints are saved.
            If ``None``, checkpoints will not be saved. Can also be a URI for S3 paths only.
            In the case of an S3 URI, the appropriate `~.RemoteUploader` object will be created
            automatically. (default: ``None``)

            .. seealso:: :class:`~.CheckpointSaver`

            .. note::

                For fine-grained control on checkpoint saving (e.g. to save different types of checkpoints
                at different intervals), leave this parameter as ``None``, and instead pass
                instance(s) of :class:`~.CheckpointSaver` directly as ``callbacks``.
        save_filename (str, optional): A format string describing how to name checkpoints.
            This parameter has no effect if ``save_folder`` is ``None``.
            (default: ``"ep{epoch}-ba{batch}-rank{rank}.pt"``)

            .. seealso:: :class:`~.CheckpointSaver`
        save_latest_filename (str, optional): A format string for the name of a symlink
            (relative to ``save_folder``) that points to the last saved checkpoint.
            This parameter has no effect if ``save_folder`` is ``None``.
            To disable symlinking, set this to ``None``. (default: ``"latest-rank{rank}.pt"``)

            .. seealso:: :class:`~.CheckpointSaver`
        save_overwrite (bool, optional): Whether existing checkpoints should be overridden.
            This parameter has no effect if ``save_folder`` is None. (default: ``False``)

            .. seealso:: :class:`~.CheckpointSaver`
        save_interval (Time | str | int | (State, Event) -> bool): A :class:`Time`, time-string, integer (in epochs),
            or a function that takes (state, event) and returns a boolean whether a checkpoint should be saved.
            This parameter has no effect if ``save_folder`` is ``None``. (default: ``'1ep'``)

            .. seealso:: :class:`~.CheckpointSaver`
        save_weights_only (bool, optional): Whether to save only the model weights instead of the entire training
            state. This parameter has no effect if ``save_folder`` is ``None``. (default: ``False``)

            .. seealso:: :class:`~.CheckpointSaver`
        save_num_checkpoints_to_keep (int, optional): The number of checkpoints to keep locally. The oldest checkpoints
            are removed first. Set to ``-1`` to keep all checkpoints locally. (default: ``-1``)

            Checkpoints will be removed after they have been uploaded. For example, when this callback
            is used in conjunction with the :class:`.RemoteUploaderDownloader`, set this
            parameter to ``0`` to immediately delete checkpoints from the local disk after they have been uploaded to
            the object store.

            This parameter only controls how many checkpoints are kept locally; checkpoints are not deleted from
            remote file systems.
        autoresume (bool, optional): Whether or not to enable autoresume, which allows for stopping and resuming
            training. This allows use of spot instances, as the training run is now fault tolerant.  This parameter
            requires ``save_folder`` and ``run_name`` to be specified and ``save_overwrite`` to be ``False``.
            (default: ``False``)

            When enabled, the save_folder is checked for checkpoints of the format ``"{save_folder}/{save_latest_filename}"``,
            which are loaded to continue training. If no local checkpoints are found, each logger is checked for potential
            remote checkpoints named ``"{save_folder}/{save_latest_filename}"``. Finally, if no logged checkpoints are found, ``load_path`` is
            used to load a checkpoint if specified. This should only occur at the start of a run using autoresume.

            For example, to run a fine-tuning run on a spot instance, ``load_path`` would be set to the original
            weights and an object store logger would be added. In the original run, ``load_path`` would be used
            to get the starting checkpoint. For any future restarts, such as due to the spot instance being killed,
            the loggers would be queried for the latest checkpoint the object store logger would be downloaded and
            used to resume training.
        deepspeed_config (Dict[str, Any], optional): Configuration for DeepSpeed, formatted as a JSON
            according to `DeepSpeed's documentation <https://www.deepspeed.ai/docs/config-json/>`_. (default: ``None``)

            To use DeepSpeed with default values, set to the empty dictionary ``{}``.
            To disable DeepSpeed (the default), set to ``None``.
        fsdp_config (Dict[str, Any], optional): Configuration for FSDP.
            See :doc:`FSDP Documentation </notes/distributed_training>` for more details.
            To use FSDP with default values, set to the empty dictionary ``{}``. To
            disable FSDP, set to ``None``. (default: ``None``)
        fsdp_auto_wrap (bool, optional): option to let trainer wrap the module, or if
            the module is already wrapped outside, allow the user to disable auto-wrapping.

        device (Device | str, optional): The device to use for training, which can be ``'cpu'``, ``'gpu'``,
            ``'tpu'``, or ``'mps'``. (default: ``None``)

            The default behavior sets the device to ``'gpu'`` if CUDA is available, and otherwise ``'cpu'``.
        precision (Precision | str, optional): Numerical precision to use for training. One of ``fp32``, ``amp_bf16``
            or ``amp_fp16`` (recommended). (default: ``Precision.FP32`` if training on CPU; ``Precision.AMP_FP16`` if
            training on GPU)
        precision_config (Optional[Dict[str, Any]]): The config for FP8 scaling strategy. See parameters for
            `DelayedScaling <https://docs.nvidia.com/deeplearning/transformer-engine/user-guide/api/common.html?highlight=delayedscaling#transformer_engine.common.recipe.DelayedScaling>`_.
        device_train_microbatch_size (Union[int, str), optional): The number of samples to process on each device per
            microbatch during training. Gradients are summed over the microbatches per device. If set to ``auto``,
            dynamically decreases device_train_microbatch_size if microbatch is too large for GPU. (default: ``None``)

            .. note:: This is implemented by taking the batch yielded by the ``train_dataloader`` and splitting
                it into sections of size ``device_train_microbatch_size``. If the batch size of the dataloader
                is not divisible by ``device_train_microbatch_size``, the last section will be potentially smaller.
        seed (int, optional): The seed used in randomization. If ``None``, then a random seed
            will be created. (default: ``None``)

            .. note:: In order to get reproducible results, call the
                :func:`.seed_all` function at the start of your script with the seed
                passed to the trainer. This will ensure any initialization done before the trainer init
                (ex. model weight initialization) also uses the provided seed.

            .. seealso:: :mod:`composer.utils.reproducibility` for more details on reproducibility.
        deterministic_mode (bool, optional): Run the model deterministically. (default: ``False``)

            .. note:: This is an experimental feature. Performance degradations expected. Certain Torch modules may
                not have deterministic implementations, which will result in a crash.

            .. note:: In order to get reproducible results, call the
                :func:`.configure_deterministic_mode` function at the start of your script.
                This will ensure any initialization done before the trainer init also runs deterministically.

            .. seealso:: :mod:`composer.utils.reproducibility` for more details on reproducibility.
        dist_timeout (float, optional): Timeout, in seconds, for initializing the distributed process group.
            (default: ``300.0``)
        ddp_sync_strategy (str | DDPSyncStrategy, optional): The strategy to use for synchronizing gradients.
            Leave unset to let the trainer auto-configure this. See :class:`.DDPSyncStrategy`
            for more details.
        profiler (Profiler, optional): The profiler, if profiling should be enabled. (default: ``None``)

            .. seealso::

                See the :doc:`Profiling Guide </trainer/performance_tutorials/profiling>` for
                additional information.
        python_log_level (str, optional): The Python log level to use for log statements in the :mod:`composer`
            module. (default: ``None``). If it is ``None``, python logging will not be configured (i.e.
            ``logging.basicConfig`` won't be called).

            .. seealso:: The :mod:`logging` module in Python.
        compile_config (Dict[str, Any], optional): Configuration for torch compile. Only supported with PyTorch 2.0 or higher.
            Checkout [`torch.compile`](https://pytorch.org/get-started/pytorch-2.0/) for more details.
            To use torch compile with default values, set it to empty dictionary ``{}``.
            To use torch compile with custom config, set to a dictionary such as ``{'mode': 'max-autotune'}``.
            To disable torch compile, set to ``None``. (default: ``None``)

    Attributes:
        state (State): The :class:`.State` object used to store training state.
        evaluators (List[Evaluator]): The :class:`.Evaluator` objects to use for validation
            during training.
        logger (Logger): The :class:`.Logger` used for logging.
        engine (Engine): The :class:`.Engine` used for running callbacks and algorithms.
    """

    def __init__(
        self,
        *,
        # The Model
        model: ComposerModel,

        # Train Dataloader
        train_dataloader: Optional[Union[Iterable, DataSpec, Dict[str, Any]]] = None,
        train_dataloader_label: str = 'train',
        train_subset_num_batches: int = -1,
        spin_dataloaders: bool = True,

        # Stopping Condition
        max_duration: Optional[Union[int, str, Time]] = None,

        # Algorithms
        algorithms: Optional[Union[Algorithm, Sequence[Algorithm]]] = None,

        # Engine Pass Registration
        algorithm_passes: Optional[Union[AlgorithmPass, Tuple[AlgorithmPass, int],
                                         Sequence[Union[AlgorithmPass, Tuple[AlgorithmPass, int]]]]] = None,

        # Optimizers and Scheduling
        optimizers: Optional[torch.optim.Optimizer] = None,
        schedulers: Optional[Union[ComposerScheduler, PyTorchScheduler, Sequence[Union[ComposerScheduler,
                                                                                       PyTorchScheduler]]]] = None,
        scale_schedule_ratio: float = 1.0,
        step_schedulers_every_batch: Optional[bool] = None,

        # Evaluators
        eval_dataloader: Optional[Union[Iterable, DataSpec, Evaluator, Sequence[Evaluator]]] = None,
        eval_interval: Union[int, str, Time, Callable[[State, Event], bool]] = 1,
        eval_subset_num_batches: int = -1,

        # Callbacks and Logging
        callbacks: Optional[Union[Callback, Sequence[Callback]]] = None,
        loggers: Optional[Union[LoggerDestination, Sequence[LoggerDestination]]] = None,
        run_name: Optional[str] = None,
        progress_bar: bool = True,
        log_to_console: bool = False,
        console_stream: Union[str, TextIO] = 'stderr',
        console_log_interval: Union[int, str, Time] = '1ba',
        log_traces: bool = False,
        auto_log_hparams: bool = False,

        # Load Checkpoint
        load_path: Optional[str] = None,
        load_object_store: Optional[Union[ObjectStore, LoggerDestination]] = None,
        load_weights_only: bool = False,
        load_strict_model_weights: bool = True,
        load_progress_bar: bool = True,
        load_ignore_keys: Optional[Union[List[str], Callable[[Dict], None]]] = None,
        load_exclude_algorithms: Optional[List[str]] = None,

        # Save Checkpoint
        save_folder: Optional[str] = None,
        save_filename: str = 'ep{epoch}-ba{batch}-rank{rank}.pt',
        save_latest_filename: Optional[str] = 'latest-rank{rank}.pt',
        save_overwrite: bool = False,
        save_interval: Union[str, int, Time, Callable[[State, Event], bool]] = '1ep',
        save_weights_only: bool = False,
        save_num_checkpoints_to_keep: int = -1,

        # Graceful Resumption
        autoresume: bool = False,

        # DeepSpeed
        deepspeed_config: Optional[Dict[str, Any]] = None,
        fsdp_config: Optional[Dict[str, Any]] = None,
        fsdp_auto_wrap: bool = True,

        # System/Numerics
        device: Optional[Union[str, Device]] = None,
        precision: Optional[Union[str, Precision]] = None,
        precision_config: Optional[Dict[str, Any]] = None,
        device_train_microbatch_size: Optional[Union[int, str]] = None,

        # Reproducibility
        seed: Optional[int] = None,
        deterministic_mode: bool = False,

        # Distributed Training
        dist_timeout: float = 300.0,
        ddp_sync_strategy: Optional[Union[str, DDPSyncStrategy]] = None,

        # Profiling
        profiler: Optional[Profiler] = None,

        # Python logging
        python_log_level: Optional[str] = None,

        # compile config for PyTorch 2.0 or higher
        compile_config: Optional[Dict[str, Any]] = None,
    ):

        self.auto_log_hparams = auto_log_hparams
        self.python_log_level = python_log_level
        if self.python_log_level is not None:
            logging.basicConfig(
                # Example of format string
                # 2022-06-29 11:22:26,152: rank0[822018][MainThread]: INFO: composer.trainer.trainer: Using precision Precision.FP32
                # Including the PID and thread name to help with debugging dataloader workers and callbacks that spawn background
                # threads / processes
                format=
                f'%(asctime)s: rank{dist.get_global_rank()}[%(process)d][%(threadName)s]: %(levelname)s: %(name)s: %(message)s'
            )
            logging.getLogger('composer').setLevel(self.python_log_level.upper())

        algorithms = list(ensure_tuple(algorithms))

        # Device
        device = get_device(device)

        # Precision
        if precision is None:
            precision = Precision.AMP_FP16 if isinstance(device, DeviceGPU) else Precision.FP32
        elif isinstance(precision, str):
            precision = Precision(precision)
        _validate_precision(precision, device)

        # check if provided model is compiled or not
        is_torch_2_0 = using_torch_2()
        is_model_compiled = False
        if is_torch_2_0:
            from torch._dynamo import OptimizedModule
            if isinstance(model, OptimizedModule):
                log.warning(f'Provided `model` is already compiled with `torch.compile`. Ignoring ' +
                            f'parameter `compile_config` if provided. If you would like `Trainer` ' +
                            f'to takes care of model compilation, provide a not-compiled model and ' +
                            f'`compile_config` parameter.')
                # The `torch.compile` function returns an object of type `torch._dynamo.OptimizedModule`
                # which wraps the original `nn.Module` object and later patches its forward method to
                # optimized `self.forward` method.
                is_model_compiled = True
                compiled_model = model._orig_mod
                if not isinstance(compiled_model, ComposerModel):
                    raise ValueError(f'Provided `model` must be a subclass of ComposerModel. ' +
                                     f'Instead found as type `{type(compiled_model)}`')
                compiled_model.forward = model.dynamo_ctx(
                    compiled_model.forward)  # pyright: ignore [reportGeneralTypeIssues]
                model = compiled_model

        # Microbatching
        auto_microbatching = _is_auto_microbatching(device_train_microbatch_size, device=device)
        if auto_microbatching and profiler:
            raise ValueError("`device_train_microbatch_size='auto'` is not compatible with the profiler. It is "
                             "recommended to run a mini-run with `device_train_microbatch_size='auto'` to identify "
                             'the optimal device_train_microbatch_size value and then manually specify that in a '
                             'second run with profiler.')
        self.first_batch_complete = False
        # If auto_microbatching is True or `device_train_microbatch_size` is not specified, the microbatch size
        # will be determined when dataloader is specified. train_dataloader is parsed after `Event.INIT` or in
        # fit()
        device_train_microbatch_size = _get_initial_device_train_microbatch_size(device_train_microbatch_size,
                                                                                 auto_microbatching, None)

        assert not isinstance(device_train_microbatch_size, str)

        # Distributed
        if deepspeed_config is not None or fsdp_config is not None or dist.get_world_size() > 1:
            # Deepspeed and FSDP both require torch.distributed to be initialized, even if the world size is 1
            # And torch.distributed is always required for multi-rank training
            dist.initialize_dist(device, dist_timeout)

        # Reproducibility
        rank_zero_seed, seed = _distribute_and_get_random_seed(seed, device)
        # If hparams is used to create the Trainer this function is called twice
        # which is okay because all runs with the hparams codepath will do this
        reproducibility.seed_all(seed)
        if deterministic_mode:
            reproducibility.configure_deterministic_mode()

        # Optimizers and Schedulers
        if not optimizers:
            optimizers = DecoupledSGDW(model.parameters(), lr=0.1)
            # hard-coding the optimizer in the warning, as repr(optimizers) would print an annoying, multi-line warning
            warnings.warn(('No optimizer was specified. Defaulting to '
                           f"{type(optimizers).__name__}(lr={optimizers.defaults['lr']})"))

        num_optimizers = len(ensure_tuple(optimizers))
        if num_optimizers != 1:
            raise NotImplementedError(f'Only one optimizer is supported; found {num_optimizers} optimizers')

        # Move the model and optimizers to the device
        if deepspeed_config is None and fsdp_config is None:
            # check if model is already on tpu
            if isinstance(device, DeviceTPU) and 'xla' not in str(next(model.parameters()).device):
                raise ValueError(
                    'Use model.to(xm.xla_device()) to set the model to the TPU before providing to the trainer.')
            else:
                model = device.module_to_device(model)
                # Move any remaining optimizer parameters onto the device
                # It is possible that optimizer initialize created some internal tensors on CPU
                # that need to be moved onto GPU.
            optimizers = map_collection(optimizers, device.optimizer_to_device)

        # Run Name
        if run_name is None:
            if autoresume:
                raise ValueError('When autoresume=True, the `run_name` must be specified.')
            run_name = _generate_run_name()
        log.info('Run name: %s', run_name)

        # Create the State
        self.state = State(
            rank_zero_seed=rank_zero_seed,
            algorithms=algorithms,
            model=model,
            device=device,
            callbacks=callbacks,
            device_train_microbatch_size=device_train_microbatch_size,
            auto_microbatching=auto_microbatching,
            precision=precision,
            precision_config=precision_config,
            optimizers=optimizers,
            run_name=run_name,
            deepspeed_config=deepspeed_config,
            fsdp_config=set_fsdp_default(fsdp_config) if fsdp_config is not None else None,
            fsdp_auto_wrap=fsdp_auto_wrap,
        )

        # Profiler
        if profiler is not None:
            warnings.warn('The profiler is enabled. Using the profiler adds additional overhead when training.')
            self.state.profiler = profiler
            self.state.profiler.bind_to_state(self.state)

        # Console Logging
        loggers = list(ensure_tuple(loggers))

        if progress_bar and log_to_console:
            warnings.warn(
                'Setting both `progress_bar` and `log_to_console` both to True is not recommended and will'
                'lead to duplicate logs and weird formatting issues. Please set one of them to False for a better logging experience.'
            )

        if any(isinstance(x, ProgressBarLogger) for x in loggers):
            warnings.warn(
                Warning((
                    f'Specifying the {ProgressBarLogger.__name__} via `loggers` is not recommended as '
                    'any values set for the following Trainer arguments will be ignored: `progress_bar`, `console_stream`, or `log_traces`. '
                    'The recommended way of enabling a progress bar is to set `progress_bar` to True instead of '
                    f'constructing a {ProgressBarLogger.__name__} instance.')))
        else:
            if progress_bar:
                loggers.append(ProgressBarLogger(stream=console_stream, log_traces=log_traces))

        # Console Logging
        if any(isinstance(x, ConsoleLogger) for x in loggers):
            warnings.warn(
                Warning((
                    f'Specifying the {ConsoleLogger.__name__} via `loggers` is not recommended as '
                    'any values set for the following Trainer arguments will be ignored: `log_to_console`, `console_stream`, `log_traces`, and `console_log_interval`. '
                    'The recommended way of enabling a console logging is to set `log_to_console` to True instead of '
                    f'constructing a {ConsoleLogger.__name__} instance.')))
        else:
            if log_to_console:
                loggers.append(
                    ConsoleLogger(stream=console_stream, log_interval=console_log_interval, log_traces=log_traces))

        if save_folder is not None:
            remote_ud = maybe_create_remote_uploader_downloader_from_uri(save_folder, loggers)
            if remote_ud is not None:
                loggers.append(remote_ud)

        # MosaicML Logger
        if os.environ.get(MOSAICML_PLATFORM_ENV_VAR,
                          False) and os.environ.get(MOSAICML_ACCESS_TOKEN_ENV_VAR) is not None and not any(
                              isinstance(x, MosaicMLLogger) for x in loggers):
            log.info('Detected run on MosaicML platform. Adding MosaicMLLogger to loggers.')
            mosaicml_logger = MosaicMLLogger()
            loggers.append(mosaicml_logger)

        # Logger
        self.logger = Logger(state=self.state, destinations=loggers)

        if save_latest_filename is not None:
            remote_ud_has_format_string = [
                isinstance(logger_destination, RemoteUploaderDownloader) and
                logger_destination.file_path_format_string != '{remote_file_name}'
                for logger_destination in self.logger.destinations
            ]
            if any(remote_ud_has_format_string):
                raise ValueError(
                    'Specifying a `file_path_format_string` to a `RemoteUploaderDownloader` is not currently supported while using `save_latest_filename`. '
                    'Please specify the path formatting via `save_folder`, `save_filename`, and `save_latest_filename`')

        # Callbacks
        self.state.callbacks[:] = list(cast(List[Callback], loggers)) + self.state.callbacks

        # Checkpoint Saving
        self._checkpoint_saver = None
        latest_remote_file_name = None
        if save_folder is not None:
            _, _, parsed_save_folder = parse_uri(save_folder)

            # If user passes a URI with s3:// and a bucket_name, but no other
            # path then we assume they just want their checkpoints saved directly in their
            # bucket.
            if parsed_save_folder == '':
                folder = '.'
                remote_file_name = save_filename
                latest_remote_file_name = save_latest_filename

            # If they actually specify a path, then we use that for their local save path
            # and we prefix save_filename with that path for remote_file_name.
            else:
                folder = parsed_save_folder
                remote_file_name = str(Path(parsed_save_folder) / Path(save_filename))
                if save_latest_filename is not None:
                    latest_remote_file_name = str(Path(parsed_save_folder) / Path(save_latest_filename))
                else:
                    latest_remote_file_name = None

            self._checkpoint_saver = CheckpointSaver(
                folder=folder,
                filename=save_filename,
                remote_file_name=remote_file_name,
                latest_filename=save_latest_filename,
                latest_remote_file_name=latest_remote_file_name,
                overwrite=save_overwrite,
                weights_only=save_weights_only,
                save_interval=save_interval,
                num_checkpoints_to_keep=save_num_checkpoints_to_keep,
            )
            self.state.callbacks.append(self._checkpoint_saver)

        # The Engine
        self.engine = Engine(state=self.state, logger=self.logger, algorithm_passes=algorithm_passes)

        # Set the logger
        self.state.model.logger = self.logger

        # Run Event.INIT
        self.engine.run_event(Event.INIT)

        # Log hparams.
        if self.auto_log_hparams:
            self.local_hparams = extract_hparams(locals())
            self.logger.log_hyperparameters(self.local_hparams)

        # Log gpus and nodes.
        device_name = self.state.device.__class__.__name__.lstrip('Device').lower()
        self.logger.log_hyperparameters({
            'num_nodes': int(dist.get_world_size() / dist.get_local_world_size()),
            f'num_{device_name}s_per_node': dist.get_local_world_size(),
            'node_name': os.environ.get('NODENAME', 'unknown because NODENAME environment variable not set')
        })

        if not isinstance(self.state.model, ComposerModel):
            raise ValueError('Provided model must be a subclass of ComposerModel.')

        # After running Event.INIT, then set the "optional" elements of state that could be passed in on FIT instead of INIT
        # Setting these attributes here ensures that algorithms do not depend on unavailable attributes during Event.INIT

        # Metrics and Evaluators
        # Set state.train_metrics and state.eval_metrics here to allow callbacks / algs to potentially
        # change the model, which could change what metrics are computed
        self.state.train_metrics = deepcopy(self.state.model.get_metrics(is_train=True))
        self.state.eval_metrics = {}
        if eval_dataloader is None:
            evaluators: List[Evaluator] = []
        else:
            eval_metrics = deepcopy(self.state.model.get_metrics(is_train=False))
            model_metric_names = [str(k) for k in eval_metrics.keys()]
            eval_dataloader = ensure_tuple(eval_dataloader)

            evaluator_types = [isinstance(evaluator, Evaluator) for evaluator in eval_dataloader]
            if any(evaluator_types) and not all(evaluator_types):
                raise ValueError('Mixing Evaluator with other classes is not allowed, please wrap'
                                 'all other classes with the Evaluator class. These are the classes'
                                 'that were detected:' + str([type(evaluator) for evaluator in eval_dataloader]))

            evaluators = [
                ensure_evaluator(evaluator, default_metric_names=model_metric_names) for evaluator in eval_dataloader
            ]
            # match metric names to model metrics
            self.state.eval_metrics = {
                evaluator.label: _filter_metrics(eval_metrics, evaluator.metric_names) for evaluator in evaluators
            }

            _set_evaluator_interval_and_subset_num_batches(
                evaluators=evaluators,
                eval_interval=eval_interval,
                subset_num_batches=eval_subset_num_batches,
            )

            for evaluator in evaluators:
                validate_eval_automicrobatching(evaluator.auto_microbatching, self.state.device)
        if len(evaluators) == 0:
            if eval_subset_num_batches != -1:
                raise ValueError(
                    f'Specifying `eval_subset_num_batches={eval_subset_num_batches}` without an `eval_dataloader` '
                    'has no effect. If trying to run an evaluator, make sure `eval_dataloader` is specified. '
                    'Otherwise, set `eval_subset_num_batches` to default value -1.')
            if eval_interval != 1:
                raise ValueError(
                    f'Specifying `eval_interval={eval_interval}` without an `eval_dataloader` has no effect. '
                    'If trying to run an evaluator, make sure `eval_dataloader` is specified. Otherwise, '
                    'set `eval_interval` to default value 1.')

        self.state.evaluators = evaluators

        # Train Dataloader
        self._train_data_spec = None if train_dataloader is None else ensure_data_spec(train_dataloader)
        if self._train_data_spec is not None:
            self.state.set_dataloader(self._train_data_spec.dataloader, train_dataloader_label,
                                      train_subset_num_batches)
            if isinstance(self.state.device, DeviceTPU):
                self.state.train_dataloader = pl.MpDeviceLoader(self.state.dataloader, xm.xla_device())
            else:
                self.state.train_dataloader = self.state.dataloader
            self.state.device_train_microbatch_size = _get_initial_device_train_microbatch_size(
                self.state.device_train_microbatch_size, self.state.auto_microbatching, self.state.train_dataloader)
        self.spin_dataloaders = spin_dataloaders

        # Max Duration
        if max_duration is not None:
            self.state.max_duration = ensure_time(max_duration, TimeUnit.EPOCH)

        self.logger.log_hyperparameters({'rank_zero_seed': rank_zero_seed})

        # Schedulers
        self.state.schedulers = _compile_schedulers(schedulers, self.state, scale_schedule_ratio)
        if scale_schedule_ratio != 1.0:
            if len(self.state.schedulers) == 0:
                raise ValueError('Specifying `scale_schedule_ratio` without `schedulers` has no effect.')
            self.state.max_duration = _scale_max_duration_by_ssr(scale_schedule_ratio, self.state.max_duration)

        if step_schedulers_every_batch is None:
            self._scheduler_step_frequency = _get_default_scheduler_frequency(schedulers)
        else:
            self._scheduler_step_frequency = TimeUnit.BATCH if step_schedulers_every_batch else TimeUnit.EPOCH

        # Some algorithms require specific settings
        self._backwards_create_graph = any(map(lambda x: x.backwards_create_graph, self.state.algorithms))
        self._find_unused_parameters = any(map(lambda x: x.find_unused_parameters, self.state.algorithms))
        self._ddp_sync_strategy = _get_ddp_sync_strategy(ddp_sync_strategy, self._find_unused_parameters)

        # Suppressing GradScaler warnings as they are always created
        # self._use_grad_scaling() will raise a RuntimeError if grad scaling is not available when it is required
        warnings.filterwarnings(action='ignore', message='torch.cuda.amp.GradScaler')
        self.state.scaler = ClosureGradScaler() if self._use_closures() else GradScaler()

        if self.state.fsdp_config is not None:
            if version.parse(torch.__version__) < version.parse('1.13.0'):
                raise RuntimeError('To use FSDP with Composer, you must use torch>=1.13.0.')
            from torch.distributed.fsdp.sharded_grad_scaler import ShardedGradScaler

            # This state should never be reached, but we raise a ValueError just in case
            if self._use_closures() and self.state.precision == Precision.AMP_FP16:
                raise ValueError(f'Using closures and precision {self.state.precision} is not supported'
                                 f' with FSDP. Please use another optimizer or precision type.')
            self.state.scaler = ShardedGradScaler()

        # suppressing FSDP warning when auto grad accum exits the forward pass before completing
        warnings.filterwarnings(action='ignore', message='Forward order differs from that of the first iteration')

        # If using DDP or DeepSpeed, we need to wrap the ComposerModel but store a reference to the
        # original model for functions like `eval_forward`, `get_metrics`, etc.
        self._original_model = self.state.model

        # If using PyTorch DDP, the model must be loaded before it is wrapped with DDP.
        # If using DeepSpeed, the engine must be initialized before the model is loaded.
        # If using FSDP, the model must be wrapped and then loaded unless loading a monolith
        # checkpoint on rank 0 only, in which case the model be loaded before it is wrapped.

        # FSDP wrap if not using monolith checkpoint on rank 0 only
        if self.state.fsdp_config is not None and fsdp_auto_wrap and not self.state.load_fsdp_monolith_rank0_only:
            prepare_fsdp_module(model, optimizers, self.state.fsdp_config, precision, device, auto_microbatching)

        # Configure Deepspeed
        if self.state.deepspeed_config is not None:
            for callback in self.state.callbacks:
                if isinstance(callback, OptimizerMonitor):
                    raise ValueError('OptimizerMonitor is not supported with DeepSpeed because DeepSpeed clears '
                                     'the gradients before in the last call to .backward see: '
                                     'https://github.com/microsoft/DeepSpeed/issues/2329 for more details.')

            try:
                import deepspeed
            except ImportError as e:
                raise MissingConditionalImportError(
                    extra_deps_group='deepspeed',
                    conda_package='deepspeed>=0.5.5',
                    conda_channel=None,
                ) from e
            self.state.deepspeed_config = _parse_deepspeed_config(self.state.deepspeed_config, state=self.state)
            optimizer = ensure_tuple(self.state.optimizers)[0]
            log.debug('Initializing deepspeed')
            (self.state.model, self.state.optimizers, _, _) = deepspeed.initialize(config=self.state.deepspeed_config,
                                                                                   model=self.state.model,
                                                                                   optimizer=optimizer)
            # Since the DeepSpeed ZeRO optimizer does not inherit torch.optim.Optimizer, the schedulers must be
            # compiled and bound BEFORE DeepSpeed initialization. However, this is OK, as the the DeepSpeed Zero
            # optimizer uses the same underlying parameter groups as the original optimizer. See
            # * https://github.com/microsoft/DeepSpeed/blob/fee73135980e78f8be7e1a3ff556751623ef6aaa/deepspeed/runtime/zero/stage_1_and_2.py#L1911-L1917
            # * https://github.com/microsoft/DeepSpeed/blob/ef17c89570ceae5b26a5f886e9d8cd0941afc0ac/deepspeed/runtime/zero/stage3.py#L2532-L2538
            # In addition, the deepspeed engine is responsible for serializing the model and optimizer state,
            # so these attributes should not be serialized with the composer state.
            if 'model' in self.state.serialized_attributes:
                self.state.serialized_attributes.remove('model')

            if 'optimizers' in self.state.serialized_attributes:
                self.state.serialized_attributes.remove('optimizers')

        # Load Checkpoint
        self._rng_state = None
        # If autoresume is enabled, first check for existing checkpoints to load
        if autoresume:
            log.info('Searching for a previous checkpoint to autoresume')
            error_message = ''
            if save_folder is None:
                error_message += 'The `save_folder` must be specified when autoresume is enabled. '
            if save_overwrite:
                error_message += textwrap.dedent(
                    'The flag `save_overwrite` must be False when autoresume is enabled as autoresume always loads the '
                    'latest existing checkpoint in `save_folder`. ')
            if save_latest_filename is None:
                error_message += 'The `save_latest_filename` must be specified so autoresume knows where to load checkpoints from. '
            if run_name is None:
                error_message += 'The `run_name` must be specified when using autoresume so Event.INIT is run with the correct run name. '
            if error_message != '':
                raise ValueError(error_message)
            assert save_folder is not None
            assert save_latest_filename is not None

            remote_ud_has_multiple_concurrent_uploads = [
                isinstance(logger_destination, RemoteUploaderDownloader) and
                logger_destination._num_concurrent_uploads != 1 for logger_destination in self.logger.destinations
            ]
            if any(remote_ud_has_multiple_concurrent_uploads):
                raise ValueError(
                    'Multiple concurrent uploads is not currently supported when using autoresume. Please set `num_concurrent_uploads` to 1 '
                    'for all `RemoteUploaderDownloader` instances.')
            assert latest_remote_file_name is not None
            if self.state.fsdp_elastic_sharded_enabled:
                ar_object_store = maybe_create_object_store_from_uri(save_folder)
                # Symlink is on object store.
                if ar_object_store is not None:
                    with tempfile.TemporaryDirectory() as temp_dir:
                        local_symlink_file = str(Path(temp_dir) / Path('autoresume.symlink'))
                        formatted_latest_remote_file_name = format_name_with_dist(latest_remote_file_name,
                                                                                  self.state.run_name) + '.symlink'
                        try:
                            ar_object_store.download_object(formatted_latest_remote_file_name, local_symlink_file)
                            with open(local_symlink_file, 'r') as f:
                                real_path = f.read()
                                log.debug(f'Read path {real_path} from symlink file')
                            autoresume_checkpoint_path = ar_object_store.get_uri(real_path)
                        except FileNotFoundError:
                            autoresume_checkpoint_path = None
                # Symlink is local.
                else:
                    save_latest_filename = format_name_with_dist(save_latest_filename, self.state.run_name)
                    save_folder = format_name_with_dist(save_folder, self.state.run_name)
                    latest_checkpoint_path = os.path.join(save_folder, save_latest_filename)
                    if os.path.exists(latest_checkpoint_path):
                        latest_checkpoint_path = os.path.join(os.path.dirname(latest_checkpoint_path),
                                                                os.readlink(latest_checkpoint_path))
                        autoresume_checkpoint_path = latest_checkpoint_path
                    else:
                        autoresume_checkpoint_path = None

            # Standard non-elastic codepath for autoresume.
            else:
                autoresume_checkpoint_path = self._get_autoresume_checkpoint(
                    save_folder=save_folder,
                    save_latest_filename=save_latest_filename,
                    save_latest_remote_file_name=latest_remote_file_name,
                    loggers=loggers,
                    load_progress_bar=load_progress_bar)

            # Found latest checkpoint path, load that instead
            if autoresume_checkpoint_path:
                load_path = autoresume_checkpoint_path
                # Disable object_store since _get_autoresume_checkpoint will download the checkpoint
                # To the save folder, if needed.
                load_object_store = None
                # Disable `load_weights_only` since this applies only to the initial training run
                load_weights_only = False
                log.info('Autoresuming training from checkpoint')
            else:
                log.info('No previous autoresume checkpoint found')
        # Actually load the checkpoint from potentially updated arguments
        if load_path is not None:
            if load_object_store is None:
                load_object_store = maybe_create_object_store_from_uri(load_path)
            if isinstance(load_object_store, WandBLogger):
                import wandb
                if wandb.run is None:
                    load_object_store.init(self.state, self.logger)
            _, _, parsed_load_path = parse_uri(load_path)
            self._rng_state = checkpoint.load_checkpoint(
                state=self.state,
                logger=self.logger,
                path=parsed_load_path,
                object_store=load_object_store,
                load_weights_only=load_weights_only,
                strict_model_weights=load_strict_model_weights,
                progress_bar=load_progress_bar,
                ignore_keys=load_ignore_keys,
                exclude_algorithms=load_exclude_algorithms,
                algorithm_passes=self.engine.algorithm_passes,
            )
            self.state.run_name = run_name

        # FSDP wrap if model is not yet wrapped and FSDP is enabled. This can happen if
        # load_fsdp_monolith_rank0_only=True but no checkpoint was loaded.
        if not self.state.fsdp_enabled and self.state.fsdp_config is not None and self.state.fsdp_auto_wrap and self.state.load_fsdp_monolith_rank0_only:
            prepare_fsdp_module(model, optimizers, self.state.fsdp_config, precision, device, auto_microbatching)

        self.engine.run_event(Event.AFTER_LOAD)

        # reseed here. This helps with a couple of issues:
        # 1. rng state may change at Event.INIT/Event.AFTER_LOAD. For example, if an algorithm
        # creates a new module and module parameters are initialized randomly, rng state will
        # change. This reseeding nullifies such effects.
        # 2. While resuming from a checkpoint, we want to spin dataloader and bring it back to the
        # same state as at the time of the checkpoint. Therefore, spinning needs to start from the
        # same rng state as in the original run.
        log.info(f'Setting seed to {self.state.seed}')
        reproducibility.seed_all(self.state.seed)

        # DDP wrap if required
        if not self.state.deepspeed_enabled and not self.state.fsdp_enabled and dist.get_world_size() > 1:
            self.state.model = prepare_ddp_module(self.state.model, self._find_unused_parameters)

        # The model would need to be torch.compile()'d after being wrapped in a distributed strategy
        # to take advantage of any graph breaks.
        if is_torch_2_0 and not is_model_compiled and compile_config is not None:
            compiled_model = torch.compile(  # pyright: ignore [reportGeneralTypeIssues]
                self.state.model, **compile_config)
            self.state.model = compiled_model._orig_mod
            self.state.model.forward = compiled_model.dynamo_ctx(self.state.model.forward)
            is_model_compiled = True
            # update local_hparams to ensure the `is_model_compiled` is set correctly for
            # debugging purpose and for unit test.
            if self.auto_log_hparams:
                self.local_hparams['is_model_compiled'] = is_model_compiled
        elif not is_torch_2_0 and compile_config is not None:
            raise ValueError(f'`torch.compile` is supported for PyTorch 2.0 or higher.' +
                             f'Either update your PyTorch version or disable parameter by providing ' +
                             f'`compile_config` to `None`.')

    @property
    def saved_checkpoints(self) -> List[Union[str, tuple]]:
        """Returns list of saved checkpoints.

        .. note::

            For DeepSpeed, which saves file on every rank, only the files corresponding to the process's rank
            will be shown.
        """
        if self._checkpoint_saver is None:
            return []
        return self._checkpoint_saver.saved_checkpoints

    def _try_checkpoint_download(self, latest_checkpoint_path: str, save_latest_remote_file_name: str,
                                 loggers: Sequence[LoggerDestination], load_progress_bar: bool) -> None:
        """Attempts to download the checkpoint from the logger destinations."""
        log.debug(
            f'Trying to download {save_latest_remote_file_name} to {latest_checkpoint_path} on rank {dist.get_global_rank()}'
        )
        for logger in loggers:
            try:
                # Fetch from logger. If it succeeds, stop trying the rest of the loggers
                get_file(
                    path=save_latest_remote_file_name,
                    destination=latest_checkpoint_path,
                    object_store=logger,
                    overwrite=True,
                    progress_bar=load_progress_bar,
                )
                break
            except (NotImplementedError, FileNotFoundError):
                log.info(f'Checkpoint not found in: {logger}')
                # Ignore errors caused by no checkpoint saved with logger
                pass

    def _get_autoresume_checkpoint(
        self,
        save_folder: str,
        save_latest_filename: str,
        save_latest_remote_file_name: str,
        loggers: Sequence[LoggerDestination],
        load_progress_bar: bool,
    ) -> Optional[str]:
        """Determines the load path when using autoresume.

        First, check the ``save_folder`` for the latest checkpoint.
        If no latest checkpoint is found locally, then check each logger for the latest checkpoint, and download
        it to the ``save_folder``.

        Returns:
            Optional[str]: The path to the latest checkpoint, if found, otherwise None.
        """
        save_latest_filename = format_name_with_dist(save_latest_filename, self.state.run_name)
        save_folder = format_name_with_dist(save_folder, self.state.run_name)
        save_latest_remote_file_name = format_name_with_dist(save_latest_remote_file_name, self.state.run_name)
        latest_checkpoint_path = os.path.join(save_folder, save_latest_filename)

        log.info(
            f'Looking for autoresume checkpoint: {save_latest_remote_file_name} (remote), {latest_checkpoint_path} (local)'
        )

        if self.state.deepspeed_enabled or self.state.fsdp_sharded_state_dict_enabled:
            # If latest checkpoint is not saved locally, try to fetch from loggers
            if not os.path.exists(latest_checkpoint_path):
                log.debug(f'Attempting to download the checkpoint on to rank {dist.get_global_rank()}')
                os.makedirs(save_folder, exist_ok=True)
                self._try_checkpoint_download(latest_checkpoint_path, save_latest_remote_file_name, loggers,
                                              load_progress_bar)

            # List of whether the checkpoint exists on each rank
            latest_checkpoint_exists = dist.all_gather_object(os.path.exists(latest_checkpoint_path))

            if all(latest_checkpoint_exists):  # All paths exist, so return the path.
                return latest_checkpoint_path
            # Require all ranks to have their own local checkpoint if we wish to restore from it for
            # deepspeed or fsdp + sharding
            elif any(latest_checkpoint_exists):  # Some but not all exist, which is very bad.
                missing_ranks = [n for (n, exist) in enumerate(latest_checkpoint_exists) if not exist]
                mode = 'Deepspeed' if self.state.deepspeed_enabled else 'FSDP sharding'
                raise RuntimeError(f'{mode} was enabled, but checkpoints missing on ranks: {missing_ranks}')
            else:  # None of the paths exists, so no autoresume necessary.
                return None
        else:
            # broadcast the local checkpoint path to all ranks
            latest_checkpoint_path_list = [os.path.abspath(latest_checkpoint_path)]
            dist.broadcast_object_list(latest_checkpoint_path_list, src=0)
            latest_checkpoint_path = latest_checkpoint_path_list[0]

            # broadcast the remote checkpoint path to all ranks
            save_latest_remote_file_name_list = [save_latest_remote_file_name]
            dist.broadcast_object_list(save_latest_remote_file_name_list, src=0)
            save_latest_remote_file_name = save_latest_remote_file_name_list[0]

            # try to download the checkpoint on local rank 0 of all nodes
            if dist.get_local_rank() == 0 and not os.path.exists(latest_checkpoint_path):
                log.debug(f'Attempting to download the checkpoint {save_latest_remote_file_name} on to all nodes')
                os.makedirs(save_folder, exist_ok=True)
                self._try_checkpoint_download(latest_checkpoint_path, save_latest_remote_file_name, loggers,
                                              load_progress_bar)

            signal_file_path = os.path.join(os.path.dirname(latest_checkpoint_path),
                                            '.local_rank0_completed_autoresume')
            if dist.get_local_rank() == 0:
                os.makedirs(os.path.dirname(signal_file_path), exist_ok=True)
                with open(signal_file_path, 'wb') as f:
                    f.write(b'local_rank0_completed_autoresume')

            # Avoid the collective call until the local rank zero has finished trying to download the checkpoint
            # so that we don't timeout for large downloads. This syncs all processes on the node
            with dist.local_rank_zero_download_and_wait(signal_file_path):
                # Then, wait to ensure every node has finished downloading the checkpoint
                dist.barrier()

            if dist.get_local_rank() == 0:
                os.remove(signal_file_path)
            dist.barrier()

            # At this point the rank 0 filepath should exist on all ranks if the download succeeded
            # list of whether the checkpoint exists on each rank
            latest_checkpoint_exists = dist.all_gather_object(os.path.exists(latest_checkpoint_path))

            log.debug(
                f'Checkpoint {latest_checkpoint_path} exists on rank {dist.get_global_rank()}? {os.path.exists(latest_checkpoint_path)}'
            )

            if not latest_checkpoint_exists[0]:
                # If the checkpoint doesn't exist on rank 0, don't crash, so the initial autoresume run can succeed
                return None
            elif not all(latest_checkpoint_exists):
                raise RuntimeError('Downloading the checkpoint to all nodes failed')

            return latest_checkpoint_path

    def fit(
        self,
        *,
        # Train Dataloader
        train_dataloader: Optional[Union[Iterable, DataSpec, Dict[str, Any]]] = None,
        train_dataloader_label: str = 'train',
        train_subset_num_batches: Optional[int] = None,
        spin_dataloaders: Optional[bool] = None,

        # Timing
        duration: Optional[Union[int, str, Time[int]]] = None,
        reset_time: bool = False,

        # Schedulers
        schedulers: Optional[Union[ComposerScheduler, PyTorchScheduler, Sequence[Union[ComposerScheduler,
                                                                                       PyTorchScheduler]]]] = None,
        scale_schedule_ratio: float = 1.0,
        step_schedulers_every_batch: Optional[bool] = None,

        # Evaluation
        eval_dataloader: Optional[Union[Iterable, DataSpec, Evaluator, Sequence[Evaluator]]] = None,
        eval_subset_num_batches: int = -1,
        eval_interval: Union[int, str, Time, Callable[[State, Event], bool]] = 1,

        # Numerics
        device_train_microbatch_size: Optional[Union[int, str]] = None,
        precision: Optional[Union[str, Precision]] = None,
    ):
        """Train the model.

        The Composer :class:`.Trainer` supports multiple calls to :meth:`.fit`. Any arguments specified during
        the call to :meth:`.fit` will override the values specified when constructing the :class:`.Trainer`.
        All arguments are optional, with the following exceptions:

        *   The ``train_dataloader`` must be specified here if not provided when constructing the :class:`.Trainer`.
        *   The ``duration`` must be specified here if not provided when constructing the :class:`.Trainer`,
            or if this is a subsequent call to :meth:`.fit`.

        For example, the following are equivalent:

        .. testcode::

            # The `train_dataloader` and `duration` can be specified
            # when constructing the Trainer
            trainer_1 = Trainer(
                model=model,
                train_dataloader=train_dataloader,
                max_duration="1ep",
            )
            trainer_1.fit()

            # Or, these arguments can be specified on `fit()`
            trainer_2 = Trainer(model)
            trainer_2.fit(
                train_dataloader=train_dataloader,
                duration="1ep"
            )

        When invoking :meth:`.fit` for a subsequent time, either ``reset_time`` or ``duration`` must be specified.
        Otherwise, it is ambiguous for how long to train.

        *   If ``reset_time`` is True, then :meth:`.fit` will train for the same amount of time as the previous
            call (or for ``duration`` if that parameter is also specified). The :attr:`.State.timestamp` will be reset,
            causing :class:`.ComposerScheduler` and :class:`.Algorithm` instances to start from the beginning, as if it
            is a new training run. Model gradients, optimizer states, and native PyTorch schedulers will not be reset.

        *   If ``reset_time`` is False, then :meth:`.fit` will train for the amount of time specified by
            ``duration``. The :attr:`.State.max_duration` will be incremented by ``duration``.

        For example:

        .. testcode::

            # Construct the trainer
            trainer = Trainer(max_duration="1ep")

            # Train for 1 epoch
            trainer.fit()
            assert trainer.state.timestamp.epoch == "1ep"

            # Reset the time to 0, then train for 1 epoch
            trainer.fit(reset_time=True)
            assert trainer.state.timestamp.epoch == "1ep"

            # Train for another epoch (2 epochs total)
            trainer.fit(duration="1ep")
            assert trainer.state.timestamp.epoch == "2ep"

            # Train for another batch (2 epochs + 1 batch total)
            # It's OK to switch time units!
            trainer.fit(duration="1ba")
            assert trainer.state.timestamp.epoch == "2ep"
            assert trainer.state.timestamp.batch_in_epoch == "1ba"

            # Reset the time, then train for 3 epochs
            trainer.fit(reset_time=True, duration="3ep")
            assert trainer.state.timestamp.epoch == "3ep"

        Args:
            train_dataloader (Iterable | DataSpec | Dict[str, Any], optional): See :class:`.Trainer`.
            train_dataloader_label (str, optional): See :class:`.Trainer`.
            train_subset_num_batches (int, optional): See :class:`.Trainer`.
            spin_dataloaders (bool, optional): See :class:`.Trainer`.
            reset_time (bool): Whether to reset the :attr:`.State.timestamp` to zero values. Defaults to False.

                If ``True``, the timestamp will be zeroed out, causing :class:`.ComposerScheduler` and
                :class:`.Algorithm` instances to start from the beginning, as if it is a new training run. The model
                will be trained for ``duration``, if specified, or for :attr:`.State.max_duration`, which would have
                been provided when constructing the :class:`.Trainer` or by a previous call to :meth:`.fit`.

                .. note::

                    Model gradients, optimizer states, and native PyTorch schedulers will not be reset.

                If ``False`` (the default), training time will be incremented from where the previous call to
                :meth:`.fit` finished (or from zero, if a new training run).
                The :attr:`~.State.max_duration` will be incremented by the ``duration`` parameter.

            duration (Time[int] | str | int, optional): The duration to train. Can be an integer, which will be
                interpreted to be epochs, a str (e.g. ``1ep``, or ``10ba``), or a :class:`.Time` object.

                If ``reset_time`` is False (the default), then :attr:`.State.max_duration` will be converted
                into the same units as this parameter (if necessary), and then the max duration incremented by the
                value of this parameter.

                If ``reset_time`` is True, then :attr:`.State.max_duration` will be set to this parameter.

            optimizers (torch.optim.Optimizer | Sequence[torch.optim.Optimizer], optional): See :class:`.Trainer`.
            schedulers (PyTorchScheduler | ComposerScheduler | Sequence[PyTorchScheduler | ComposerScheduler], optional): See :class:`.Trainer`.
            scale_schedule_ratio (float, optional): See :class:`.Trainer`.
            step_schedulers_every_batch (bool, optional): See :class:`.Trainer`.
            eval_dataloader (Iterable | DataSpec | Evaluator | Sequence[Evaluator], optional): See :class:`.Trainer`.
            eval_subset_num_batches (int, optional): See :class:`.Trainer`.
            eval_interval (int | str | Time | (State, Event) -> bool, optional): See :class:`.Trainer`.
            device_train_microbatch_size (int | str, optional): See :class:`.Trainer`.
            precision (Precision | str, optional): See :class:`.Trainer`.
        """
        # Train Dataloader
        if train_dataloader is not None:
            self._train_data_spec = ensure_data_spec(train_dataloader)
            self.state.set_dataloader(self._train_data_spec.dataloader, train_dataloader_label)
            self.state.train_dataloader = self.state.dataloader
            self.state.device_train_microbatch_size = _get_initial_device_train_microbatch_size(
                self.state.device_train_microbatch_size, self.state.auto_microbatching, self.state.train_dataloader)
        if self._train_data_spec is None:
            _raise_missing_argument_exception('train_dataloader')
        if train_subset_num_batches is not None:
            self.state.dataloader_len = train_subset_num_batches
        if spin_dataloaders is not None:
            self.spin_dataloaders = spin_dataloaders

        # Reset Time
        if reset_time:
            self.state.timestamp = Timestamp()

        # Max Duration
        if duration is not None:
            duration = ensure_time(duration, TimeUnit.EPOCH)
            # Effectively increment the max duration (if not resetting the Time)
            # or set the max_duration (if resetting the time -- self.state.timestamp.get(duration.unit) will be 0)
            # It is important to set the duration, rather than incrementing it, as ``duration`` could be in
            # different units than ``max_duration``
            self.state.max_duration = duration + self.state.timestamp.get(duration.unit)

        if self.state.max_duration is None:
            _raise_missing_argument_exception('max_duration')

        if self.state.dataloader_len is None and self.state.max_duration.unit == TimeUnit.EPOCH:
            raise ValueError(
                ('max_duration cannot be specified in epochs when using an infinite dataloader. Please either '
                 'provide a dataloader with a length, specify max_duration in batches, samples, or tokens, or provide '
                 'train_subset_num_batches.'))

        if self.state.max_duration <= self.state.timestamp.get(self.state.max_duration.unit) and not reset_time:
            raise ValueError(
                (f'The max_duration ({self.state.max_duration}) is less than or equal to the elapsed training duration '
                 f'({self.state.timestamp.get(self.state.max_duration.unit)}). No training would occur. '
                 'Please provide the `duration` or specify `reset_time=True` in Trainer.fit().'))

        # Scale Schedule Ratio and Schedulers
        if scale_schedule_ratio != 1.0:
            # Not scaling the schedulers if the ratio is 1.0 in case if the scheduler cannot be scaled
            # (e.g. a custom LambdaLR). However, since 1.0 implies no scaling, it is still possible
            # to train with it.
            self.state.max_duration = _scale_max_duration_by_ssr(scale_schedule_ratio, self.state.max_duration)
        if schedulers is not None:
            self.state.schedulers = _compile_schedulers(schedulers, self.state, scale_schedule_ratio)

            if step_schedulers_every_batch is None:
                self._scheduler_step_frequency = _get_default_scheduler_frequency(schedulers)
            else:
                self._scheduler_step_frequency = TimeUnit.BATCH if step_schedulers_every_batch else TimeUnit.EPOCH
        else:
            if scale_schedule_ratio != 1.0:
                raise ValueError('Specifying `scale_schedule_ratio` without `schedulers` has no effect.')

            if step_schedulers_every_batch is not None:
                raise ValueError('Specifying `step_schedulers_every_batch` without `schedulers` has no effect.')

            if step_schedulers_every_batch is not None:
                raise ValueError('Specifying `step_schedulers_every_batch` without `schedulers` has no effect.')

        # Evaluators
        if eval_dataloader is not None:
            # Need to use the `original_model` rather than `state.model`, as `state.model`
            # could be DDP / DeepSpeed wrapped.
            eval_metrics = self._original_model.get_metrics(is_train=False)
            metric_names = [str(k) for k in eval_metrics.keys()]
            eval_dataloader = ensure_tuple(eval_dataloader)

            evaluator_types = [isinstance(evaluator, Evaluator) for evaluator in eval_dataloader]
            if any(evaluator_types) and not all(evaluator_types):
                raise ValueError('Mixing Evaluator with other classes is not allowed, please wrap'
                                 'all other classes with the Evaluator class. These are the classes'
                                 'that were detected:' + str([type(evaluator) for evaluator in eval_dataloader]))

            evaluators = [
                ensure_evaluator(evaluator, default_metric_names=metric_names) for evaluator in eval_dataloader
            ]

            # match metric names to model metrics
            self.state.eval_metrics = {
                evaluator.label: _filter_metrics(eval_metrics, evaluator.metric_names) for evaluator in evaluators
            }

            _set_evaluator_interval_and_subset_num_batches(
                evaluators=evaluators,
                eval_interval=eval_interval,
                subset_num_batches=eval_subset_num_batches,
            )

            for evaluator in evaluators:
                validate_eval_automicrobatching(evaluator.auto_microbatching, self.state.device)

            if len(evaluators) == 0:
                if eval_subset_num_batches != -1:
                    raise ValueError('Specifying `eval_subset_num_batches` without an `eval_dataloader` has no effect.')
                if eval_interval != 1:
                    raise ValueError('Specifying `eval_interval` without an `eval_dataloader` has no effect.')

            self.state.evaluators = evaluators

        # Microbatching
        if device_train_microbatch_size is not None:
            self.state.auto_microbatching = _is_auto_microbatching(device_train_microbatch_size,
                                                                   device=self.state.device)
            if self.state.auto_microbatching and self.state.profiler:
                raise ValueError("`device_train_microbatch_size='auto'` is not compatible with the profiler. It is "
                                 "recommended to run a mini-run with `device_train_microbatch_size='auto'` to identify "
                                 'the optimal device_train_microbatch_size value and then manually specify that in a '
                                 'second run with profiler.')
            self.state.device_train_microbatch_size = _get_initial_device_train_microbatch_size(
                device_train_microbatch_size, self.state.auto_microbatching, self.state.train_dataloader)

        # Precision
        if precision is not None:
            if Precision(precision) != self.state.precision:
                if self.state.deepspeed_enabled:
                    raise ValueError('Changing the precision when using DeepSpeed is not supported')
                precision = Precision(precision)
                _validate_precision(precision, self.state.device)
                self.state.precision = precision

            # update scaler since precision was provided
            self.state.scaler = ClosureGradScaler() if self._use_closures() else GradScaler()

        self.first_batch_complete = False
        self._train_loop()

    def close(self):
        """Shutdown the trainer.

        .. seealso:: :meth:`.Engine.close` for additional information.
        """
        self.engine.close()
        dist.barrier()

    def _ensure_metrics_device_and_dtype(self, metrics: Dict[str, Metric]):
        for name, metric in metrics.items():
            # Safety check to ensure the metric and data are on the same device. Normally not
            # needed because the metric is automatically on the same device as the model.
            # See https://torchmetrics.readthedocs.io/en/latest/pages/overview.html for details.
            metrics[name] = self.state.device.module_to_device(metric)
            if is_model_deepspeed(self.state.model):
                # HACK: DeepSpeed somehow manages to convert metric internal states to its own dtype. When
                # running with FP16, this tends to result in overflows. Let's assume FP32 is good enough.
                for key in metric._defaults:
                    metric_data = getattr(metric, key)
                    if isinstance(metric_data, torch.Tensor) and metric_data.dtype == torch.float16:
                        metric_data = metric_data.to(torch.float32)  # type: ignore
                        setattr(metric, key, metric_data)
        return metrics

    def _compute_and_log_metrics(self, dataloader_label: str, metrics: Dict[str, Metric]):
        """Computes metrics, logs the results, and updates the state with the deep-copied metrics.

        Args:
            dataloader_label (str): The dataloader label.
            metrics (Dict[str, Metric]): The metrics to compute.
        """
        metrics = deepcopy(metrics)

        # log computed metrics
        computed_metrics = {}
        for metric_name, metric in metrics.items():
            computed_metrics[metric_name] = metric.compute()

        self.logger.log_metrics(
            {f'metrics/{dataloader_label}/{name}': val for (name, val) in computed_metrics.items()},)

        # store metric instances
        for metric_name, metric in metrics.items():
            assert isinstance(metric, Metric)
            if dataloader_label == 'train':
                self.state.train_metrics[metric_name] = metric
                self.state.train_metric_values[metric_name] = computed_metrics[metric_name]
            else:
                if dataloader_label not in self.state.eval_metrics:
                    self.state.eval_metrics[dataloader_label] = {}
                self.state.eval_metrics[dataloader_label][metric_name] = metric
                self.state.eval_metric_values[metric_name] = computed_metrics[metric_name]

    def _spin_dataloaders_to_cur_epoch(self):
        """Spin the dataloaders to restore sampler state for current epoch.

        Only one batch must be loaded to seed the sampler's generator. since only the first batch is being loaded, the
        dataloader may not be completely iterated through.
        """
        log.debug('Spinning the dataloaders')

        # spin the evaluator dataloaders once to initialize its sampler deterministically
        # so it does not affect any other RNG reads
        eval_state = self.state.dataset_resumption.get('eval', {})
        for evaluator in self.state.evaluators:
            dataloader = evaluator.dataloader.dataloader
            if isinstance(dataloader, DataLoader) and isinstance(dataloader.sampler, DistributedSampler):
                dataloader.sampler.set_epoch(0)
            if evaluator.label not in eval_state:
                for _ in dataloader:
                    break

        # spin the train dataloader's sampler to get to the state of the desired epoch
        dataloader = self.state.dataloader
        assert dataloader is not None, 'train dataloader is set on state after FIT_START'
        if 'train' not in self.state.dataset_resumption:
            for epoch in range(int(self.state.timestamp.epoch)):
                if isinstance(dataloader, DataLoader) and isinstance(dataloader.sampler, DistributedSampler):
                    dataloader.sampler.set_epoch(epoch)
                for _ in dataloader:
                    break

    def _accumulate_time_across_ranks(
        self,
        num_samples: int,
        num_tokens: int,
        batch_time: datetime.timedelta,
    ) -> Tuple[int, int, datetime.timedelta]:
        """Accumulate the number of samples and tokens across ranks.

        Returns a (num_samples, num_tokens, batch_time) tuple.
        """
        # Samples and tokens should be summed
        # Batch time should be the value from rank 0
        sample_token_tensor = self.state.device.tensor_to_device(
            torch.tensor([num_samples, num_tokens], dtype=torch.int))
        dist.all_reduce(sample_token_tensor, reduce_operation='SUM')
        batch_time_tensor = self.state.device.tensor_to_device(
            torch.tensor([batch_time.total_seconds()], dtype=torch.float32))
        dist.broadcast(batch_time_tensor, src=0)
        batch_time = datetime.timedelta(seconds=batch_time_tensor[0].cpu().item())

        return int(sample_token_tensor[0].cpu().item()), int(sample_token_tensor[1].cpu().item()), batch_time

    def _train_loop(self) -> None:
        """Run training for the specified number of epochs and log results."""
        # print training start
        log.info('Using precision %s', self.state.precision)
        self.logger.log_hyperparameters(
            {'enabled_algorithms/' + algo.__class__.__name__: True for algo in self.state.algorithms})
        assert self.state.dataloader is not None, 'dataloader is set in __init__() or fit()'
        assert self._train_data_spec is not None, 'The train data spec is set in __init__() or fit()'
        assert self.state.scaler is not None, 'scaler should have been set in __init__()'

        self.engine.run_event(Event.FIT_START)

        use_grad_scaling = self._use_grad_scaling(self.state.precision, self.state.scaler)

        if self.spin_dataloaders:
            self._spin_dataloaders_to_cur_epoch()

        if self.state.timestamp.batch_in_epoch == 0 and self._rng_state is not None:
            # only restore the rng state here if the step in the current epoch is zero.
            reproducibility.load_rng_state(self._rng_state)
            self._rng_state = None

        self.state.model.train()
        finished_epoch_early = False
        last_wct = datetime.datetime.now()

        while self.state.timestamp < self.state.max_duration:
            try:
                if int(self.state.timestamp.batch_in_epoch) == 0:
                    self.engine.run_event(Event.EPOCH_START)
                    self.logger.log_metrics({'time/epoch': self.state.timestamp.epoch.value})

                dataloader = self.state.dataloader
                if isinstance(dataloader, DataLoader) and isinstance(dataloader.sampler, DistributedSampler):
                    dataloader.sampler.set_epoch(int(self.state.timestamp.epoch))

                for batch_idx, self.state.batch in enumerate(self._iter_dataloader(TrainerMode.TRAIN)):
                    # Spin dataloader forward unless dataloader handles internally with dataset_resumption
                    if self.spin_dataloaders and 'train' not in self.state.dataset_resumption and batch_idx < int(
                            self.state.timestamp.batch_in_epoch):
                        # Restore the RNG state immediately before the next batch is yielded from the dataloader
                        if batch_idx + 1 == int(self.state.timestamp.batch_in_epoch) and self._rng_state is not None:
                            reproducibility.load_rng_state(self._rng_state)
                            self._rng_state = None
                        continue

                    self.state.batch = self.state.device.batch_to_device(self.state.batch)
                    self.state.batch = self._train_data_spec.device_transforms(self.state.batch)
                    rank_num_samples = self._train_data_spec.get_num_samples_in_batch(self.state.batch)
                    rank_num_tokens = self._train_data_spec.get_num_tokens_in_batch(self.state.batch)

                    if self.state.deepspeed_enabled:
                        self.state.batch = _fix_batch_precision_for_deepspeed(self.state.batch, self.state.precision)

                    self.engine.run_event(Event.AFTER_DATALOADER)

                    self.engine.run_event(Event.BATCH_START)

                    # Log time values
                    self.logger.log_metrics({
                        'time/batch': self.state.timestamp.batch.value,
                        'time/sample': self.state.timestamp.sample.value,
                        'time/batch_in_epoch': self.state.timestamp.batch_in_epoch.value,
                        'time/sample_in_epoch': self.state.timestamp.sample_in_epoch.value,
                    })
                    if rank_num_tokens > 0:
                        self.logger.log_metrics({'time/token': self.state.timestamp.token.value})
                        self.logger.log_metrics({'time/token_in_epoch': self.state.timestamp.token_in_epoch.value})

                    total_loss_dict = self._train_batch(use_grad_scaling)

                    if use_grad_scaling:
                        self.state.scaler.update()

                    # total_loss_dict can be None if gradient scaling failed
                    if total_loss_dict is not None:
                        map_collection(total_loss_dict, dist.all_reduce)
                        total_loss_dict = {
                            k: loss.cpu().item() / dist.get_world_size() for k, loss in total_loss_dict.items()
                        }
                        self.state.total_loss_dict = total_loss_dict
                        self.logger.log_metrics(total_loss_dict)

                    # The scheduler step.step() and compute_and_log_metrics() are going to be included in the
                    # next batch's wall clock time. The time accumulation must be done here so schedulers
                    # have the latest timing information

                    now = datetime.datetime.now()

                    batch_time = now - last_wct

                    total_num_samples, total_num_tokens, batch_time = self._accumulate_time_across_ranks(
                        rank_num_samples,
                        rank_num_tokens,
                        batch_time,
                    )

                    # `now` is actually in the past, but want to include the time it takes to perform this reduction
                    last_wct = now

                    if self._scheduler_step_frequency == TimeUnit.BATCH:
                        for scheduler in self.state.schedulers:
                            scheduler.step()

                    if self.state.train_metrics is not None:
                        self._compute_and_log_metrics(
                            dataloader_label='train',
                            metrics=self.state.train_metrics,
                        )

                    self.state.previous_timestamp = self.state.timestamp
                    self.state.timestamp = self.state.timestamp.to_next_batch(
                        samples=total_num_samples,
                        tokens=total_num_tokens,
                        duration=batch_time,
                    )

                    self.engine.run_event(Event.BATCH_END)

                    # Pause the timing during evaluation
                    # Evaluation time is tracked separately in state.eval_timestamp
                    duration = datetime.datetime.now() - last_wct
                    self._run_evaluators(Event.BATCH_END)
                    last_wct = datetime.datetime.now() - duration

                    self.engine.run_event(Event.BATCH_CHECKPOINT)

                    if self.state.timestamp >= self.state.max_duration:
                        # If max_duration is specified in batches, samples, or tokens, and
                        # and the max_duration is reached mid-epoch, then break out of the dataloader
                        # to finish the epoch early and finish training.
                        finished_epoch_early = True
                        break

                if not finished_epoch_early or self.state.dataloader_len == self.state.timestamp.batch_in_epoch:
                    # Trigger the epoch end events if the dataloader was exhausted.
                    # This happens if the "break" did not trigger above, or if it
                    # did (e.g. duration specified in samples/batches/tokens), but it is still
                    # the end of the dataloader (i.e. next(dataloader) would raise StopIteration)
                    if self.state.train_metrics is not None:
                        self._compute_and_log_metrics(
                            dataloader_label='train',
                            metrics=self.state.train_metrics,
                        )

                    if self._scheduler_step_frequency == TimeUnit.EPOCH:
                        for scheduler in self.state.schedulers:
                            scheduler.step()

                    self.state.previous_timestamp = self.state.timestamp
                    self.state.timestamp = self.state.timestamp.to_next_epoch()

                    self.engine.run_event(Event.EPOCH_END)

                    # Pause the timing during evaluation
                    # Evaluation time is tracked separately in state.eval_timestamp
                    duration = datetime.datetime.now() - last_wct
                    self._run_evaluators(Event.EPOCH_END)
                    last_wct = datetime.datetime.now() - duration

                    self.engine.run_event(Event.EPOCH_CHECKPOINT)
            except BreakEpochException:
                log.info(f'Skipping the rest of Epoch {int(self.state.timestamp.epoch)}')

        # Log final time values
        self.logger.log_metrics({
            'time/epoch': self.state.timestamp.epoch.value,
            'time/batch': self.state.timestamp.batch.value,
            'time/sample': self.state.timestamp.sample.value,
            'time/batch_in_epoch': self.state.timestamp.batch_in_epoch.value,
            'time/sample_in_epoch': self.state.timestamp.sample_in_epoch.value,
        })
        if self.state.previous_timestamp is not None and self.state.timestamp.token.value - self.state.previous_timestamp.token.value > 0:
            self.logger.log_metrics({'time/token': self.state.timestamp.token.value})
            self.logger.log_metrics({'time/token_in_epoch': self.state.timestamp.token_in_epoch.value})

        self.engine.run_event(Event.FIT_END)
        self._run_evaluators(Event.FIT_END)

    def _eval_train_metrics(self, device_batch):
        assert self._train_data_spec is not None, 'The train data spec should be set on __init__ or fit()'
        assert self.state.train_metrics is not None, 'The train metrics should be set on __init__ or fit()'

        with torch.no_grad(),\
                model_eval_mode(self.state.model),\
                _get_precision_context(self.state.precision, self.state.precision_config, self.state.deepspeed_enabled):
            eval_outputs = self._original_model.eval_forward(device_batch, self.state.outputs)
            for _, metric in self.state.train_metrics.items():
                self._original_model.update_metric(
                    device_batch,
                    eval_outputs,
                    metric,
                )

    def _run_evaluators(self, event: Event):
        """Runs evaluators periodically during training."""
        evaluators_executing = []
        for evaluator in self.state.evaluators:
            assert evaluator.eval_interval is not None, 'eval_interval should have been set on __init__() or fit()'
            assert evaluator.subset_num_batches is not None, 'subset_num_batches should have been set on __init__() or fit()'
            evaluators_executing.append(evaluator.eval_interval(self.state, event))
        if not any(evaluators_executing):
            return

        self.engine.run_event(Event.EVAL_BEFORE_ALL)
        for index, evaluator in enumerate(self.state.evaluators):
            if evaluators_executing[index]:
                self._eval_loop(
                    evaluator=evaluator,
                    subset_num_batches=evaluator.subset_num_batches,
                    metrics=self.state.eval_metrics[evaluator.label],
                )

        self.engine.run_event(Event.EVAL_AFTER_ALL)

    def _train_batch(self, use_grad_scaling: bool) -> Dict[str, torch.Tensor]:
        """Compute loss by training on a full batch of data.

        Adaptively change microbatch size if enabled to maximize GPU usage.

        Args:
            use_grad_scaling (bool): Enables gradient scaling.

        Returns:
            Dict[str, torch.Tensor]: a dictionary containing the total loss and individual losses if available.
        """
        assert self._train_data_spec is not None, 'The train data spec should be set on __init__ or fit()'

        # Cache the device batch, because `self.state.batch` gets overridden in microbatching loop.
        # Any in-place changes to a microbatch will be reflected in the device batch.
        device_batch = self.state.batch

        # Retry until we successfully complete training and return loss
        while True:
            # Reset train_metrics on every batch
            # Placing reset here ensures that if auto grad accum catches an OOM, incomplete metric state is cleared
            if self.state.train_metrics is not None:
                for _, metric in self.state.train_metrics.items():
                    metric.reset()

            total_loss_dict = {'loss/train/total': self.state.device.tensor_to_device(torch.zeros(size=(1,)))}
            found_cuda_oom = 0  # int since bool BOR not supported on all torch.distributed backends
            try:
                assert self.state.scaler is not None
                assert self.state.device_train_microbatch_size is not None
                microbatches = self._train_data_spec.split_batch(device_batch, self.state.device_train_microbatch_size)
                if self._use_closures():
                    for optimizer in self.state.optimizers:
                        if use_grad_scaling:
                            self.state.scaler.step(optimizer,
                                                   closure=lambda loss_dict=total_loss_dict, **kwargs: self.
                                                   _train_microbatches(microbatches, loss_dict, **kwargs))
                        else:
                            optimizer.step(closure=lambda loss_dict=total_loss_dict, **kwargs: self._train_microbatches(
                                microbatches, loss_dict, **kwargs).item())
                else:
                    self._train_microbatches(microbatches, total_loss_dict)
                    if not self.state.deepspeed_enabled:
                        for optimizer in self.state.optimizers:
                            if use_grad_scaling:
                                self.state.scaler.step(optimizer)
                            else:
                                if isinstance(self.state.device, DeviceTPU):
                                    xm.optimizer_step(optimizer, barrier=True)
                                else:
                                    optimizer.step()
            except RuntimeError as e:
                if self.state.auto_microbatching and _is_cuda_oom(e):
                    log.debug((f"Rank {dist.get_global_rank()} OOM'd."))
                    found_cuda_oom = 1
                elif self.state.auto_microbatching and 'cuda' in str(e).lower() or 'c10' in str(e).lower():
                    raise RuntimeError(
                        textwrap.dedent(
                            'Encountered non-addressable cuda error while using auto microbatching. '
                            'If this repeatedly occurs, set `device_train_microbatch_size` manually.')) from e
                else:
                    raise

            if self.state.auto_microbatching:
                all_ranks_finished = False
                while not all_ranks_finished:
                    # Propagate across all ranks if any rank hit CUDA OOM
                    found_cuda_oom_tensor = self.state.device.tensor_to_device(
                        torch.tensor([found_cuda_oom], dtype=torch.uint8))
                    dist.all_reduce(found_cuda_oom_tensor, reduce_operation='MAX')
                    found_cuda_oom = found_cuda_oom_tensor.item()
                    # Check if any rank is still not done with the batch. This may happen if only a
                    # subset of ranks OOM, leaving some batches still in the forward pass
                    all_ranks_finished_tensor = self.state.device.tensor_to_device(torch.tensor([1], dtype=torch.uint8))
                    dist.all_reduce(all_ranks_finished_tensor, reduce_operation='MIN')
                    all_ranks_finished = all_ranks_finished_tensor.item() == 1
                if found_cuda_oom == 1:
                    _adjust_device_train_microbatch_size(self.state)
                    # Skip return and rerun after handling oom
                    continue
            # Log microbatch and return loss if we've completed without OOMing.
            assert self.state.device_train_microbatch_size is not None
            self.logger.log_metrics({'trainer/device_train_microbatch_size': self.state.device_train_microbatch_size})
            self.first_batch_complete = True
            return total_loss_dict

    def _train_microbatches(self,
                            microbatches: Sequence[Batch],
                            total_loss_dict: Dict[str, torch.Tensor],
                            ddp_sync: bool = True) -> torch.Tensor:
        """Iterate over microbatches and compute the loss that will be used to step the optimizer.

        Args:
            microbatches (Sequence[Batch]): The microbatches which make up the batch.
            total_loss_dict (Dict[str, torch.tensor]): Dictionary containing individual losses and their sum aggregated across all
                microbatches.
            ddp_sync (bool): True to sync gradients between devices on every backwards
                pass and False to only sync gradients after each device has finished
                computing a gradient on it's entire set of microbatches. (default: ``True``)
        """
        if ddp_sync or not isinstance(self.state.model, DistributedDataParallel):
            context = contextlib.nullcontext
        else:
            if self.state.auto_microbatching and not self.first_batch_complete:
                # PyTorch DDP rebuilds gradient reduction buckets after 1) a forward pass where the
                # no_sync context was not set 2) a backward pass 3) a forward pass. If only a
                # subset of ranks OOM on the first batch, this will cause a deadlock since a rank
                # that did not OOM will complete steps (1), (2), and (3) on the first succesful
                # microbatch after the OOMs but an OOMing rank will have never completed (1) if
                # using `SINGLE_AUTO_SYNC`. To avoid this, we force a sync on every microbatch for
                # the first batch.
                log.info('Auto microbatching requires syncing every microbatch (`MULTI_AUTO_SYNC`)'
                         ' to avoid deadlock on first batch, so ddp_sync_strategy will be ignored.')
                context = contextlib.nullcontext
            else:
                context = cast(Callable[[], ContextManager], self.state.model.no_sync)

        assert self._train_data_spec is not None

        with context():
            self.engine.run_event(Event.BEFORE_TRAIN_BATCH)

            assert self.state.optimizers is not None
            assert self.state.scaler is not None

            use_grad_scaling = self._use_grad_scaling(self.state.precision, self.state.scaler)

            if not self.state.deepspeed_enabled:
                for optimizer in self.state.optimizers:
                    try:
                        optimizer.zero_grad(set_to_none=True)
                    except TypeError:
                        optimizer.zero_grad()

            # Tracker for gradient accumulation
            current_batch_size = sum([self._train_data_spec.get_num_samples_in_batch(batch) for batch in microbatches])
            # Cache batch, which will be overwritten by microbatches. Restore after microbatches complete
            current_batch = self.state.batch

            for microbatch_idx, self.state.batch in enumerate(microbatches):
                is_final_microbatch = microbatch_idx + 1 == len(microbatches)
                microbatch_loss_dict = self._train_microbatch(use_grad_scaling, current_batch_size, is_final_microbatch)

                # Aggregate each loss in microbatch_loss_dict into total_loss_dict
                for k, microbatch_loss in microbatch_loss_dict.items():
                    loss_key = f'loss/train/{k}'
                    if loss_key not in total_loss_dict:
                        total_loss_dict[loss_key] = self.state.device.tensor_to_device(torch.zeros(size=(1,)))
                    total_loss_dict[loss_key] += microbatch_loss

            # Restore batch
            self.state.batch = current_batch

            # Unscale gradients before `Event.AFTER_TRAIN_BATCH`
            if use_grad_scaling:
                for optimizer in ensure_tuple(self.state.optimizers):
                    self.state.scaler.unscale_(optimizer)

            self.engine.run_event(Event.AFTER_TRAIN_BATCH)

            return total_loss_dict['loss/train/total']

    def _train_microbatch(self, use_grad_scaling: bool, current_batch_size: int,
                          is_final_microbatch: bool) -> Dict[str, torch.Tensor]:
        """Train and compute the loss of ``state.batch``, which is assumed to be a single microbatch.

        Args:
            use_grad_scaling (bool): Whether to use gradient scaling.
            current_batch_size (int): The current batch size.
            minibatch_num_samples (int): Number of samples in the minibatch.
            is_final_microbatch (bool): If current microbatch is the last one.
        """
        assert self.state.scaler is not None
        assert self._train_data_spec is not None

        # Cache the device batch, because `self.state.batch` gets overridden in microbatching loop
        device_batch = deepcopy(self.state.batch)

        microbatch_num_samples = self._train_data_spec.get_num_samples_in_batch(self.state.batch)
        if self.state.deepspeed_enabled or not isinstance(self.state.model, DistributedDataParallel):
            sync_context = contextlib.nullcontext()
        elif self.state.auto_microbatching and not self.first_batch_complete:
            # PyTorch DDP rebuilds gradient reduction buckets after 1) a forward pass where the
            # no_sync context was not set 2) a backward pass 3) a forward pass. If only a
            # subset of ranks OOM on the first batch, this will cause a deadlock since a rank
            # that did not OOM will complete steps (1), (2), and (3) on the first succesful
            # microbatch after the OOMs but an OOMing rank will have never completed (1) if
            # using `SINGLE_AUTO_SYNC`. To avoid this, we force a sync on every microbatch for
            # the first batch.
            log.info('Auto microbatching requires syncing every microbatch (`MULTI_AUTO_SYNC`)'
                     ' to avoid deadlock on first batch, so ddp_sync_strategy will be ignored.')
            sync_context = contextlib.nullcontext()
        else:
            sync_context = ddp_sync_context(
                self.state,
                is_final_microbatch,
                self._ddp_sync_strategy,
            )

        with sync_context:
            # Forward pass
            self.engine.run_event(Event.BEFORE_FORWARD)

            with _get_precision_context(self.state.precision, self.state.precision_config,
                                        self.state.deepspeed_enabled):
                self.state.outputs = self.state.model(self.state.batch)

            self.engine.run_event(Event.AFTER_FORWARD)

            # Check if other ranks OOMed after forward pass when using auto microbatching. This may
            # happen when close to memory limit or with uneven memory usage across ranks
            if self.state.auto_microbatching:
                # Check if any other rank hit an OOM
                found_cuda_oom_tensor = self.state.device.tensor_to_device(torch.tensor([0], dtype=torch.uint8))
                dist.all_reduce(found_cuda_oom_tensor, reduce_operation='MAX')
                found_cuda_oom = found_cuda_oom_tensor.item()
                # Signal current rank is still in batch
                all_ranks_finished_tensor = self.state.device.tensor_to_device(torch.tensor([0], dtype=torch.uint8))
                dist.all_reduce(all_ranks_finished_tensor, reduce_operation='MIN')

                if found_cuda_oom == 1:
                    raise RuntimeError('CUDA out of memory encountered on a different rank')

            # Loss
            self.engine.run_event(Event.BEFORE_LOSS)

            with _get_precision_context(self.state.precision, self.state.precision_config,
                                        self.state.deepspeed_enabled):
                self.state.loss = self._original_model.loss(self.state.outputs, self.state.batch)

            assert self.state.loss is not None
            self.engine.run_event(Event.AFTER_LOSS)

            # Backward Pass
            self.engine.run_event(Event.BEFORE_BACKWARD)

            microbatch_loss_dict = {}
            # If total loss key is present, copy loss
            if isinstance(self.state.loss, dict) and ('total' in self.state.loss):
                microbatch_loss = self.state.loss['total']  # type: ignore
                microbatch_loss_dict = self.state.loss.copy()
            # If total loss key is not present, sum individual losses
            else:
                microbatch_loss = self.state.device.tensor_to_device(torch.zeros(size=(1,)))
                for loss in ensure_tuple(self.state.loss):
                    microbatch_loss.add_(loss.mean())

                # Copy the loss if it is a dictionary
                if isinstance(self.state.loss, dict):
                    microbatch_loss_dict = self.state.loss.copy()
                # If not, create a dictionary with generic loss names
                elif len(ensure_tuple(self.state.loss)) > 1:
                    microbatch_loss_dict = {f'loss{i}': loss for i, loss in enumerate(ensure_tuple(self.state.loss))}

                # Include total loss
                microbatch_loss_dict['total'] = microbatch_loss

            # For each loss to log: detach, clone, mean, then multiply by (microbatch size) / (batch size)
            for k, loss in microbatch_loss_dict.items():
                microbatch_loss_dict[k] = loss.detach().clone().mean() * (microbatch_num_samples / current_batch_size)

            if use_grad_scaling:
                microbatch_loss = cast(torch.Tensor, self.state.scaler.scale(microbatch_loss))

            if self.state.deepspeed_enabled:
                self.state.deepspeed_model.backward(microbatch_loss)

            else:
                # Scale loss based on the number of samples in the microbatch to maintain gradient numerics
                microbatch_loss.mul_(microbatch_num_samples / current_batch_size)
                microbatch_loss.backward(create_graph=self._backwards_create_graph)

            self.engine.run_event(Event.AFTER_BACKWARD)

            # Use microbatch outputs to update training metrics
            if self.state.train_metrics is not None:
                self.state.train_metrics = self._ensure_metrics_device_and_dtype(self.state.train_metrics)
                self._eval_train_metrics(device_batch)

        if self.state.deepspeed_enabled:
            self.state.deepspeed_model.step()

        return microbatch_loss_dict

    def predict(
        self,
        dataloader: Union[DataLoader, DataSpec],
        subset_num_batches: int = -1,
        *,
        return_outputs: bool = True,
    ):
        """Output model prediction on the provided data.

        There are two ways to access the prediction outputs.

        1.  With ``return_outputs`` set to True, the batch predictions will be collected into a list and returned.
        2.  Via a custom callback, which can be used with ``return_outputs`` set to False.

            This technique can be useful if collecting all the outputs from the dataloader would exceed available memory,
            and you want to write outputs directly to files. For example:

            .. testsetup::

                predict_dl = train_dataloader

            .. testcode::

                import os
                import torch

                from torch.utils.data import DataLoader

                from composer import Trainer, Callback
                from composer.loggers import Logger

                class PredictionSaver(Callback):
                    def __init__(self, folder: str):
                        self.folder = folder
                        os.makedirs(self.folder, exist_ok=True)

                    def predict_batch_end(self, state: State, logger: Logger) -> None:
                        name = f'batch_{int(state.predict_timestamp.batch)}.pt'
                        filepath = os.path.join(self.folder, name)
                        torch.save(state.outputs, filepath)

                        # Also upload the files
                        logger.upload_file(remote_file_name=name, file_path=filepath)

                trainer = Trainer(
                    ...,
                    callbacks=PredictionSaver('./predict_outputs'),
                )

                trainer.predict(predict_dl, return_outputs=False)

                print(sorted(os.listdir('./predict_outputs')))

            .. testoutput::

                ['batch_1.pt', ...]

        Args:
            dataloader (DataLoader | DataSpec): The :class:`.DataLoader` or
                :class:`.DataSpec` for the prediction data.
            subset_num_batches (int, optional): If specified, only perform model prediction
                on this many batches. This parameter has no effect if it is greater than ``len(dataloader)``.
                If ``-1``, then the entire loader will be iterated over. (default: ``-1``)
            return_outputs (bool, optional): If True (the default), then prediction outputs will be (recursively)
                moved to cpu and accumulated into a list. Otherwise, prediction outputs are discarded after each
                batch.

        Returns:
            List: A list of batch outputs, if ``return_outputs`` is True. Otherwise, an empty list.

        """
        if isinstance(dataloader, DataSpec):
            data_spec = dataloader
        else:
            data_spec = DataSpec(dataloader)

        # Bind the dataloader to the state, but be able to restore the previous dataloader afterwards
        original_dataloader = self.state.dataloader
        original_dataloader_label = self.state.dataloader_label
        original_dataloader_len = self.state.dataloader_len
        self.state.set_dataloader(data_spec.dataloader, 'predict', subset_num_batches)
        assert self.state.dataloader is not None, 'Already set the dataloader'

        # Reset the predict timestamp
        self.state.predict_timestamp = Timestamp()

        last_wct = datetime.datetime.now()

        outputs = []
        cpu_device = DeviceCPU()

        with torch.no_grad(), model_eval_mode(self.state.model):

            self.engine.run_event(Event.PREDICT_START)

            for self.state.batch in self._iter_dataloader(TrainerMode.PREDICT):
                # Move the batch onto the device
                self.state.batch = self.state.device.batch_to_device(self.state.batch)

                # Perform any device transforms
                if data_spec.device_transforms is not None:
                    self.state.batch = data_spec.device_transforms(self.state.batch)

                # Count the batch size and num tokens before any events run
                rank_num_samples = data_spec.get_num_samples_in_batch(self.state.batch)
                rank_num_tokens = data_spec.get_num_tokens_in_batch(self.state.batch)

                # Fix the batch if using DeepSpeed
                if self.state.deepspeed_enabled:
                    self.state.batch = _fix_batch_precision_for_deepspeed(self.state.batch, self.state.precision)

                self.engine.run_event(Event.PREDICT_BATCH_START)

                self.engine.run_event(Event.PREDICT_BEFORE_FORWARD)
                with _get_precision_context(self.state.precision, self.state.precision_config,
                                            self.state.deepspeed_enabled):
                    self.state.outputs = self.state.model(self.state.batch)
                self.engine.run_event(Event.PREDICT_AFTER_FORWARD)

                if return_outputs:
                    outputs.append(cpu_device.batch_to_device(self.state.outputs))

                now = datetime.datetime.now()
                batch_time = now - last_wct

                total_num_samples, total_num_tokens, batch_time = self._accumulate_time_across_ranks(
                    num_samples=rank_num_samples,
                    num_tokens=rank_num_tokens,
                    batch_time=batch_time,
                )

                last_wct = now

                self.state.predict_timestamp = self.state.predict_timestamp.to_next_batch(samples=total_num_samples,
                                                                                          tokens=total_num_tokens,
                                                                                          duration=batch_time)

                self.engine.run_event(Event.PREDICT_BATCH_END)

            self.engine.run_event(Event.PREDICT_END)

        # Restore the dataloader
        self.state.set_dataloader(original_dataloader, original_dataloader_label)
        if original_dataloader_len is not None:
            self.state.dataloader_len = original_dataloader_len

        return outputs

    def eval(
        self,
        eval_dataloader: Optional[Union[Iterable, DataSpec, Evaluator, Sequence[Evaluator]]] = None,
        subset_num_batches: int = -1,
    ):
        """Run evaluation loop.

        Results are stored in ``trainer.state.eval_metrics``. The ``eval_dataloader`` can be provided to
        either the eval() method or during training init().

        Examples:
        .. testcode::

            trainer = Trainer(
                model=model,
                train_dataloader=train_dataloader,
                max_duration="2ep",
                device="cpu",
            )

            trainer.fit()

            # run eval
            trainer.eval(
                eval_dataloader=eval_dataloader,
            )

        Or, if the ``eval_dataloader`` is provided during init:

        .. testcode::

            trainer = Trainer(
                model=model,
                eval_dataloader=eval_dataloader,
                train_dataloader=train_dataloader,
                max_duration="2ep",
                device="cpu",
            )

            trainer.fit()

            # eval_dataloader already provided:
            trainer.eval()

        For multiple metrics or dataloaders, use :class:`.Evaluator` to provide
        identifier names. For example, to run the GLUE task:

        .. code:: python

            from composer.core import Evaluator
            from composer.models.nlp_metrics import BinaryF1Score

            glue_mrpc_task = Evaluator(
                label='glue_mrpc',
                dataloader=mrpc_dataloader,
                metric_names=['BinaryF1Score', 'MulticlassAccuracy']
            )

            glue_mnli_task = Evaluator(
                label='glue_mnli',
                dataloader=mnli_dataloader,
                metric_names=['MulticlassAccuracy']
            )

            trainer = Trainer(
                ...,
                eval_dataloader=[glue_mrpc_task, glue_mnli_task],
                ...
            )

        The metrics used are defined in your model's ``get_metrics()`` method. For more information,
        see :doc:`/trainer/evaluation`.

        .. note::

            If evaluating with multiple GPUs using a DistributedSampler with `drop_last=False`, the last
            batch will contain duplicate samples, which may affect metrics. To avoid this, as long as
            the dataset passed to the DistributedSampler has a length defined, Composer will correctly
            drop duplicate samples.

        Args:
            eval_dataloader (Iterable | DataLoader | DataSpec | Evaluator | Sequence[Evaluator], optional): Dataloaders
                for evaluation.  If not provided, defaults to using the
                ``eval_dataloader`` provided to the trainer init().
            subset_num_batches (int, optional): Evaluate on this many batches. Default to ``-1`` (the entire
                dataloader. Can also be provided in the trainer.__init__() as ``eval_subset_num_batches``.

        """
        if eval_dataloader is not None:
            eval_passed_in = True
            eval_metrics = deepcopy(self._original_model.get_metrics(is_train=False))
            metric_names = [str(k) for k in eval_metrics.keys()]

            eval_dataloader = ensure_tuple(eval_dataloader)

            evaluator_types = [isinstance(evaluator, Evaluator) for evaluator in eval_dataloader]
            if any(evaluator_types) and not all(evaluator_types):
                raise ValueError('Mixing Evaluator with other classes is not allowed, please wrap'
                                 'all other classes with the Evaluator class. These are the classes'
                                 'that were detected:' + str([type(evaluator) for evaluator in eval_dataloader]))

            evaluators = [
                ensure_evaluator(evaluator, default_metric_names=metric_names) for evaluator in eval_dataloader
            ]

            if self.state.eval_metrics:
                for evaluator in evaluators:
                    if evaluator.label in self.state.eval_metrics:
                        warnings.warn(
                            f'eval_dataloader label \'{evaluator.label}\' was already provided in'
                            'trainer initialization. Existing data for that label will be overwritten.'
                            'To prevent this in the future, assign unique label names.',
                            category=UserWarning)

            # match metric names to model metrics
            log.info(f'Added {[e.label for e in evaluators]} to eval_metrics.')
            self.state.eval_metrics.update({e.label: _filter_metrics(eval_metrics, e.metric_names) for e in evaluators})

            _set_evaluator_interval_and_subset_num_batches(
                evaluators=evaluators,
                eval_interval='1ep',  # ignored
                subset_num_batches=subset_num_batches,
            )

            for evaluator in evaluators:
                validate_eval_automicrobatching(evaluator.auto_microbatching, self.state.device)

            self.state.evaluators.extend(evaluators)  # Add evaluators to state.evaluators
        else:
            eval_passed_in = False
            if not self.state.evaluators:
                raise ValueError('eval_dataloader must be provided to either Trainer init() or eval().')
            evaluators = self.state.evaluators

        for evaluator in evaluators:
            eval_subset_num_batches = evaluator.subset_num_batches if subset_num_batches == -1 else subset_num_batches
            self._eval_loop(
                evaluator=evaluator,
                metrics=self.state.eval_metrics[evaluator.label],
                subset_num_batches=eval_subset_num_batches,
            )
            if eval_passed_in:
                self.state.evaluators.remove(evaluator)  # Remove them from state once eval is finished.

    def _eval_loop(
        self,
        evaluator: Evaluator,
        metrics: Dict[str, Metric],
        subset_num_batches: Optional[int] = None,
    ):
        """Evaluate the model and log appropriate metrics.

        Args:
            evaluator (Evaluator): The evaluator to use for evaluation.
            metrics (Dict[str, Metric]): Dictionary mapping metric names to metrics to evaluate against.
            subset_num_batches (int, optional): If specified, evaluate on this many batches. Defaults to ``-1``,
                which means to iterate over the entire dataloader.
        """
        if subset_num_batches is None:
            subset_num_batches = -1

        # back up the original dataloader on the state, so we can restore it after evaluation is finished
        original_dataloader = self.state.dataloader
        original_dataloader_label = self.state.dataloader_label
        original_num_batches = self.state.dataloader_len

        # Unpack data_spec
        data_spec = evaluator.dataloader

        # Reset the eval timestamp
        self.state.eval_timestamp = Timestamp()

        last_wct = datetime.datetime.now()

        with torch.no_grad(), model_eval_mode(self.state.model):
            self.state.set_dataloader(data_spec.dataloader, evaluator.label, subset_num_batches)
            assert self.state.dataloader is not None, 'dataloader is set'

            self.engine.run_event(Event.EVAL_START)

            metrics = self._ensure_metrics_device_and_dtype(metrics)

            for _, metric in metrics.items():
                metric.reset()

            dataloader = self.state.dataloader
            dist_sampler = None
            drop_last = None
            dataset_len = None
            last_batch = False
            if isinstance(dataloader, DataLoader) and isinstance(dataloader.sampler, DistributedSampler):
                # The distributed sampler uses `set_epoch` to set the random seed
                # Because evaluation can run on each batch, we use the batch to seed the sampler
                # so each evaluation will get a proper shuffle.
                # The epoch provided to `set_epoch` need not be sequential, so this is fine.
                dist_sampler = dataloader.sampler
                dist_sampler.set_epoch(int(self.state.timestamp.batch))
                drop_last = dataloader.drop_last
                # Only compute the dataset length if drop_last is False, as otherwise we don't need
                # to remove any duplicate samples.
                if drop_last == False:
                    try:
                        dataset_len = len(dist_sampler.dataset)  # type: ignore
                    except AttributeError:
                        warnings.warn("DistributedSampler's dataset does not have length defined. When "
                                      '`drop_last=False`, metrics may be incorrect, as DistributedSampler '
                                      'duplicates samples to make the dataset divisible by world size. To '
                                      'fix this, provide a dataset with a length attribute to the '
                                      'DistributedSampler to correctly drop duplicate samples.')

            for self.state.batch in self._iter_dataloader(TrainerMode.EVAL):
                self.state.batch = self.state.device.batch_to_device(self.state.batch)
                if data_spec.device_transforms is not None:
                    self.state.batch = data_spec.device_transforms(self.state.batch)

                # Count the batch size and num tokens before any events run
                rank_num_samples = data_spec.get_num_samples_in_batch(self.state.batch)
                rank_num_tokens = data_spec.get_num_tokens_in_batch(self.state.batch)

                # If using a distributed sampler, keep track of last_batch for metrics update
                if dist_sampler is not None and drop_last == False and dataset_len is not None:
                    batch_num_samples_tensor = self.state.device.tensor_to_device(torch.tensor(rank_num_samples))
                    dist.all_reduce(batch_num_samples_tensor, reduce_operation='SUM')
                    batch_num_samples = batch_num_samples_tensor.item()
                    last_batch = self.state.eval_timestamp.sample + batch_num_samples >= dataset_len

                if self.state.deepspeed_enabled:
                    self.state.batch = _fix_batch_precision_for_deepspeed(self.state.batch, self.state.precision)

                self.engine.run_event(Event.EVAL_BATCH_START)

                # Cache the device batch, because `self.state.batch` gets overridden in microbatching loop
                device_batch = self.state.batch
                # Retry until we successfully complete evaluation
                while True:
                    # Note: We use uint8 instead of bool as BOR is not supported on all torch.distributed backends
                    found_cuda_oom = 0
                    try:
                        microbatches = data_spec.split_batch(device_batch, evaluator.device_eval_microbatch_size)
                        for i, self.state.batch in enumerate(microbatches):
                            last_microbatch = i == len(microbatches) - 1
                            skip_metric_update = False
                            # Distributed samplers pad batches to be the same size. If using a
                            # distributed sampler and on last batch, remove the padding
                            if dist_sampler is not None and drop_last == False and dataset_len is not None and last_batch and last_microbatch:
                                padding = dist_sampler.total_size - dataset_len
                                if dist.get_global_rank() >= dist.get_world_size() - padding:
                                    rank_num_samples -= 1
                                    num_samples_in_microbatch = data_spec.get_num_samples_in_batch(self.state.batch)
                                    # Skip updating metric if batch is only padded samples
                                    if num_samples_in_microbatch == 1:
                                        skip_metric_update = True
                                    # Remove padded samples from batch
                                    else:
                                        self.state.batch = data_spec.split_batch(self.state.batch,
                                                                                 num_samples_in_microbatch - 1)[0]

                            self.engine.run_event(Event.EVAL_BEFORE_FORWARD)

                            with _get_precision_context(self.state.precision, self.state.precision_config,
                                                        self.state.deepspeed_enabled):
                                self.state.outputs = self._original_model.eval_forward(self.state.batch)

                            self.engine.run_event(Event.EVAL_AFTER_FORWARD)

                            # Skip metric update if batch is only padded samples. We do this after
                            # forward as all models must run forward for FSDP.
                            if skip_metric_update:
                                continue

                            # Run in same precision context to avoid NaNs
                            with _get_precision_context(self.state.precision, self.state.precision_config,
                                                        self.state.deepspeed_enabled):
                                if isinstance(self.state.device, DeviceMPS):
                                    # torchmetrics math has numerical errors on M1 devices
                                    # running the compute on CPU instead
                                    outputs = self.state.outputs.cpu()
                                else:
                                    outputs = self.state.outputs

                                for _, metric in metrics.items():
                                    self._original_model.update_metric(
                                        self.state.batch,
                                        outputs,
                                        metric,
                                    )

                    except RuntimeError as e:
                        if evaluator.auto_microbatching and _is_cuda_oom(e):
                            log.debug((f"Rank {dist.get_global_rank()} OOM'd."))
                            found_cuda_oom = 1
                        elif self.state.auto_microbatching and 'cuda' in str(e).lower() or 'c10' in str(e).lower():
                            raise ValueError(
                                textwrap.dedent(
                                    'Encountered non-addressable cuda error while using auto microbatching. '
                                    'If this repeatedly occurs, set `device_eval_microbatch_size` manually.')) from e
                        else:
                            raise
                    if evaluator.auto_microbatching:
                        # Propagate across all ranks if any rank hit CUDA OOM
                        found_cuda_oom = self.state.device.tensor_to_device(
                            torch.tensor([found_cuda_oom], dtype=torch.uint8))
                        dist.all_reduce(found_cuda_oom, reduce_operation='MAX')
                        if found_cuda_oom.item() == 1:
                            _adjust_device_eval_microbatch_size(evaluator)
                            # Skip return and rerun after handling oom
                            continue
                        # Log device_eval_microbatch_size if auto_microbatching is enabled
                        self.logger.log_metrics({
                            f'trainer/{evaluator.label}/device_eval_microbatch_size':
                                evaluator.device_eval_microbatch_size
                        })
                    # Break if we've successfully completed eval without OOMing.
                    break

                now = datetime.datetime.now()
                batch_time = now - last_wct

                total_num_samples, total_num_tokens, batch_time = self._accumulate_time_across_ranks(
                    num_samples=rank_num_samples,
                    num_tokens=rank_num_tokens,
                    batch_time=batch_time,
                )

                self.state.eval_timestamp = self.state.eval_timestamp.to_next_batch(
                    samples=total_num_samples,
                    tokens=total_num_tokens,
                    duration=batch_time,
                )

                last_wct = now

                self.engine.run_event(Event.EVAL_BATCH_END)

            self._compute_and_log_metrics(dataloader_label=evaluator.label, metrics=metrics)

            self.engine.run_event(Event.EVAL_END)

        self.state.set_dataloader(original_dataloader, original_dataloader_label)
        if original_num_batches is not None:
            self.state.dataloader_len = original_num_batches

    def _use_grad_scaling(self, precision: Union[str, Precision], scaler: Optional[GradScaler]) -> bool:
        """Determines based on precision when to use grad scaling.

        By default, the pytorch GradScaler is a no-op if running on
        unsupported hardware. Here we raise a RuntimeError instead.

        Args:
            precision (Precision): Numerical precision, based on the Precision Enum.
            scaler (GradScaler): Used to make sure that the scaler is enabled when
            using grad scaling.

        Raises:
            RuntimeError:
                Occurs when attempting to use grad scaling without the scaler
                enabled. Likely due to hardware not supporting the provided precision.
        """
        if self.state.deepspeed_enabled:
            return False

        precision = Precision(precision)
        use_grad_scaling = precision == Precision.AMP_FP16

        if use_grad_scaling and (scaler is None or not scaler.is_enabled()):
            raise RuntimeError(f'Attempting to use grad scaling with {precision}, but scaler is not enabled.'
                               f'Potentially your hardware does not support Precision {precision}.')
        return use_grad_scaling

    def _iter_dataloader(self, trainer_mode: TrainerMode):
        """Helper method to iterate over the dataloader.

        This method yields up to :attr:`.State.dataloader_len`` batches from the dataloader. In addition, if the
        profiler is enabled, the dataloader latency recorded via the :class:`.Marker` API.

        Args:
            trainer_mode (TrainerMode): Specifies which mode the trainer is in.
        """
        assert self.state.dataloader is not None, 'the dataloader should be set before calling this method'

        if self.state.dataloader_len is None:
            dataloader_iter = iter(self.state.dataloader)
        else:
            dataloader_iter = itertools.islice(self.state.dataloader, int(self.state.dataloader_len))

        while True:
            try:
                # [BEFORE/AFTER]_DATALOADER only runs while training
                if trainer_mode == TrainerMode.TRAIN:
                    self.engine.run_event(Event.BEFORE_DATALOADER)
                batch = next(dataloader_iter)
            except StopIteration:
                # [BEFORE/AFTER]_DATALOADER only runs while training
                if trainer_mode == TrainerMode.TRAIN:
                    # Event.AFTER_DATALOADER is normally called in the train loop. However, if we
                    # encounter StopIteration, the train loop will not run. Accordingly, we need to
                    # explicitly call the engine to run marker.finish() for the dataloader marker.
                    # Otherwise, we will encounter an error at the start of the next epoch when
                    # Event.BEFORE_DATALOADER tries to start an unfinished marker.
                    self.engine.run_marker_only_event(Event.AFTER_DATALOADER)
                break
            yield batch

    def _use_closures(self) -> bool:
        """Determines based on precision and optimizers whether to use closures.

        We default to using closures unless AMP is enabled, in which case we only allow closures when using optimizers
        with the _step_supports_amp_closure flag.
        """
        if self.state.deepspeed_enabled:
            return False

        if isinstance(self.state.device, DeviceTPU):
            return False

        if self.state.precision != Precision.AMP_FP16:
            return True

        if self.state.optimizers is None:
            raise RuntimeError('state.optimizers must be set before `_use_closures` can be determined')

        return all(
            getattr(optimizer, '_step_supports_amp_closure', False)
            for optimizer in ensure_tuple(self.state.optimizers))

    def save_checkpoint(
        self,
        name: str = 'ep{epoch}-ba{batch}-rank{rank}',
        *,
        weights_only: bool = False,
    ):
        """Checkpoint the training :class:`~.State`.

        Args:
            name (str, optional): See :func:`.save_checkpoint`.
            weights_only (bool, optional): See :func:`.save_checkpoint`.

        Returns:
            str or None: See :func:`.save_checkpoint`.
        """
        return checkpoint.save_checkpoint(
            state=self.state,
            filename=name,
            weights_only=weights_only,
        )

    def save_checkpoint_to_save_folder(self):
        """Checkpoints the training :class:`~.State` using a CheckpointSaver if it exists.

        Raises:
            ValueError: If ``_checkpoint_saver`` does not exist.

        Returns:
            None
        """
        if self._checkpoint_saver is None:
            raise ValueError(
                'In order to use save_checkpoint_to_save_folder you must pass a save_folder to the Trainer.')
        else:
            self._checkpoint_saver._save_checkpoint(self.state, self.logger)

    def export_for_inference(
        self,
        save_format: Union[str, ExportFormat],
        save_path: str,
        save_object_store: Optional[ObjectStore] = None,
        sample_input: Optional[Any] = None,
        transforms: Optional[Sequence[Transform]] = None,
    ):
        """Export a model for inference.

        Args:
            save_format (Union[str, ExportFormat]):  Format to export to. Either ``"torchscript"`` or ``"onnx"``.
            save_path: (str): The path for storing the exported model. It can be a path to a file on the local disk,
            a URL, or if ``save_object_store`` is set, the object name
                in a cloud bucket. For example, ``my_run/exported_model``.
            save_object_store (ObjectStore, optional): If the ``save_path`` is in an object name in a cloud bucket
                (i.e. AWS S3 or Google Cloud Storage), an instance of
                :class:`~.ObjectStore` which will be used
                to store the exported model. If this is set to ``None``,  will save to ``save_path`` using the trainer's
                logger. (default: ``None``)
            sample_input (Any, optional): Example model inputs used for tracing. This is needed for "onnx" export.
                The ``sample_input`` need not match the batch size you intend to use for inference. However, the model
                should accept the ``sample_input`` as is. (default: ``None``)
            transforms (Sequence[Transform], optional): transformations (usually optimizations) that should
                be applied to the model. Each Transform should be a callable that takes a model and returns a modified model.

        Returns:
            None
        """
        export_model = self.state.model.module if self.state.is_model_ddp else self.state.model
        if not isinstance(export_model, nn.Module):
            raise ValueError(f'Exporting Model requires type torch.nn.Module, got {type(export_model)}')
        if sample_input == None and save_format == 'onnx':
            sample_input = self.state.batch
        export_with_logger(model=export_model,
                           save_format=save_format,
                           save_path=save_path,
                           logger=self.logger,
                           save_object_store=save_object_store,
                           sample_input=(sample_input, {}),
                           transforms=transforms)<|MERGE_RESOLUTION|>--- conflicted
+++ resolved
@@ -13,11 +13,8 @@
 import os
 import random
 import re
-<<<<<<< HEAD
 import tempfile
-=======
 import textwrap
->>>>>>> b6e2f55d
 import time
 import warnings
 from collections import defaultdict
