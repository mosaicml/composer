--- conflicted
+++ resolved
@@ -93,12 +93,7 @@
 from composer.core.types import (Batch, BreakEpochException, DataLoader, Evaluators, Many, Metrics, Optimizers,
                                  Precision, PyTorchScheduler)
 from composer.datasets.dataloader import unwrap_data_loader
-<<<<<<< HEAD
-from composer.loggers.progress_bar_logger import ProgressBarLogger
-=======
-from composer.loggers import Logger, LoggerDestination, LogLevel
-from composer.loggers.tqdm_logger import TQDMLogger
->>>>>>> d703e1ce
+from composer.loggers import Logger, LoggerDestination, LogLevel, ProgressBarLogger
 from composer.models.base import ComposerModel
 from composer.optim.decoupled_weight_decay import DecoupledSGDW
 from composer.optim.scheduler import ComposerScheduler, compile_composer_scheduler
@@ -227,17 +222,11 @@
                 This will ensure any initialization done before the trainer init also runs deterministically.
 
             .. seealso:: :mod:`composer.utils.reproducibility` for more details on reproducibility.
-<<<<<<< HEAD
-        run_name (str, optional): A name for this training run. If not specified, TODO.
-        logger_destinations (Sequence[LoggerDestination], optional): The destinations to log training information to.
-            If ``None``, will be set to ``[ProgressBarLogger()]``. (default: ``None``)
-=======
         run_name (str, optional): A name for this training run. If not specified, one will be generated automatically.
 
             .. seealso:: :class:`~composer.loggers.logger.Logger`
         loggers (Sequence[LoggerDestination], optional): The destinations to log training information to.
-            If ``None``, will be set to ``[TQDMLogger()]``. (default: ``None``)
->>>>>>> d703e1ce
+            If ``None``, will be set to ``[ProgressBarLogger()]``. (default: ``None``)
 
             .. seealso:: :mod:`composer.loggers` for the different loggers built into Composer.
         callbacks (Sequence[Callback], optional): The callbacks to run during training. If ``None``,
@@ -728,14 +717,8 @@
                                   with_stack=torch_prof_with_stack,
                                   with_flops=torch_prof_with_flops))
 
-<<<<<<< HEAD
-        if logger_destinations is None:
-            logger_destinations = [ProgressBarLogger()]
-        self.logger = Logger(state=self.state, destinations=logger_destinations, run_name=run_name)
-        self.state.callbacks = list(cast(List[Callback], logger_destinations)) + self.state.callbacks
-=======
         if loggers is None:
-            loggers = [TQDMLogger()]
+            loggers = [ProgressBarLogger()]
         self.logger = Logger(state=self.state, destinations=loggers, run_name=run_name)
         self.state.callbacks = list(cast(List[Callback], loggers)) + self.state.callbacks
 
@@ -750,7 +733,6 @@
                 save_interval=save_interval,
             )
             self.state.callbacks.append(self._checkpoint_saver)
->>>>>>> d703e1ce
 
         self.engine = Engine(
             state=self.state,
