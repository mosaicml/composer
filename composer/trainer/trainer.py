--- conflicted
+++ resolved
@@ -93,17 +93,7 @@
         log_destinations (List[BaseLoggerBackend], optional): The destinations to log training information to.
             (default ``[TQDMLoggerBackend()]``).
         callbacks (Sequence[Callback], optional): The callbacks to run during training. (default: ``[]``)
-<<<<<<< HEAD
-        checkpoint_filepath (str, optional): The path to a trainer checkpoint file. If provided
-            the trainer will load the state (along with its associated attributes) during initialization.
-            (default: ``None``)
-        checkpoint_interval_unit (int, optional): Unit for the checkpoint save interval -- should be 'ep'
-            for epochs, 'it' for iterations, or None to disable checkpointing. (default: ``None``).
-        checkpoint_folder (str, optional): The folder to save checkpoints to. Relative to `os.environ.get('RUN_DIRECTORY', '.')`,
-            (default: ``checkpoints``)
-        checkpoint_interval (int, optional): The frequency with which to checkpoint. (default: ``1``)
-=======
-        checkpoint_filepath (str): For loading checkpoints, the path to an existing checkpoint file.
+        checkpoint_filepath (str): For loading checkpoints, the path to an existing checkpoint.
         load_weights_only (bool): Whether to only restore the weights from the checkpoint without
             restoring the associated state.
         strict_model_weights (bool, optional): Whether to force that the checkpointed weights must exactly
@@ -112,7 +102,6 @@
         checkpoint_interval (int): The amount of time units to wait between creating checkpoints.
         checkpoint_interval_unit (str, optional): The unit (`"ep"` or `"it"`) that
             `checkpoint_interval` should be measured in. Set to ``None`` disables checkpointing. (default: ``None``)
->>>>>>> 2907bf03
         train_subset_num_batches (int, optional): If specified, finish every epoch early after training
             on this many batches. This parameter has no effect if it is greater than ``len(train_dataloader)``.
             If None (the default), then the entire dataloader will be iterated over.
@@ -311,19 +300,20 @@
         self.state.optimizers = optimizer
         self.state.schedulers = ComposedScheduler(schedulers=schedulers)
 
-<<<<<<< HEAD
         assert isinstance(self.state.model, BaseMosaicModel)
         self.original_model = self.state.model  # type: ignore  # TODO(ravi) -- update the state to add an original model helper
 
-        self.checkpointer = None
+        self.checkpoint_saver = None
         if checkpoint_folder and checkpoint_interval and checkpoint_interval_unit:
-            self.checkpointer = Checkpointer(checkpoint_folder=get_relative_to_run_directory(checkpoint_folder),
+            self.checkpoint_saver = CheckpointSaver(checkpoint_folder=get_relative_to_run_directory(checkpoint_folder),
                                              checkpoint_interval=checkpoint_interval,
                                              checkpoint_interval_unit=checkpoint_interval_unit)
 
         self.checkpoint_loader = None
         if checkpoint_filepath:
-            self.checkpoint_loader = CheckpointLoader(checkpoint_filepath=checkpoint_filepath)
+            self.checkpoint_loader = CheckpointLoader(checkpoint_filepath=checkpoint_filepath,
+                                                      load_weights_only=checkpoint_load_weights_only,
+                                                      strict_model_weights=checkpoint_strict_model_weights)
 
         # place the state, model in the proper devices, and initialize from a checkpoint if provided
         if self.deepspeed_enabled:
@@ -353,34 +343,6 @@
 
             # wrap model with DDP
             self.state.model = ddp.prepare_module(self.state.model, self.find_unused_parameters)
-=======
-        # TODO(#121): get checkpointing working with DeepSpeed.
-        self.checkpoint_saver = None
-        if checkpoint_interval is not None and checkpoint_interval_unit is not None:
-            self.checkpoint_saver = CheckpointSaver(checkpoint_interval_unit=checkpoint_interval_unit,
-                                                    checkpoint_interval=checkpoint_interval,
-                                                    checkpoint_folder=get_relative_to_run_directory(checkpoint_folder))
-
-            if self.deepspeed_enabled:
-                raise NotImplementedError("Checkpointing is not yet supported with DeepSpeed.")
-
-        # TODO(#121): get checkpointing working with DeepSpeed.
-        self.checkpoint_loader = None
-        if checkpoint_filepath is not None:
-            if self.deepspeed_enabled:
-                raise NotImplementedError("Checkpointing is not yet supported with DeepSpeed.")
-
-            self.checkpoint_loader = CheckpointLoader(checkpoint_filepath=checkpoint_filepath,
-                                                      load_weights_only=checkpoint_load_weights_only,
-                                                      strict_model_weights=checkpoint_strict_model_weights)
-
-            restored_seed = self.checkpoint_loader.load_checkpoint(state=self.state)
-            # Set the restored seed so that the correct seed will be saved in future checkpoints
-            # Used to handle the case where another checkpoint is saved after resuming from checkpoint.
-            # In this case, self.seed is stored in the second checkpoint so it must have the correct value.
-            if restored_seed is not None:
-                self.seed = restored_seed
->>>>>>> 2907bf03
 
     @classmethod
     def create_from_hparams(cls, hparams: TrainerHparams) -> Trainer:
