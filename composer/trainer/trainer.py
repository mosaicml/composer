# Copyright 2022 MosaicML Composer authors
# SPDX-License-Identifier: Apache-2.0

"""Train models."""

from __future__ import annotations

import contextlib
import datetime
import itertools
import logging
import os
import pathlib
import time
import warnings
from typing import Any, Callable, ContextManager, Dict, Iterable, List, Optional, Sequence, TextIO, Tuple, Union, cast

import coolname
import torch
import torch.distributed
import torch.nn as nn
import torch.utils.data
from torch.cuda.amp.grad_scaler import GradScaler
from torch.nn.parallel import DistributedDataParallel
from torch.utils.data import DataLoader, DistributedSampler
from torchmetrics import Metric, MetricCollection

from composer.algorithms import GradientClipping
from composer.callbacks import CheckpointSaver
from composer.core import (Algorithm, Callback, DataSpec, Engine, Evaluator, Event, Precision, State, Time, Timestamp,
                           ensure_data_spec, ensure_evaluator, ensure_time)
from composer.core.precision import get_precision_context
from composer.core.time import TimeUnit
from composer.core.types import Batch, PyTorchScheduler, TrainerMode
from composer.loggers import Logger, LoggerDestination, LogLevel, ProgressBarLogger
from composer.models.base import ComposerModel
from composer.optim.decoupled_weight_decay import DecoupledSGDW
from composer.optim.scheduler import ComposerScheduler, compile_composer_scheduler
from composer.profiler import Profiler
from composer.trainer._deepspeed import _fix_batch_precision_for_deepspeed, _parse_deepspeed_config
from composer.trainer._scale_schedule import scale_pytorch_scheduler
from composer.trainer._scaler import ClosureGradScaler
from composer.trainer.ddp import DDPSyncStrategy, ddp_sync_context, prepare_ddp_module
from composer.trainer.devices import Device, DeviceCPU, DeviceGPU
<<<<<<< HEAD
from composer.trainer.devices.device_mps import DeviceMPS
from composer.utils import dist, ensure_tuple, format_name_with_dist, map_collection, module_surgery, reproducibility
=======
from composer.utils import (ObjectStore, dist, ensure_tuple, format_name_with_dist, is_model_deepspeed, map_collection,
                            reproducibility)
>>>>>>> 568a132f
from composer.utils.checkpoint import load_checkpoint, save_checkpoint
from composer.utils.file_helpers import get_file
from composer.utils.import_helpers import MissingConditionalImportError
from composer.utils.inference import ExportFormat, Transform, export_with_logger

log = logging.getLogger(__name__)

__all__ = ['Trainer']

# syntax to shorten the Scheduler type annoations
Scheduler = Union[ComposerScheduler, PyTorchScheduler]


def _raise_missing_argument_exception(arg_name: str):
    raise ValueError((f'{arg_name} is a required argument and must be specified when constructing the '
                      f'{Trainer.__name__} or when calling {Trainer.__name__}.{Trainer.fit.__name__}(). '
                      f'To fix, please specify `{arg_name}` via {Trainer.__name__}({arg_name}=...) or '
                      f'{Trainer.__name__}.{Trainer.fit.__name__}({arg_name}=...).'))


def _scale_max_duration_by_ssr(
    scale_schedule_ratio: float,
    orig_max_duration: Optional[Time[int]],
) -> Optional[Time[int]]:
    if orig_max_duration is None:
        return None
    max_duration = cast(Time[int], orig_max_duration * scale_schedule_ratio)
    log.info(f'max_duration changed from {orig_max_duration} to {max_duration}')
    if max_duration.value == 0:
        raise ValueError('Scale schedule has reduced the max_duration to 0. Set a higher ratio or use more epochs.')
    return max_duration


def _get_default_scheduler_frequency(schedulers: Optional[Union[Scheduler, Sequence[Scheduler]]]):
    has_pytorch_scheduler = any(isinstance(scheduler, PyTorchScheduler) for scheduler in ensure_tuple(schedulers))
    if has_pytorch_scheduler:
        log.info(('Stepping schedulers every epoch, as a PyTorch scheduler was provided. '
                  'The trainer cannot automatically convert the parameters (e.g. step_size, T_max) of the '
                  'PyTorch scheduler to be in terms of batches. If the PyTorch scheduler should be stepped '
                  'every batch, set `step_schedulers_every_batch=True`.'))
        return TimeUnit.EPOCH
    else:
        log.info(('Stepping schedulers every batch. '
                  'To step schedulers every epoch, set `step_schedulers_every_batch=False`.'))
        return TimeUnit.BATCH


def _get_training_metrics(model: ComposerModel):
    warnings.warn(('Computing model evaluation metrics during training doubles the number of forward passes '
                   'and may lead to a throughput degradation.'))
    train_metrics = model.metrics(train=True)
    if isinstance(train_metrics, Metric):
        # Forcing metrics to be a MetricCollection simplifies logging results
        train_metrics = MetricCollection([train_metrics])

    return train_metrics


def _validate_precision(precision: Precision, device: Device, deepspeed_enabled: bool):
    if isinstance(device, DeviceCPU) and precision != Precision.FP32:
        raise ValueError(f'{precision} is not supproted for CPU training.')
    if not deepspeed_enabled and precision == Precision.FP16:
        raise ValueError('FP16 precision is only supported when training with DeepSpeed.')


def _compile_schedulers(
    schedulers: Optional[Union[Scheduler, Sequence[Scheduler]]],
    state: State,
    scale_schedule_ratio: float,
) -> List[PyTorchScheduler]:
    compiled_schedulers = []
    for scheduler in ensure_tuple(schedulers):
        if isinstance(scheduler, PyTorchScheduler):
            scale_pytorch_scheduler(scheduler, scale_schedule_ratio)
            compiled_schedulers.append(scheduler)
        else:  # it's a composer scheduler
            compiled_schedulers.append(compile_composer_scheduler(scheduler, state, scale_schedule_ratio))

    return compiled_schedulers


def _set_evaluator_interval_and_subset_num_batches(
    evaluators: Sequence[Evaluator],
    eval_interval: Union[int, str, Time, Callable[[State, Event], bool]],
    subset_num_batches: int,
):
    # convert eval_dataloader to `List[Evaluator]`
    for evaluator in evaluators:
        if evaluator.subset_num_batches is None:
            evaluator.subset_num_batches = subset_num_batches
        if evaluator.eval_interval is None:
            evaluator.eval_interval = eval_interval


def _is_adaptive_grad_accum(grad_accum: Union[int, str], device: Device):
    if grad_accum == 'auto':
        warnings.warn(("Setting `grad_accum='auto'` is an experimental feature which may cause "
                       'uncaught Cuda Out of Memory errors. In this case, please manually '
                       'set grad_accum explicitly to an integer instead. '))
        if isinstance(device, DeviceCPU):
            raise ValueError('Cannot use adaptive grad_accum on CPU. Please set grad_accum >= 1')
        return True
    else:
        return False


def _get_initial_grad_accum(grad_accum: Union[int, str]):
    if grad_accum == 'auto':
        return 1
    elif isinstance(grad_accum, int):
        return grad_accum
    else:
        raise ValueError("grad_accum must be an int or ``'auto'``")


def _is_cuda_oom(e: RuntimeError):
    """Determines if error is CUDA Out of Memory and if adaptive_grad_accum is enabled."""
    return 'CUDA out of memory' in str(e)


def _get_device(device: Optional[Union[str, Device]]):
    if not device:
        device = DeviceGPU() if torch.cuda.is_available() else DeviceCPU()
    elif isinstance(device, str):
        if device.lower() == 'cpu':
            device = DeviceCPU()
        elif device.lower() == 'gpu':
            device = DeviceGPU()
        elif device.lower() in ['mps', 'apple', 'm1']:
            device = DeviceMPS()
        else:
            raise ValueError(f'device ({device}) must be one of (cpu, gpu, mps).')
    return device


def _distribute_and_get_random_seed(seed: Optional[int], device: Device):
    if not seed:
        seed = reproducibility.get_random_seed()

    # Ensure that each process has a seed = rank_zero_seed + global_rank
    # This "deterministically different" seed behavior is required to be able
    # to restore seeds when resuming form checkpoints, since only the
    # `rank_zero_seed` is stored on state.
    if seed < 0 or seed > reproducibility.MAX_SEED:
        raise ValueError(f'Invalid seed: {seed}. It must be on [0; 2**32 - 1)')

    # using int64 to prevent overflow
    rank_zero_seed = device.tensor_to_device(torch.tensor([seed], dtype=torch.int64))
    dist.broadcast(rank_zero_seed, src=0)
    rank_zero_seed = rank_zero_seed.item()
    assert isinstance(rank_zero_seed, int)
    seed = rank_zero_seed + dist.get_global_rank()
    return rank_zero_seed, seed


def _get_ddp_sync_strategy(ddp_sync_strategy: Optional[Union[str, DDPSyncStrategy]], find_unused_parameters: bool):
    if ddp_sync_strategy is None:
        if find_unused_parameters:
            ddp_sync_strategy = DDPSyncStrategy.MULTI_AUTO_SYNC
        else:
            ddp_sync_strategy = DDPSyncStrategy.SINGLE_AUTO_SYNC
    else:
        ddp_sync_strategy = DDPSyncStrategy(ddp_sync_strategy)
    return ddp_sync_strategy


def _generate_run_name() -> str:
    # prefixing with the time so experiments sorted alphabetically will have the latest experiment last
    generated_run_name = str(int(time.time())) + '-' + coolname.generate_slug(2)
    run_name_list = [generated_run_name]
    # ensure all ranks have the same experiment name
    dist.broadcast_object_list(run_name_list)
    generated_run_name = run_name_list[0]
    return generated_run_name


class Trainer:
    """Train models with Composer algorithms.

    The trainer supports models with :class:`~composer.models.base.ComposerModel` instances.
    The :class:`.Trainer` is highly customizable and can support a wide variety of workloads.
    See the :doc:`training guide</trainer/using_the_trainer>` for more information.

    Example
    --------

    Train a model and save a checkpoint:

    .. testcode::

        import os
        from composer import Trainer

        ### Create a trainer
        trainer = Trainer(
            model=model,
            train_dataloader=train_dataloader,
            max_duration="1ep",
            eval_dataloader=eval_dataloader,
            optimizers=optimizer,
            schedulers=scheduler,
            device="cpu",
            eval_interval="1ep",
            save_folder="checkpoints",
            save_filename="ep{epoch}.pt",
            save_interval="1ep",
            save_overwrite=True,
        )

        # Fit and run evaluation for 1 epoch.
        # Save a checkpoint after 1 epoch as specified during trainer creation.
        trainer.fit()

    Load the checkpoint and resume training:

    .. testcode::

        # Get the saved checkpoint filepath
        checkpoint_path = trainer.saved_checkpoints.pop()[0]

        # Create a new trainer with the `load_path` argument set to the checkpoint path.
        trainer = Trainer(
            model=model,
            train_dataloader=train_dataloader,
            max_duration="2ep",
            eval_dataloader=eval_dataloader,
            optimizers=optimizer,
            schedulers=scheduler,
            device="cpu",
            eval_interval="1ep",
            load_path=checkpoint_path,
        )

        # Continue training and running evaluation where the previous trainer left off
        # until the new max_duration is reached.
        # In this case it will be one additional epoch to reach 2 epochs total.
        trainer.fit()


    Args:
        model (ComposerModel): The model to train. Can be user-defined or one of the models included
            with Composer.

            .. seealso:: :mod:`composer.models` for models built into Composer.
        train_dataloader (Iterable | DataSpec | dict, optional): The dataloader, :class:`.DataSpec`,
            or dict of :class:`.DataSpec` kwargs for the training data. In order to specify custom
            preprocessing steps on each data batch, specify a :class:`.DataSpec` instead of a dataloader.
            It is recommended that the dataloader, whether specified directly or as part of a :class:`.DataSpec`,
            should be a :class:`torch.utils.data.DataLoader`.

            .. note:: The ``train_dataloader`` should yield per-rank batches. Each per-rank batch
                will then be further divided based on the ``grad_accum`` parameter. For example, if the
                desired optimization batch size is ``2048`` and training is happening across 8 GPUs, then each
                ``train_dataloader`` should yield a batch of size ``2048 / 8 = 256``. If ``grad_accum = 2``,
                then the per-rank batch will be divided into microbatches of size ``256 / 2 = 128``.

            If ``train_dataloader`` is not specified when constructing the trainer, it must be specified when invoking
            :meth:`.Trainer.fit`.
        train_dataloader_label (str, optional): The label for the train dataloader. (default: ``'train'``)

            This label is used to index the training metrics (if ``compute_training_metrics`` is True) in
            :attr:`.State.current_metrics`.

            This parameter has no effect if ``train_dataloader`` or ``compute_training_metrics`` are not specified.
        train_subset_num_batches (int, optional): If specified, finish every epoch early after training
            on this many batches. This parameter has no effect if it is greater than ``len(train_dataloader)``.
            If ``-1``, then the entire dataloader will be iterated over. (default: ``-1``)

            When using the profiler, it can be helpful to set this parameter to the length of the profile schedule.
            This setting will end each epoch early to avoid additional training that will not be profiled.

            This parameter is ignored if ``train_dataloader`` is not specified.
        compute_training_metrics (bool, optional): Whether to compute training metrics. (default: ``False``)

            Training metrics will be indexed on :attr:`.State.current_metrics` under the ``train_dataloader_label``
            key (which defaults to ``'train'``).
        max_duration (Time | str | int, optional): The maximum duration to train. Can be an integer, which will be
            interpreted to be epochs, a str (e.g. ``1ep``, or ``10ba``), or a :class:`.Time` object.

            If ``max_duration`` is not specified when constructing the trainer, ``duration`` must be specified when invoking
            :meth:`.Trainer.fit`.
        algorithms (Algorithm | Sequence[Algorithm], optional): The algorithms to use during training. If ``None``, then
            no algorithms will be used. (default: ``None``)

            .. seealso:: :mod:`composer.algorithms` for the different algorithms built into Composer.
        optimizers (torch.optim.Optimizer, optional): The optimizer.
            If ``None``, will be set to ``DecoupledSGDW(model.parameters(), lr=0.1)``. (default: ``None``)

            .. seealso:: :mod:`composer.optim` for the different optimizers built into Composer.
        schedulers (PyTorchScheduler | ComposerScheduler | Sequence[PyTorchScheduler | ComposerScheduler], optional):
            The learning rate schedulers. If ``[]`` or ``None``, the learning rate will be constant.
            (default: ``None``).

            .. seealso:: :mod:`composer.optim.scheduler` for the different schedulers built into Composer.
        scale_schedule_ratio (float, optional): Ratio by which to scale the training duration and learning rate
            schedules. (default: ``1.0``)

            E.g., ``0.5`` makes the schedule take half as many epochs and ``2.0`` makes it take twice as
            many epochs. ``1.0`` means no change.

            This parameter has no effect if ``schedulers`` is not specified.

            .. note ::

                Training for less time, while rescaling the learning rate schedule,
                is a strong baseline approach to speeding up training. E.g., training
                for half duration often yields minor accuracy degradation,
                provided that the learning rate schedule is also rescaled to take half as long.

                To see the difference, consider training for half as long using a cosine
                annealing learning rate schedule. If the schedule is not rescaled,
                training ends while the learning rate is still ~0.5 of the initial LR.
                If the schedule is rescaled with ``scale_schedule_ratio``, the LR schedule
                would finish the entire cosine curve, ending with a learning rate near zero.
        step_schedulers_every_batch (bool, optional): By default, native
            `PyTorch schedulers <https://pytorch.org/docs/stable/optim.html#how-to-adjust-learning-rate>`_
            are updated every epoch, while :doc:`Composer Schedulers</trainer/schedulers>` are updated every step.
            Setting this to ``True`` will force schedulers to be stepped every batch,
            while ``False`` means schedulers stepped every epoch. ``None`` indicates the default behavior.
            (default: ``None``)
        eval_dataloader (DataLoader | DataSpec | Evaluator | Sequence[Evaluator], optional): The :class:`.DataLoader`,
            :class:`.DataSpec`, :class:`.Evaluator`, or sequence of evaluators for the evaluation data.

            To evaluate one or more specific metrics across one or more datasets, pass in an
            :class:`.Evaluator`. If a :class:`.DataSpec` or :class:`.DataLoader` is passed in, then all
            metrics returned by ``model.metrics()`` will be used during evaluation.
            ``None`` results in no evaluation. (default: ``None``)
        eval_interval (int | str | Time | (State, Event) -> bool, optional): Specifies how frequently to run evaluation.
            An integer, which will be interpreted to be epochs, a str (e.g. ``1ep``, or ``10ba``), a :class:`.Time`
            object, or a callable.
            Defaults to ``1`` (evaluate every epoch).

            If an integer (in epochs), :class:`.Time` string, or :class:`.Time` instance, the evaluator will be run
            with this frequency. :class:`.Time` strings or :class:`.Time` instances must have units of
            :attr:`.TimeUnit.BATCH` or :attr:`.TimeUnit.EPOCH`.

            Set to ``0`` to disable evaluation.

            If a callable, it should take two arguments (:class:`.State`, :class:`.Event`) and return a bool
            representing whether the evaluator should be invoked. The event will be either :attr:`.Event.BATCH_END`
            or :attr:`.Event.EPOCH_END`.

            This ``eval_interval`` will apply to any :class:`.Evaluator` in ``eval_dataloader`` that does not specify
            an ``eval_interval`` or if a dataloader is passed in directly. This parameter has no effect if
            ``eval_dataloader`` is not specified.

            When specifying time string or integer for the ``eval_interval``, the evaluator(s) are also run at the ``Event.FIT_END`` if it doesn't
            evenly divide the training duration.

        eval_subset_num_batches (int, optional): If specified, evaluate on this many batches. Defaults to ``-1``,
            which means to iterate over the entire dataloader.

            This parameter has no effect if ``eval_dataloader`` is not specified, it is greater than
            ``len(eval_dataloader)``, or ``eval_dataloader`` is an :class:`.Evaluator` and ``subset_num_batches``
            was specified as part of the :class:`.Evaluator`.
        callbacks (Callback | Sequence[Callback], optional): The callbacks to run during training. If ``None``,
            then no callbacks will be run. (default: ``None``).

            .. seealso:: :mod:`composer.callbacks` for the different callbacks built into Composer.
        loggers (LoggerDestination | Sequence[LoggerDestination], optional): The destinations to log training information to.

            .. seealso:: :mod:`composer.loggers` for the different loggers built into Composer.
        run_name (str, optional): A name for this training run. If not specified, the timestamp will be combined with a
            :doc:`coolname <coolname:index>`, e.g. ``1654298855-electric-zebra``.
        progress_bar (bool, optional): Whether to show a progress bar. (default: ``True``)
        log_to_console (bool, optional): Whether to print logging statements to the console. (default: ``None``)

            The default behavior (when set to ``None``) only prints logging statements when ``progress_bar`` is ``False``.

        console_log_level (LogLevel | str | (State, LogLevel) -> bool, optional): The maximum log level which
            should be printed to the console. (default: :attr:`.LogLevel.EPOCH`)

            It can either be :class:`.LogLevel`, a string corresponding to a :class:`.LogLevel`, or a callable
            that takes the training :class:`.State` and the :class:`.LogLevel` and returns a boolean of whether this
            statement should be printed.

            This parameter has no effect if ``log_to_console`` is ``False``, or is unspecified and ``progres_bar`` is
            ``True``.

        console_stream (TextIO | str, optional): The stream to write to. If a string, it can either be
            ``'stdout'`` or ``'stderr'``. (default: :attr:`sys.stderr`)
        load_path (str, optional):  The path format string to an existing checkpoint file.

            It can be a path to a file on the local disk, a URL, or if ``load_object_store`` is set, the object name
            for a checkpoint in a cloud bucket.

            When using `Deepspeed ZeRO <https://www.deepspeed.ai/tutorials/zero/>`_, checkpoints are shareded by rank.
            Instead of hard-coding the rank in the ``path``, use the following format variables:

            +------------------------+-------------------------------------------------------+
            | Variable               | Description                                           |
            +========================+=======================================================+
            | ``{rank}``             | The global rank, as returned by                       |
            |                        | :func:`~.dist.get_global_rank`.                       |
            +------------------------+-------------------------------------------------------+
            | ``{local_rank}``       | The local rank of the process, as returned by         |
            |                        | :func:`~.dist.get_local_rank`.                        |
            +------------------------+-------------------------------------------------------+
            | ``{node_rank}``        | The node rank, as returned by                         |
            |                        | :func:`~.dist.get_node_rank`.                         |
            +------------------------+-------------------------------------------------------+

            For example, suppose that checkpoints are stored in the following structure:

            .. code-block::

                my_model/ep1-rank0.tar
                my_model/ep1-rank1.tar
                my_model/ep1-rank2.tar
                ...

            Then, ``load_path`` should be set to ``my_model/ep1-rank{rank}.tar``, and all ranks will load the
            correct state.

            If ``None`` then no checkpoint will be loaded. (default: ``None``)
        load_object_store (Union[ObjectStore, LoggerDestination], optional): If the ``load_path`` is in an
            object store (i.e. AWS S3 or Google Cloud Storage), an instance of :class:`.ObjectStore` or
            :class:`.LoggerDestination` which will be used to retreive the checkpoint. Otherwise, if the
            checkpoint is a local filepath, set to ``None``. Ignored if ``load_path`` is ``None``.
            (default: ``None``)

            Example:

            .. testsetup::

                import composer.trainer

                composer.trainer.trainer.load_checkpoint = lambda *args, **kwargs: None

            .. testcode::

                from composer import Trainer
                from composer.utils import LibcloudObjectStore

                # Create the object store provider with the specified credentials
                creds = {"key": "object_store_key",
                         "secret": "object_store_secret"}
                store = LibcloudObjectStore(provider="s3",
                                            container="my_container",
                                            provider_kwargs=creds)

                checkpoint_path = "./path_to_the_checkpoint_in_object_store"

                # Create a trainer which will load a checkpoint from the specified object store
                trainer = Trainer(
                    model=model,
                    train_dataloader=train_dataloader,
                    max_duration="10ep",
                    eval_dataloader=eval_dataloader,
                    optimizers=optimizer,
                    schedulers=scheduler,
                    device="cpu",
                    eval_interval="1ep",
                    load_path=checkpoint_path,
                    load_object_store=store,
                )
        load_weights_only (bool, optional): Whether or not to only restore the weights from the checkpoint without
            restoring the associated state. Ignored if ``load_path`` is ``None``. (default: ``False``)
        load_strict_model_weights (bool, optional): Ensure that the set of weights in the checkpoint and model must exactly match.
            Ignored if ``load_path`` is ``None``. (default: ``False``)
        load_progress_bar (bool, optional): Display the progress bar for downloading the checkpoint.
            Ignored if ``load_path`` is either ``None`` or a local file path. (default: ``True``)
        load_ignore_keys (List[str] | (Dict) -> None, optional): A list of paths for the ``state_dict`` of the checkpoint,
            which, when provided, will be ignored from the state_dict before a checkpoint is loaded. Each path is a list
            of strings specifying the keys to index into ``state_dict`` joined together with `/` as a seperator (as PyTorch
            uses `.` in parameter names). If a prefix is provided, all children are also ignored (see Example 2).
            See :mod:`composer.core.state` for the structure of state_dict.

            Example 1: ``load_ignore_keys = ["state/model/layer1.weights", "state/model/layer1.bias"]`` would ignore
            layer 1 weights and bias.

            Example 2: ``load_ignore_keys = ["state/model/*"]`` would ignore the entire model, which would have the same
            effect as the previous example if there was only 1 layer.

            Example 3: ``load_ignore_keys = ["state/model/layer*.weights"]`` would ignore all weights in the model.

            Example 4: ``load_ignore_keys = ["state/rank_zero_seed", "rng"]`` would reset all randomness when
            loading the checkpoint.

            If a callable, it should take one argument which is the state_dict. The callable is free to arbitrarily modify
            the state_dict before it is loaded.

            (default: ``None``)

        save_folder (str, optional): Format string for the folder where checkpoints are saved.
            If ``None``, checkpoints will not be saved. (default: ``None``)

            .. seealso:: :class:`~.CheckpointSaver`

            .. note::

                For fine-grained control on checkpoint saving (e.g. to save different types of checkpoints
                at different intervals), leave this parameter as ``None``, and instead pass
                instance(s) of :class:`~.CheckpointSaver` directly as ``callbacks``.
        save_filename (str, optional): A format string describing how to name checkpoints.
            This parameter has no effect if ``save_folder`` is ``None``.
            (default: ``"ep{epoch}-ba{batch}-rank{rank}.pt"``)

            .. seealso:: :class:`~.CheckpointSaver`
        save_artifact_name (str, optional): A format string describing how to name checkpoints in loggers.
            This parameter has no effect if ``save_folder`` is ``None``.
            (default: ``"{run_name}/checkpoints/ep{epoch}-ba{batch}-rank{rank}"``)

            .. seealso:: :class:`~.CheckpointSaver` and :doc:`Artifact Logging</trainer/artifact_logging>` notes.
        save_latest_filename (str, optional): A format string for the name of a symlink
            (relative to ``save_folder``) that points to the last saved checkpoint.
            This parameter has no effect if ``save_folder`` is ``None``.
            To disable symlinking, set this to ``None``. (default: ``"latest-rank{rank}.pt"``)

            .. seealso:: :class:`~.CheckpointSaver`
        save_latest_artifact_name (str, optional): A format string describing how to name symlinks in loggers.
            This parameter has no effect if ``save_folder``, ``save_latest_filename``, or ``save_artifact_name`` are ``None``.
            To disable symlinking in logger, set this or ``save_latest_filename`` to ``None``. (default: ``"{run_name}/checkpoints/latest-rank{rank}"``)

            .. seealso:: :class:`~.CheckpointSaver` and :doc:`Artifact Logging</trainer/artifact_logging>` notes.
        save_overwrite (bool, optional): Whether existing checkpoints should be overridden.
            This parameter has no effect if ``save_folder`` is None. (default: ``False``)

            .. seealso:: :class:`~.CheckpointSaver`
        save_interval (Time | str | int | (State, Event) -> bool): A :class:`Time`, time-string, integer (in epochs),
            or a function that takes (state, event) and returns a boolean whether a checkpoint should be saved.
            This parameter has no effect if ``save_folder`` is ``None``. (default: ``'1ep'``)

            .. seealso:: :class:`~.CheckpointSaver`
        save_weights_only (bool, optional): Whether to save only the model weights instead of the entire training
            state. This parameter has no effect if ``save_folder`` is ``None``. (default: ``False``)

            .. seealso:: :class:`~.CheckpointSaver`
        save_num_checkpoints_to_keep (int, optional): The number of checkpoints to keep locally. The oldest checkpoints
            are removed first. Set to ``-1`` to keep all checkpoints locally. (default: ``-1``)

            Checkpoints will be removed after they have been logged as a file artifact. For example, when this callback
            is used in conjunction with the :class:`.ObjectStoreLogger`, set this
            parameter to ``0`` to immediately delete checkpoints from the local disk after they have been uploaded to
            the object store.

            This parameter only controls how many checkpoints are kept locally; checkpoints are not deleted from
            artifact stores.
        autoresume (bool, optional): Whether or not to enable autoresume, which allows for stopping and resuming
        training. This allows use of spot instances, as the training run is now fault tolerant.  This parameter requires
            ``save_folder`` and ``run_name`` to be specified and ``save_overwrite`` to be ``False``. (default: ``False``)

            When enabled, the save_folder is checked for checkpoints of the format ``"{save_folder}/{save_latest_filename}"``,
            which are loaded to continue training. If no local checkpoints are found, each logger is checked for potential
            checkpoints named ``save_latest_artifact_name``. Finally, if no logged checkpoints are found, ``load_path`` is
            used to load a checkpoint if specified. This should only occur at the start of a run using autoresume.

            For example, to run a fine-tuning run on a spot instance, ``load_path`` would be set to the original weights and
            an object store logger would be added. In the original run, ``load_path`` would be used to get the starting
            checkpoint. For any future restarts, such as due to the spot instance being killed, the loggers would be queried for the latest checkpoint
            the object store logger would be downloaded and used to resume training.
        deepspeed_config (Dict[str, Any], optional): Configuration for DeepSpeed, formatted as a JSON
            according to `DeepSpeed's documentation <https://www.deepspeed.ai/docs/config-json/>`_. (default: ``None``)

            To use DeepSpeed with default values, set to the empty dictionary ``{}``.
            To disable DeepSpeed (the default), set to ``None``.
        device (Device | str, optional): The device to use for training, which can be ``'cpu'`` or ``'gpu'``.
            (default: ``None``)

            The default behavior sets the device to ``'gpu'`` if CUDA is available; otherwise, it sets the device to
            ``'cpu'``.
        precision (Precision | str, optional): Numerical precision to use for training. One of ``fp32``, ``fp16``
            or ``amp`` (recommended). (default: ``Precision.FP32`` if training on CPU; ``Precision.AMP`` if training
            on GPU)

            .. note::
                ``fp16`` only works if ``deepspeed_config`` is also provided.
        grad_accum (Union[int, str], optional): The number of microbatches to split a per-device batch into. Gradients
            are summed over the microbatches per device. If set to ``auto``, dynamically increases grad_accum
            if microbatch is too large for GPU. (default: ``1``)

            .. note:: This is implemented by taking the batch yielded by the ``train_dataloader`` and splitting
                it into ``grad_accum`` sections. Each section is of size ``train_dataloader // grad_accum``.
                If the batch size of the dataloader is not divisible by ``grad_accum``,
                then the last section will be of size ``batch_size mod grad_accum``.
        seed (int, optional): The seed used in randomization. If ``None``, then a random seed
            will be created. (default: ``None``)

            .. note:: In order to get reproducible results, call the
                :func:`.seed_all` function at the start of your script with the seed
                passed to the trainer. This will ensure any initialization done before the trainer init
                (ex. model weight initialization) also uses the provided seed.

            .. seealso:: :mod:`composer.utils.reproducibility` for more details on reproducibility.
        deterministic_mode (bool, optional): Run the model deterministically. (default: ``False``)

            .. note:: This is an experimental feature. Performance degradations expected. Certain Torch modules may
                not have deterministic implementations, which will result in a crash.

            .. note:: In order to get reproducible results, call the
                :func:`.configure_deterministic_mode` function at the start of your script.
                This will ensure any initialization done before the trainer init also runs deterministically.

            .. seealso:: :mod:`composer.utils.reproducibility` for more details on reproducibility.
        dist_timeout (float, optional): Timeout, in seconds, for initializing the distributed process group.
            (default: ``15.0``)
        ddp_sync_strategy (str | DDPSyncStrategy, optional): The strategy to use for synchronizing gradients.
            Leave unset to let the trainer auto-configure this. See :class:`.DDPSyncStrategy`
            for more details.
        grad_clip_norm (float, optional): The norm to clip gradient magnitudes to. Set to ``-1`` for no gradient
            clipping. (default: ``-1``).

            .. deprecated:: 0.8
               Deprecated. Please use composer.algorithms.GradientClipping.
        profiler (Profiler, optional): The profiler, if profiling should be enabled. (default: ``None``)

            .. seealso::

                See the :doc:`Profiling Guide </trainer/performance_tutorials/profiling>` for
                additional information.

    Attributes:
        state (State): The :class:`.State` object used to store training state.
        evaluators (List[Evaluator]): The :class:`.Evaluator` objects to use for validation
            during training.
        logger (Logger): The :class:`.Logger` used for logging.
        engine (Engine): The :class:`.Engine` used for running callbacks and algorithms.
    """

    def __init__(
        self,
        *,
        # The Model
        model: ComposerModel,

        # Train Dataloader
        train_dataloader: Optional[Union[Iterable, DataSpec, Dict[str, Any]]] = None,
        train_dataloader_label: str = 'train',
        train_subset_num_batches: int = -1,
        compute_training_metrics: bool = False,

        # Stopping Condition
        max_duration: Optional[Union[int, str, Time]] = None,

        # Algorithms
        algorithms: Optional[Union[Algorithm, Sequence[Algorithm]]] = None,

        # Optimizers and Scheduling
        optimizers: Optional[torch.optim.Optimizer] = None,
        schedulers: Optional[Union[ComposerScheduler, PyTorchScheduler, Sequence[Union[ComposerScheduler,
                                                                                       PyTorchScheduler]]]] = None,
        scale_schedule_ratio: float = 1.0,
        step_schedulers_every_batch: Optional[bool] = None,

        # Evaluators
        eval_dataloader: Optional[Union[Iterable, DataSpec, Evaluator, Sequence[Evaluator]]] = None,
        eval_interval: Union[int, str, Time, Callable[[State, Event], bool]] = 1,
        eval_subset_num_batches: int = -1,

        # Callbacks and Logging
        callbacks: Optional[Union[Callback, Sequence[Callback]]] = None,
        loggers: Optional[Union[LoggerDestination, Sequence[LoggerDestination]]] = None,
        run_name: Optional[str] = None,
        progress_bar: bool = True,
        log_to_console: Optional[bool] = None,
        console_log_level: Union[LogLevel, str, Callable[[State, LogLevel], bool]] = LogLevel.EPOCH,
        console_stream: Union[str, TextIO] = 'stderr',

        # Load Checkpoint
        load_path: Optional[str] = None,
        load_object_store: Optional[Union[ObjectStore, LoggerDestination]] = None,
        load_weights_only: bool = False,
        load_strict_model_weights: bool = False,
        load_progress_bar: bool = True,
        load_ignore_keys: Optional[Union[List[str], Callable[[Dict], None]]] = None,

        # Save Checkpoint
        save_folder: Optional[str] = None,
        save_filename: str = 'ep{epoch}-ba{batch}-rank{rank}.pt',
        save_artifact_name: str = '{run_name}/checkpoints/ep{epoch}-ba{batch}-rank{rank}',
        save_latest_filename: Optional[str] = 'latest-rank{rank}.pt',
        save_latest_artifact_name: Optional[str] = '{run_name}/checkpoints/latest-rank{rank}',
        save_overwrite: bool = False,
        save_interval: Union[str, int, Time, Callable[[State, Event], bool]] = '1ep',
        save_weights_only: bool = False,
        save_num_checkpoints_to_keep: int = -1,

        # Graceful Resumption
        autoresume: bool = False,

        # DeepSpeed
        deepspeed_config: Optional[Dict[str, Any]] = None,

        # System/Numerics
        device: Optional[Union[str, Device]] = None,
        precision: Optional[Union[str, Precision]] = None,
        grad_accum: Union[int, str] = 1,

        # Reproducibility
        seed: Optional[int] = None,
        deterministic_mode: bool = False,

        # Distributed Training
        dist_timeout: float = 300.0,
        ddp_sync_strategy: Optional[Union[str, DDPSyncStrategy]] = None,

        # Grad Clip Norm
        grad_clip_norm: float = -1.0,

        # Profiling
        profiler: Optional[Profiler] = None,
    ):
        algorithms = list(ensure_tuple(algorithms))

        # Determine whether DeepSpeed is enabled
        deepspeed_enabled = deepspeed_config is not None

        # Device
        self._device = _get_device(device)

        # Distributed
        if deepspeed_enabled or dist.get_world_size() > 1:
            # deepspeed requires torch.distributed to be initialized, even if the world size is 1
            # distributed is always required with multi-rank training
            dist.initialize_dist(self._device, datetime.timedelta(seconds=dist_timeout))

        # Reproducibility
        rank_zero_seed, seed = _distribute_and_get_random_seed(seed, self._device)
        # If hparams is used to create the Trainer this function is called twice
        # which is okay because all runs with the hparams codepath will do this
        reproducibility.seed_all(seed)
        if deterministic_mode:
            reproducibility.configure_deterministic_mode()

        # Precision
        if precision is None:
            precision = Precision.AMP if isinstance(self._device, DeviceGPU) else Precision.FP32
        if isinstance(precision, str):
            precision = Precision(precision)

        _validate_precision(precision, self._device, deepspeed_enabled)

        # Optimizers and Schedulers
        if not optimizers:
            optimizers = DecoupledSGDW(list(model.parameters()), lr=0.1)
            # hard-coding the optimizer in the warning, as repr(optimizers) would print an annoying, multi-line warning
            warnings.warn(('No optimizer was specified. Defaulting to '
                           f"{type(optimizers).__name__}(lr={optimizers.defaults['lr']})"))

        num_optimizers = len(ensure_tuple(optimizers))
        if num_optimizers != 1:
            raise NotImplementedError(f'Only one optimizer is supported; found {num_optimizers} optimizers')

        # Move the model and optimizers to the device
        if not deepspeed_enabled:
            model = self._device.module_to_device(model)
            # Move any remaining optimizer parameters onto the device
            # It is possible that optimizer initialize created some internal tensors on CPU
            # that need to be moved onto GPU.
            optimizers = map_collection(optimizers, self._device.optimizer_to_device)

        # Grad Accum
        self.adaptive_gradient_accumulation = _is_adaptive_grad_accum(grad_accum, device=self._device)
        grad_accum = _get_initial_grad_accum(grad_accum)
        # Dynamic time estimate for forward and backward pass. Used for monitored_barrier to avoid deadlocks
        self.batch_compute_time = 300

        # Grad Clip Norm
        if grad_clip_norm > 0:

            warnings.warn(
                DeprecationWarning((f"Using the 'grad_clip_norm' field in Trainer is deprecated. Please use"
                                    'the GradientClipping Algorithm in composer.algorithms.gradient_clipping.')))

            if any(isinstance(alg, GradientClipping) for alg in algorithms):
                warnings.warn(
                    UserWarning(
                        f'The GradientClipping algorithm is already specified. Ignoring grad_clip_norm={grad_clip_norm}'
                    ))
            else:
                algorithms.append(GradientClipping(clipping_type='norm', clipping_threshold=grad_clip_norm))

        # Run Name
        if run_name is None:
            if autoresume:
                raise ValueError('When autoresume=True, the `run_name` must be specified.')
            run_name = _generate_run_name()
        log.info('Run name: %s', run_name)

        # Create the State
        self.state = State(rank_zero_seed=rank_zero_seed,
                           algorithms=algorithms,
                           model=model,
                           callbacks=callbacks,
                           grad_accum=grad_accum,
                           precision=precision,
                           optimizers=optimizers,
                           run_name=run_name,
                           deepspeed_config=deepspeed_config)

        # Profiler
        if profiler is not None:
            warnings.warn('The profiler is enabled. Using the profiler adds additional overhead when training.')
            self.state.profiler = profiler
            self.state.profiler.bind_to_state(self.state)

        # Console Logging
        loggers = list(ensure_tuple(loggers))
        if any(isinstance(x, ProgressBarLogger) for x in loggers):
            warnings.warn(
                DeprecationWarning(
                    (f'Specifying the {ProgressBarLogger.__name__} via `loggers` is deprecated. Instead, '
                     'please specify `progress_bar`, `log_to_console`, `log_level`, and `stream` arguments when '
                     'constructing the trainer. If specified, these arguments will be ignored, as the '
                     f'{ProgressBarLogger.__name__} was already created.')))
        else:
            loggers.append(
                ProgressBarLogger(
                    progress_bar=progress_bar,
                    log_to_console=log_to_console,
                    console_log_level=console_log_level,
                    stream=console_stream,
                ))

        # Logger
        self.logger = Logger(state=self.state, destinations=loggers)

        # Callbacks
        self.state.callbacks[:] = list(cast(List[Callback], loggers)) + self.state.callbacks

        # Checkpoint Saving
        self._checkpoint_saver = None
        if save_folder is not None:
            self._checkpoint_saver = CheckpointSaver(
                folder=save_folder,
                filename=save_filename,
                artifact_name=save_artifact_name,
                latest_filename=save_latest_filename,
                latest_artifact_name=save_latest_artifact_name,
                overwrite=save_overwrite,
                weights_only=save_weights_only,
                save_interval=save_interval,
                num_checkpoints_to_keep=save_num_checkpoints_to_keep,
            )
            self.state.callbacks.append(self._checkpoint_saver)

        # The Engine
        self.engine = Engine(state=self.state, logger=self.logger)

        # Set the logger
        model.logger = self.logger

        # Run Event.INIT
        self.engine.run_event(Event.INIT)

        # After running Event.INIT, then set the "optional" elements of state that could be passed in on FIT instead of INIT
        # Setting these attributes here ensures that algorithms do not depend on unavailable attributes during Event.INIT

        # Train Dataloader
        self._train_data_spec = None if train_dataloader is None else ensure_data_spec(train_dataloader)
        if self._train_data_spec is not None:
            self.state.set_dataloader(self._train_data_spec.dataloader, train_dataloader_label,
                                      train_subset_num_batches)
            self.state.train_dataloader = self.state.dataloader
        self.train_metrics = _get_training_metrics(model) if compute_training_metrics else None

        # Max Duration
        if max_duration is not None:
            self.state.max_duration = ensure_time(max_duration, TimeUnit.EPOCH)

        self.logger.data_fit({'rank_zero_seed': rank_zero_seed})

        assert isinstance(self.state.model, ComposerModel)
        self._original_model = self.state.model

        # Schedulers
        self.state.schedulers = _compile_schedulers(schedulers, self.state, scale_schedule_ratio)
        if scale_schedule_ratio != 1.0:
            if len(self.state.schedulers) == 0:
                raise ValueError('Specifying `scale_schedule_ratio` without `schedulers` has no effect.')
            self.state.max_duration = _scale_max_duration_by_ssr(scale_schedule_ratio, self.state.max_duration)

        if step_schedulers_every_batch is None:
            self._scheduler_step_frequency = _get_default_scheduler_frequency(schedulers)
        else:
            self._scheduler_step_frequency = TimeUnit.BATCH if step_schedulers_every_batch else TimeUnit.EPOCH

        # Evaluators
        if eval_dataloader is None:
            evaluators: List[Evaluator] = []
        else:
            evaluators = [
                ensure_evaluator(evaluator, model.metrics(train=False)) for evaluator in ensure_tuple(eval_dataloader)
            ]
            _set_evaluator_interval_and_subset_num_batches(
                evaluators=evaluators,
                eval_interval=eval_interval,
                subset_num_batches=eval_subset_num_batches,
            )
        if len(evaluators) == 0:
            if eval_subset_num_batches != -1:
                raise ValueError('Specifying `eval_subset_num_batches` without an `eval_dataloader` has no effect.')
            if eval_interval != 1:
                raise ValueError('Specifying `eval_interval` without an `eval_dataloader` has no effect.')
        self.state.evaluators = evaluators

        # Some algorithms require specific settings
        self._backwards_create_graph = any(map(lambda x: x.backwards_create_graph, ensure_tuple(algorithms)))
        self._find_unused_parameters = any(map(lambda x: x.find_unused_parameters, ensure_tuple(algorithms)))
        self._ddp_sync_strategy = _get_ddp_sync_strategy(ddp_sync_strategy, self._find_unused_parameters)

        # Configure Deepspeed
        if self.state.deepspeed_config is not None:
            try:
                import deepspeed
            except ImportError as e:
                raise MissingConditionalImportError(
                    extra_deps_group='deepspeed',
                    conda_package='deepspeed>=0.5.5',
                    conda_channel=None,
                ) from e
            self.state.deepspeed_config = _parse_deepspeed_config(self.state.deepspeed_config, state=self.state)
            optimizer = ensure_tuple(self.state.optimizers)[0]
            log.debug('Initializing deepspeed')
            (self.state.model, self.state.optimizers, _, _) = deepspeed.initialize(config=self.state.deepspeed_config,
                                                                                   model=self.state.model,
                                                                                   optimizer=optimizer)
            # Since the DeepSpeed ZeRO optimizer does not inherit torch.optim.Optimizer, the schedulers must be
            # compiled and bound BEFORE DeepSpeed initialization. However, this is OK, as the the DeepSpeed Zero
            # optimizer uses the same underlying parameter groups as the original optimizer. See
            # * https://github.com/microsoft/DeepSpeed/blob/fee73135980e78f8be7e1a3ff556751623ef6aaa/deepspeed/runtime/zero/stage_1_and_2.py#L1911-L1917
            # * https://github.com/microsoft/DeepSpeed/blob/ef17c89570ceae5b26a5f886e9d8cd0941afc0ac/deepspeed/runtime/zero/stage3.py#L2532-L2538
            # In addition, the deepspeed engine is responsible for serializing the model and optimizer state,
            # so these attributes should not be serialized with the composer state.
            if 'model' in self.state.serialized_attributes:
                self.state.serialized_attributes.remove('model')

            if 'optimizers' in self.state.serialized_attributes:
                self.state.serialized_attributes.remove('optimizers')

        # If using DeepSpeed, the model must be loaded from checkpoint after the engine has been
        # initialized, but if using PyTorch DDP, the model must be loaded before it is wrapped with
        # DDP.

        # surpressing GradScaler warnings as they are always created
        # self._use_grad_scaling() will raise a RuntimeError if grad scaling is not available when it is required
        warnings.filterwarnings(action='ignore', message='torch.cuda.amp.GradScaler')
        self.state.scaler = ClosureGradScaler() if self._use_closures() else GradScaler()

        # Load Checkpoint
        self._rng_state = None
        # If autoresume is enabled, first check for existing checkpoints to load
        if autoresume:
            log.info('Searching for a previous checkpoint to autoresume')
            if save_folder is None:
                raise ValueError('The `save_folder` must be specified when autoresume is enabled.')
            if save_overwrite:
                raise ValueError(
                    'The flag `save_overwrite` must be False when autoresume is enabled as autoresume always loads the '
                    'latest existing checkpoint in `save_folder`.')
            if save_latest_filename is None:
                raise ValueError(
                    'The `save_latest_filename` must be specified so autoresume knows where to load checkpoints from.')
            if save_latest_artifact_name is None:
                raise ValueError(
                    'The `save_latest_artifact_name` must be specified so autoresume can load the latest checkpoint.')
            if run_name is None:
                raise ValueError(
                    'The `run_name` must be specified when using autoresume so Event.INIT is run with the correct run name.'
                )
            autoresume_checkpoint_path = self._get_autoresume_checkpoint(
                save_folder=save_folder,
                save_latest_filename=save_latest_filename,
                save_latest_artifact_name=save_latest_artifact_name,
                loggers=loggers,
                load_progress_bar=load_progress_bar)
            # Found latest checkpoint path, load that instead
            if autoresume_checkpoint_path:
                load_path = autoresume_checkpoint_path
                # Disable object_store since _get_autoresume_checkpoint will download the checkpoint
                # To the save folder, if needed.
                load_object_store = None
                # Disable `load_weights_only` since this applies only to the initial training run
                load_weights_only = False
                log.info('Autoresuming training from checkpoint')
            else:
                log.info('No previous autoresume checkpoint found')
        # Actually load the checkpoint from potentially updated arguments
        if load_path is not None:
            self._rng_state = load_checkpoint(
                state=self.state,
                path=load_path,
                object_store=load_object_store,
                load_weights_only=load_weights_only,
                strict_model_weights=load_strict_model_weights,
                progress_bar=load_progress_bar,
                ignore_keys=load_ignore_keys,
            )
            self.state.run_name = run_name

        # reseed here. This helps with a couple of issues:
        # 1. rng state may change at Event.INIT. For example, if an algorithm creates a new module and module
        # parameters are initialized randomly, rng state will change. This reseeding nullifies such effects.
        # 2. While resuming from a checkpoint, we want to spin dataloader and bring it back to the same state as at the time
        # of the checkpoint. Therefore, spinning needs to start from the same rng state as in the original run.
        log.info(f'Setting seed to {self.state.seed}')
        reproducibility.seed_all(self.state.seed)

        # Move the model and optimizers to the specified device
        if not self.deepspeed_enabled and dist.get_world_size() > 1:
            # Only wrap the module if required
            self.state.model = prepare_ddp_module(self.state.model, self._find_unused_parameters)

    @property
    def deepspeed_enabled(self):
        """Whether DeepSpeed is enabled.

        .. seealso:: `DeepSpeed's documentation <https://www.deepspeed.ai/docs/config-json/>`_
        """
        return is_model_deepspeed(self.state.model)

    @property
    def saved_checkpoints(self) -> List[Tuple[Timestamp, List[pathlib.Path]]]:
        """The checkpoint timestamps and filepaths.

        This list contains tuples of the save timestamp and the checkpoint filepaths.
        This list will have at most ``save_num_checkpoints_to_keep`` entries. The latest checkpoint
        will be at the end.

        .. note::

            When using DeepSpeed, the index of a filepath in each list corresponds to the global rank of
            the process that wrote that file. Each filepath is valid only on the process's (rank's) node.

            Otherwise, when not using DeepSpeed, each sub-list will contain only one filepath since only rank zero
            saves checkpoints.
        """
        if self._checkpoint_saver is None:
            return []
        return self._checkpoint_saver.saved_checkpoints

    def _get_autoresume_checkpoint(
        self,
        save_folder: str,
        save_latest_filename: str,
        save_latest_artifact_name: str,
        loggers: Sequence[LoggerDestination],
        load_progress_bar: bool,
    ):
        """Determines the load path when using autoresume.

        First, check the ``save_folder`` for the latest checkpoint.
        If no latest checkpoint is found locally, then check each logger for the latest checkpoint, and download
        it to the ``save_folder``.

        Returns:
            Optional[str]: The path to the latest checkpoint, if found, otherwise None.
        """
        save_latest_filename = format_name_with_dist(save_latest_filename, self.state.run_name)
        save_folder = format_name_with_dist(save_folder, self.state.run_name)
        save_latest_artifact_name = format_name_with_dist(save_latest_artifact_name, self.state.run_name)
        latest_checkpoint_path = os.path.join(save_folder, save_latest_filename)
        # If latest checkpoint is not saved locally, try to fetch from loggers
        if not os.path.exists(latest_checkpoint_path):
            # Make save folder in case it doesn't exist so latest checkpoint can be downloaded
            os.makedirs(save_folder, exist_ok=True)
            for logger in loggers:
                try:
                    # Fetch from logger. If it succeeds, stop trying the rest of the loggers
                    get_file(
                        path=save_latest_artifact_name,
                        destination=latest_checkpoint_path,
                        object_store=logger,
                        overwrite=True,
                        progress_bar=load_progress_bar,
                    )
                    break
                except (NotImplementedError, FileNotFoundError):
                    # Ignore errors caused by no checkpoint saved with logger
                    pass
        # Require all ranks to have local checkpoint if we wish to restore from it
        latest_checkpoint_exists = self._device.tensor_to_device(
            torch.tensor([os.path.exists(latest_checkpoint_path)], dtype=torch.uint8))
        dist.all_reduce(latest_checkpoint_exists, reduce_operation='MIN')
        # If latest checkpoint is saved locally, change load_path to it
        if int(latest_checkpoint_exists.item()) == 1:
            return latest_checkpoint_path

    def fit(
        self,
        *,
        # Train Dataloader
        train_dataloader: Optional[Union[Iterable, DataSpec, Dict[str, Any]]] = None,
        train_dataloader_label: str = 'train',
        train_subset_num_batches: Optional[int] = None,
        compute_training_metrics: Optional[bool] = None,

        # Timing
        duration: Optional[Union[int, str, Time[int]]] = None,
        reset_time: bool = False,

        # Schedulers
        schedulers: Optional[Union[ComposerScheduler, PyTorchScheduler, Sequence[Union[ComposerScheduler,
                                                                                       PyTorchScheduler]]]] = None,
        scale_schedule_ratio: float = 1.0,
        step_schedulers_every_batch: Optional[bool] = None,

        # Evaluation
        eval_dataloader: Optional[Union[Iterable, DataSpec, Evaluator, Sequence[Evaluator]]] = None,
        eval_subset_num_batches: int = -1,
        eval_interval: Union[int, str, Time, Callable[[State, Event], bool]] = 1,

        # Numerics
        grad_accum: Optional[Union[int, str]] = None,
        precision: Optional[Union[str, Precision]] = None,
    ):
        """Train the model.

        The Composer :class:`.Trainer` supports multiple calls to :meth:`.fit`. Any arguments specified during
        the call to :meth:`.fit` will override the values specified when constructing the :class:`.Trainer`.
        All arguments are optional, with the following exceptions:

        *   The ``train_dataloader`` must be specified here if not provided when constructing the :class:`.Trainer`.
        *   The ``duration`` must be specified here if not provided when constructing the :class:`.Trainer`,
            or if this is a subsequent call to :meth:`.fit`.

        For example, the following are equivalent:

        .. testcode::

            # The `train_dataloader` and `duration` can be specified
            # when constructing the Trainer
            trainer_1 = Trainer(
                model=model,
                train_dataloader=train_dataloader,
                max_duration="1ep",
            )
            trainer_1.fit()

            # Or, these arguments can be specified on `fit()`
            trainer_2 = Trainer(model)
            trainer_2.fit(
                train_dataloader=train_dataloader,
                duration="1ep"
            )

        When invoking :meth:`.fit` for a subsequent time, either ``reset_time`` or ``duration`` must be specified.
        Otherwise, it is ambiguous for how long to train.

        *   If ``reset_time`` is True, then :meth:`.fit` will train for the same amount of time as the previous
            call (or for ``duration`` if that parameter is also specified). The :attr:`.State.timestamp` will be reset,
            causing :class:`.ComposerScheduler` and :class:`.Algorithm` instances to start from the beginning, as if it
            is a new training run. Model gradients, optimizer states, and native PyTorch schedulers will not be reset.

        *   If ``reset_time`` is False, then :meth:`.fit` will train for the amount of time specified by
            ``duration``. The :attr:`.State.max_duration` will be incremented by ``duration``.

        For example:

        .. testcode::

            # Construct the trainer
            trainer = Trainer(max_duration="1ep")

            # Train for 1 epoch
            trainer.fit()
            assert trainer.state.timestamp.epoch == "1ep"

            # Reset the time to 0, then train for 1 epoch
            trainer.fit(reset_time=True)
            assert trainer.state.timestamp.epoch == "1ep"

            # Train for another epoch (2 epochs total)
            trainer.fit(duration="1ep")
            assert trainer.state.timestamp.epoch == "2ep"

            # Train for another batch (2 epochs + 1 batch total)
            # It's OK to switch time units!
            trainer.fit(duration="1ba")
            assert trainer.state.timestamp.epoch == "2ep"
            assert trainer.state.timestamp.batch_in_epoch == "1ba"

            # Reset the time, then train for 3 epochs
            trainer.fit(reset_time=True, duration="3ep")
            assert trainer.state.timestamp.epoch == "3ep"

        Args:
            train_dataloader (Iterable | DataSpec | Dict[str, Any], optional): See :class:`.Trainer`.
            train_dataloader_label (str, optional): See :class:`.Trainer`.
            train_subset_num_batches (int, optional): See :class:`.Trainer`.
            compute_training_metrics (bool, optional): See :class:`.Trainer`.
            reset_time (bool): Whether to reset the :attr:`.State.timestamp` to zero values. Defaults to False.

                If ``True``, the timestamp will be zeroed out, causing :class:`.ComposerScheduler` and
                :class:`.Algorithm` instances to start from the beginning, as if it is a new training run. The model
                will be trained for ``duration``, if specified, or for :attr:`.State.max_duration`, which would have
                been provided when constructing the :class:`.Trainer` or by a previous call to :meth:`.fit`.

                .. note::

                    Model gradients, optimizer states, and native PyTorch schedulers will not be reset.

                If ``False`` (the default), training time will be incremented from where the previous call to
                :meth:`.fit` finished (or from zero, if a new training run).
                The :attr:`~.State.max_duration` will be incremented by the ``duration`` parameter.

            duration (Time[int] | str | int, optional): The duration to train. Can be an integer, which will be
                interpreted to be epochs, a str (e.g. ``1ep``, or ``10ba``), or a :class:`.Time` object.

                If ``reset_time`` is False (the default), then :attr:`.State.max_duration` will be converted
                into the same units as this parameter (if necessary), and then the max duration incremented by the
                value of this parameter.

                If ``reset_time`` is True, then :attr:`.State.max_duration` will be set to this parameter.

            optimizers (torch.optim.Optimizer | Sequence[torch.optim.Optimizer], optional): See :class:`.Trainer`.
            schedulers (PyTorchScheduler | ComposerScheduler | Sequence[PyTorchScheduler | ComposerScheduler], optional): See :class:`.Trainer`.
            scale_schedule_ratio (float, optional): See :class:`.Trainer`.
            step_schedulers_every_batch (bool, optional): See :class:`.Trainer`.
            eval_dataloader (Iterable | DataSpec | Evaluator | Sequence[Evaluator], optional): See :class:`.Trainer`.
            eval_subset_num_batches (int, optional): See :class:`.Trainer`.
            eval_interval (int | str | Time | (State, Event) -> bool, optional): See :class:`.Trainer`.
            grad_accum (int | str, optional): See :class:`.Trainer`.
            precision (Precision | str, optional): See :class:`.Trainer`.
        """
        # Train Dataloader
        if train_dataloader is not None:
            self._train_data_spec = ensure_data_spec(train_dataloader)
            self.state.set_dataloader(self._train_data_spec.dataloader, train_dataloader_label)
            self.state.train_dataloader = self.state.dataloader
        if self._train_data_spec is None:
            _raise_missing_argument_exception('train_dataloader')
        if train_subset_num_batches is not None:
            self.state.dataloader_len = train_subset_num_batches
        if compute_training_metrics is not None:
            self.train_metrics = _get_training_metrics(self._original_model) if compute_training_metrics else None

        # Reset Time
        if reset_time:
            self.state.timestamp = Timestamp()

        # Max Duration
        if duration is not None:
            duration = ensure_time(duration, TimeUnit.EPOCH)
            # Effectively increment the max duration (if not resetting the Time)
            # or set the max_duration (if resetting the time -- self.state.timestamp.get(duration.unit) will be 0)
            # It is important to set the duration, rather than incrementing it, as ``duration`` could be in
            # different units than ``max_duration``
            self.state.max_duration = duration + self.state.timestamp.get(duration.unit)

        if self.state.max_duration is None:
            _raise_missing_argument_exception('max_duration')

        if self.state.max_duration <= self.state.timestamp.get(self.state.max_duration.unit) and not reset_time:
            raise ValueError(
                (f'The max_duration ({self.state.max_duration}) is less than or equal to the elapsed training duration '
                 f'({self.state.timestamp.get(self.state.max_duration.unit)}). No training would occur. '
                 'Please provide the `duration` or specify `reset_time=True` in Trainer.fit().'))

        # Scale Schedule Ratio and Schedulers
        if scale_schedule_ratio != 1.0:
            # Not scaling the schedulers if the ratio is 1.0 in case if the scheduler cannot be scaled
            # (e.g. a custom LambdaLR). However, since 1.0 implies no scaling, it is still possible
            # to train with it.
            self.state.max_duration = _scale_max_duration_by_ssr(scale_schedule_ratio, self.state.max_duration)
        if schedulers is not None:
            self.state.schedulers = _compile_schedulers(schedulers, self.state, scale_schedule_ratio)

            if step_schedulers_every_batch is None:
                self._scheduler_step_frequency = _get_default_scheduler_frequency(schedulers)
            else:
                self._scheduler_step_frequency = TimeUnit.BATCH if step_schedulers_every_batch else TimeUnit.EPOCH
        else:
            if scale_schedule_ratio != 1.0:
                raise ValueError('Specifying `scale_schedule_ratio` without `schedulers` has no effect.')

            if step_schedulers_every_batch is not None:
                raise ValueError('Specifying `step_schedulers_every_batch` without `schedulers` has no effect.')

            if step_schedulers_every_batch is not None:
                raise ValueError('Specifying `step_schedulers_every_batch` without `schedulers` has no effect.')

        # Evaluators
        if eval_dataloader is not None:
            evaluators = [
                # Need to use the `original_model` rather than `state.model`, as `state.model`
                # could be DDP / DeepSpeed wrapped.
                ensure_evaluator(evaluator, default_metrics=self._original_model.metrics(train=False))
                for evaluator in ensure_tuple(eval_dataloader)
            ]
            _set_evaluator_interval_and_subset_num_batches(
                evaluators=evaluators,
                eval_interval=eval_interval,
                subset_num_batches=eval_subset_num_batches,
            )
            if len(evaluators) == 0:
                if eval_subset_num_batches != -1:
                    raise ValueError('Specifying `eval_subset_num_batches` without an `eval_dataloader` has no effect.')
                if eval_interval != 1:
                    raise ValueError('Specifying `eval_interval` without an `eval_dataloader` has no effect.')

            self.state.evaluators = evaluators

        # Grad Accum
        if grad_accum is not None:
            self.adaptive_gradient_accumulation = _is_adaptive_grad_accum(grad_accum, device=self._device)
            self.state.grad_accum = _get_initial_grad_accum(grad_accum)

        # Precision
        if precision is not None and Precision(precision) != self.state.precision:
            if self.deepspeed_enabled:
                raise ValueError('Changing the precision when using DeepSpeed is not supported')
            precision = Precision(precision)
            _validate_precision(precision, self._device, self.deepspeed_enabled)
            self.state.precision = precision

            # update scaler since precision was provided
            self.state.scaler = ClosureGradScaler() if self._use_closures() else GradScaler()

        self._train_loop()

    def close(self):
        """Shutdown the trainer.

        .. seealso:: :meth:`.Engine.close` for additional information.
        """
        self.engine.close()

    def _ensure_metrics_device_and_dtype(self, metrics: MetricCollection):
        # Safety check to ensure the metric and data are on the same device. Normally not
        # needed because the metric is automatically on the same device as the model.
        # See https://torchmetrics.readthedocs.io/en/latest/pages/overview.html for details.
        metrics = self._device.module_to_device(metrics)

        # HACK: DeepSpeed somehow manages to convert metric internal states to its own dtype. When
        # running with FP16, this tends to result in overflows. Let's assume FP32 is good enough.
        for _, metric in metrics.items():
            metric.set_dtype(torch.float32)  # type: ignore

        return metrics

    def _compute_and_log_metrics(self, dataloader_label: str, log_level: LogLevel, metrics: MetricCollection):
        """Computes metrics, logs the results, and updates the state.

        Args:
            dataloader_label (str): The dataloader label.
            metrics (MetricCollection): The metrics to compute.
            log_level (LogLevel): The LogLevel for logging metrics.
        """
        computed_metrics = metrics.compute()
        self.logger.data(
            log_level=log_level,
            data={f'metrics/{dataloader_label}/{name}': val for (name, val) in computed_metrics.items()},
        )
        self.state.current_metrics[dataloader_label] = computed_metrics

    def _spin_dataloaders(self):
        """Spin the dataloaders to restore sampler state.

        Only one batch must be loaded to seed the sampler's generator. since only the first batch is being loaded, the
        dataloader may not be completely iterated through.
        """
        # spin the evaluator dataloaders once to initialize its sampler deterministically
        # so it does not affect any other RNG reads
        log.debug('Spinning the dataloaders')
        for evaluator in self.state.evaluators:
            dataloader = evaluator.dataloader.dataloader
            if isinstance(dataloader, DataLoader) and isinstance(dataloader.sampler, DistributedSampler):
                dataloader.sampler.set_epoch(0)
            for _ in dataloader:
                break

        # spin the train dataloader's sampler to get to the state of the desired epoch
        dataloader = self.state.dataloader
        assert dataloader is not None, 'train dataloader is set on state after FIT_START'
        for epoch in range(int(self.state.timestamp.epoch)):
            if isinstance(dataloader, DataLoader) and isinstance(dataloader.sampler, DistributedSampler):
                dataloader.sampler.set_epoch(epoch)
            for _ in dataloader:
                break

    def _accumulate_time_across_ranks(
        self,
        num_samples: int,
        num_tokens: int,
        batch_time: datetime.timedelta,
    ) -> Tuple[int, int, datetime.timedelta]:
        """Accumulate the number of samples and tokens across ranks.

        Returns a (num_samples, num_tokens, batch_time) tuple.
        """
        # Samples and tokens should be summed
        # Batch time should be the value from rank 0
        sample_token_tensor = self._device.tensor_to_device(torch.tensor([num_samples, num_tokens], dtype=torch.int))
        dist.all_reduce(sample_token_tensor, reduce_operation='SUM')

        batch_time_tensor = self._device.tensor_to_device(
            torch.tensor([batch_time.total_seconds()], dtype=torch.float64))
        dist.broadcast(batch_time_tensor, src=0)
        batch_time = datetime.timedelta(seconds=batch_time_tensor[0].cpu().item())

        return int(sample_token_tensor[0].cpu().item()), int(sample_token_tensor[1].cpu().item()), batch_time

    def _train_loop(self) -> None:
        """Run training for the specified number of epochs and log results."""
        # print training start
        log.info('Using precision %s', self.state.precision)
        self.logger.data_fit({algo.__class__.__name__: 1 for algo in self.state.algorithms})

        assert self.state.dataloader is not None, 'dataloader is set in __init__() or fit()'
        assert self._train_data_spec is not None, 'The train data spec is set in __init__() or fit()'
        assert self.state.scaler is not None, 'scaler should have been set in __init__()'

        self.engine.run_event(Event.FIT_START)

        use_grad_scaling = self._use_grad_scaling(self.state.precision, self.state.scaler)

        self._spin_dataloaders()

        if self.state.timestamp.batch_in_epoch == 0 and self._rng_state is not None:
            # only restore the rng state here if the step in the current epoch is zero.
            reproducibility.load_rng_state(self._rng_state)
            self._rng_state = None

        if self.train_metrics is not None:
            self.train_metrics = self._ensure_metrics_device_and_dtype(self.train_metrics)

        # Flag if the epoch finished early, so it can be tracked whether to run the epoch end events
        finished_epoch_early = False

        last_wct = datetime.datetime.now()

        while self.state.timestamp < self.state.max_duration:
            self.state.model.train()

            if int(self.state.timestamp.batch_in_epoch) == 0:
                self.engine.run_event(Event.EPOCH_START)
                self.logger.data_epoch({'epoch': int(self.state.timestamp.epoch)})
                if self.train_metrics is not None:
                    # reset the metrics before every epoch
                    self.train_metrics.reset()

            dataloader = self.state.dataloader
            if isinstance(dataloader, DataLoader) and isinstance(dataloader.sampler, DistributedSampler):
                dataloader.sampler.set_epoch(int(self.state.timestamp.epoch))

            for batch_idx, self.state.batch in enumerate(self._iter_dataloader(TrainerMode.TRAIN)):

                # if resuming, skip dataloader forward to the minibatch index
                if batch_idx < int(self.state.timestamp.batch_in_epoch):
                    # Restore the RNG state immediately before the next batch is yielded from the dataloader
                    if batch_idx + 1 == int(self.state.timestamp.batch_in_epoch) and self._rng_state is not None:
                        reproducibility.load_rng_state(self._rng_state)
                        self._rng_state = None
                    continue

                self.state.batch = self._device.batch_to_device(self.state.batch)
                self.state.batch = self._train_data_spec.device_transforms(self.state.batch)
                rank_num_samples = self._train_data_spec.get_num_samples_in_batch(self.state.batch)
                rank_num_tokens = self._train_data_spec.get_num_tokens_in_batch(self.state.batch)

                if self.deepspeed_enabled:
                    self.state.batch = _fix_batch_precision_for_deepspeed(self.state.batch, self.state.precision)

                if self.train_metrics is not None:
                    self.state.model.eval()
                    with torch.no_grad():
                        for eval_microbatch in self._train_data_spec.split_batch(self.state.batch,
                                                                                 self.state.grad_accum):
                            # TODO: Detect if self.run_event(Event.AFTER_DATALOADER) changes the training
                            # data and if so print a warning that metrics may return unexpected results
                            with get_precision_context(self.state.precision):
                                outputs, targets = self._original_model.validate(eval_microbatch)
                                # Run in same precision context to avoid NaNs
                                self.train_metrics.update(outputs, targets)

                self.state.model.train()

                self.engine.run_event(Event.AFTER_DATALOADER)

                self.engine.run_event(Event.BATCH_START)
                self.logger.data_batch({
                    'trainer/global_step': int(self.state.timestamp.batch),
                    'trainer/batch_idx': self.state.timestamp.batch_in_epoch.value,
                })

                total_loss = self._train_batch(use_grad_scaling)

                if use_grad_scaling:
                    self.state.scaler.update()

                if total_loss is not None:
                    if not isinstance(total_loss, torch.Tensor):
                        total_loss = self._device.tensor_to_device(torch.tensor([total_loss]))

                    # total_loss can be None if gradient scaling failed
                    dist.all_reduce(total_loss, reduce_operation='SUM')
                    full_loss = total_loss.cpu().item()
                    self.logger.data_batch({'loss/train': full_loss / dist.get_world_size()})

                # The scheduler step.step() and compute_and_log_metrics() are going to be included in the
                # next batch's wall clock time. The time accumulation must be done here so schedulers
                # have the latest timing information

                now = datetime.datetime.now()

                batch_time = now - last_wct

                total_num_samples, total_num_tokens, batch_time = self._accumulate_time_across_ranks(
                    rank_num_samples,
                    rank_num_tokens,
                    batch_time,
                )

                # `now` is actually in the past, but want to include the time it takes to perform this reduction
                last_wct = now

                self.state.timestamp = self.state.timestamp.to_next_batch(
                    samples=total_num_samples,
                    tokens=total_num_tokens,
                    duration=batch_time,
                )

                if self._scheduler_step_frequency == TimeUnit.BATCH:
                    for scheduler in self.state.schedulers:
                        scheduler.step()

                if self.train_metrics is not None:
                    self._compute_and_log_metrics(
                        dataloader_label='train',
                        log_level=LogLevel.BATCH,
                        metrics=self.train_metrics,
                    )

                self.engine.run_event(Event.BATCH_END)

                # Pause the timing during evaluation
                # Evaluation time is tracked separately in state.eval_timestamp
                duration = datetime.datetime.now() - last_wct
                self._run_evaluators(Event.BATCH_END, log_level=LogLevel.BATCH)
                last_wct = datetime.datetime.now() - duration

                self.engine.run_event(Event.BATCH_CHECKPOINT)

                if self.state.timestamp >= self.state.max_duration:
                    # If max_duration is specified in batches, samples, or tokens, and
                    # and the max_duration is reached mid-epoch, then break out of the dataloader
                    # to finish the epoch early and finish training.
                    finished_epoch_early = True
                    break

            if not finished_epoch_early or self.state.dataloader_len == self.state.timestamp.batch_in_epoch:
                # Trigger the epoch end events if the dataloader was exhausted.
                # This happens if the "break" did not trigger above, or if it
                # did (e.g. duration specified in samples/batches/tokens), but it is still
                # the end of the dataloader (i.e. next(dataloader) would raise StopIteration)
                self.state.timestamp = self.state.timestamp.to_next_epoch()

                if self.train_metrics is not None:
                    self._compute_and_log_metrics(
                        dataloader_label='train',
                        log_level=LogLevel.EPOCH,
                        metrics=self.train_metrics,
                    )

                if self._scheduler_step_frequency == TimeUnit.EPOCH:
                    for scheduler in self.state.schedulers:
                        scheduler.step()

                self.engine.run_event(Event.EPOCH_END)

                # Pause the timing during evaluation
                # Evaluation time is tracked separately in state.eval_timestamp
                duration = datetime.datetime.now() - last_wct
                self._run_evaluators(Event.EPOCH_END, log_level=LogLevel.EPOCH)
                last_wct = datetime.datetime.now() - duration

                self.engine.run_event(Event.EPOCH_CHECKPOINT)
        self.engine.run_event(Event.FIT_END)
        self._run_evaluators(Event.FIT_END, log_level=LogLevel.FIT)

    def _run_evaluators(self, event: Event, log_level: LogLevel):
        """Runs evaluators periodically during training."""
        for evaluator in self.state.evaluators:
            assert evaluator.eval_interval is not None, 'eval_interval should have been set on __init__() or fit()'
            assert evaluator.subset_num_batches is not None, 'subset_num_batches should have been set on __init__() or fit()'
            if evaluator.eval_interval(self.state, event):
                self.eval(
                    dataloader=evaluator.dataloader,
                    dataloader_label=evaluator.label,
                    subset_num_batches=evaluator.subset_num_batches,
                    metrics=evaluator.metrics,
                    log_level=log_level,
                )

    def _train_batch(self, use_grad_scaling: bool):
        """Compute loss by training on a full batch of data.

        Adaptively change microbatch size if enabled to maximize GPU usage.

        Args:
            use_grad_scaling (bool): Enables gradient scaling
        """
        assert self._train_data_spec is not None, 'The train data spec should be set on __init__ or fit()'

        # Cache the device batch, because `self.state.batch` gets overridden in microbatching loop
        # TODO: fix this name collision!
        device_batch = self.state.batch

        # Retry until we successfully complete training and return loss
        while True:
            start_time = time.time()
            total_loss = None
            # Note: We use uint8 instead of bool as BOR is not supported on all torch.distributed backends
            should_handle_cuda_oom = 0
            try:
                assert self.state.scaler is not None
                microbatches = self._train_data_spec.split_batch(device_batch, self.state.grad_accum)
                if self.deepspeed_enabled:
                    total_loss = self._train_microbatches(microbatches)
                elif self._use_closures():
                    for optimizer in self.state.optimizers:
                        if use_grad_scaling:
                            total_loss = self.state.scaler.step(
                                optimizer, closure=lambda **kwargs: self._train_microbatches(microbatches, **kwargs))
                        else:
                            total_loss = optimizer.step(
                                closure=lambda **kwargs: self._train_microbatches(microbatches, **kwargs).item())
                else:
                    total_loss = self._train_microbatches(microbatches)
                    for optimizer in self.state.optimizers:
                        if use_grad_scaling:
                            self.state.scaler.step(optimizer)
                        else:
                            optimizer.step()
            except RuntimeError as e:
                if self.adaptive_gradient_accumulation and _is_cuda_oom(e):
                    log.debug((f"Rank {dist.get_global_rank()} OOM'd."))
                    should_handle_cuda_oom = 1
                else:
                    raise
            end_time = time.time()

            # Use monitored barrier to error on deadlock. If one rank OOMs and another doesn't and gets stuck
            # on a dist reduction in gradient syncronization, the monitored barrier will fail after the timeout.
            # If `adaptive_gradient_accumulation=False`, the OOMing rank will instead crash, avoiding deadlock risk.
            if self.adaptive_gradient_accumulation:
                try:
                    dist.monitored_barrier(timeout=datetime.timedelta(seconds=max(10, 0.5 * self.batch_compute_time)))
                except RuntimeError as e:
                    raise RuntimeError(
                        'A deadlock was encountered in the train loop, likely because a strict subset of '
                        'ranks encountered CUDA OOM when `grad_accum=auto`. Try manually setting `grad_accum` '
                        'instead.') from e

            # Propagate across all ranks if any rank hit CUDA OOM
            should_handle_cuda_oom = self._device.tensor_to_device(
                torch.tensor([should_handle_cuda_oom], dtype=torch.uint8))
            dist.all_reduce(should_handle_cuda_oom, reduce_operation='MAX')
            # Check if any rank hit CUDA OOM
            if int(should_handle_cuda_oom.item()) == 1:
                # If any rank hit CUDA OOM, update grad_accum and retry. Ignore any caught_timeout_error since
                # it is likely transient, e.g. timeout because certain ranks OOMed and didn't reach barrier.
                # Raise runtime error if training 1 sample at a time still resulted in CUDA out of memory
                device_batch_size = self._train_data_spec.get_num_samples_in_batch(device_batch)
                if self.state.grad_accum == device_batch_size:
                    raise RuntimeError(
                        ('CUDA out of memory. The train loop failed with an internal microbatch of size 1.'
                         'The GPU does not have enough memory to process even 1 sample.'))
                else:
                    original_grad_accum = self.state.grad_accum
                    self.state.grad_accum = min(2 * self.state.grad_accum, device_batch_size)
                    warnings.warn(
                        RuntimeWarning('CUDA out of memory detected. Gradient Accumulation '
                                       f'increased from {original_grad_accum} -> {self.state.grad_accum}, '
                                       'and the batch will be retrained with a '
                                       f'micro-batchsize of {device_batch_size // self.state.grad_accum}'))
                    # Empty cache if on GPU, which will help reduce fragmentation
                    if isinstance(self._device, DeviceGPU):
                        torch.cuda.empty_cache()
            # Otherwise, log grad_accum and return calculated loss
            else:
                # Synchronize new batch compute time
                batch_compute_time = end_time - start_time
                batch_compute_time = self._device.tensor_to_device(torch.tensor([batch_compute_time],
                                                                                dtype=torch.float))
                dist.all_reduce(batch_compute_time, reduce_operation='MAX')
                self.batch_compute_time = batch_compute_time.item()

                self.logger.data_batch({'trainer/grad_accum': self.state.grad_accum})
                return total_loss

    def _train_microbatches(self, microbatches: Sequence[Batch], ddp_sync: bool = True):
        """Iterate over microbatches and compute the loss that will be used to step the optimizer.

        Args:
            microbatches (Sequence[Batch]): The microbatches which make up the batch.
            ddp_sync (bool): True to sync gradients between devices on every backwards
                pass and False to only sync gradients after each device has finished
                computing a gradient on it's entire set of microbatches. (default: ``True``)
        """
        if ddp_sync or not isinstance(self.state.model, DistributedDataParallel):
            context = contextlib.nullcontext
        else:
            context = cast(Callable[[], ContextManager], self.state.model.no_sync)

        assert self._train_data_spec is not None

        with context():
            self.engine.run_event(Event.BEFORE_TRAIN_BATCH)

            assert self.state.optimizers is not None
            assert self.state.scaler is not None

            use_grad_scaling = self._use_grad_scaling(self.state.precision, self.state.scaler)

            if not self.deepspeed_enabled:
                for optimizer in self.state.optimizers:
                    optimizer.zero_grad()

            # tracker for gradient accumulation
            total_loss = self._device.tensor_to_device(torch.zeros(size=(1,)))
            current_batch_size = sum([self._train_data_spec.get_num_samples_in_batch(batch) for batch in microbatches])

            for microbatch_idx, self.state.batch in enumerate(microbatches):
                is_final_microbatch = microbatch_idx + 1 == len(microbatches)
                self._train_microbatch(use_grad_scaling, current_batch_size, total_loss, is_final_microbatch)

            # Unscale gradients before `Event.AFTER_TRAIN_BATCH`
            if use_grad_scaling:
                for optimizer in ensure_tuple(self.state.optimizers):
                    self.state.scaler.unscale_(optimizer)

            self.engine.run_event(Event.AFTER_TRAIN_BATCH)

            return total_loss

    def _train_microbatch(self, use_grad_scaling: bool, current_batch_size: int, total_loss: torch.Tensor,
                          is_final_microbatch: bool):
        """Train and compute the loss of ``state.batch``, which is assumed to be a single microbatch.

        Args:
            use_grad_scaling (bool): Whether to use gradient scaling.
            current_batch_size (int): The current batch size.
            minibatch_num_samples (int): Number of samples in the minibatch.
            total_loss (torch.Tensor): Total loss aggregated across all microbatches.
            is_final_microbatch (bool): If current microbatch is the last one.
        """
        assert self.state.scaler is not None
        assert self._train_data_spec is not None

        microbatch_num_samples = self._train_data_spec.get_num_samples_in_batch(self.state.batch)
        sync_context = contextlib.nullcontext() if self.deepspeed_enabled else ddp_sync_context(
            self.state,
            is_final_microbatch,
            self._ddp_sync_strategy,
        )

        with sync_context:
            # forward pass
            self.engine.run_event(Event.BEFORE_FORWARD)

            with get_precision_context(self.state.precision):
                self.state.outputs = self.state.model(self.state.batch)

            self.engine.run_event(Event.AFTER_FORWARD)

            # loss
            self.engine.run_event(Event.BEFORE_LOSS)

            with get_precision_context(self.state.precision):
                self.state.loss = self._original_model.loss(self.state.outputs, self.state.batch)

            assert self.state.loss is not None
            self.engine.run_event(Event.AFTER_LOSS)

            # backward
            self.engine.run_event(Event.BEFORE_BACKWARD)

            # Sum individual losses
            microbatch_loss = self._device.tensor_to_device(torch.zeros(size=(1,)))
            for loss in ensure_tuple(self.state.loss):
                microbatch_loss.add_(loss.mean())

            # Loss used for logging, scaled by grad_accum for correctly calculating metrics
            total_loss += microbatch_loss.detach().clone() * (microbatch_num_samples / current_batch_size)

            if use_grad_scaling:
                microbatch_loss = cast(torch.Tensor, self.state.scaler.scale(microbatch_loss))

            if self.deepspeed_enabled:
                self.state.deepspeed_model.backward(microbatch_loss)

            else:
                # Scale loss based on the number of samples in the microbatch to maintain gradient numerics
                microbatch_loss.mul_(microbatch_num_samples / current_batch_size)
                microbatch_loss.backward(create_graph=self._backwards_create_graph)

            self.engine.run_event(Event.AFTER_BACKWARD)

        if self.deepspeed_enabled:
            self.state.deepspeed_model.step()

    def predict(
        self,
        dataloader: Union[DataLoader, DataSpec],
        subset_num_batches: int = -1,
        *,
        return_outputs: bool = True,
    ):
        """Output model prediction on the provided data.

        There are two ways to access the prediction outputs.

        1.  With ``return_outputs`` set to True, the batch predictions will be collected into a list and returned.
        2.  Via a custom callback, which can be used with ``return_outputs`` set to False.

            This technique can be useful if collecting all the outputs from the dataloader would exceed available memory,
            and you want to write outputs directly to files. For example:

            .. testsetup::

                predict_dl = train_dataloader

            .. testcode::

                import os
                import torch

                from torch.utils.data import DataLoader

                from composer import Trainer, Callback
                from composer.loggers import Logger, LogLevel

                class PredictionSaver(Callback):
                    def __init__(self, folder: str):
                        self.folder = folder
                        os.makedirs(self.folder, exist_ok=True)

                    def predict_batch_end(self, state: State, logger: Logger) -> None:
                        name = f'batch_{int(state.predict_timestamp.batch)}.pt'
                        filepath = os.path.join(self.folder, name)
                        torch.save(state.outputs, filepath)

                        # Also log the outputs as an artifact
                        logger.file_artifact(LogLevel.BATCH, artifact_name=name, file_path=filepath)

                trainer = Trainer(
                    ...,
                    callbacks=PredictionSaver('./predict_outputs'),
                )

                trainer.predict(predict_dl, return_outputs=False)

                print(sorted(os.listdir('./predict_outputs')))

            .. testoutput::

                ['batch_1.pt', ...]

        Args:
            dataloader (DataLoader | DataSpec): The :class:`.DataLoader` or
                :class:`.DataSpec` for the prediction data.
            subset_num_batches (int, optional): If specified, only perform model prediction
                on this many batches. This parameter has no effect if it is greater than ``len(dataloader)``.
                If ``-1``, then the entire loader will be iterated over. (default: ``-1``)
            return_outputs (bool, optional): If True (the default), then prediction outputs will be (recursively)
                moved to cpu and accumulated into a list. Otherwise, prediction outputs are discarded after each
                batch.

        Returns:
            List: A list of batch outputs, if ``return_outputs`` is True. Otherwise, an empty list.

        """
        if isinstance(dataloader, DataSpec):
            data_spec = dataloader
        else:
            data_spec = DataSpec(dataloader)

        # Put the model into evaluation mode, but be able to restore it to training mode afterwards
        restore_model_train = self.state.model.training
        self.state.model.eval()

        # Bind the dataloader to the state, but be able to restore the previous dataloader afterwards
        original_dataloader = self.state.dataloader
        original_dataloader_label = self.state.dataloader_label
        original_dataloader_len = self.state.dataloader_len
        self.state.set_dataloader(data_spec.dataloader, 'predict', subset_num_batches)
        assert self.state.dataloader is not None, 'Already set the dataloader'

        # Reset the predict timestamp
        self.state.predict_timestamp = Timestamp()

        last_wct = datetime.datetime.now()

        outputs = []
        cpu_device = DeviceCPU()

        with torch.no_grad():

            self.engine.run_event(Event.PREDICT_START)

            for self.state.batch in self._iter_dataloader(TrainerMode.PREDICT):
                # Move the batch onto the device
                self.state.batch = self._device.batch_to_device(self.state.batch)

                # Perform any device transforms
                if data_spec.device_transforms is not None:
                    self.state.batch = data_spec.device_transforms(self.state.batch)

                # Count the batch size and num tokens before any events run
                rank_num_samples = data_spec.get_num_samples_in_batch(self.state.batch)
                rank_num_tokens = data_spec.get_num_tokens_in_batch(self.state.batch)

                # Fix the batch if using DeepSpeed
                if self.deepspeed_enabled:
                    self.state.batch = _fix_batch_precision_for_deepspeed(self.state.batch, self.state.precision)

                self.engine.run_event(Event.PREDICT_BATCH_START)

                self.engine.run_event(Event.PREDICT_BEFORE_FORWARD)
                with get_precision_context(self.state.precision):
                    self.state.outputs = self.state.model(self.state.batch)
                self.engine.run_event(Event.PREDICT_AFTER_FORWARD)

                if return_outputs:
                    outputs.append(cpu_device.batch_to_device(self.state.outputs))

                now = datetime.datetime.now()
                batch_time = now - last_wct

                total_num_samples, total_num_tokens, batch_time = self._accumulate_time_across_ranks(
                    num_samples=rank_num_samples,
                    num_tokens=rank_num_tokens,
                    batch_time=batch_time,
                )

                last_wct = now

                self.state.predict_timestamp = self.state.predict_timestamp.to_next_batch(samples=total_num_samples,
                                                                                          tokens=total_num_tokens,
                                                                                          duration=batch_time)

                self.engine.run_event(Event.PREDICT_BATCH_END)

            self.engine.run_event(Event.PREDICT_END)

        # Restore training mode
        if restore_model_train:
            self.state.model.train()

        # Restore the dataloader
        self.state.set_dataloader(original_dataloader, original_dataloader_label)
        if original_dataloader_len is not None:
            self.state.dataloader_len = original_dataloader_len

        return outputs

    def eval(
        self,
        dataloader: Union[Iterable, DataSpec, dict],
        dataloader_label: str = 'eval',
        *,
        metrics: Union[Metric, MetricCollection],
        subset_num_batches: int = -1,
        log_level: Union[str, LogLevel] = LogLevel.FIT,
    ):
        """Evaluate the model and log appropriate metrics.

        Args:
            dataloader (DataLoader | DataSpec | dict): The class:`.DataLoader`, :class:`.DataSpec`, or
                dict of :class:`.DataSpec` kwargs to use for evaluation
            dataloader_label (str, optional): The dataloader label to use for logging metrics. Defaults to ``'eval'``.
            metrics (Metric | MetricCollection): The metrics to log.
            subset_num_batches (int, optional): If specified, evaluate on this many batches. Defaults to ``-1``,
                which means to iterate over the entire dataloader.

                This parameter has no effect if ``eval_dataloader`` is not specified, it is greater than
                ``len(eval_dataloader)``, or ``eval_dataloader`` is an :class:`.Evaluator` (which is via
                ``Evaluator(subset_num_batches=...)``.)
            log_level (LogLevel | str, optional): The log level to use when logging metrics. Defaults to
                :attr:`~.LogLevel.FIT`.
        """
        log_level = LogLevel(log_level)
        restore_model_train = self.state.model.training

        # back up the original dataloader on the state, so we can restore it after evaluation is finished
        original_dataloader = self.state.dataloader
        original_dataloader_label = self.state.dataloader_label
        original_num_batches = self.state.dataloader_len

        # Unpack the dataloader
        if isinstance(dataloader, dict):
            # treat as DataSpec kwargs
            dataloader = DataSpec(**dataloader)
        if not isinstance(dataloader, DataSpec):
            dataloader = DataSpec(dataloader)
        data_spec = dataloader

        # Reset the eval timestamp
        self.state.eval_timestamp = Timestamp()

        last_wct = datetime.datetime.now()

        self.state.model.eval()
        with torch.no_grad():
            self.state.set_dataloader(data_spec.dataloader, dataloader_label, subset_num_batches)
            assert self.state.dataloader is not None, 'dataloader is set'

            self.engine.run_event(Event.EVAL_START)

            if not isinstance(metrics, MetricCollection):
                metrics = MetricCollection(metrics)

            metrics = self._ensure_metrics_device_and_dtype(metrics)
            metrics.reset()
            dataloader = self.state.dataloader
            if isinstance(dataloader, DataLoader) and isinstance(dataloader.sampler, DistributedSampler):
                # The distributed sampler uses `set_epoch` to set the random seed
                # Because evaluation can run on each batch, we use the batch to seed the sampler
                # so each evaluation will get a proper shuffle.
                # The epoch provided to `set_epoch` need not be sequential, so this is fine.
                dataloader.sampler.set_epoch(int(self.state.timestamp.batch))

            for self.state.batch in self._iter_dataloader(TrainerMode.EVAL):
                self.state.batch = self._device.batch_to_device(self.state.batch)
                if data_spec.device_transforms is not None:
                    self.state.batch = data_spec.device_transforms(self.state.batch)

                # Count the batch size and num tokens before any events run
                rank_num_samples = data_spec.get_num_samples_in_batch(self.state.batch)
                rank_num_tokens = data_spec.get_num_tokens_in_batch(self.state.batch)

                if self.deepspeed_enabled:
                    self.state.batch = _fix_batch_precision_for_deepspeed(self.state.batch, self.state.precision)

                self.engine.run_event(Event.EVAL_BATCH_START)

                self.engine.run_event(Event.EVAL_BEFORE_FORWARD)
                with get_precision_context(self.state.precision):
                    self.state.outputs, targets = self._original_model.validate(self.state.batch)
                self.engine.run_event(Event.EVAL_AFTER_FORWARD)

                # Run in same precision context to avoid NaNs
                with get_precision_context(self.state.precision):
                    metrics.update(self.state.outputs, targets)

                now = datetime.datetime.now()
                batch_time = now - last_wct

                total_num_samples, total_num_tokens, batch_time = self._accumulate_time_across_ranks(
                    num_samples=rank_num_samples,
                    num_tokens=rank_num_tokens,
                    batch_time=batch_time,
                )

                self.state.eval_timestamp = self.state.eval_timestamp.to_next_batch(
                    samples=total_num_samples,
                    tokens=total_num_tokens,
                    duration=batch_time,
                )

                last_wct = now

                self.engine.run_event(Event.EVAL_BATCH_END)

            self.logger.data_epoch({'epoch': self.state.timestamp.epoch.value})
            self.logger.data_batch({'trainer/global_step': self.state.timestamp.batch.value})

            self._compute_and_log_metrics(dataloader_label=dataloader_label, metrics=metrics, log_level=log_level)

            self.engine.run_event(Event.EVAL_END)

        if restore_model_train:
            self.state.model.train()

        self.state.set_dataloader(original_dataloader, original_dataloader_label)
        if original_num_batches is not None:
            self.state.dataloader_len = original_num_batches

    def _use_grad_scaling(self, precision: Union[str, Precision], scaler: Optional[GradScaler]) -> bool:
        """Determines based on precision when to use grad scaling.

        By default, the pytorch GradScaler is a no-op if running on
        unsupported hardware. Here we raise a RuntimeError instead.

        Args:
            precision (Precision): Numerical precision, based on the Precision Enum.
            scaler (GradScaler): Used to make sure that the scaler is enabled when
            using grad scaling.

        Raises:
            RuntimeError:
                Occurs when attempting to use grad scaling without the scaler
                enabled. Likely due to hardware not supporting the provided precision.
        """
        if self.deepspeed_enabled:
            return False

        precision = Precision(precision)
        use_grad_scaling = precision == Precision.AMP

        if use_grad_scaling and (scaler is None or not scaler.is_enabled()):
            raise RuntimeError(f'Attempting to use grad scaling with {precision}, but scaler is not enabled.'
                               f'Potentially your hardware does not support Precision {precision}.')
        return use_grad_scaling

    def _iter_dataloader(self, trainer_mode: TrainerMode):
        """Helper method to iterate over the dataloader.

        This method yields up to :attr:`.State.dataloader_len`` batches from the dataloader. In addition, if the
        profiler is enabled, the dataloader latency recorded via the :class:`.Marker` API.

        Args:
            trainer_mode (TrainerMode): Specifies which mode the trainer is in.
        """
        assert self.state.dataloader is not None, 'the dataloader should be set before calling this method'

        if self.state.dataloader_len is None:
            dataloader_iter = iter(self.state.dataloader)
        else:
            dataloader_iter = itertools.islice(self.state.dataloader, int(self.state.dataloader_len))

        while True:
            try:
                # [BEFORE/AFTER]_DATALOADER only runs while training
                if trainer_mode == TrainerMode.TRAIN:
                    self.engine.run_event(Event.BEFORE_DATALOADER)
                batch = next(dataloader_iter)
            except StopIteration:
                # [BEFORE/AFTER]_DATALOADER only runs while training
                if trainer_mode == TrainerMode.TRAIN:
                    # Event.AFTER_DATALOADER is normally called in the train loop. However, if we
                    # encounter StopIteration, the train loop will not run. Accordingly, we need to
                    # explicitly call the engine to run marker.finish() for the dataloader marker.
                    # Otherwise, we will encounter an error at the start of the next epoch when
                    # Event.BEFORE_DATALOADER tries to start an unfinished marker.
                    self.engine.run_marker_only_event(Event.AFTER_DATALOADER)
                break
            yield batch

    def _use_closures(self) -> bool:
        """Determines based on precision and optimizers whether to use closures.

        We default to using closures unless AMP is enabled, in which case we only allow closures when using optimizers
        with the _step_supports_amp_closure flag.
        """
        if self.deepspeed_enabled:
            return False

        if self.state.precision != Precision.AMP:
            return True

        if self.state.optimizers is None:
            raise RuntimeError('state.optimizers must be set before `_use_closures` can be determined')

        return all(
            getattr(optimizer, '_step_supports_amp_closure', False)
            for optimizer in ensure_tuple(self.state.optimizers))

    def save_checkpoint(self, name: str = 'ep{epoch}-ba{batch}-rank{rank}', *, weights_only: bool = False):
        """Checkpoint the training :class:`~.State`.

        Args:
            name (str, optional): See :func:`.save_checkpoint`.
            weights_only (bool, optional): See :func:`.save_checkpoint`.

        Returns:
            List[pathlib.Path]: See :func:`.save_checkpoint`.
        """
        return save_checkpoint(state=self.state, filename=name, weights_only=weights_only)

    def export_for_inference(
        self,
        save_format: Union[str, ExportFormat],
        save_path: str,
        save_object_store: Optional[ObjectStore] = None,
        sample_input: Optional[Any] = None,
        transforms: Optional[Sequence[Transform]] = None,
    ):
        """Export a model for inference.

        Args:
            save_format (Union[str, ExportFormat]):  Format to export to. Either ``"torchscript"`` or ``"onnx"``.
            save_path: (str): The path for storing the exported model. It can be a path to a file on the local disk,
            a URL, or if ``save_object_store`` is set, the object name
                in a cloud bucket. For example, ``my_run/exported_model``.
            save_object_store (ObjectStore, optional): If the ``save_path`` is in an object name in a cloud bucket
                (i.e. AWS S3 or Google Cloud Storage), an instance of
                :class:`~.ObjectStore` which will be used
                to store the exported model. If this is set to ``None``,  will save to ``save_path`` using the trainer's
                logger. (default: ``None``)
            sample_input (Any, optional): Example model inputs used for tracing. This is needed for "onnx" export.
                The ``sample_input`` need not match the batch size you intend to use for inference. However, the model
                should accept the ``sample_input`` as is. (default: ``None``)
            transforms (Sequence[Transform], optional): transformations (usually optimizations) that should
                be applied to the model. Each Transform should be a callable that takes a model and returns a modified model.

        Returns:
            None
        """
        export_model = self.state.model.module if self.state.is_model_ddp else self.state.model
        if not isinstance(export_model, nn.Module):
            raise ValueError(f'Exporting Model requires type torch.nn.Module, got {type(export_model)}')
        if sample_input == None and save_format == 'onnx':
            sample_input = self.state.batch
        export_with_logger(model=export_model,
                           save_format=save_format,
                           save_path=save_path,
                           logger=self.logger,
                           save_object_store=save_object_store,
                           sample_input=(sample_input,),
                           transforms=transforms)<|MERGE_RESOLUTION|>--- conflicted
+++ resolved
@@ -41,14 +41,9 @@
 from composer.trainer._scale_schedule import scale_pytorch_scheduler
 from composer.trainer._scaler import ClosureGradScaler
 from composer.trainer.ddp import DDPSyncStrategy, ddp_sync_context, prepare_ddp_module
-from composer.trainer.devices import Device, DeviceCPU, DeviceGPU
-<<<<<<< HEAD
-from composer.trainer.devices.device_mps import DeviceMPS
-from composer.utils import dist, ensure_tuple, format_name_with_dist, map_collection, module_surgery, reproducibility
-=======
+from composer.trainer.devices import Device, DeviceCPU, DeviceGPU, DeviceMPS
 from composer.utils import (ObjectStore, dist, ensure_tuple, format_name_with_dist, is_model_deepspeed, map_collection,
                             reproducibility)
->>>>>>> 568a132f
 from composer.utils.checkpoint import load_checkpoint, save_checkpoint
 from composer.utils.file_helpers import get_file
 from composer.utils.import_helpers import MissingConditionalImportError
