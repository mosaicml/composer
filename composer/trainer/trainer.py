--- conflicted
+++ resolved
@@ -1442,7 +1442,7 @@
 
     def eval(
         self,
-        dataloader: Union[DataLoader, DataSpec, dict],
+        dataloader: Union[Iterable, DataSpec, dict],
         dataloader_label: str = 'eval',
         *,
         metrics: Union[Metric, MetricCollection],
@@ -1482,57 +1482,30 @@
 
         self.state.model.eval()
         with torch.no_grad():
-
             self.state.set_dataloader(data_spec.dataloader, dataloader_label, subset_num_batches)
             assert self.state.dataloader is not None, "dataloader is set"
 
             self.engine.run_event(Event.EVAL_START)
 
-<<<<<<< HEAD
             if not isinstance(metrics, MetricCollection):
                 metrics = MetricCollection(metrics)
 
             metrics = self._ensure_metrics_device_and_dtype(metrics)
             metrics.reset()
-            # TODO: hasattr check will be removed while fixing https://github.com/mosaicml/composer/issues/424
-            if hasattr(self.state.dataloader, "sampler") and isinstance(self.state.dataloader.sampler,
-                                                                        torch.utils.data.DistributedSampler):
+            dataloader = self.state.dataloader
+            if isinstance(dataloader, DataLoader) and isinstance(dataloader.sampler, DistributedSampler):
                 # The distributed sampler uses `set_epoch` to set the random seed
                 # Because evaluation can run on each batch, we use the batch to seed the sampler
                 # so each evaluation will get a proper shuffle.
                 # The epoch provided to `set_epoch` need not be sequential, so this is fine.
-                self.state.dataloader.sampler.set_epoch(int(self.state.timer.batch))
-
-            if self.state.dataloader_len is None:
-                iterable = self.state.dataloader
-            else:
-                iterable = itertools.islice(self.state.dataloader, int(self.state.dataloader_len))
-
-            for self.state.batch in iterable:
+                dataloader.sampler.set_epoch(int(self.state.timer.batch))
+
+            for self.state.batch in self._iter_dataloader():
                 self.state.batch = self._device.batch_to_device(self.state.batch)
                 if data_spec.device_transforms is not None:
                     self.state.batch = data_spec.device_transforms(self.state.batch)
                 self.state.batch_num_samples = data_spec.get_num_samples_in_batch(self.state.batch)
                 self.state.batch_num_tokens = data_spec.get_num_tokens_in_batch(self.state.batch)
-=======
-                metrics = self._ensure_metrics_device_and_dtype(evaluator.metrics)
-                metrics.reset()
-                # TODO: hasattr check will be removed while fixing https://github.com/mosaicml/composer/issues/424
-                dataloader = self.state.dataloader
-                if isinstance(dataloader, DataLoader) and isinstance(dataloader.sampler, DistributedSampler):
-                    # The distributed sampler uses `set_epoch` to set the random seed
-                    # Because evaluation can run on each batch, we use the batch to seed the sampler
-                    # so each evaluation will get a proper shuffle.
-                    # The epoch provided to `set_epoch` need not be sequential, so this is fine.
-                    dataloader.sampler.set_epoch(int(self.state.timer.batch))
-
-                for self.state.batch in self._iter_dataloader():
-                    self.state.batch = self._device.batch_to_device(self.state.batch)
-                    if evaluator.dataloader.device_transforms:
-                        self.state.batch = evaluator.dataloader.device_transforms(self.state.batch)
-                    self.state.batch_num_samples = evaluator.dataloader.get_num_samples_in_batch(self.state.batch)
-                    self.state.batch_num_tokens = evaluator.dataloader.get_num_tokens_in_batch(self.state.batch)
->>>>>>> 9ca0b7dc
 
                 if self.state.is_model_deepspeed:
                     self.state.batch = _fix_batch_precision_for_deepspeed(self.state.batch, self.state.precision)
