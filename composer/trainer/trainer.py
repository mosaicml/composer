--- conflicted
+++ resolved
@@ -1188,11 +1188,7 @@
                     +
                     'which provides similar functionality. Please use the `parallelism_config` parameter instead. Please open '
                     + 'a GitHub issue if you need help migrating from DeepSpeed to FSDP.',
-<<<<<<< HEAD
-                    remove_version='0.26.0',
-=======
                     remove_version='0.27.0',
->>>>>>> f2c9237f
                 ),
             )
 
