--- conflicted
+++ resolved
@@ -21,7 +21,8 @@
 from composer.core import Callback, DataSpec, Engine, Event, Logger, State
 from composer.core.algorithm import Algorithm
 from composer.core.logging import BaseLoggerBackend, LogLevel
-from composer.core.profiler import Profiler, ProfilerEventHandler
+from composer.core.profiler import Profiler
+from composer.profiler.profiler_hparams import ProfilerHparams
 from composer.core.types import Batch, BreakEpochException, DataLoader, Metrics, Precision, Tensor
 from composer.datasets.dataloader import DDPDataLoader
 from composer.loggers.tqdm_logger import TQDMLoggerBackend
@@ -144,7 +145,7 @@
             deterministic_mode: bool = False,
 
             # Logging and callbacks
-            log_destinations: Optional[List[BaseLoggerBackend]] = None,
+            log_destinations: Optional[Sequence[BaseLoggerBackend]] = None,
             callbacks: Sequence[Callback] = tuple(),
 
             # Checkpoint hparams
@@ -152,12 +153,7 @@
             checkpoint_saver: Optional[CheckpointSaverHparams] = None,
 
             # Profiling
-            profiler_event_handlers: Optional[List[ProfilerEventHandler]] = None,
-            profiler_skip_first: int = 0,
-            profiler_wait: int = 0,
-            profiler_warmup: int = 1,
-            profiler_active: int = 4,
-            profiler_repeat: int = 1,
+            profiler: Optional[ProfilerHparams] = None,
 
             # Subset parameters
             train_subset_num_batches: Optional[int] = None,
@@ -177,7 +173,7 @@
         self.deepspeed_hparams = deepspeed_hparams
 
         if not device:
-            device = DeviceCPU() if not self.deepspeed_enabled else DeviceGPU()
+            device = DeviceCPU() if not self.deepspeed_hparams is not None else DeviceGPU()
         self.device = device
 
         if not seed:
@@ -216,21 +212,12 @@
         precision_context = self.device.precision_context if not self.deepspeed_enabled else cast(
             Callable[..., ContextManager], contextlib.nullcontext)
 
-<<<<<<< HEAD
-        if not log_destinations:
-            log_destinations = [TQDMLoggerBackend()]
-        callbacks = [*log_destinations, *callbacks]
-
-        if profiler_event_handlers is not None:
-            callbacks = [*callbacks, *profiler_event_handlers]
-=======
         if not isinstance(train_dataloader, DataSpec):
             train_dataloader = DataSpec(train_dataloader)
         train_dataloader.dataloader = DDPDataLoader(train_dataloader.dataloader)
         if not isinstance(eval_dataloader, DataSpec):
             eval_dataloader = DataSpec(eval_dataloader)
         eval_dataloader.dataloader = DDPDataLoader(eval_dataloader.dataloader)
->>>>>>> 0d6b3af0
 
         self.state = State(
             max_epochs=max_epochs,
@@ -245,16 +232,9 @@
         )
 
         # Configure the profiler
-        if profiler_event_handlers is not None:
-            self.state.profiler = Profiler(
-                state=self.state,
-                event_handlers=profiler_event_handlers,
-                active=profiler_active,
-                repeat=profiler_repeat,
-                skip_first=profiler_skip_first,
-                warmup=profiler_warmup,
-                wait=profiler_wait,
-            )
+        if profiler is not None:
+            self.state.profiler = profiler.initialize_object(self.state)
+            self.state.callbacks.extend(self.state.profiler.event_handlers)
 
         # Steps per epoch
         if train_subset_num_batches is not None:
@@ -276,12 +256,10 @@
 
         self._eval_subset_num_batches = eval_subset_num_batches
 
-<<<<<<< HEAD
-=======
         if log_destinations is None:
             log_destinations = [TQDMLoggerBackend()]
->>>>>>> 0d6b3af0
         self.logger = Logger(self.state, log_destinations)
+        self.state.callbacks.extend(log_destinations)
 
         self.engine = Engine(
             state=self.state,
@@ -388,46 +366,21 @@
             hparams.train_dataset.datadir = hparams.datadir
             hparams.val_dataset.datadir = hparams.datadir
 
-<<<<<<< HEAD
-        train_device_batch_size = hparams.train_batch_size // ddp.get_world_size()
+        train_device_batch_size = hparams.train_batch_size // dist.get_world_size()
         if hparams.train_dataset.shuffle and hparams.train_subset_num_batches is not None:
-=======
-        train_device_batch_size = hparams.train_batch_size // dist.get_world_size()
-        if hparams.train_dataset.shuffle and hparams.train_subset_num_batches:
->>>>>>> 0d6b3af0
             warnings.warn(
                 textwrap.dedent(f"""SubsetNumBatchesWarning: When specifying train_subset_num_batches,
             (set to {hparams.train_subset_num_batches}), train_datset.shuffle should be set to False. Otherwise,
             each training epoch may load a different subset of samples."""))
         train_dataloader = hparams.train_dataset.initialize_object(train_device_batch_size, hparams.dataloader)
 
-<<<<<<< HEAD
-        eval_device_batch_size = hparams.eval_batch_size // ddp.get_world_size()
+        eval_device_batch_size = hparams.eval_batch_size // dist.get_world_size()
         if hparams.val_dataset.shuffle and hparams.eval_subset_num_batches is not None:
-=======
-        eval_device_batch_size = hparams.eval_batch_size // dist.get_world_size()
-        if hparams.val_dataset.shuffle and hparams.eval_subset_num_batches:
->>>>>>> 0d6b3af0
             warnings.warn(
                 textwrap.dedent(f"""SubsetNumBatchesWarning: When specifying eval_subset_num_batches,
             (set to {hparams.eval_subset_num_batches}), val_dataset.shuffle should be set to False. Otherwise,
             each evaluation epoch may load a different subset of samples."""))
         eval_dataloader = hparams.val_dataset.initialize_object(eval_device_batch_size, hparams.dataloader)
-
-        trace_event_handlers = None
-        profiler_active = 0
-        profiler_repeat = 0
-        profiler_wait = 0
-        profiler_skip_first = 0
-        profiler_warmup = 0
-        if hparams.profiler is not None:
-            trace_event_handlers = [x.initialize_object() for x in hparams.profiler.trace_event_handlers]
-            profiler_active = hparams.profiler.active
-            profiler_repeat = hparams.profiler.repeat
-            profiler_wait = hparams.profiler.wait
-            profiler_skip_first = hparams.profiler.skip_first
-            profiler_warmup = hparams.profiler.warmup
-            callbacks.extend(profiler.initialize_object() for profiler in hparams.profiler.profilers)
 
         trainer = cls(
             model=model,
@@ -459,27 +412,14 @@
 
             # Callbacks and logging
             log_destinations=log_destinations,
-            callbacks=tuple(callbacks),
-
-<<<<<<< HEAD
+            callbacks=callbacks,
+
             # Profiler
-            profiler_event_handlers=trace_event_handlers,
-            profiler_active=profiler_active,
-            profiler_repeat=profiler_repeat,
-            profiler_skip_first=profiler_skip_first,
-            profiler_wait=profiler_wait,
-            profiler_warmup=profiler_warmup,
-
-            # Checkpointing hparams
-            checkpoint_filepath=hparams.checkpoint_filepath,
-            checkpoint_interval_unit=hparams.checkpoint_interval_unit,
-            checkpoint_folder=hparams.checkpoint_folder,
-            checkpoint_interval=hparams.checkpoint_interval,
-=======
+            profiler=hparams.profiler,
+
             # Checkpoint hparams
             checkpoint_loader=hparams.load_checkpoint,
             checkpoint_saver=hparams.save_checkpoint,
->>>>>>> 0d6b3af0
 
             # Subset parameters
             train_subset_num_batches=hparams.train_subset_num_batches,
