--- conflicted
+++ resolved
@@ -1443,6 +1443,7 @@
 
         assert self.state.dataloader is not None, 'dataloader is set in __init__() or fit()'
         assert self._train_data_spec is not None, 'The train data spec is set in __init__() or fit()'
+        assert self.state.scaler is not None, 'scaler should have been set in __init__()'
 
         self.engine.run_event(Event.FIT_START)
 
@@ -1509,7 +1510,6 @@
 
                 self.state.model.train()
 
-<<<<<<< HEAD
                 if int(self.state.timestamp.batch_in_epoch) == 0:
                     self.engine.run_event(Event.EPOCH_START)
                     self.logger.data_epoch({'epoch': int(self.state.timestamp.epoch)})
@@ -1564,7 +1564,6 @@
                     total_loss = self._train_batch(use_grad_scaling)
 
                     if use_grad_scaling:
-                        assert self.state.scaler is not None, 'scaler should have been set in __init__()'
                         self.state.scaler.update()
 
                     if total_loss is not None:
@@ -1589,9 +1588,6 @@
                         rank_num_tokens,
                         batch_time,
                     )
-=======
-                self.engine.run_event(Event.AFTER_DATALOADER)
->>>>>>> cd2e9fb7
 
                 self.engine.run_event(Event.BATCH_START)
                 self.logger.data_batch({
