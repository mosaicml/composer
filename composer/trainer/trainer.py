--- conflicted
+++ resolved
@@ -278,15 +278,11 @@
             samples_per_epoch = min(self.state.steps_per_epoch * self.state.train_batch_size,
                                     self.state.train_data.num_samples)
         schedulers = [
-<<<<<<< HEAD
-            x.initialize_object(optimizer, self.state.steps_per_epoch, max_epochs=max_epochs)
-=======
             x.initialize_object(optimizer=optimizer,
                                 max_training_duration=self.state.max_duration,
                                 steps_per_epoch=self.state.steps_per_epoch,
                                 samples_per_epoch=samples_per_epoch,
                                 dataset_num_tokens=self.state.train_data.num_tokens)
->>>>>>> cbb8b060
             for x in ensure_warmup_last(schedulers_hparams)
         ]
         self.state.optimizers = optimizer
