--- conflicted
+++ resolved
@@ -831,13 +831,7 @@
         # Save Checkpoint
         save_folder: Optional[str] = None,
         save_filename: str = 'ep{epoch}-ba{batch}-rank{rank}.pt',
-<<<<<<< HEAD
         save_latest_filename: Optional[str] = 'latest-rank{rank}.pt',
-=======
-        save_remote_file_name: str = '{run_name}/checkpoints/ep{epoch}-ba{batch}-rank{rank}',
-        save_latest_filename: Optional[str] = 'latest-rank{rank}.pt',
-        save_latest_remote_file_name: Optional[str] = '{run_name}/checkpoints/latest-rank{rank}',
->>>>>>> 50253c1b
         save_overwrite: bool = False,
         save_interval: Union[str, int, Time, Callable[[State, Event], bool]] = '1ep',
         save_weights_only: bool = False,
@@ -1029,13 +1023,7 @@
             self._checkpoint_saver = CheckpointSaver(
                 folder=save_folder,
                 filename=save_filename,
-<<<<<<< HEAD
                 latest_filename=save_latest_filename,
-=======
-                remote_file_name=save_remote_file_name,
-                latest_filename=save_latest_filename,
-                latest_remote_file_name=save_latest_remote_file_name,
->>>>>>> 50253c1b
                 overwrite=save_overwrite,
                 weights_only=save_weights_only,
                 save_interval=save_interval,
@@ -1199,30 +1187,15 @@
             if save_latest_filename is None:
                 raise ValueError(
                     'The `save_latest_filename` must be specified so autoresume knows where to load checkpoints from.')
-<<<<<<< HEAD
-=======
-            if save_latest_remote_file_name is None:
-                raise ValueError(
-                    'The `save_latest_remote_file_name` must be specified so autoresume can load the latest checkpoint.'
-                )
->>>>>>> 50253c1b
             if run_name is None:
                 raise ValueError(
                     'The `run_name` must be specified when using autoresume so Event.INIT is run with the correct run name.'
                 )
-<<<<<<< HEAD
-            autoresume_checkpoint_path = self._get_autoresume_checkpoint(save_folder=save_folder,
-                                                                         save_latest_filename=save_latest_filename,
-                                                                         loggers=loggers,
-                                                                         load_progress_bar=load_progress_bar)
-=======
             autoresume_checkpoint_path = self._get_autoresume_checkpoint(
                 save_folder=save_folder,
                 save_latest_filename=save_latest_filename,
-                save_latest_remote_file_name=save_latest_remote_file_name,
                 loggers=loggers,
                 load_progress_bar=load_progress_bar)
->>>>>>> 50253c1b
             # Found latest checkpoint path, load that instead
             if autoresume_checkpoint_path:
                 load_path = autoresume_checkpoint_path
@@ -1277,10 +1250,6 @@
         self,
         save_folder: str,
         save_latest_filename: str,
-<<<<<<< HEAD
-=======
-        save_latest_remote_file_name: str,
->>>>>>> 50253c1b
         loggers: Sequence[LoggerDestination],
         load_progress_bar: bool,
     ):
@@ -1296,10 +1265,6 @@
         save_folder = urlparse(save_folder).path.lstrip('/')
         save_latest_filename = format_name_with_dist(save_latest_filename, self.state.run_name)
         save_folder = format_name_with_dist(save_folder, self.state.run_name)
-<<<<<<< HEAD
-=======
-        save_latest_remote_file_name = format_name_with_dist(save_latest_remote_file_name, self.state.run_name)
->>>>>>> 50253c1b
         latest_checkpoint_path = os.path.join(save_folder, save_latest_filename)
 
         # If latest checkpoint is not saved locally, try to fetch from loggers
@@ -1310,11 +1275,7 @@
                 try:
                     # Fetch from logger. If it succeeds, stop trying the rest of the loggers
                     get_file(
-<<<<<<< HEAD
                         path=latest_checkpoint_path,
-=======
-                        path=save_latest_remote_file_name,
->>>>>>> 50253c1b
                         destination=latest_checkpoint_path,
                         object_store=logger,
                         overwrite=True,
