# Copyright 2021 MosaicML. All Rights Reserved.

from __future__ import annotations

import contextlib
import datetime
import itertools
import logging
import textwrap
import warnings
from typing import Any, Callable, ContextManager, Dict, List, Optional, Sequence, Union, cast

import torch
import torch.distributed
import torch.utils.data
from torch.cuda.amp.grad_scaler import GradScaler
from torch.nn.parallel import DistributedDataParallel
from torchmetrics.collections import MetricCollection
from torchmetrics.metric import Metric

from composer.core import Callback, DataSpec, Engine, Event, Logger, State
from composer.core.algorithm import Algorithm
from composer.core.logging import BaseLoggerBackend, LogLevel
from composer.core.types import Batch, BreakEpochException, DataLoader, Metrics, Precision, Tensor
from composer.datasets.dataloader import DDPDataLoader
from composer.loggers.tqdm_logger import TQDMLoggerBackend
from composer.models.base import BaseMosaicModel
from composer.optim import (ComposedScheduler, CosineAnnealingLRHparams, DecoupledSGDWHparams, OptimizerHparams,
                            SchedulerHparams, WarmUpLRHparams)
from composer.optim.scheduler import ensure_warmup_last
from composer.trainer.checkpoint import CheckpointLoader, CheckpointSaver
from composer.trainer.ddp import DDPSyncStrategy, ddp_sync_context, prepare_ddp_module
from composer.trainer.deepspeed import DeepSpeedHparams, fix_batch_precision_for_deepspeed
from composer.trainer.devices.device import Device
from composer.trainer.devices.device_cpu import DeviceCPU
from composer.trainer.devices.device_gpu import DeviceGPU
from composer.trainer.scaler import ClosureGradScaler
from composer.trainer.trainer_hparams import TrainerHparams
from composer.utils import dist, ensure_tuple, map_collection, reproducibility
from composer.utils.run_directory import get_relative_to_run_directory

log = logging.getLogger(__name__)


class Trainer:
    """Trainer for training a model with algorithms.

    Can be created either with ``__init__`` or by providing a
    :class:`~composer.trainer.TrainerHparams` object
    (see :meth:`~composer.trainer.Trainer.create_from_hparams`).

    Args:
        model (BaseMosaicModel): The model to train.
        train_dataloader (DataLoader or DataSpec): The :class:`DataLoader` or :class:`DataSpec` for the training data.
        eval_dataloader (DataLoader or DataSpec): The :class:`DataLoader` or :class:`DataSpec` for the evaluation data.
        max_epochs (int): The maxmimum number of epochs to train for.
        algorithms (List[Algorithm], optional): The algorithms to use during training.
            (default: ``[]``)
        optimizer_hparams: (OptimizerHparams, optional): The OptimizerHparams for constructing
            the optimizer for training. Must pass OptimizerHparams instead of a `torch.optim.Optimizer`
            object because the optimizer has to be constructed after certain algorithms which modify
            the model architecture have run on the model. (default:
            ``MosaicMLSGDWHparams(lr=0.1, momentum=0.9, weight_decay=1.0e-4)``)
        schedulers_hparams: (Union[SchedulerHparams, List[SchedulerHparams]], optional): The
            SchedulerHparams for constructing the one or more learning rate schedulers used
            during training. Must pass SchedulerHparams instead of a `torch.optim.lr_scheduler._LRScheduler`
            object because the scheduler needs an optimizer to be constructed and we construct the optimizer
            in `__init__`. (default:
            ``[CosineAnnealingLRHparams(T_max=f"{max_epochs}ep"), WarmUpLRHparams()]``).
        device (Device, optional): The device to use for training. Either `DeviceCPU` or `DeviceGPU`.
            (default ``DeviceCPU(n_cpus=1)``)
        grad_accum (int, optional): The number of microbatches to split a per-device batch into. Gradients
            are summed over the microbatches per device. (default: ``1``)
        grad_clip_norm (float, optional): The norm to clip gradient magnitudes to. Set to None for no gradient
            clipping. (default: ``None``)
        validate_every_n_batches (int, optional): Compute metrics on evaluation data every N batches.
             Set to -1 to never validate on a batchwise frequency. (default: ``-1``)
        validate_every_n_epochs (int, optional): Compute metrics on evaluation data every N epochs.
            Set to -1 to never validate on a epochwise frequency. (default: ``1``)
        compute_training_metrics (bool, optional): True to compute metrics on training data and False to not.
            (default: ``False``)
        precision (Precision, optional): Numerical precision to use for training. (default: ``Precision.FP32``).
        dist_timeout (float, optional): Timeout, in seconds, for initializing the distributed process group.
            (default: ``15.0``)
        ddp_sync_strategy (DDPSyncStrategy, optional): The strategy to use for synchronizing gradients.
            Leave unset to let the trainer auto-configure this.
        seed (int, optional): The seed used in randomization. When not provided a random seed
            will be created. (default: ``None``)
        deterministic_mode (bool, optional): Run the model deterministically. Experimental. Performance
            degradations expected. Certain Torch modules may not have deterministic implementations,
            which will result in a crash. (default: ``False``)
        log_destinations (List[BaseLoggerBackend], optional): The destinations to log training information to.
            (default ``[TQDMLoggerBackend()]``).
        callbacks (Sequence[Callback], optional): The callbacks to run during training. (default: ``[]``)
        checkpoint_filepath (str): For loading checkpoints, the path to an existing checkpoint.
        load_weights_only (bool): Whether to only restore the weights from the checkpoint without
            restoring the associated state.
        strict_model_weights (bool, optional): Whether to force that the checkpointed weights must exactly
            match the model weights.
        checkpoint_folder (str): The path to store checkpoints in.
        checkpoint_interval (int): The amount of time units to wait between creating checkpoints.
        checkpoint_interval_unit (str, optional): The unit (`"ep"` or `"it"`) that
            `checkpoint_interval` should be measured in. Set to ``None`` disables checkpointing. (default: ``None``)
        train_subset_num_batches (int, optional): If specified, finish every epoch early after training
            on this many batches. This parameter has no effect if it is greater than ``len(train_dataloader)``.
            If None (the default), then the entire dataloader will be iterated over.
        eval_subset_num_batches (int, optional): If specified, evaluate on this many batches.
            This parameter has no effect if it is greater than ``len(eval_dataloader)``.
            If None (the default), then the entire dataloader will be iterated over.
        config (Dict[str, Any], optional): Extra user-provided trainer configuration. Will be persisted
            along with the trainer state during checkpointing. (default: ``None``)

    Attributes:
        state (State): The :class:`State` object used to store training state.
        logger (Logger): The :class:`Logger` used for logging.
        engine (Engine): The :class:`Engine` used for running callbacks and algorithms.
    """

    def __init__(
            self,
            *,
            model: BaseMosaicModel,
            train_dataloader: Union[DataLoader, DataSpec],
            eval_dataloader: Union[DataLoader, DataSpec],
            max_epochs: int,
            algorithms: Optional[List[Algorithm]] = None,
            optimizer_hparams: Optional[OptimizerHparams] = None,
            schedulers_hparams: Optional[Union[SchedulerHparams, List[SchedulerHparams]]] = None,

            # device
            device: Optional[Device] = None,

            # training hparams
            grad_accum: int = 1,
            grad_clip_norm: Optional[float] = None,
            validate_every_n_batches: int = -1,
            validate_every_n_epochs: int = 1,
            compute_training_metrics: bool = False,
            precision: Precision = Precision.FP32,

            # dist hparams
            dist_timeout: float = 15.0,
            ddp_sync_strategy: Optional[Union[str, DDPSyncStrategy]] = None,

            # Randomness
            seed: Optional[int] = None,
            deterministic_mode: bool = False,

            # Logging and callbacks
            log_destinations: Optional[List[BaseLoggerBackend]] = None,
            callbacks: Sequence[Callback] = tuple(),

            # Checkpoint loading hparams
            checkpoint_filepath: Optional[str] = None,
            checkpoint_load_weights_only: bool = False,
            checkpoint_strict_model_weights: bool = False,

            # Checkpoint saving hparams
            checkpoint_interval_unit: Optional[str] = None,
            checkpoint_interval: Optional[int] = None,
            checkpoint_folder: str = "checkpoints",

            # Subset parameters
            train_subset_num_batches: Optional[int] = None,
            eval_subset_num_batches: Optional[int] = None,

            # DeepSpeed
            deepspeed_hparams: Optional[DeepSpeedHparams] = None,

            # Optional config (ex. an hparams yaml file)
            config: Optional[Dict[str, Any]] = None):
        # surpressing GradScaler warnings as they are always created
        # self._use_grad_scaling() will raise a RuntimeError if grad scaling is not available when it is required
        warnings.filterwarnings(action="ignore", message="torch.cuda.amp.GradScaler")

        self.config = config

        self.deepspeed_hparams = deepspeed_hparams

        if not device:
            device = DeviceCPU() if not self.deepspeed_enabled else DeviceGPU()
        self.device = device

        if not seed:
            seed = reproducibility.get_random_seed()
            log.info(f"Seed was None. Setting seed to random value: {seed}")

        # Assure that each process has a different seed, necessary if a seed is passed to init
        seed += dist.get_global_rank()

        # If hparams is used to create the Trainer this function is called twice
        # which is okay because all runs with the hparams codepath will do this
        reproducibility.seed_all(seed)
        self.seed = seed

        if not algorithms:
            algorithms = []

        self.backwards_create_graph = any(map(lambda x: x.backwards_create_graph, algorithms))

        find_unused_parameters = any(map(lambda x: x.find_unused_parameters, algorithms))

        self.find_unused_parameters = find_unused_parameters

        if self.deepspeed_enabled:
            import deepspeed
            deepspeed.init_distributed()
        else:
            dist.initialize_dist(device.dist_backend, datetime.timedelta(seconds=dist_timeout))
            if ddp_sync_strategy is None:
                self.ddp_sync_strategy = DDPSyncStrategy.SINGLE_AUTO_SYNC if not find_unused_parameters else DDPSyncStrategy.FORCED_SYNC
            else:
                self.ddp_sync_strategy = DDPSyncStrategy(ddp_sync_strategy)

<<<<<<< HEAD
        # TODO(#123): DeepSpeed still needs a precision context, but it's not completely clear how to
        # handle this with our version of Pytorch
=======
        if isinstance(train_dataloader, DataloaderSpec):
            train_dataloader_spec = train_dataloader
        else:
            train_dataloader_spec = DataloaderSpec(train_dataloader)
        self._train_device_transformation_fn = train_dataloader_spec.device_transform_fn
        self.train_split_fn = train_dataloader_spec.split_fn

        if isinstance(eval_dataloader, DataloaderSpec):
            eval_dataloader_spec = eval_dataloader
        else:
            eval_dataloader_spec = DataloaderSpec(eval_dataloader)
        self._eval_device_transformation_fn = eval_dataloader_spec.device_transform_fn
        self.eval_split_fn = eval_dataloader_spec.split_fn

>>>>>>> 79d0bec0
        precision_context = self.device.precision_context if not self.deepspeed_enabled else cast(
            Callable[..., ContextManager], contextlib.nullcontext)

        if not isinstance(train_dataloader, DataSpec):
            train_dataloader = DataSpec(train_dataloader)
        train_dataloader.dataloader = DDPDataLoader(train_dataloader.dataloader)
        if not isinstance(eval_dataloader, DataSpec):
            eval_dataloader = DataSpec(eval_dataloader)
        eval_dataloader.dataloader = DDPDataLoader(eval_dataloader.dataloader)

        self.state = State(
            max_epochs=max_epochs,
            algorithms=algorithms,
            callbacks=callbacks,
            model=model,
            grad_accum=grad_accum,
            precision=precision,
            precision_context=precision_context,
            train_dataloader=train_dataloader,
            eval_dataloader=eval_dataloader,
        )

        # Steps per epoch
        if train_subset_num_batches is not None:
            if train_subset_num_batches > self.state.steps_per_epoch:
                warnings.warn(
                    textwrap.dedent(
                        f"""SubsetNumBatchesWarning: The train_subset_num_batches({train_subset_num_batches})
                        is greater than the number of batches in the training dataloader
                        ({self.state.steps_per_epoch})"""))
            else:
                self.state.steps_per_epoch = train_subset_num_batches

        if eval_subset_num_batches is not None:
            if eval_subset_num_batches > len(self.state.eval_dataloader):
                warnings.warn(
                    textwrap.dedent(f"""SubsetNumBatchesWarning: The eval_subset_num_batches({eval_subset_num_batches})
                        is greater than the number of batches in the evaluation dataloader
                        ({len(self.state.eval_dataloader)})"""))

        self._eval_subset_num_batches = eval_subset_num_batches

        if log_destinations is None:
            log_destinations = [TQDMLoggerBackend()]
        self.logger = Logger(self.state, log_destinations)
        self.state.callbacks = [*log_destinations, *callbacks]

        self.engine = Engine(self.state, self.state.algorithms, self.logger, self.state.callbacks)

        self.validate_every_n_batches = validate_every_n_batches
        self.validate_every_n_epochs = validate_every_n_epochs
        self.compute_training_metrics = compute_training_metrics
        self.grad_clip_norm = grad_clip_norm

        if deterministic_mode:
            reproducibility.configure_deterministic_mode()

        # run INIT event before optimizers and schedulers are created
        self.engine.run_event(Event.INIT)

        # Need to use hparams here because optimizer and schedulers need to be created after Event.INIT
        if not optimizer_hparams:
            optimizer_hparams = DecoupledSGDWHparams(lr=0.1, momentum=0.9, weight_decay=1.0e-4)
        if not schedulers_hparams:
            schedulers_hparams = [CosineAnnealingLRHparams(T_max=f"{max_epochs}ep"), WarmUpLRHparams()]
        if not isinstance(schedulers_hparams, list):
            schedulers_hparams = [schedulers_hparams]
        optimizer = optimizer_hparams.initialize_object(param_group=self.state.model.parameters())
        schedulers = [
            x.initialize_object(optimizer, self.state.steps_per_epoch) for x in ensure_warmup_last(schedulers_hparams)
        ]
        self.state.optimizers = optimizer
        self.state.schedulers = ComposedScheduler(schedulers=schedulers)

        assert isinstance(self.state.model, BaseMosaicModel)
        self.original_model = self.state.model  # type: ignore  # TODO(ravi) -- update the state to add an original model helper

        self.checkpoint_saver = None
        if checkpoint_folder and checkpoint_interval and checkpoint_interval_unit:
            self.checkpoint_saver = CheckpointSaver(checkpoint_folder=get_relative_to_run_directory(checkpoint_folder),
                                                    checkpoint_interval=checkpoint_interval,
                                                    checkpoint_interval_unit=checkpoint_interval_unit)

        self.checkpoint_loader = None
        if checkpoint_filepath:
            self.checkpoint_loader = CheckpointLoader(checkpoint_filepath=checkpoint_filepath,
                                                      load_weights_only=checkpoint_load_weights_only,
                                                      strict_model_weights=checkpoint_strict_model_weights)

        # place the state, model in the proper devices, and initialize from a checkpoint if provided
        if self.deepspeed_enabled:
            import deepspeed

            assert self.deepspeed_hparams is not None
            deepspeed_config = self.deepspeed_hparams.initialize_object(self.state, self.grad_clip_norm)
            optimizer = ensure_tuple(self.state.optimizers)[0]
            (self.state.model, self.state.optimizers, _, _) = deepspeed.initialize(
                config=deepspeed_config,
                model=self.state.model,
                optimizer=optimizer,
            )

        # If using DeepSpeed, the model must be loaded from checkpoint after the engine has been
        # initialized, but if using PyTorch DDP, the model must be loaded before it is wrapped with
        # DDP.
        if self.checkpoint_loader:
            restored_seed = self.checkpoint_loader.load_checkpoint(state=self.state)
            if restored_seed is not None:
                self.seed = restored_seed

        if not self.deepspeed_enabled:
            self.state.model = self.device.module_to_device(self.state.model)
            self.state.optimizers = map_collection(self.state.optimizers, self.device.optimizer_to_device)

            # wrap model with DDP
            self.state.model = prepare_ddp_module(self.state.model, self.find_unused_parameters)

    @classmethod
    def create_from_hparams(cls, hparams: TrainerHparams) -> Trainer:
        """Instantiate a Trainer using a `TrainerHparams` object.

        Args:
            hparams (TrainerHparams): The TrainerHparams object used to instantiate the trainer.

        Returns:
            A Trainer object initialized with the provided TrainerHparams.
        """

        hparams.validate()
        import composer
        logging.getLogger(composer.__name__).setLevel(hparams.log_level)

        # devices and systems
        device = hparams.device.initialize_object()

        seed = hparams.seed if hparams.seed else reproducibility.get_random_seed()
        # need to set seed before model initialization for determinism
        # don't need to set different seeds per process since only the rank 0 initialization is used
        reproducibility.seed_all(seed)

        model = hparams.model.initialize_object()
        algorithms = [x.initialize_object() for x in hparams.algorithms]

        # callbacks, loggers, and seed
        callbacks = [x.initialize_object() for x in hparams.callbacks]
        dict_config = hparams.to_dict()
        log_destinations = [x.initialize_object(config=dict_config) for x in hparams.loggers]

        if hparams.datadir is not None:
            hparams.train_dataset.datadir = hparams.datadir
            hparams.val_dataset.datadir = hparams.datadir

        train_device_batch_size = hparams.train_batch_size // dist.get_world_size()
        if hparams.train_dataset.shuffle and hparams.train_subset_num_batches:
            warnings.warn(
                textwrap.dedent(f"""SubsetNumBatchesWarning: When specifying train_subset_num_batches,
            (set to {hparams.train_subset_num_batches}), train_datset.shuffle should be set to False. Otherwise,
            each training epoch may load a different subset of samples."""))
        train_dataloader = hparams.train_dataset.initialize_object(train_device_batch_size, hparams.dataloader)

        eval_device_batch_size = hparams.eval_batch_size // dist.get_world_size()
        if hparams.val_dataset.shuffle and hparams.eval_subset_num_batches:
            warnings.warn(
                textwrap.dedent(f"""SubsetNumBatchesWarning: When specifying eval_subset_num_batches,
            (set to {hparams.eval_subset_num_batches}), val_dataset.shuffle should be set to False. Otherwise,
            each evaluation epoch may load a different subset of samples."""))
        eval_dataloader = hparams.val_dataset.initialize_object(eval_device_batch_size, hparams.dataloader)

        # Checkpoint loading hparams
        checkpoint_filepath = hparams.load_checkpoint.filepath if hparams.load_checkpoint is not None else None
        checkpoint_load_weights_only = hparams.load_checkpoint.load_weights_only \
                                       if hparams.load_checkpoint is not None else False
        checkpoint_strict_model_weights = hparams.load_checkpoint.strict_model_weights \
                                          if hparams.load_checkpoint is not None else False

        # Checkpoint saving hparams
        checkpoint_interval_unit = hparams.save_checkpoint.interval_unit \
                                   if hparams.save_checkpoint is not None else None
        checkpoint_interval = hparams.save_checkpoint.interval if hparams.save_checkpoint is not None else None
        checkpoint_folder = hparams.save_checkpoint.folder if hparams.save_checkpoint is not None else "checkpoints"

        trainer = cls(
            model=model,
            train_dataloader=train_dataloader,
            eval_dataloader=eval_dataloader,
            max_epochs=hparams.max_epochs,
            algorithms=algorithms,
            optimizer_hparams=hparams.optimizer,
            schedulers_hparams=hparams.schedulers,

            # device
            device=device,

            # training hparams
            grad_accum=hparams.grad_accum,
            grad_clip_norm=hparams.grad_clip_norm,
            validate_every_n_batches=hparams.validate_every_n_batches,
            validate_every_n_epochs=hparams.validate_every_n_epochs,
            compute_training_metrics=hparams.compute_training_metrics,
            precision=hparams.precision,

            # dist hparams
            dist_timeout=hparams.dist_timeout,
            ddp_sync_strategy=hparams.ddp_sync_strategy,

            # Randomness
            seed=seed,
            deterministic_mode=hparams.deterministic_mode,

            # Callbacks and logging
            log_destinations=log_destinations,
            callbacks=tuple(callbacks),

            # Checkpoint loading hparams
            checkpoint_filepath=checkpoint_filepath,
            checkpoint_load_weights_only=checkpoint_load_weights_only,
            checkpoint_strict_model_weights=checkpoint_strict_model_weights,

            # Checkpoint saving hparams
            checkpoint_interval_unit=checkpoint_interval_unit,
            checkpoint_interval=checkpoint_interval,
            checkpoint_folder=checkpoint_folder,

            # Subset parameters
            train_subset_num_batches=hparams.train_subset_num_batches,
            eval_subset_num_batches=hparams.eval_subset_num_batches,

            # DeepSpeed
            deepspeed_hparams=hparams.deepspeed,

            # Optional config
            config=hparams.to_dict())

        return trainer

    @property
    def deepspeed_enabled(self):
        return self.deepspeed_hparams is not None

    def fit(self):
        """Train and evaluate the model on the provided data."""
        try:
            self._train_loop()
        finally:
            self.engine.close()

    def _get_metrics_as_collection(self, *, is_train: bool) -> MetricCollection:
        """Get metrics relevant to the model. Metrics are all implemented as subclasses
        of :class:`torchmetrics.Metric`. This function returns metrics as a
        :class:`~torchmetrics.collections.MetricCollection` to enable support
        for multiple metrics.

        Args:
            is_train (bool): True to get training metrics and false to get
            evaluation metrics.

        Returns:
            A :class:`~torchmetrics.collections.MetricCollection` object.
        """
        metrics = self.original_model.metrics(train=is_train)
        assert isinstance(metrics, (Metric, MetricCollection)), \
            "Error module.metrics() must return a Metric or MetricCollection object."
        if isinstance(metrics, Metric):
            # Forcing metrics to be a MetricCollection simplifies logging results
            metrics = MetricCollection([metrics])

        # Safety check to ensure the metric and data are on the same device. Normally not
        # needed because the metric is automatically on the same device as the model.
        # See https://torchmetrics.readthedocs.io/en/latest/pages/overview.html for details.
        metrics = self.device.module_to_device(metrics)

        # HACK: DeepSpeed somehow manages to convert metric internal states to its own dtype. When
        # running with FP16, this tends to result in overflows. Let's assume FP32 is good enough.
        for _, metric in metrics.items():
            metric.set_dtype(torch.float32)  # type: ignore

        return metrics

    def _compute_and_log_metrics(self, metrics: Metrics, *, is_train: bool, is_batch: bool):
        """Computes metrics, logs the results, and resets the metrics.

        Args:
            metrics (Metrics): The metrics to compute.
            is_train (bool): True for training metrics, False for evaluation metrics.
            is_batch (bool): True if logging at batch level, false for epoch level.
        """
        computed_metrics = metrics.compute()
        for name, value in computed_metrics.items():
            log_level = LogLevel.BATCH if is_batch else LogLevel.EPOCH
            suffix = 'train' if is_train else 'val'
            self.logger.metric(log_level, {f'{name.lower()}/{suffix}': value})
        metrics.reset()

    def _spin_dataloaders(self):
        """Spin the dataloaders to restore sampler state.

        Only one batch must be loaded to seed the sampler's generator.
        since only the first batch is being loaded, the dataloader may
        not be completely iterated through.
        """
        # surpressing this multiple iteration warning -- it is OK to ignore
        warnings.filterwarnings(action="ignore", message=r"^DataloaderMultipleIterationWarning", append=True)
        assert self.state.train_dataloader is not None, "train dataloader should be set"
        assert self.state.eval_dataloader is not None, "eval dataloader should be set"

        # spin the eval dataloader once to initialize its sampler deterministically
        # so it does not affect any other RNG reads
        for _ in self.state.eval_dataloader:
            break

        # spin the train dataloader's sampler to get to the state of the desired epoch
        for _ in range(self.state.epoch):
            for _ in self.state.train_dataloader:
                break

    def _train_loop(self) -> None:
        """Run training for the specified number of epochs and log results."""
        # shorthand
        state = self.state

        assert state.optimizers is not None
        assert state.schedulers is not None

        if len(ensure_tuple(state.optimizers)) != 1:
            raise NotImplementedError("The Mosaic trainer only supports one optimizer; "
                                      f"found {len(ensure_tuple(state.optimizers))} optimizers")

        # print training start
        self.logger.metric_fit({"trainer/algorithms": [str(algo) for algo in self.engine.algorithms]})

        if self.compute_training_metrics:
            log.warn('Computing model evaluation metrics during training.'
                     ' This doubles the number of forward passes and may lead'
                     ' to a throughput degradation.')
            train_metrics = self._get_metrics_as_collection(is_train=True)
        else:
            train_metrics = None

        self.engine.run_event(Event.TRAINING_START)

        state.scaler = ClosureGradScaler() if self._use_closures() else GradScaler()
        use_grad_scaling = self._use_grad_scaling(state.precision, state.scaler)

        self._spin_dataloaders()

        if self.state.batch_idx == 0 and self.checkpoint_loader:
            # only restore the rng state here if the step in the current epoch is zero.
            self.checkpoint_loader.restore_checkpoint_rng_state(self.device)

        for _ in range(state.epoch, state.max_epochs):
            try:
                state.model.train()

                if self.state.batch_idx == 0:
                    self.engine.run_event(Event.EPOCH_START)
                    self.logger.metric_epoch({"epoch": self.state.epoch})

                for batch_idx, state.batch in enumerate(
                        itertools.islice(state.train_dataloader, self.state.steps_per_epoch)):

                    # if resuming, skip dataloader forward to the minibatch index
                    if batch_idx < self.state.batch_idx:
                        if self.checkpoint_loader:
                            self.checkpoint_loader.restore_checkpoint_rng_state(self.device)
                        continue

                    state.last_batch_size = state.train_data.get_num_samples_in_batch(state.batch)
                    state.batch = self.device.batch_to_device(state.batch)
                    state.batch = state.train_data.device_transforms(state.batch)

                    if self.deepspeed_enabled:
                        state.batch = fix_batch_precision_for_deepspeed(state.batch, state.precision)

                    if self.compute_training_metrics:
                        # compute metrics on the training set
                        assert train_metrics is not None
                        state.model.eval()
                        with torch.no_grad():
                            eval_microbatches = state.train_data.split_batch(state.batch, state.grad_accum)
                            for eval_microbatch in eval_microbatches:
                                # TODO: Detect if self.run_event(Event.AFTER_DATALOADER) changes the training
                                # data and if so print a warning that metrics may return unexpected results
                                outputs, targets = self.original_model.validate(eval_microbatch)
                                train_metrics.update(outputs, targets)

                    state.model.train()

                    self.engine.run_event(Event.AFTER_DATALOADER)

                    microbatches = state.train_data.split_batch(state.batch, state.grad_accum)

                    self.engine.run_event(Event.BATCH_START)
                    self.logger.metric_batch({
                        "trainer/global_step": self.state.step,
                        "trainer/batch_idx": self.state.batch_idx,
                    })
                    total_loss = None
                    if self.deepspeed_enabled:
                        total_loss = self._train_batch(microbatches)
                    elif self._use_closures():
                        closure = lambda **kwargs: self._train_batch(microbatches, **kwargs)
                        for optimizer in state.optimizers:
                            if use_grad_scaling:
                                total_loss = state.scaler.step(optimizer, closure=closure)
                            else:
                                # Torch optimizers technically expect closures to return a float, not a Tensor.
                                # In practice, this doesn't seem to actually matter.
                                total_loss = optimizer.step(closure=closure)  # type: ignore
                    else:
                        total_loss = self._train_batch(microbatches)
                        for optimizer in state.optimizers:
                            if use_grad_scaling:
                                state.scaler.step(optimizer)
                            else:
                                optimizer.step()

                    if use_grad_scaling:
                        state.scaler.update()

                    if total_loss is not None:
                        assert isinstance(total_loss, Tensor)

                        # total_loss can be None if gradient scaling failed
                        dist.all_reduce(total_loss, reduce_operation="SUM")
                        dist.barrier()
                        full_loss = total_loss.cpu().item()
                        self.logger.metric_batch({'loss/train': full_loss / dist.get_world_size()})

                    if self.compute_training_metrics:
                        assert train_metrics is not None
                        self._compute_and_log_metrics(train_metrics, is_train=True, is_batch=True)

                    self.engine.run_event(Event.BATCH_END)

                    for scheduler in state.schedulers:
                        scheduler.step(interval='batch')  # type: ignore

                    if self.validate_every_n_batches > 0 and (state.step + 1) % self.validate_every_n_batches == 0:
                        self.eval(is_batch=True)

                    state.step += 1
                    if self.checkpoint_saver and self.checkpoint_saver.should_checkpoint(state=state,
                                                                                         event=Event.BATCH_END):
                        self.checkpoint_saver.save_checkpoint(state=state,
                                                              seed=self.seed,
                                                              device=self.device,
                                                              config=self.config)
            except BreakEpochException:
                log.info(f'Skipping the rest of Epoch {state.epoch}')

            for scheduler in state.schedulers:
                scheduler.step(interval='epoch')  # type: ignore

            self.engine.run_event(Event.EPOCH_END)

            if self.validate_every_n_epochs > 0 and (state.epoch + 1) % self.validate_every_n_epochs == 0:
                self.eval(is_batch=False)

            state.epoch += 1

            if self.checkpoint_saver and self.checkpoint_saver.should_checkpoint(state=state, event=Event.EPOCH_END):
                self.checkpoint_saver.save_checkpoint(state=state,
                                                      seed=self.seed,
                                                      device=self.device,
                                                      config=self.config)

        self.engine.run_event(Event.TRAINING_END)

    def _train_batch(self, microbatches: Sequence[Batch], ddp_sync: bool = True):
        """Run training on a full batch of data.

        Args:
            microbatches (Sequence[Batch]): The microbatches which make up the batch.
            ddp_sync (bool): True to sync gradients between devices on every backwards
                pass and False to only sync gradients after each device has finished
                computing a gradient on it's entire set of microbatches. (default: ``True``)
        """
        if ddp_sync or not isinstance(self.state.model, DistributedDataParallel):
            context = contextlib.nullcontext
        else:
            context = self.state.model.no_sync

        with context():  # type: ignore - Pyright apparently doesn't recognize no_sync
            return self._train_batch_inner(microbatches)

    def _train_batch_inner(self, microbatches: Sequence[Batch]):
        """Iterate over microbatches and compute the loss that will be used to step
        the optimizer.

        Args:
            microbatches (Sequence[Batch]): The microbatches which make up the batch.
        """
        self.engine.run_event(Event.BEFORE_TRAIN_BATCH)

        state = self.state
        assert state.optimizers is not None
        assert state.scaler is not None

        use_grad_scaling = self._use_grad_scaling(state.precision, state.scaler)

        if not self.deepspeed_enabled:
            for optimizer in state.optimizers:
                optimizer.zero_grad()

        # tracker for gradient accumulation
        total_loss = self.device.tensor_to_device(torch.zeros(size=(1,)))
        current_batch_size = sum([state.train_data.get_num_samples_in_batch(batch) for batch in microbatches])

        for microbatch_idx, state.batch in enumerate(microbatches):
            is_final_microbatch = microbatch_idx + 1 == len(microbatches)
            sync_context = contextlib.nullcontext() if self.deepspeed_enabled else ddp_sync_context(
                state, is_final_microbatch, self.ddp_sync_strategy)
            with sync_context:
                last_microbatch_size = state.train_data.get_num_samples_in_batch(state.batch)

                # forward pass
                self.engine.run_event(Event.BEFORE_FORWARD)

                with state.precision_context:
                    state.outputs = state.model.forward(state.batch)

                self.engine.run_event(Event.AFTER_FORWARD)

                # loss
                self.engine.run_event(Event.BEFORE_LOSS)

                with state.precision_context:
                    state.loss = self.original_model.loss(state.outputs, state.batch)

                # We always want to scale loss by the grad_accum before the backwards pass and
                # also for sake of metrics. Complicating matters, the DeepSpeed engine does its
                # own scaling when we call `.backward`, but this isn't in place so we still need
                # to scale for sake of metrics after the `.backward` call.

                # Loss is added to losses with clone to not scale the loss for the step printout
                # Likely need to look into the performance impact
                if not self.deepspeed_enabled:
                    for loss in ensure_tuple(state.loss):
                        loss.mul_(last_microbatch_size / current_batch_size)
                        total_loss += loss.detach().clone()

                assert state.loss is not None
                self.engine.run_event(Event.AFTER_LOSS)

                # backward
                self.engine.run_event(Event.BEFORE_BACKWARD)

                if use_grad_scaling:
                    state.loss = state.scaler.scale(state.loss)

                if self.deepspeed_enabled:
                    state.model.backward(state.loss)  # type: ignore

                    # This is the same loss scaling and reporting we skipped earlier.
                    for loss in ensure_tuple(state.loss):
                        loss.mul_(last_microbatch_size / current_batch_size)
                        total_loss += loss.detach().clone()
                else:
                    for loss in ensure_tuple(state.loss):
                        loss.backward(create_graph=self.backwards_create_graph)

                self.engine.run_event(Event.AFTER_BACKWARD)

            if self.deepspeed_enabled:
                state.model.step()  # type: ignore

        # Unscale gradients before `Event.AFTER_TRAIN_BATCH`
        if use_grad_scaling:
            for optimizer in ensure_tuple(state.optimizers):
                state.scaler.unscale_(optimizer)

        # clip gradients if the magnitude is too large
        if not self.deepspeed_enabled and self.grad_clip_norm is not None:
            torch.nn.utils.clip_grad_norm_(
                parameters=state.model.parameters(),
                max_norm=self.grad_clip_norm,
            )

        self.engine.run_event(Event.AFTER_TRAIN_BATCH)

        return total_loss

    def eval(self, is_batch: bool):
        """Evaluate the model on the provided evaluation data and log
        appropriate metrics.

        Args:
            is_batch (bool): True to log metrics with ``LogLevel.BATCH``
                and False to log metrics with ``LogLevel.EPOCH``.
        """
        state = self.state
        model = state.model

        restore_model_train = model.training

        model.eval()
        with torch.no_grad():

            self.engine.run_event(Event.EVAL_START)

            metrics = self._get_metrics_as_collection(is_train=False)

            for state.batch in itertools.islice(state.eval_dataloader, self._eval_subset_num_batches):
                state.batch = self.device.batch_to_device(state.batch)
                state.batch = state.eval_data.device_transforms(state.batch)

                if self.deepspeed_enabled:
                    state.batch = fix_batch_precision_for_deepspeed(state.batch, state.precision)

                self.engine.run_event(Event.EVAL_BATCH_START)

                self.engine.run_event(Event.EVAL_BEFORE_FORWARD)
                state.outputs, targets = self.original_model.validate(state.batch)
                self.engine.run_event(Event.EVAL_AFTER_FORWARD)

                metrics.update(state.outputs, targets)

                self.engine.run_event(Event.EVAL_BATCH_END)

            self._compute_and_log_metrics(metrics, is_train=False, is_batch=is_batch)
            self.engine.run_event(Event.EVAL_END)

        if restore_model_train:
            model.train()

    def _use_grad_scaling(self, precision: Union[str, Precision], scaler: Optional[GradScaler]) -> bool:
        """Determines based on precision when to use grad scaling.

        By default, the pytorch GradScaler is a no-op if running on
        unsupported hardware. Here we raise a RuntimeError instead.

        Args:
            precision (Precision): Numerical precision, based on the Precision Enum.
            scaler (GradScaler): Used to make sure that the scaler is enabled when
            using grad scaling.

        Raises:
            RuntimeError:
                Occurs when attempting to use grad scaling without the scaler
                enabled. Likely due to hardware not supporting the provided precision.
        """
        if self.deepspeed_enabled:
            return False

        precision = Precision(precision)
        use_grad_scaling = precision == Precision.AMP

        if use_grad_scaling and (scaler is None or not scaler.is_enabled()):
            raise RuntimeError(f'Attempting to use grad scaling with {precision}, but scaler is not enabled.'
                               f'Potentially your hardware does not support Precision {precision}.')
        return use_grad_scaling

    def _use_closures(self) -> bool:
        """Determines based on precision and optimizers whether to use closures.

        We default to using closures unless AMP is enabled, in which case we only allow
        closures when using optimizers with the _step_supports_amp_closure flag.
        """
        if self.deepspeed_enabled:
            return False

        if self.state.precision != Precision.AMP:
            return True

        if self.state.optimizers is None:
            raise RuntimeError("state.optimizers must be set before `_use_closures` can be determined")

        return all(
            getattr(optimizer, "_step_supports_amp_closure", False)
            for optimizer in ensure_tuple(self.state.optimizers))<|MERGE_RESOLUTION|>--- conflicted
+++ resolved
@@ -212,25 +212,8 @@
             else:
                 self.ddp_sync_strategy = DDPSyncStrategy(ddp_sync_strategy)
 
-<<<<<<< HEAD
         # TODO(#123): DeepSpeed still needs a precision context, but it's not completely clear how to
         # handle this with our version of Pytorch
-=======
-        if isinstance(train_dataloader, DataloaderSpec):
-            train_dataloader_spec = train_dataloader
-        else:
-            train_dataloader_spec = DataloaderSpec(train_dataloader)
-        self._train_device_transformation_fn = train_dataloader_spec.device_transform_fn
-        self.train_split_fn = train_dataloader_spec.split_fn
-
-        if isinstance(eval_dataloader, DataloaderSpec):
-            eval_dataloader_spec = eval_dataloader
-        else:
-            eval_dataloader_spec = DataloaderSpec(eval_dataloader)
-        self._eval_device_transformation_fn = eval_dataloader_spec.device_transform_fn
-        self.eval_split_fn = eval_dataloader_spec.split_fn
-
->>>>>>> 79d0bec0
         precision_context = self.device.precision_context if not self.deepspeed_enabled else cast(
             Callable[..., ContextManager], contextlib.nullcontext)
 
