# Copyright 2021 MosaicML. All Rights Reserved.

from __future__ import annotations

import collections.abc
import contextlib
import datetime
import logging
import warnings
from typing import Any, Callable, ContextManager, Dict, List, Optional, Sequence, Union, cast

import torch
import torch.distributed
import torch.utils.data
from torch.backends import cudnn
from torch.cuda.amp.grad_scaler import GradScaler
from torch.nn.parallel import DistributedDataParallel
from torchmetrics.collections import MetricCollection
from torchmetrics.metric import Metric

from composer.core import Callback, Engine, Event, Logger, State
from composer.core.algorithm import Algorithm
from composer.core.logging import BaseLoggerBackend, LogLevel
<<<<<<< HEAD
from composer.core.profiler import MosaicProfiler, ProfilerEventHandler
from composer.core.types import Batch, BreakEpochException, Metrics, Precision, Tensor
from composer.datasets import DataloaderHparams, DataloaderSpec
=======
from composer.core.types import Batch, BreakEpochException, DataLoader, Metrics, Precision, Tensor
from composer.datasets import DataloaderSpec
from composer.datasets.dataloader import DDPDataLoader
>>>>>>> 7398ee32
from composer.loggers.tqdm_logger import TQDMLoggerBackend
from composer.models.base import BaseMosaicModel
from composer.optim import (ComposedScheduler, CosineAnnealingLRHparams, DecoupledSGDWHparams, OptimizerHparams,
                            SchedulerHparams, WarmUpLRHparams)
from composer.optim.scheduler import ensure_warmup_last
from composer.trainer.checkpoint import Checkpointer, CheckpointLoader
from composer.trainer.deepspeed import DeepSpeedHparams
from composer.trainer.devices.device import Device
from composer.trainer.devices.device_cpu import DeviceCPU
from composer.trainer.devices.device_gpu import DeviceGPU
from composer.trainer.scaler import ClosureGradScaler
from composer.trainer.trainer_hparams import TrainerHparams
from composer.utils import ddp, ensure_tuple, get_random_seed, map_collection, seed_all
from composer.utils.run_directory import get_relative_to_run_directory

log = logging.getLogger(__name__)


class Trainer:
    """Trainer for training a model with algorithms.

    Can be created either with ``__init__`` or by providing a
    :class:`~composer.trainer.TrainerHparams` object
    (see :meth:`~composer.trainer.Trainer.create_from_hparams`).

    Args:
        model (BaseMosaicModel): The model to train.
        train_dataloader (DataLoader or DataloaderSpec): The dataloader or dataloader spec for the training data.
        eval_dataloader (DataLoader or DataloaderSpec): The dataloader or dataloader spec for the evaluation data.
        max_epochs (int): The maxmimum number of epochs to train for.
        algorithms (List[Algorithm], optional): The algorithms to use during training.
            (default: ``[]``)
        optimizer_hparams: (OptimizerHparams, optional): The OptimizerHparams for constructing
            the optimizer for training. Must pass OptimizerHparams instead of a `torch.optim.Optimizer`
            object because the optimizer has to be constructed after certain algorithms which modify
            the model architecture have run on the model. (default:
            ``MosaicMLSGDWHparams(lr=0.1, momentum=0.9, weight_decay=1.0e-4)``)
        schedulers_hparams: (Union[SchedulerHparams, List[SchedulerHparams]], optional): The
            SchedulerHparams for constructing the one or more learning rate schedulers used
            during training. Must pass SchedulerHparams instead of a `torch.optim.lr_scheduler._LRScheduler`
            object because the scheduler needs an optimizer to be constructed and we construct the optimizer
            in `__init__`. (default:
            ``[CosineAnnealingLRHparams(T_max=f"{max_epochs}ep"), WarmUpLRHparams()]``).
        device (Device, optional): The device to use for training. Either `DeviceCPU` or `DeviceGPU`.
            (default ``DeviceCPU(n_cpus=1)``)
        grad_accum (int, optional): The number of microbatches to split a per-device batch into. Gradients
            are summed over the microbatches per device. (default: ``1``)
        grad_clip_norm (float, optional): The norm to clip gradient magnitudes to. Set to None for no gradient
            clipping. (default: ``None``)
        validate_every_n_batches (int, optional): Compute metrics on evaluation data every N batches.
             Set to -1 to never validate on a batchwise frequency. (default: ``-1``)
        validate_every_n_epochs (int, optional): Compute metrics on evaluation data every N epochs.
            Set to -1 to never validate on a epochwise frequency. (default: ``1``)
        compute_training_metrics (bool, optional): True to compute metrics on training data and False to not.
            (default: ``False``)
        precision (Precision, optional): Numerical precision to use for training. (default: ``Precision.FP32``).
        ddp_sync_strategy (DDPSyncStrategy, optional): The strategy to use for synchronizing gradients.
            Leave unset to let the trainer auto-configure this.
        ddp_timeout (float, optional): Timeout, in seconds, for initializing the DDP process group.
            (default: ``5.0``)
        seed (int, optional): The seed used in randomization. When not provided a random seed
            will be created. (default: ``None``)
        deterministic_mode (bool, optional): Run the model deterministically. Experimental. Performance
            degradations expected. Certain Torch modules may not have deterministic implementations,
            which will result in a crash. (default: ``False``)
        log_destinations (List[BaseLoggerBackend], optional): The destinations to log training information to.
            (default ``[TQDMLoggerBackend()]``).
        callbacks (Sequence[Callback], optional): The callbacks to run during training. (default: ``[]``)
        checkpoint_filepath (str, optional): The path to a trainer checkpoint file. If provided
            the trainer will load the state (along with it's associated attributes) during initialization.
            (default: ``None``)
        checkpoint_interval_unit (int, optional): Unit for the checkpoint save interval -- should be 'ep'
            for epochs, 'ba' for batches, or None to disable checkpointing. (default: ``None``).
        checkpoint_folder (str, optional): The folder to save checkpoints to. Relative to `os.environ.get('RUN_DIRECTORY', '.')`, 
            (default: ``checkpoints``)
        checkpoint_interval (int, optional): The frequency with which to checkpoint. (default: ``1``)
        config (Dict[str, Any], optional): Extra user-provided trainer configuration. Will be persisted
            along with the trainer state during checkpointing. (default: ``None``)

    Attributes:
        state (State): The :class:`State` object used to store training state.
        logger (Logger): The :class:`Logger` used for logging.
        engine (Engine): The :class:`Engine` used for running callbacks and algorithms.
    """

    def __init__(
            self,
            *,
            model: BaseMosaicModel,
            train_dataloader: Union[DataLoader, DataloaderSpec],
            eval_dataloader: Union[DataLoader, DataloaderSpec],
            max_epochs: int,
            algorithms: Optional[List[Algorithm]] = None,
            optimizer_hparams: Optional[OptimizerHparams] = None,
            schedulers_hparams: Optional[Union[SchedulerHparams, List[SchedulerHparams]]] = None,

            # device
            device: Optional[Device] = None,

            # training hparams
            grad_accum: int = 1,
            grad_clip_norm: Optional[float] = None,
            validate_every_n_batches: int = -1,
            validate_every_n_epochs: int = 1,
            compute_training_metrics: bool = False,
            precision: Precision = Precision.FP32,

            # ddp hparams
            ddp_sync_strategy: Optional[Union[str, ddp.DDPSyncStrategy]] = None,
            ddp_timeout: float = 5.0,

            # Randomness
            seed: Optional[int] = None,
            deterministic_mode: bool = False,

            # Logging and callbacks
            log_destinations: Optional[List[BaseLoggerBackend]] = None,
            callbacks: Sequence[Callback] = tuple(),

            # Checkpoint hparams
            checkpoint_filepath: Optional[str] = None,
            checkpoint_interval_unit: Optional[str] = None,
            checkpoint_folder: Optional[str] = "checkpoints",
            checkpoint_interval: Optional[int] = 1,

<<<<<<< HEAD
            # Profiling
            profile_event_handlers: Optional[List[ProfilerEventHandler]] = None,
=======
            # DeepSpeed
            deepspeed_hparams: Optional[DeepSpeedHparams] = None,
>>>>>>> 7398ee32

            # Optional config (ex. an hparams yaml file)
            config: Optional[Dict[str, Any]] = None):
        # surpressing GradScaler warnings as they are always created
        # self._use_grad_scaling() will raise a RuntimeError if grad scaling is not available when it is required
        warnings.filterwarnings(action="ignore", message="torch.cuda.amp.GradScaler")

        self.config = config

        self.deepspeed_enabled = deepspeed_hparams and deepspeed_hparams.enabled

        if not device:
            device = DeviceCPU() if not self.deepspeed_enabled else DeviceGPU()
        self.device = device

        if not seed:
            # Set a deterministic seed in the hparams
            # This seed will be dumped in the hparams that are saved with checkpoints
            seed = get_random_seed()
            log.info(f"Seed was None. Setting seed to random value: {seed}")
        # If hparams is used to create the Trainer this function is called twice
        # which is okay because all runs with the hparams codepath will do this
        seed_all(seed)
        self.seed = seed

        if not algorithms:
            algorithms = []

        self.backwards_create_graph = any(map(lambda x: x.backwards_create_graph, algorithms))

        find_unused_parameters = any(map(lambda x: x.find_unused_parameters, algorithms))

        self.find_unused_parameters = find_unused_parameters

        if self.deepspeed_enabled:
            import deepspeed
            deepspeed.init_distributed()
        else:
            ddp.initialize_ddp(device.ddp_backend, datetime.timedelta(seconds=ddp_timeout))
            if ddp_sync_strategy is None:
                self.ddp_sync_strategy = ddp.DDPSyncStrategy.SINGLE_AUTO_SYNC if not find_unused_parameters else ddp.DDPSyncStrategy.FORCED_SYNC
            else:
                self.ddp_sync_strategy = ddp.DDPSyncStrategy(ddp_sync_strategy)

        if isinstance(train_dataloader, DataloaderSpec):
            train_dataloader_spec = train_dataloader
        else:
            train_dataloader_spec = DataloaderSpec(train_dataloader)
        self._train_device_transformation_fn = train_dataloader_spec.device_transform_fn
        self.train_split_fn = train_dataloader_spec.split_fn

        if isinstance(eval_dataloader, DataloaderSpec):
            eval_dataloader_spec = eval_dataloader
        else:
            eval_dataloader_spec = DataloaderSpec(eval_dataloader)
        self._eval_device_transformation_fn = eval_dataloader_spec.device_transform_fn
        self.eval_split_fn = eval_dataloader_spec.split_fn

        device_train_batch_size = train_dataloader_spec.dataloader.batch_size

        if device_train_batch_size is None:
            raise ValueError("train dataloader batch size is None")

        train_batch_size = device_train_batch_size * ddp.get_world_size()

        device_eval_batch_size = eval_dataloader_spec.dataloader.batch_size
        if device_eval_batch_size is None:
            raise ValueError("eval dataloader batch size is None")

        eval_batch_size = device_eval_batch_size * ddp.get_world_size()

        # TODO(#123): DeepSpeed still needs a precision context, but it's not completely clear how to
        # handle this with our version of Pytorch
        precision_context = self.device.precision_context if not self.deepspeed_enabled else cast(
            Callable[..., ContextManager], contextlib.nullcontext)

        if not log_destinations:
            log_destinations = [TQDMLoggerBackend()]
        callbacks = [*log_destinations, *callbacks]

        if profile_event_handlers is not None:
            callbacks = [*callbacks, *profile_event_handlers]

        self.state = State(
            max_epochs=max_epochs,
            train_batch_size=train_batch_size,
            eval_batch_size=eval_batch_size,
            model=model,
            algorithms=algorithms,
            callbacks=callbacks,
            grad_accum=grad_accum,
            precision=precision,
            precision_context=precision_context,
            train_dataloader=DDPDataLoader(train_dataloader_spec.dataloader),
            eval_dataloader=DDPDataLoader(eval_dataloader_spec.dataloader),
        )

        self.logger = Logger(self.state, log_destinations)
        if profile_event_handlers is not None:
            profiler = MosaicProfiler(self.state, profile_event_handlers)
        else:
            profiler = None

        self.engine = Engine(
            state=self.state,
            logger=self.logger,
            mosaic_profiler=profiler,
        )

        self.validate_every_n_batches = validate_every_n_batches
        self.validate_every_n_epochs = validate_every_n_epochs
        self.compute_training_metrics = compute_training_metrics
        self.grad_clip_norm = grad_clip_norm

        if deterministic_mode:
            torch.use_deterministic_algorithms(True)
            cudnn.benchmark = False
            warnings.warn("Deterministic mode is activated. This will negatively impact performance.",
                          category=UserWarning)

        # run INIT event before optimizers and schedulers are created
        self.engine.run_event(Event.INIT)

        assert isinstance(self.state.train_dataloader.dataset, collections.abc.Sized)
        steps_per_epoch = len(self.state.train_dataloader.dataset) // train_batch_size
        # Need to use hparams here because optimizer and schedulers need to be created after Event.INIT
        if not optimizer_hparams:
            optimizer_hparams = DecoupledSGDWHparams(lr=0.1, momentum=0.9, weight_decay=1.0e-4)
        if not schedulers_hparams:
            schedulers_hparams = [CosineAnnealingLRHparams(T_max=f"{max_epochs}ep"), WarmUpLRHparams()]
        if not isinstance(schedulers_hparams, list):
            schedulers_hparams = [schedulers_hparams]
        optimizer = optimizer_hparams.initialize_object(param_group=self.state.model.parameters())
        schedulers = [x.initialize_object(optimizer, steps_per_epoch) for x in ensure_warmup_last(schedulers_hparams)]
        self.state.optimizers = optimizer
        self.state.schedulers = ComposedScheduler(schedulers=schedulers)

        self.checkpointer = None
        # TODO(#121): get checkpointing working with DeepSpeed.
        if checkpoint_folder and checkpoint_interval and checkpoint_interval_unit:
            if self.deepspeed_enabled:
                raise NotImplementedError("Checkpointing is not yet supported with DeepSpeed.")
            self.checkpointer = Checkpointer(checkpoint_folder=get_relative_to_run_directory(checkpoint_folder),
                                             checkpoint_interval=checkpoint_interval,
                                             checkpoint_interval_unit=checkpoint_interval_unit)

        self.checkpoint_loader = None
        # TODO(#121): get checkpointing working with DeepSpeed.
        if checkpoint_filepath:
            if self.deepspeed_enabled:
                raise NotImplementedError("Checkpointing is not yet supported with DeepSpeed.")
            self.checkpoint_loader = CheckpointLoader(checkpoint_filepath=checkpoint_filepath)
            self.checkpoint_loader.load_checkpoint(state=self.state)

    @classmethod
    def create_from_hparams(cls, hparams: TrainerHparams) -> Trainer:
        """Instantiate a Trainer using a `TrainerHparams` object.

        Args:
            hparams (TrainerHparams): The TrainerHparams object used to instantiate the trainer.

        Returns:
            A Trainer object initialized with the provided TrainerHparams.
        """

        hparams.validate()

        # devices and systems
        device = hparams.device.initialize_object()

        seed = hparams.seed if hparams.seed else get_random_seed()
        # need to set seed before model initialization for determinism
        seed_all(seed)

        model = hparams.model.initialize_object()
        algorithms = [x.initialize_object() for x in hparams.algorithms]

        # callbacks, loggers, and seed
        dict_config = hparams.to_dict()
        log_destinations = [x.initialize_object(config=dict_config) for x in hparams.loggers]
        callbacks = [x.initialize_object() for x in hparams.callbacks]

        train_device_batch_size = hparams.total_batch_size // ddp.get_world_size()
        train_dataloader = hparams.train_dataset.initialize_object(train_device_batch_size, hparams.dataloader)

        eval_device_batch_size = hparams.eval_batch_size // ddp.get_world_size()
        eval_dataloader = hparams.val_dataset.initialize_object(eval_device_batch_size, hparams.dataloader)

        trace_event_handlers = None
        if hparams.mosaic_profiler is not None:
            trace_event_handlers = [x.initialize_object() for x in hparams.mosaic_profiler.trace_event_handlers]

        trainer = cls(
            model=model,
            train_dataloader=train_dataloader,
            eval_dataloader=eval_dataloader,
            max_epochs=hparams.max_epochs,
            algorithms=algorithms,
            optimizer_hparams=hparams.optimizer,
            schedulers_hparams=hparams.schedulers,

            # device
            device=device,

            # training hparams
            grad_accum=hparams.grad_accum,
            grad_clip_norm=hparams.grad_clip_norm,
            validate_every_n_batches=hparams.validate_every_n_batches,
            validate_every_n_epochs=hparams.validate_every_n_epochs,
            compute_training_metrics=hparams.compute_training_metrics,
            precision=hparams.precision,

            # ddp hparams
            ddp_sync_strategy=hparams.ddp_sync_strategy,
            ddp_timeout=hparams.ddp_timeout,

            # Randomness
            seed=seed,
            deterministic_mode=hparams.deterministic_mode,

            # Callbacks and logging
            log_destinations=log_destinations,
            callbacks=tuple(callbacks),

            # Profiler
            profile_event_handlers=trace_event_handlers,

            # Checkpointing hparams
            checkpoint_filepath=hparams.checkpoint_filepath,
            checkpoint_interval_unit=hparams.checkpoint_interval_unit,
            checkpoint_folder=hparams.checkpoint_folder,
            checkpoint_interval=hparams.checkpoint_interval,

            # DeepSpeed
            deepspeed_hparams=hparams.deepspeed,

            # Optional config
            config=hparams.to_dict())

        return trainer

    def fit(self):
        """Train and evaluate the model on the provided data."""
        try:
            self._train_loop()
        finally:
            self.engine.close()

    def _get_metrics_as_collection(self, *, is_train: bool) -> MetricCollection:
        """Get metrics relevant to the model. Metrics are all implemented as subclasses
        of :class:`torchmetrics.Metric`. This function returns metrics as a
        :class:`~torchmetrics.collections.MetricCollection` to enable support
        for multiple metrics.

        Args:
            is_train (bool): True to get training metrics and false to get
            evaluation metrics.

        Returns:
            A :class:`~torchmetrics.collections.MetricCollection` object.
        """
        metrics = self.original_model.metrics(train=is_train)
        assert isinstance(metrics, (Metric, MetricCollection)), \
            "Error module.metrics() must return a Metric or MetricCollection object."
        if isinstance(metrics, Metric):
            # Forcing metrics to be a MetricCollection simplifies logging results
            metrics = MetricCollection([metrics])

        # Safety check to ensure the metric and data are on the same device. Normally not
        # needed because the metric is automatically on the same device as the model.
        # See https://torchmetrics.readthedocs.io/en/latest/pages/overview.html for details.
        metrics = self.device.module_to_device(metrics)

        # HACK: DeepSpeed somehow manages to convert metric internal states to its own dtype. When
        # running with FP16, this tends to result in overflows. Let's assume FP32 is good enough.
        for _, metric in metrics.items():
            metric.set_dtype(torch.float32)  # type: ignore

        return metrics

    def _compute_and_log_metrics(self, metrics: Metrics, *, is_train: bool, is_batch: bool):
        """Computes metrics, logs the results, and resets the metrics.

        Args:
            metrics (Metrics): The metrics to compute.
            is_train (bool): True for training metrics, False for evaluation metrics.
            is_batch (bool): True if logging at batch level, false for epoch level.
        """
        computed_metrics = metrics.compute()
        for name, value in computed_metrics.items():
            log_level = LogLevel.BATCH if is_batch else LogLevel.EPOCH
            suffix = 'train' if is_train else 'val'
            self.logger.metric(log_level, {f'{name.lower()}/{suffix}': value})
        metrics.reset()

    def _spin_dataloaders(self):
        """Spin the dataloaders to restore sampler state.

        Only one batch must be loaded to seed the sampler's generator.
        since only the first batch is being loaded, the dataloader may
        not be completely iterated through.
        """
        # surpressing this multiple iteration warning -- it is OK to ignore
        warnings.filterwarnings(action="ignore", message=r"^DataloaderMultipleIterationWarning", append=True)
        assert self.state.train_dataloader is not None, "train dataloader should be set"
        assert self.state.eval_dataloader is not None, "eval dataloader should be set"

        # spin the eval dataloader once to initialize its sampler deterministically
        # so it does not affect any other RNG reads
        for _ in self.state.eval_dataloader:
            break

        # spin the train dataloader's sampler to get to the state of the desired epoch
        for _ in range(self.state.epoch):
            for _ in self.state.train_dataloader:
                break

    def _get_batch_size(self, batch: Batch) -> int:
        if isinstance(batch, Tensor):
            return batch.shape[0]

        dim0_sizes = []
        if isinstance(batch, (list, tuple)):
            for tensors in batch:
                for t in ensure_tuple(tensors):
                    dim0_sizes.append(t.shape[0])
        elif isinstance(batch, dict):
            dim0_sizes = [t.shape[0] for t in batch.values()]

        if len(set(dim0_sizes)) == 1:
            return dim0_sizes[0]
        else:
            raise ValueError('The default _get_batch_size function found ',
                             f'multiple Tensor sizes in batch: {dim0_sizes}')

    def _train_loop(self) -> None:
        """Run training for the specified number of epochs and log results."""
        # shorthand
        state = self.state

        assert state.optimizers is not None
        assert state.schedulers is not None

        if len(ensure_tuple(state.optimizers)) != 1:
            raise NotImplementedError("The Mosaic trainer only supports one optimizer; "
                                      f"found {len(ensure_tuple(state.optimizers))} optimizers")

        assert isinstance(state.model, BaseMosaicModel)
        self.original_model = state.model

        # place the state, model in the proper devices
        if self.deepspeed_enabled:
            import deepspeed

            optimizer = ensure_tuple(state.optimizers)[0]

            deepspeed_config: dict[str, Any] = {
                "train_batch_size": state.train_batch_size,
                "gradient_accumulation_steps": state.grad_accum,
            }

            if state.precision == Precision.AMP:
                deepspeed_config["amp"] = {"enabled": True}
            elif state.precision == Precision.FP16:
                deepspeed_config["fp16"] = {"enabled": True}

            if self.grad_clip_norm:
                deepspeed_config["gradient_clipping"] = self.grad_clip_norm

            (state.model, state.optimizers, _, _) = deepspeed.initialize(
                config=deepspeed_config,
                model=state.model,
                optimizer=optimizer,
            )
        else:
            state.model = self.device.module_to_device(state.model)
            state.optimizers = map_collection(state.optimizers, self.device.optimizer_to_device)

            # wrap model with DDP
            state.model = ddp.prepare_module(state.model, self.find_unused_parameters)

        # print training start
        self.logger.metric_fit({"trainer/algorithms": [str(algo) for algo in self.state.algorithms]})

        if self.compute_training_metrics:
            log.warn('Computing model evaluation metrics during training.'
                     ' This doubles the number of forward passes and may lead'
                     ' to a throughput degradation.')
        train_metrics = self._get_metrics_as_collection(is_train=True)

        self.engine.run_event(Event.TRAINING_START)

        if self._use_closures():

            def _ddp_reduce_scalar_and(flag: bool) -> bool:
                value = 1 if flag else 0
                flag_tensor = self.device.tensor_to_device(torch.tensor(value).int())
                ddp.all_reduce(flag_tensor, reduce_operation='PRODUCT')
                return flag_tensor.item() == 1

            def _ddp_reduce_tensor_sum(tensor: Tensor) -> Tensor:
                # Happens in-place; that's fine
                ddp.all_reduce(tensor, reduce_operation="SUM")
                return tensor

            state.scaler = ClosureGradScaler(ddp_reduce_scalar_and=_ddp_reduce_scalar_and,
                                             ddp_reduce_tensor_sum=_ddp_reduce_tensor_sum)
        else:
            state.scaler = GradScaler()
        use_grad_scaling = self._use_grad_scaling(state.precision, state.scaler)

        self._spin_dataloaders()

        if self.state.batch_idx == 0 and self.checkpoint_loader:
            # only restore the rng state here if the step in the current epoch is zero.
            self.checkpoint_loader.restore_checkpoint_rng_state(self.state, self.device)

        for _ in range(state.epoch, state.max_epochs):
            try:
                state.model.train()

                if self.state.batch_idx == 0:
                    self.engine.run_event(Event.EPOCH_START)
                    self.logger.metric_epoch({"epoch": self.state.epoch})

                assert state.train_dataloader, "Train Dataloader must be set"
                for batch_idx, state.batch in enumerate(state.train_dataloader):

                    # if resuming, skip dataloader forward to the minibatch index
                    if batch_idx < self.state.batch_idx:
                        if self.checkpoint_loader:
                            self.checkpoint_loader.restore_checkpoint_rng_state(self.state, self.device)
                        continue

                    state.last_batch_size = self._get_batch_size(state.batch)
                    state.batch = self.device.batch_to_device(state.batch)
                    if self._train_device_transformation_fn is not None:
                        state.batch = self._train_device_transformation_fn(state.batch)

                    if self.compute_training_metrics:
                        # compute metrics on the training set
                        state.model.eval()
                        with torch.no_grad():
                            eval_microbatches = self.train_split_fn(state.batch, state.grad_accum)
                            for eval_microbatch in eval_microbatches:
                                # TODO: Detect if self.run_event(Event.AFTER_DATALOADER) changes the training
                                # data and if so print a warning that metrics may return unexpected results
                                outputs, targets = self.original_model.validate(eval_microbatch)
                                train_metrics.update(outputs, targets)

                    state.model.train()

                    self.engine.run_event(Event.AFTER_DATALOADER)

                    microbatches = self.train_split_fn(state.batch, state.grad_accum)

                    self.engine.run_event(Event.BATCH_START)
                    self.logger.metric_batch({
                        "trainer/global_step": self.state.step,
                        "trainer/batch_idx": self.state.batch_idx,
                    })
                    total_loss = None
                    if self.deepspeed_enabled:
                        total_loss = self._train_batch(microbatches)
                    elif self._use_closures():
                        closure = lambda **kwargs: self._train_batch(microbatches, **kwargs)
                        for optimizer in ensure_tuple(state.optimizers):
                            if use_grad_scaling:
                                total_loss = state.scaler.step(optimizer, closure=closure)
                            else:
                                # Torch optimizers technically expect closures to return a float, not a Tensor.
                                # In practice, this doesn't seem to actually matter.
                                total_loss = optimizer.step(closure=closure)  # type: ignore
                    else:
                        total_loss = self._train_batch(microbatches)
                        for optimizer in ensure_tuple(state.optimizers):
                            if use_grad_scaling:
                                state.scaler.step(optimizer)
                            else:
                                optimizer.step()

                    if use_grad_scaling:
                        state.scaler.update()

                    if total_loss is not None:
                        assert isinstance(total_loss, Tensor)

                        # total_loss can be None if gradient scaling failed
                        ddp.all_reduce(total_loss, reduce_operation="SUM")
                        ddp.barrier()
                        full_loss = total_loss.cpu().item()
                        self.logger.metric_batch({'loss/train': full_loss / ddp.get_world_size()})

                    if self.compute_training_metrics:
                        self._compute_and_log_metrics(train_metrics, is_train=True, is_batch=True)

                    self.engine.run_event(Event.BATCH_END)

                    state.schedulers.step(interval='batch')  # type: ignore

                    if self.validate_every_n_batches > 0 and (state.step + 1) % self.validate_every_n_batches == 0:
                        self.eval(is_batch=True)

                    state.step += 1
                    if self.checkpointer and self.checkpointer.should_checkpoint(state=state, event=Event.BATCH_END):
                        self.checkpointer.save_checkpoint(state=state,
                                                          seed=self.seed,
                                                          device=self.device,
                                                          config=self.config)
            except BreakEpochException:
                log.info(f'Skipping the rest of Epoch {state.epoch}')

            state.schedulers.step(interval='epoch')  # type: ignore
            self.engine.run_event(Event.EPOCH_END)

            if self.validate_every_n_epochs > 0 and (state.epoch + 1) % self.validate_every_n_epochs == 0:
                self.eval(is_batch=False)

            state.epoch += 1

            if self.checkpointer and self.checkpointer.should_checkpoint(state=state, event=Event.EPOCH_END):
                self.checkpointer.save_checkpoint(state=state, seed=self.seed, device=self.device, config=self.config)

        self.engine.run_event(Event.TRAINING_END)

    def _train_batch(self, microbatches: Sequence[Batch], ddp_sync: bool = True):
        """Run training on a full batch of data.

        Args:
            microbatches (Sequence[Batch]): The microbatches which make up the batch.
            ddp_sync (bool): True to sync gradients between devices on every backwards
                pass and False to only sync gradients after each device has finished
                computing a gradient on it's entire set of microbatches. (default: ``True``)
        """
        if ddp_sync or not isinstance(self.state.model, DistributedDataParallel):
            context = contextlib.nullcontext
        else:
            context = self.state.model.no_sync

        with context():  # type: ignore - Pyright apparently doesn't recognize no_sync
            return self._train_batch_inner(microbatches)

    def _train_batch_inner(self, microbatches: Sequence[Batch]):
        """Iterate over microbatches and compute the loss that will be used to step
        the optimizer.

        Args:
            microbatches (Sequence[Batch]): The microbatches which make up the batch.
        """
        self.engine.run_event(Event.BEFORE_TRAIN_BATCH)

        state = self.state
        assert state.optimizers is not None
        assert state.scaler is not None

        use_grad_scaling = self._use_grad_scaling(state.precision, state.scaler)

        if not self.deepspeed_enabled:
            for optimizer in ensure_tuple(state.optimizers):
                optimizer.zero_grad()

        # tracker for gradient accumulation
        total_loss = self.device.tensor_to_device(torch.zeros(size=(1,)))
        current_batch_size = sum([self._get_batch_size(batch) for batch in microbatches])

        for microbatch_idx, state.batch in enumerate(microbatches):
            is_final_microbatch = microbatch_idx + 1 == len(microbatches)
            sync_context = contextlib.nullcontext() if self.deepspeed_enabled else ddp.sync_context(
                state, is_final_microbatch, self.ddp_sync_strategy)
            with sync_context:
                last_microbatch_size = self._get_batch_size(state.batch)

                # forward pass
                self.engine.run_event(Event.BEFORE_FORWARD)

                with state.precision_context(state.precision):
                    state.outputs = state.model.forward(state.batch)

                self.engine.run_event(Event.AFTER_FORWARD)

                # loss
                self.engine.run_event(Event.BEFORE_LOSS)

                with state.precision_context(state.precision):
                    state.loss = self.original_model.loss(state.outputs, state.batch)

                # We always want to scale loss by the grad_accum before the backwards pass and
                # also for sake of metrics. Complicating matters, the DeepSpeed engine does its
                # own scaling when we call `.backward`, but this isn't in place so we still need
                # to scale for sake of metrics after the `.backward` call.

                # Loss is added to losses with clone to not scale the loss for the step printout
                # Likely need to look into the performance impact
                if not self.deepspeed_enabled:
                    for loss in ensure_tuple(state.loss):
                        loss.mul_(last_microbatch_size / current_batch_size)
                        total_loss += loss.detach().clone()

                assert state.loss is not None
                self.engine.run_event(Event.AFTER_LOSS)

                # backward
                self.engine.run_event(Event.BEFORE_BACKWARD)

                if use_grad_scaling:
                    state.loss = state.scaler.scale(state.loss)

                if self.deepspeed_enabled:
                    state.model.backward(state.loss)  # type: ignore

                    # This is the same loss scaling and reporting we skipped earlier.
                    for loss in ensure_tuple(state.loss):
                        loss.mul_(last_microbatch_size / current_batch_size)
                        total_loss += loss.detach().clone()
                else:
                    for loss in ensure_tuple(state.loss):
                        loss.backward(create_graph=self.backwards_create_graph)

                self.engine.run_event(Event.AFTER_BACKWARD)

            if self.deepspeed_enabled:
                state.model.step()  # type: ignore

        # Unscale gradients before `Event.AFTER_TRAIN_BATCH`
        if use_grad_scaling:
            for optimizer in ensure_tuple(state.optimizers):
                state.scaler.unscale_(optimizer)

        # clip gradients if the magnitude is too large
        if not self.deepspeed_enabled and self.grad_clip_norm is not None:
            torch.nn.utils.clip_grad_norm_(
                parameters=state.model.parameters(),
                max_norm=self.grad_clip_norm,
            )

        self.engine.run_event(Event.AFTER_TRAIN_BATCH)

        return total_loss

    def eval(self, is_batch: bool):
        """Evaluate the model on the provided evaluation data and log
        appropriate metrics.

        Args:
            is_batch (bool): True to log metrics with ``LogLevel.BATCH``
                and False to log metrics with ``LogLevel.EPOCH``.
        """
        state = self.state
        model = state.model

        restore_model_train = model.training

        model.eval()
        with torch.no_grad():

            self.engine.run_event(Event.EVAL_START)

            metrics = self._get_metrics_as_collection(is_train=False)

            assert state.eval_dataloader is not None

            for state.batch in state.eval_dataloader:
                state.batch = self.device.batch_to_device(state.batch)
                if self._eval_device_transformation_fn is not None:
                    state.batch = self._eval_device_transformation_fn(state.batch)

                self.engine.run_event(Event.EVAL_BATCH_START)

                self.engine.run_event(Event.EVAL_BEFORE_FORWARD)
                state.outputs, targets = self.original_model.validate(state.batch)
                self.engine.run_event(Event.EVAL_AFTER_FORWARD)

                metrics.update(state.outputs, targets)

                self.engine.run_event(Event.EVAL_BATCH_END)

            self._compute_and_log_metrics(metrics, is_train=False, is_batch=is_batch)
            self.engine.run_event(Event.EVAL_END)

        if restore_model_train:
            model.train()

    def _use_grad_scaling(self, precision: Union[str, Precision], scaler: Optional[GradScaler]) -> bool:
        """Determines based on precision when to use grad scaling.

        By default, the pytorch GradScaler is a no-op if running on
        unsupported hardware. Here we raise a RuntimeError instead.

        Args:
            precision (Precision): Numerical precision, based on the Precision Enum.
            scaler (GradScaler): Used to make sure that the scaler is enabled when
            using grad scaling.

        Raises:
            RuntimeError:
                Occurs when attempting to use grad scaling without the scaler
                enabled. Likely due to hardware not supporting the provided precision.
        """
        if self.deepspeed_enabled:
            return False

        precision = Precision(precision)
        use_grad_scaling = precision == Precision.AMP

        if use_grad_scaling and (scaler is None or not scaler.is_enabled()):
            raise RuntimeError(f'Attempting to use grad scaling with {precision}, but scaler is not enabled.'
                               f'Potentially your hardware does not support Precision {precision}.')
        return use_grad_scaling

    def _use_closures(self) -> bool:
        """Determines based on precision and optimizers whether to use closures.

        We default to using closures unless AMP is enabled, in which case we only allow
        closures when using optimizers with the _step_supports_amp_closure flag.
        """
        if self.deepspeed_enabled:
            return False

        if self.state.precision != Precision.AMP:
            return True

        if self.state.optimizers is None:
            raise RuntimeError("state.optimizers must be set before `_use_closures` can be determined")

        return all(
            getattr(optimizer, "_step_supports_amp_closure", False)
            for optimizer in ensure_tuple(self.state.optimizers))<|MERGE_RESOLUTION|>--- conflicted
+++ resolved
@@ -21,15 +21,10 @@
 from composer.core import Callback, Engine, Event, Logger, State
 from composer.core.algorithm import Algorithm
 from composer.core.logging import BaseLoggerBackend, LogLevel
-<<<<<<< HEAD
 from composer.core.profiler import MosaicProfiler, ProfilerEventHandler
-from composer.core.types import Batch, BreakEpochException, Metrics, Precision, Tensor
-from composer.datasets import DataloaderHparams, DataloaderSpec
-=======
 from composer.core.types import Batch, BreakEpochException, DataLoader, Metrics, Precision, Tensor
 from composer.datasets import DataloaderSpec
 from composer.datasets.dataloader import DDPDataLoader
->>>>>>> 7398ee32
 from composer.loggers.tqdm_logger import TQDMLoggerBackend
 from composer.models.base import BaseMosaicModel
 from composer.optim import (ComposedScheduler, CosineAnnealingLRHparams, DecoupledSGDWHparams, OptimizerHparams,
@@ -155,13 +150,15 @@
             checkpoint_folder: Optional[str] = "checkpoints",
             checkpoint_interval: Optional[int] = 1,
 
-<<<<<<< HEAD
             # Profiling
             profile_event_handlers: Optional[List[ProfilerEventHandler]] = None,
-=======
+            profile_skip_first_epoch: bool = False,
+            profile_wait: int = 5,
+            profile_active: int = 5,
+            profile_repeat: Optional[int] = 3,
+
             # DeepSpeed
             deepspeed_hparams: Optional[DeepSpeedHparams] = None,
->>>>>>> 7398ee32
 
             # Optional config (ex. an hparams yaml file)
             config: Optional[Dict[str, Any]] = None):
@@ -261,7 +258,14 @@
 
         self.logger = Logger(self.state, log_destinations)
         if profile_event_handlers is not None:
-            profiler = MosaicProfiler(self.state, profile_event_handlers)
+            profiler = MosaicProfiler(
+                state=self.state,
+                event_handlers=profile_event_handlers,
+                active=profile_active,
+                repeat=profile_repeat,
+                skip_first_epoch=profile_skip_first_epoch,
+                wait=profile_wait,
+            )
         else:
             profiler = None
 
@@ -351,8 +355,16 @@
         eval_dataloader = hparams.val_dataset.initialize_object(eval_device_batch_size, hparams.dataloader)
 
         trace_event_handlers = None
+        profile_active = 0
+        profile_repeat = 0
+        profile_wait = 0
+        profile_skip_first_epoch = False
         if hparams.mosaic_profiler is not None:
             trace_event_handlers = [x.initialize_object() for x in hparams.mosaic_profiler.trace_event_handlers]
+            profile_active = hparams.mosaic_profiler.active
+            profile_repeat = hparams.mosaic_profiler.repeat
+            profile_wait = hparams.mosaic_profiler.wait
+            profile_skip_first_epoch = hparams.mosaic_profiler.skip_first_epoch
 
         trainer = cls(
             model=model,
@@ -388,6 +400,10 @@
 
             # Profiler
             profile_event_handlers=trace_event_handlers,
+            profile_active=profile_active,
+            profile_repeat=profile_repeat,
+            profile_skip_first_epoch=profile_skip_first_epoch,
+            profile_wait=profile_wait,
 
             # Checkpointing hparams
             checkpoint_filepath=hparams.checkpoint_filepath,
