# Copyright 2021 MosaicML. All Rights Reserved.

"""Train models!

The trainer supports models with :class:`~composer.models.base.ComposerModel` instances.
The :class:`.Trainer` is highly customizable and can
support a wide variety of workloads.

Example
--------

Train a model and save a checkpoint:

.. testcode::

    import os
    from composer import Trainer

    ### Create a trainer
    trainer = Trainer(model=model,
                      train_dataloader=train_dataloader,
                      max_duration="1ep",
                      eval_dataloader=eval_dataloader,
                      optimizers=optimizer,
                      schedulers=scheduler,
                      device="cpu",
                      validate_every_n_epochs=1,
                      save_folder="checkpoints",
                      save_interval="1ep")

    ### Fit and run evaluation for 1 epoch.
    ### Save a checkpoint after 1 epocch as specified during trainer creation.
    trainer.fit()

Load the checkpoint and resume training:

.. testcode::

    ### Get the saved checkpoint folder
    ### By default, the checkpoint folder is of the form runs/<timestamp>/rank_0/checkpoints
    ### Alternatively, if you set the run directory environment variable as follows:
    ### os.environ["COMPOSER_RUN_DIRECTORY"] = "my_run_directory", then the checkpoint path
    ### will be of the form my_run_directory/rank_0/checkpoints
    checkpoint_folder = trainer.checkpoint_folder

    ### If the save_interval was in terms of epochs like above then by default,
    ### checkpoint filenames are of the form "ep{EPOCH_NUMBER}.pt".
    checkpoint_path = os.path.join(checkpoint_folder, "ep1.pt")

    ### Create a new trainer with the load_path argument set to the checkpoint path.
    ### This will automatically load the checkpoint on trainer creation.
    trainer = Trainer(model=model,
                      train_dataloader=train_dataloader,
                      max_duration="2ep",
                      eval_dataloader=eval_dataloader,
                      optimizers=optimizer,
                      schedulers=scheduler,
                      device="cpu",
                      validate_every_n_epochs=1,
                      load_path=checkpoint_path)

    ### Continue training and running evaluation where the previous trainer left off
    ### until the new max_duration is reached.
    ### In this case it will be one additional epoch to reach 2 epochs total.
    trainer.fit()
"""

from __future__ import annotations

import contextlib
import datetime
import itertools
import logging
import textwrap
import warnings
from typing import TYPE_CHECKING, Any, Callable, ContextManager, Dict, List, Optional, Sequence, Union, cast

import torch
import torch.distributed
import torch.utils.data
from torch.cuda.amp.grad_scaler import GradScaler
from torch.nn.parallel import DistributedDataParallel
from torchmetrics.collections import MetricCollection
from torchmetrics.metric import Metric

from composer.algorithms import ScaleSchedule
from composer.core import Callback, DataSpec, Engine, Event, Logger, State, Time
from composer.core.algorithm import Algorithm
from composer.core.evaluator import Evaluator
from composer.core.logging import LoggerCallback, LogLevel
from composer.core.time import Timestamp
from composer.core.types import Batch, BreakEpochException, DataLoader, Evaluators, Many, Metrics, Optimizers, Precision
from composer.datasets.dataloader import unwrap_data_loader
from composer.loggers.tqdm_logger import TQDMLogger
from composer.models.base import ComposerModel
from composer.optim.decoupled_weight_decay import DecoupledSGDW
from composer.optim.scheduler import ComposerScheduler, compile, constant_scheduler
from composer.profiler import Profiler, ProfilerEventHandler
from composer.profiler.dataloader_profiler import DataloaderProfiler
from composer.profiler.system_profiler import SystemProfiler
from composer.profiler.torch_profiler import TorchProfiler
from composer.trainer._checkpoint import CheckpointLoader, CheckpointSaver
from composer.trainer._deepspeed import _fix_batch_precision_for_deepspeed, _parse_deepspeed_config
from composer.trainer._scale_schedule import scale_scheduler
from composer.trainer._scaler import ClosureGradScaler
from composer.trainer.ddp import DDPSyncStrategy, _ddp_sync_context, _prepare_ddp_module
from composer.trainer.devices import Device, DeviceCPU, DeviceGPU
from composer.utils import dist, ensure_tuple, map_collection, module_surgery, reproducibility
from composer.utils.object_store import ObjectStoreProvider

if TYPE_CHECKING:
    import deepspeed

log = logging.getLogger(__name__)

__all__ = ["Trainer"]


class Trainer:
    """Trainer for training a models with Composer algorithms. See the Trainer guide for more information.

    Args:
        model (ComposerModel): The model to train. Can be user-defined or one of the models included
            with Composer.

            .. seealso:: :mod:`composer.models` for models built into Composer.
        train_dataloader (DataLoader, DataSpec, or dict): The :class:`.DataLoader`, :class:`.DataSpec`,
            or dict of :class:`.DataSpec` kwargs for the training data. In order to specify custom
            preprocessing steps on each data batch, specify a :class:`.DataSpec` instead of a
            :class:`.DataLoader`.

            .. note:: The ``train_dataloader`` should yield per-rank batches. Each per-rank batch
                will then be further divided based on the ``grad_accum`` parameter. For example, if the
                desired optimization batch size is ``2048`` and training is happening across 8 GPUs, then each
                ``train_dataloader`` should yield a batch of size ``2048 / 8 = 256``. If ``grad_accum = 2``,
                then the per-rank batch will be divided into microbatches of size ``256 / 2 = 128``.
        max_duration (int, str, or Time): The maximum duration to train. Can be an integer, which will be
            interpreted to be epochs, a str (e.g. ``1ep``, or ``10ba``), or a :class:`.Time` object.
        eval_dataloader (DataLoader, DataSpec, or Evaluators, optional): The :class:`.DataLoader`,
            :class:`.DataSpec`, or :class:`.Evaluators` for the evaluation data.
            In order to evaluate one or more specific metrics across one or more datasets, pass in an
            :class:`.Evaluator`. If a :class:`.DataSpec` or :class:`.DataLoader` is passed in, then all
            metrics returned by ``model.metrics()`` will be used during evaluation.
            ``None`` results in no evaluation. (default: ``None``)
        algorithms (List[Algorithm], optional): The algorithms to use during training. If ``None``, then
            no algorithms will be used. (default: ``None``)

            .. seealso:: :mod:`composer.algorithms` for the different algorithms built into Composer.
        optimizers (Optimizers, optional): The optimizer.
            If ``None``, will be set to ``DecoupledSGDW(model.parameters(), lr=0.1)``. (default: ``None``)

            .. seealso:: :mod:`composer.optim` for the different optimizers built into Composer.
        schedulers (Schedulers, optional): The learning rate schedulers. If ``[]`` or ``None``, will be set to
            ``[constant_scheduler]``. (default: ``None``).

            .. seealso:: :mod:`composer.optim.scheduler` for the different schedulers built into Composer.
        device (str or Device, optional): The device to use for training. Either ``cpu`` or ``gpu``.
            (default: ``cpu``)
        grad_accum (int, optional): The number of microbatches to split a per-device batch into. Gradients
            are summed over the microbatches per device. (default: ``1``)

            .. note:: This is implemented by taking the batch yielded by the ``train_dataloader`` and splitting
                it into ``grad_accum`` sections. Each section is of size ``train_dataloader // grad_accum``.
                If the batch size of the dataloader is not divisible by ``grad_accum``,
                then the last section will be of size ``batch_size % grad_accum``.
        grad_clip_norm (float, optional): The norm to clip gradient magnitudes to. Set to ``None`` for no gradient
            clipping. (default: ``None``)
        validate_every_n_batches (int, optional): Compute metrics on evaluation data every N batches.
             Set to ``-1`` to never validate on a batchwise frequency. (default: ``-1``)
        validate_every_n_epochs (int, optional): Compute metrics on evaluation data every N epochs.
            Set to ``-1`` to never validate on a epochwise frequency. (default: ``1``)
        compute_training_metrics (bool, optional): ``True`` to compute metrics on training data and ``False`` to not.
            (default: ``False``)
        precision (str or Precision, optional): Numerical precision to use for training. One of ``fp32``, ``fp16``
            or ``amp`` (recommended). (default: ``Precision.FP32``)

            .. note::
                ``fp16`` only works if ``deepspeed_config`` is also provided.
        scale_schedule_ratio (float, optional): Ratio by which to scale the training duration and learning rate
            schedules. E.g., ``0.5`` makes the schedule take half as many epochs and ``2.0`` makes it take twice as many epochs. ``1.0`` means no change.

            Training for less time is a strong baseline approach to speeding up
            training, provided that the training still gets through the entire
            learning rate schedule. E.g., training for half as long often yields
            little accuracy degredation, provided that the learning rate schedule
            is rescaled to take half as long as well. In contrast, if the schedule
            is not rescaled, training for half as long would mean simply stopping
            halfway through the training curve, which does reach nearly as
            high an accuracy.

            To see the difference, consider training for half as long using a cosine
            annealing learning rate schedule. If the schedule is not rescaled,
            training ends while the learning rate is still ~0.5. If the schedule is
            rescaled, training ends after passing through the full cosine
            curve, at a learning rate near 0.
            (default: ``1.0``)
        step_schedulers_every_batch (bool, optional): By default, native
            `PyTorch schedulers <https://pytorch.org/docs/stable/optim.html#how-to-adjust-learning-rate>`_
            are updated every epoch, while :mod:`composer schedulers<composer.optim>` are updated every step.
            Setting this to ``True`` will cause any scheduler passed to the trainer to be stepped every batch, while setting this to ``False`` will cause all schedulers to be stepped every epoch. If this parameter is ``None``, then if any :mod:`composer scheduler<composer.optim>` is provided, schedulers will be stepped every batch. Otherwise, schedulers will be stepped every epoch. (default: ``None``)
        dist_timeout (float, optional): Timeout, in seconds, for initializing the distributed process group.
            (default: ``15.0``)
        ddp_sync_strategy (str or DDPSyncStrategy, optional): The strategy to use for synchronizing gradients.
            Leave unset to let the trainer auto-configure this. See :class:`.DDPSyncStrategy`
            for more details.
        seed (int, optional): The seed used in randomization. If ``None``, then a random seed
            will be created. (default: ``None``)

            .. note:: In order to get reproducible results, call the
                :func:`.seed_all` function at the start of your script with the seed
                passed to the trainer. This will ensure any initialization done before the trainer init
                (ex. model weight initialization) also uses the provided seed.

            .. seealso:: :mod:`composer.utils.reproducibility` for more details on reproducibility.
        deterministic_mode (bool, optional): Run the model deterministically. (default: ``False``)

            .. note:: This is an experimental feature. Performance degradations expected. Certain Torch modules may
                not have deterministic implementations, which will result in a crash.

            .. note:: In order to get reproducible results, call the
                :func:`.configure_deterministic_mode` function at the start of your script. This will ensure any initialization done before the trainer init also runs deterministically.

            .. seealso:: :mod:`composer.utils.reproducibility` for more details on reproducibility.
        loggers (Sequence[LoggerCallback], optional): The destinations to log training information to.
            If ``None``, will be set to ``[TQDMLogger()]``. (default: ``None``)

            .. seealso:: :mod:`composer.loggers` for the different loggers built into Composer.
        callbacks (Sequence[Callback], optional): The callbacks to run during training. If ``None``,
            then no callbacks will be run. (default: ``None``).

            .. seealso:: :mod:`composer.callbacks` for the different callbacks built into Composer.
        load_path (str, optional):  The template path to an existing checkpoint file.
            It can be a path to a file on local disk, a URL, or if ``load_object_store`` is set, the object name
            for a checkpoint in a cloud bucket.

            When using `Deepspeed ZeRO <https://www.deepspeed.ai/tutorials/zero/>`_, saved checkpoints are
            sharded rank. To load deepspeed checkpoints, specify ``{RANK}`` in this ``load_path``
            parameter, and the ``RANK`` variable will be substituted with the global rank, thus allowing the correct
            checkpoints to be loaded per-rank.

            For example, suppose that checkpoints are stored in the following structure:

            .. code-block::

                my_model/rank_0/ep1.tar
                my_model/rank_1/ep1.tar
                my_model/rank_2/ep1.tar
                ...

            Then, ``load_path`` should be set to ``my_model/rank_{RANK}/ep1.tar``, and all ranks
            will load the correct data.

            If ``None`` then no checkpoint will be loaded. (default: ``None``)
        load_object_store (ObjectStoreProvider, optional): If the ``load_path`` is in an object store
            (i.e. AWS S3 or Google Cloud Storage), an instance of :class:`.ObjectStoreProvider` which
            will be used to retreive the checkpoint. Otherwise, if the checkpoint is a local filepath,
            set to ``None``. Ignored if ``load_path`` is ``None``. (default: ``None``)

            Example:

            .. testsetup::

                from composer.trainer._checkpoint import CheckpointLoader

                CheckpointLoader.load_checkpoint = lambda *args, **kwargs: 0

            .. testcode::

                from composer import Trainer
                from composer.utils import ObjectStoreProvider

                # Create the object store provider with the specified credentials
                creds = {"key": "object_store_key",
                         "secret": "object_store_secret"}
                store = ObjectStoreProvider(provider="s3",
                                            container="my_container",
                                            provider_init_kwargs=creds)

                checkpoint_path = "/path_to_the_checkpoint_in_object_store"

                # Create a trainer which will load a checkpoint from the specified object store
                trainer = Trainer(model=model,
                                  train_dataloader=train_dataloader,
                                  max_duration="10ep",
                                  eval_dataloader=eval_dataloader,
                                  optimizers=optimizer,
                                  schedulers=scheduler,
                                  device="cpu",
                                  validate_every_n_epochs=1,
                                  load_path=checkpoint_path,
                                  load_object_store=store)


        load_weights_only (bool, optional): Whether or not to only restore the weights from the checkpoint without
            restoring the associated state. Ignored if ``load_path`` is ``None``. (default: ``False``)
        load_strict (bool, optional): Ensure that the set of weights in the checkpoint and model must exactly match.
            Ignored if ``load_path`` is ``None``. (default: ``False``)
        load_chunk_size (int, optional): Chunk size (in bytes) to use when downloading checkpoints.
            Ignored if ``load_path`` is either ``None`` or a local file path. (default: ``1,048,675``)
        load_progress_bar (bool, optional): Display the progress bar for downloading the checkpoint.
            Ignored if ``load_path`` is either ``None`` or a local file path. (default: ``True``)
        save_folder (str, optional): The folder to store checkpoints in. If an absolute path is specified, then
            that path will be used. Otherwise, the ``save_folder`` will be relative
            to the folder returned by :func:`.get_run_directory`.
            If the ``save_folder`` does not exist, it will be created. If ``None``, then no checkpoints will
            be saved. (default: ``None``)
        save_interval (str or int, optional): How often to save checkpoints. For example, set to ``1ep``
            to save checkpoints every epoch, or ``10ba`` to save checkpoints every 10 batches. An integer will be
            assumed to be epochs. Ignored if ``save_folder`` is ``None``. (default: ``1ep``)
        save_compression (str, optional): Compression algorithm to run on checkpoints. Can be ``gzip``, ``bzip2``,
            ``lzma``, or ``None`` for no compression. Ignored if ``save_folder`` is ``None``. (default: ``None``)
        train_subset_num_batches (int, optional): If specified, finish every epoch early after training
            on this many batches. This parameter has no effect if it is greater than ``len(train_dataloader)``.
            If ``None``, then the entire dataloader will be iterated over. (default: ``None``)
        eval_subset_num_batches (int, optional): If specified, evaluate on this many batches.
            This parameter has no effect if it is greater than ``len(eval_dataloader)``.
            If ``None``, then the entire dataloader will be iterated over. (default: ``None``)
        deepspeed_config (bool or Dict[str, Any], optional): Configuration for DeepSpeed, formatted as a JSON
            according to `DeepSpeed's documentation <https://www.deepspeed.ai/docs/config-json/>`_. If ``True`` is
            provided, the trainer will initialize the DeepSpeed engine with an empty config ``{}``. If ``False``
            is provided, deepspeed will not be used. (default: ``False``)
        profiler_trace_file (str, optional): Name of the trace file, relative to the run directory.
            Setting this parameter activates the profiler. (default: ``None``).

            .. seealso:: :mod:`composer.profiler` for more details on profiling with the trainer.
        prof_event_handlers (List[ProfilerEventHandler], optional): Trace event handler.
            Ignored if ``profiler_trace_file`` is not specified. (default: ``[JSONTraceHandler()]``).
        prof_skip_first (int, optional): Number of batches to skip at epoch start.
            Ignored if ``profiler_trace_file`` is not specified. (default: ``0``).
        prof_wait (int, optional): Number of batches to skip at the beginning of each cycle.
            Ignored if ``profiler_trace_file`` is not specified. (default: ``0``).
        prof_warmup (int, optional): Number of warmup batches in a cycle.
            Ignored if ``profiler_trace_file`` is not specified. (default: ``1``).
        prof_active (int, optional): Number of batches to profile in a cycle.
            Ignored if ``profiler_trace_file`` is not specified. (default: ``4``).
        prof_repeat (int, optional): Maximum number of profiling cycle repetitions per epoch (0 for no maximum).
            Ignored if ``profiler_trace_file`` is not specified. (default: ``1``).
        sys_prof_cpu (bool, optional): Whether to record cpu statistics.
            Ignored if ``profiler_trace_file`` is not specified. (default: ``True``).
        sys_prof_memory (bool, optional): Whether to record memory statistics.
            Ignored if ``profiler_trace_file`` is not specified. (default: ``False``).
        sys_prof_disk (bool, optional): Whether to record disk statistics.
            Ignored if ``profiler_trace_file`` is not specified. (default: ``False``).
        sys_prof_net (bool, optional): Whether to record network statistics.
            Ignored if ``profiler_trace_file`` is not specified. (default: ``False``).
        sys_prof_stats_thread_interval_seconds (float, optional): Interval to record stats, in seconds.
            Ignored if ``profiler_trace_file`` is not specified. (default: ``0.5``).
        torch_profiler_trace_dir (str, optional): Directory to store trace results relative to the run directory.
            Must be specified to activate the Torch profiler. Ignored if ``profiler_trace_file`` is not specified.
            See :mod:`~composer.profiler`.  (default: ``None``).
        torch_prof_use_gzip (bool): Whether to use gzip for trace.
            Ignored if ``torch_profiler_trace_dir`` and ``profiler_trace_file`` are not specified. (default: ``False``).
        torch_prof_record_shapes (bool, optional): Whether to record tensor shapes.
            Ignored if ``torch_profiler_trace_dir`` and ``profiler_trace_file`` are not specified. (default: ``False``).
        torch_prof_profile_memory (bool, optional): Track tensor memory allocations and frees.
            Ignored if ``torch_profiler_trace_dir`` and ``profiler_trace_file`` are not specified. (default: ``True``).
        torch_prof_with_stack (bool, optional): Record stack info.
            Ignored if ``torch_profiler_trace_dir`` and ``profiler_trace_file`` are not specified. (default: ``False``).
        torch_prof_with_flops (bool, optional): Estimate flops for operators.
            Ignored if ``torch_profiler_trace_dir`` and ``profiler_trace_file`` are not specified. (default: ``True``).

    Attributes:
        state (State): The :class:`.State` object used to store training state.
        evaluators (List[Evaluator]): The :class:`.Evaluator` objects to use for validation
            during training.
        logger (Logger): The :class:`.Logger` used for logging.
        engine (Engine): The :class:`.Engine` used for running callbacks and algorithms.
    """

    def __init__(
        self,
        *,
        model: ComposerModel,
        train_dataloader: Union[DataLoader, DataSpec],
        max_duration: Union[int, str, Time],
        eval_dataloader: Optional[Union[DataLoader, DataSpec, Evaluators]] = None,
        algorithms: Optional[List[Algorithm]] = None,
        optimizers: Optional[Optimizers] = None,
        schedulers: Optional[Many[ComposerScheduler]] = None,

        # device
        device: Optional[Union[str, Device]] = None,

        # training hparams
        grad_accum: int = 1,
        grad_clip_norm: Optional[float] = None,
        validate_every_n_batches: int = -1,
        validate_every_n_epochs: int = 1,
        compute_training_metrics: bool = False,
        precision: Union[str, Precision] = Precision.FP32,
        scale_schedule_ratio: float = 1.0,
        step_schedulers_every_batch: Optional[bool] = None,

        # dist hparams
        dist_timeout: float = 300.0,
        ddp_sync_strategy: Optional[Union[str, DDPSyncStrategy]] = None,

        # randomness
        seed: Optional[int] = None,
        deterministic_mode: bool = False,

        # logging and callbacks
        loggers: Optional[Sequence[LoggerCallback]] = None,
        callbacks: Sequence[Callback] = tuple(),

        # load checkpoint
        load_path: Optional[str] = None,
        load_object_store: Optional[ObjectStoreProvider] = None,
        load_weights_only: bool = False,
        load_strict: bool = False,
        load_chunk_size: int = 1_048_576,
        load_progress_bar: bool = True,

        # save_checkpoint
        save_folder: Optional[str] = None,
        save_interval: Union[str, int, Time] = "1ep",
        save_compression: Optional[str] = None,

        # subset parameters
        train_subset_num_batches: Optional[int] = None,
        eval_subset_num_batches: Optional[int] = None,

        # DeepSpeed
        deepspeed_config: Union[bool, Dict[str, Any]] = False,

        # profiling
        profiler_trace_file: Optional[str] = None,
        prof_event_handlers: Sequence[ProfilerEventHandler] = tuple(),
        prof_skip_first: int = 0,
        prof_wait: int = 0,
        prof_warmup: int = 1,
        prof_active: int = 4,
        prof_repeat: int = 1,
        sys_prof_cpu: bool = True,
        sys_prof_memory: bool = False,
        sys_prof_disk: bool = False,
        sys_prof_net: bool = False,
        sys_prof_stats_thread_interval_seconds: float = 0.5,
        torch_profiler_trace_dir: Optional[str] = None,
        torch_prof_use_gzip: bool = False,
        torch_prof_record_shapes: bool = False,
        torch_prof_profile_memory: bool = True,
        torch_prof_with_stack: bool = False,
        torch_prof_with_flops: bool = True,
    ):
        # surpressing GradScaler warnings as they are always created
        # self._use_grad_scaling() will raise a RuntimeError if grad scaling is not available when it is required
        warnings.filterwarnings(action="ignore", message="torch.cuda.amp.GradScaler")

        # ScaleSchedule is a deprecated algorithm, but if it is used, updated SSR with its ratio.
        # TODO(#434): Remove this completely.
        for algorithm in algorithms or []:
            if isinstance(algorithm, ScaleSchedule):
                scale_schedule_ratio = algorithm.ratio

        if isinstance(max_duration, str):
            max_duration = Time.from_timestring(max_duration)
        elif isinstance(max_duration, int):
            max_duration = Time.from_epoch(max_duration)

        orig_max_duration = max_duration

        if scale_schedule_ratio != 1.0:
            max_duration = cast(Time[int], orig_max_duration * scale_schedule_ratio)
            log.info(f'max_duration changed from {orig_max_duration} to {max_duration}')
            if max_duration.value == 0:
                raise ValueError(
                    'Scale schedule has reduced the max_duration to 0. Set a higher ratio or use more epochs.')

        if isinstance(deepspeed_config, bool):
            self._deepspeed_config = {} if deepspeed_config else None
        else:
            self._deepspeed_config = deepspeed_config

        if not device:
            self._device = DeviceCPU() if not self.deepspeed_enabled else DeviceGPU()
        elif isinstance(device, str):
            if device == 'cpu':
                self._device = DeviceCPU()
            elif device == 'gpu':
                self._device = DeviceGPU()
            else:
                raise ValueError(f'device ({device}) must be one of (cpu, gpu).')
        else:
            if not isinstance(device, Device):
                raise ValueError('device must be of class Device')
            self._device = device

        if not seed:
            seed = reproducibility.get_random_seed()
            log.info(f"Seed was None. Setting seed to random value: {seed}")

        # Assure that each process has a different seed, necessary if a seed is passed to init
        seed += dist.get_global_rank()

        # If hparams is used to create the Trainer this function is called twice
        # which is okay because all runs with the hparams codepath will do this
        reproducibility.seed_all(seed)
        self._seed = seed

        if not algorithms:
            algorithms = []

        # some algorithms require specific settings
        self._backwards_create_graph = any(map(lambda x: x.backwards_create_graph, algorithms))
        find_unused_parameters = any(map(lambda x: x.find_unused_parameters, algorithms))
        self._find_unused_parameters = find_unused_parameters

        if self.deepspeed_enabled or dist.get_world_size() > 1:
            # deepspeed requires torch.distributed to be initialized, even if the world size is 1
            # distributed is always required with multi-rank training
            dist.initialize_dist(self._device.dist_backend, datetime.timedelta(seconds=dist_timeout))
        if ddp_sync_strategy is None:
            self._ddp_sync_strategy = DDPSyncStrategy.SINGLE_AUTO_SYNC if not find_unused_parameters else DDPSyncStrategy.FORCED_SYNC
        else:
            self._ddp_sync_strategy = DDPSyncStrategy(ddp_sync_strategy)

        # convert eval_dataloader to `List[Evaluator]`
        self.evaluators: List[Evaluator] = []
        for evaluator in ensure_tuple(eval_dataloader):
            if isinstance(evaluator, Evaluator):
                self.evaluators.append(evaluator)
            else:
                metrics = model.metrics(train=False)
                evaluator = Evaluator(label="eval_dataset", dataloader=evaluator, metrics=metrics)
                self.evaluators.append(evaluator)

        self._eval_subset_num_batches = eval_subset_num_batches

        # do a check here to make sure there is at least one validation set
        if len(self.evaluators) == 0:
            warnings.warn(
                textwrap.dedent("""No evaluation dataset was specified. Please specify `eval_dataloader` to periodically
                evaluate your model while training."""),
                category=UserWarning)

        if not isinstance(train_dataloader, DataSpec):
            train_dataloader = DataSpec(train_dataloader)

        self._train_data_spec = train_dataloader
        unwrapped_data_loader = unwrap_data_loader(self._train_data_spec.dataloader)
        if isinstance(unwrapped_data_loader, torch.utils.data.DataLoader):
            if unwrapped_data_loader._iterator is not None:
                raise ValueError(
                    textwrap.dedent("""\
                    The `train_dataloader` has an active iterator. This could occur
                    if `persistent_workers=True` and the dataloader has already been iterated,
                    or if the dataloader is mid-epoch. It is required that the training dataloader
                    does not have an active iterator, so CPU dataset augmentations can be
                    correctly inserted.

                    To fix, please do not iterate over the dataloader before passing it into
                    the trainer."""))

        # TODO(#123): DeepSpeed still needs a precision context, but it's not completely clear how to
        # handle this with our version of Pytorch
        precision_context = self._device.precision_context if not self.deepspeed_enabled else cast(
            Callable[..., ContextManager], contextlib.nullcontext)
        if isinstance(precision, str):
            precision = Precision(precision)

        # optimizers and schedulers
        if not optimizers:
            optimizers = DecoupledSGDW(list(model.parameters()), lr=0.1)
            warnings.warn(f"No optimizer was specified. Defaulting to {repr(optimizers)}")

        num_optimizers = len(ensure_tuple(optimizers))
        if num_optimizers != 1:
            raise NotImplementedError(f"Only one optimizer is supported; found {num_optimizers} optimizers")

        self.state = State(
            max_duration=max_duration,
            algorithms=algorithms,
            model=model,
            callbacks=callbacks,
            grad_accum=grad_accum,
            precision=precision,
            precision_context=precision_context,
            train_dataloader=train_dataloader.dataloader,
            evaluators=self.evaluators,
            optimizers=optimizers,
            steps_per_epoch=train_subset_num_batches,
        )

        schedulers = ensure_tuple(schedulers)
        if len(schedulers) == 0:
            schedulers = (constant_scheduler,)
            warnings.warn(f"No scheduler was specified. Defaulting to {repr(schedulers)}")

        if scale_schedule_ratio != 1.0:
            schedulers = tuple(
                scale_scheduler(scheduler, scale_schedule_ratio) for scheduler in ensure_tuple(schedulers))

        if step_schedulers_every_batch is None:
            step_schedulers_every_batch = any(callable(scheduler) for scheduler in schedulers)
        self._step_schedulers_every_batch = step_schedulers_every_batch

        self.state.schedulers = [compile(scheduler, self.state) for scheduler in schedulers]

        # Configure profilers if profiling is enabled
        if profiler_trace_file:
            self.state.profiler = Profiler(state=self.state,
                                           event_handlers=prof_event_handlers,
                                           skip_first=prof_skip_first,
                                           wait=prof_wait,
                                           warmup=prof_warmup,
                                           active=prof_active,
                                           repeat=prof_repeat,
                                           merged_trace_file=profiler_trace_file)
            self.state.callbacks.extend(self.state.profiler.event_handlers)

            self.state.callbacks.append(DataloaderProfiler())

            if sys_prof_cpu or sys_prof_memory or sys_prof_disk or sys_prof_net:
                self.state.callbacks.append(
                    SystemProfiler(profile_cpu=sys_prof_cpu,
                                   profile_memory=sys_prof_memory,
                                   profile_disk=sys_prof_disk,
                                   profile_net=sys_prof_net,
                                   stats_thread_interval_seconds=sys_prof_stats_thread_interval_seconds))

            if torch_profiler_trace_dir:
                self.state.callbacks.append(
                    TorchProfiler(tensorboard_trace_handler_dir=torch_profiler_trace_dir,
                                  tensorboard_use_gzip=torch_prof_use_gzip,
                                  record_shapes=torch_prof_record_shapes,
                                  profile_memory=torch_prof_profile_memory,
                                  with_stack=torch_prof_with_stack,
                                  with_flops=torch_prof_with_flops))

        if loggers is None:
            loggers = [TQDMLogger()]
        self.logger = Logger(self.state, loggers)
        self.state.callbacks = list(cast(List[Callback], loggers)) + self.state.callbacks

        self.engine = Engine(
            state=self.state,
            logger=self.logger,
        )

        self._validate_every_n_batches = validate_every_n_batches
        self._validate_every_n_epochs = validate_every_n_epochs
        self._compute_training_metrics = compute_training_metrics
        self._grad_clip_norm = grad_clip_norm

        if deterministic_mode:
            reproducibility.configure_deterministic_mode()

        self.engine.run_event(Event.INIT)

        assert isinstance(self.state.model, ComposerModel)
        self._original_model = self.state.model  # TODO(ravi) -- update the state to add an original model helper

        self._checkpoint_saver = None
        if save_folder is not None:
            if isinstance(save_interval, int):
                save_interval = Time.from_epoch(save_interval)
            self._checkpoint_saver = CheckpointSaver(
                save_folder=save_folder,
                interval=save_interval,
                compression=save_compression,
            )

        self._checkpoint_loader = None
        if load_path is not None:
            self._checkpoint_loader = CheckpointLoader(path=load_path,
                                                       object_store=load_object_store,
                                                       load_weights_only=load_weights_only,
                                                       strict_model_weights=load_strict,
                                                       chunk_size=load_chunk_size,
                                                       progress_bar=load_progress_bar)

        # place the state, model in the proper devices, and initialize from a checkpoint if provided
        if self.deepspeed_enabled:
            try:
                import deepspeed
            except ImportError as e:
                raise ImportError(
                    textwrap.dedent("""\
                    Composer was installed without DeepSpeed support. To use DeepSpeed with Composer, run `pip install mosaicml[deepspeed]`
                    if using pip or `pip install deepspeed>=0.5.5` if using Anaconda.""")) from e
            assert self._deepspeed_config is not None
            self._deepspeed_config = _parse_deepspeed_config(self._deepspeed_config,
                                                             state=self.state,
                                                             grad_clip_norm=self._grad_clip_norm)
            optimizer = ensure_tuple(self.state.optimizers)[0]
            (self.state.model, self.state.optimizers, _, _) = deepspeed.initialize(
                config=self._deepspeed_config,
                model=self.state.model,
                optimizer=optimizer,
            )
            # The deepspeed engine is responsible for serializing the model and optimizer state,
            # so these attributes should not be serialized with the composer state.
            if "model" in self.state.serialized_attributes:
                self.state.serialized_attributes.remove("model")

            if "optimizers" in self.state.serialized_attributes:
                self.state.serialized_attributes.remove("optimizers")

        # If using DeepSpeed, the model must be loaded from checkpoint after the engine has been
        # initialized, but if using PyTorch DDP, the model must be loaded before it is wrapped with
        # DDP.
        if self._checkpoint_loader is not None:
            restored_seed = self._checkpoint_loader.load_checkpoint(state=self.state)
            if restored_seed is not None:
                self._seed = restored_seed

        if not self.deepspeed_enabled:
            host_model_params = self.state.model.parameters()
            self.state.model = self._device.module_to_device(self.state.model)
            device_model_params = self.state.model.parameters()

            # use surgery to update the parameters of the optimizers, now that the model is on the device
            # see https://pytorch.org/docs/stable/optim.html#constructing-it
            module_surgery.replace_params_in_optimizer(old_params=host_model_params,
                                                       new_params=device_model_params,
                                                       optimizers=self.state.optimizers)

            # Move any remaining optimizer parameters onto the device
            self.state.optimizers = map_collection(self.state.optimizers, self._device.optimizer_to_device)

            if dist.get_world_size() > 1:
                # Only wrap the module if required
                self.state.model = _prepare_ddp_module(self.state.model, self._find_unused_parameters)

    @property
    def deepspeed_enabled(self) -> bool:
        """``True`` if DeepSpeed is being used for training and ``False`` otherwise.

        .. seealso:: `DeepSpeed's documentation <https://www.deepspeed.ai/docs/config-json/>`_
        """
        return self._deepspeed_config is not None

    @property
    def saved_checkpoints(self) -> Dict[Timestamp, List[str]]:
        """The times and paths to checkpoint files saved across all ranks during training.

        Returns:
            Dict[Timestamp, List[str]]: A dictionary mapping a save :class:`.Timestamp`. to a list of
                filepaths, indexed by global rank, corresponding to the checkpoints saved at that time.

        .. note:: When using DeepSpeed, the index of a filepath corresponds to the
            global rank of the process that wrote that file. These filepaths are valid only on
            the global rank's node. Otherwise, when not using DeepSpeed, this list will contain
            only one filepath since only rank zero saves checkpoints.
        """
        assert self._checkpoint_saver is not None, \
            "save_folder must be provided on trainer init in order to save checkpoints"
        return self._checkpoint_saver.saved_checkpoints

    @property
    def checkpoint_folder(self) -> str:
        """The folder in which checkpoints are stored.

        .. seealso:: :mod:`~composer.utils.run_directory` for details on the format of the run directory
            and how to customize it.

        Returns:
            str: The checkpoint folder. If an absolute path was specified for
                ``save_folder`` upon trainer instantiation, then that path will be used. Otherwise, this folder
                is relative to the run directory of the training run (e.g. ``{run_directory}/{save_folder}``).
                If no run directory is provided, then by default, it is of the form
                ``runs/<timestamp>/rank_<GLOBAL_RANK>/<save_folder>`` where ``timestamp``
                is the start time of the run in iso-format, ``GLOBAL_RANK`` is the global rank of the process,
                and ``save_folder`` is the save_folder argument provided upon construction.
        """
        assert self._checkpoint_saver is not None, \
            "save_folder must be provided on trainer init in order to save checkpoints"
        return self._checkpoint_saver.checkpoint_folder

    def fit(self):
        """Train and evaluate the model on the provided data."""
        try:
            self._train_loop()
        finally:
            self.engine.close()

    def _ensure_metrics_device_and_dtype(self, metrics: MetricCollection):
        # Safety check to ensure the metric and data are on the same device. Normally not
        # needed because the metric is automatically on the same device as the model.
        # See https://torchmetrics.readthedocs.io/en/latest/pages/overview.html for details.
        metrics = self._device.module_to_device(metrics)

        # HACK: DeepSpeed somehow manages to convert metric internal states to its own dtype. When
        # running with FP16, this tends to result in overflows. Let's assume FP32 is good enough.
        for _, metric in metrics.items():
            metric.set_dtype(torch.float32)  # type: ignore

        return metrics

    def _compute_and_log_metrics(self, metrics: Metrics, *, is_train: bool, is_batch: bool, logging_label: str = ''):
        """Computes metrics, logs the results, and resets the metrics.

        Args:
            metrics (Metrics): The metrics to compute.
            is_train (bool): True for training metrics, False for evaluation metrics.
            is_batch (bool): True if logging at batch level, false for epoch level.
            logging_label (str): Should be left as empty string if called for training metrics.
                Should be the evaluator label if called on evaluator metrics.
        """
        computed_metrics = metrics.compute()
        for name, value in computed_metrics.items():
            log_level = LogLevel.BATCH if is_batch else LogLevel.EPOCH
            suffix = 'train' if is_train else 'val'

            # default label given to evaluator created by val_dataset parameter
            if not logging_label or logging_label == "eval_dataset":
                label = f'{name.lower()}/{suffix}'
            else:
                label = f'{logging_label}/{name.lower()}_{suffix}'
            self.logger.metric(log_level, {label: value})
        metrics.reset()

    def _spin_dataloaders(self):
        """Spin the dataloaders to restore sampler state.

        Only one batch must be loaded to seed the sampler's generator. since only the first batch is being loaded, the
        dataloader may not be completely iterated through.
        """
        # spin the evaluator dataloaders once to initialize its sampler deterministically
        # so it does not affect any other RNG reads
        for evaluator in self.state.evaluators:
            dataloader = evaluator.dataloader.dataloader
            if isinstance(dataloader.sampler, torch.utils.data.DistributedSampler):
                dataloader.sampler.set_epoch(0)
            for _ in dataloader:
                break

        # spin the train dataloader's sampler to get to the state of the desired epoch
        for epoch in range(int(self.state.timer.epoch)):
            if isinstance(self.state.train_dataloader.sampler, torch.utils.data.DistributedSampler):
                self.state.train_dataloader.sampler.set_epoch(epoch)
            for _ in self.state.train_dataloader:
                break

    def _train_loop(self) -> None:
        """Run training for the specified number of epochs and log results."""
        # print training start
        self.logger.metric_fit({"trainer/algorithms": [str(algo) for algo in self.state.algorithms]})

        if self._compute_training_metrics:
            log.warn('Computing model evaluation metrics during training.'
                     ' This doubles the number of forward passes and may lead'
                     ' to a throughput degradation.')
            train_metrics = self._original_model.metrics(train=True)
            if isinstance(train_metrics, Metric):
                # Forcing metrics to be a MetricCollection simplifies logging results
                train_metrics = MetricCollection([train_metrics])

            train_metrics = self._ensure_metrics_device_and_dtype(train_metrics)
        else:
            train_metrics = None

        self.engine.run_event(Event.FIT_START)

        self.state.scaler = ClosureGradScaler() if self._use_closures() else GradScaler()
        use_grad_scaling = self._use_grad_scaling(self.state.precision, self.state.scaler)

        self._spin_dataloaders()

        if self.state.timer.batch_in_epoch == 0 and self._checkpoint_loader:
            # only restore the rng state here if the step in the current epoch is zero.
            self._checkpoint_loader.restore_checkpoint_rng_state(self._device)

        while self.state.timer < self.state.max_duration:
            try:
                self.state.model.train()

                if self.state.timer.batch_in_epoch == 0:
                    self.engine.run_event(Event.EPOCH_START)
                    self.logger.metric_epoch({"epoch": int(self.state.timer.epoch)})

                if isinstance(self.state.train_dataloader.sampler, torch.utils.data.DistributedSampler):
                    self.state.train_dataloader.sampler.set_epoch(int(self.state.timer.epoch))

                for batch_idx, self.state.batch in enumerate(
                        itertools.islice(self.state.train_dataloader, self.state.steps_per_epoch)):

                    # if resuming, skip dataloader forward to the minibatch index
                    if batch_idx < self.state.timer.batch_in_epoch:
                        if self._checkpoint_loader:
                            self._checkpoint_loader.restore_checkpoint_rng_state(self._device)
                        continue

                    self.state.batch = self._device.batch_to_device(self.state.batch)
                    self.state.batch = self._train_data_spec.device_transforms(self.state.batch)
                    self.state.batch_num_samples = self._train_data_spec.get_num_samples_in_batch(self.state.batch)
                    self.state.batch_num_tokens = self._train_data_spec.get_num_tokens_in_batch(self.state.batch)

                    if self.deepspeed_enabled:
                        self.state.batch = _fix_batch_precision_for_deepspeed(self.state.batch, self.state.precision)

                    if self._compute_training_metrics:
                        # compute metrics on the training set
                        assert train_metrics is not None
                        self.state.model.eval()
                        with torch.no_grad():
                            for eval_microbatch in self._train_data_spec.split_batch(
                                    self.state.batch, self.state.grad_accum):
                                # TODO: Detect if self.run_event(Event.AFTER_DATALOADER) changes the training
                                # data and if so print a warning that metrics may return unexpected results
                                outputs, targets = self._original_model.validate(eval_microbatch)
                                train_metrics.update(outputs, targets)

                    self.state.model.train()

                    self.engine.run_event(Event.AFTER_DATALOADER)

                    num_samples_in_batch = self._device.tensor_to_device(
                        torch.tensor([self.state.batch_num_samples], dtype=torch.int))
                    num_tokens_in_batch = self._device.tensor_to_device(
                        torch.tensor([self.state.batch_num_tokens], dtype=torch.int))
                    dist.all_reduce(num_samples_in_batch, reduce_operation="SUM")
                    dist.all_reduce(num_tokens_in_batch, reduce_operation="SUM")

                    self.engine.run_event(Event.BATCH_START)
                    self.logger.metric_batch({
                        "trainer/global_step": int(self.state.timer.batch),
                        "trainer/batch_idx": self.state.timer.batch_in_epoch.value,
                    })
                    total_loss = None
                    microbatches = self._train_data_spec.split_batch(self.state.batch, self.state.grad_accum)
                    if self.deepspeed_enabled:
                        total_loss = self._train_batch(microbatches)
                    elif self._use_closures():
                        for optimizer in self.state.optimizers:
                            if use_grad_scaling:
                                total_loss = self.state.scaler.step(
                                    optimizer, closure=lambda **kwargs: self._train_batch(microbatches, **kwargs))
                            else:
                                total_loss = optimizer.step(
                                    closure=lambda **kwargs: self._train_batch(microbatches, **kwargs).item())
                    else:
                        total_loss = self._train_batch(microbatches)
                        for optimizer in self.state.optimizers:
                            if use_grad_scaling:
                                self.state.scaler.step(optimizer)
                            else:
                                optimizer.step()

                    if use_grad_scaling:
                        self.state.scaler.update()

                    if total_loss is not None:
                        if not isinstance(total_loss, torch.Tensor):
                            total_loss = self._device.tensor_to_device(torch.tensor([total_loss]))

                        # total_loss can be None if gradient scaling failed
                        dist.all_reduce(total_loss, reduce_operation="SUM")
                        full_loss = total_loss.cpu().item()
                        self.logger.metric_batch({'loss/train': full_loss / dist.get_world_size()})

                    if self._compute_training_metrics:
                        assert train_metrics is not None
                        self._compute_and_log_metrics(train_metrics, is_train=True, is_batch=True)

                    self.state.timer.on_batch_complete(
                        samples=int(num_samples_in_batch.item()),
                        tokens=int(num_tokens_in_batch.item()),
                    )

                    if self._step_schedulers_every_batch:
                        for scheduler in self.state.schedulers:
                            scheduler.step()

                    self.engine.run_event(Event.BATCH_END)

                    if self._validate_every_n_batches > 0 and int(
                            self.state.timer.batch) % self._validate_every_n_batches == 0:
                        self.eval(is_batch=True)

                    if self._checkpoint_saver and self._checkpoint_saver.should_checkpoint(state=self.state,
                                                                                           event=Event.BATCH_END):
<<<<<<< HEAD
                        self._checkpoint_saver.save_checkpoint(state=self.state, seed=self._seed, device=self._device)
            except BreakEpochException:
                log.info(f'Skipping the rest of Epoch {self.state.epoch}')
=======
                        self._checkpoint_saver.save_checkpoint(state=state, seed=self._seed, device=self._device)

                    if state.timer >= state.max_duration:
                        # If max_duration is specified in batches, samples, or tokens, and
                        # and the max_duration is reached mid-epoch, then break out of the dataloader
                        # to finish the epoch early and finish training.
                        break

            except BreakEpochException:
                log.info(f'Skipping the rest of Epoch {int(state.timer.epoch)}')
>>>>>>> 10027582

            self.state.timer.on_epoch_complete()

            if not self._step_schedulers_every_batch:
                for scheduler in self.state.schedulers:
                    scheduler.step()

            self.engine.run_event(Event.EPOCH_END)

            if self._validate_every_n_epochs > 0 and int(self.state.timer.epoch) % self._validate_every_n_epochs == 0:
                self.eval(is_batch=False)

            if self._checkpoint_saver and self._checkpoint_saver.should_checkpoint(state=self.state,
                                                                                   event=Event.EPOCH_END):
                self._checkpoint_saver.save_checkpoint(state=self.state, seed=self._seed, device=self._device)

    def _train_batch(self, microbatches: Sequence[Batch], ddp_sync: bool = True):
        """Run training on a full batch of data.

        Args:
            microbatches (Sequence[Batch]): The microbatches which make up the batch.
            ddp_sync (bool): True to sync gradients between devices on every backwards
                pass and False to only sync gradients after each device has finished
                computing a gradient on it's entire set of microbatches. (default: ``True``)
        """
        if ddp_sync or not isinstance(self.state.model, DistributedDataParallel):
            context = contextlib.nullcontext
        else:
            context = cast(Callable[[], ContextManager], self.state.model.no_sync)

        with context():
            return self._train_batch_inner(microbatches)

    def _train_batch_inner(self, microbatches: Sequence[Batch]):
        """Iterate over microbatches and compute the loss that will be used to step the optimizer."""
        self.engine.run_event(Event.BEFORE_TRAIN_BATCH)

        assert self.state.optimizers is not None
        assert self.state.scaler is not None

        use_grad_scaling = self._use_grad_scaling(self.state.precision, self.state.scaler)

        if not self.deepspeed_enabled:
            for optimizer in self.state.optimizers:
                optimizer.zero_grad()

        # tracker for gradient accumulation
        total_loss = self._device.tensor_to_device(torch.zeros(size=(1,)))
        current_batch_size = sum([self._train_data_spec.get_num_samples_in_batch(batch) for batch in microbatches])

        for microbatch_idx, self.state.batch in enumerate(microbatches):
            self.state.batch_num_tokens = self._train_data_spec.get_num_tokens_in_batch(self.state.batch)
            self.state.batch_num_samples = self._train_data_spec.get_num_samples_in_batch(self.state.batch)
            is_final_microbatch = microbatch_idx + 1 == len(microbatches)
            sync_context = contextlib.nullcontext() if self.deepspeed_enabled else _ddp_sync_context(
                self.state, is_final_microbatch, self._ddp_sync_strategy)
            with sync_context:
                # forward pass
                self.engine.run_event(Event.BEFORE_FORWARD)

                with self.state.precision_context:
                    self.state.outputs = self.state.model.forward(self.state.batch)

                self.engine.run_event(Event.AFTER_FORWARD)

                # loss
                self.engine.run_event(Event.BEFORE_LOSS)

                with self.state.precision_context:
                    self.state.loss = self._original_model.loss(self.state.outputs, self.state.batch)

                # We always want to scale loss by the grad_accum before the backwards pass and
                # also for sake of metrics. Complicating matters, the DeepSpeed engine does its
                # own scaling when we call `.backward`, but this isn't in place so we still need
                # to scale for sake of metrics after the `.backward` call.

                # Loss is added to losses with clone to not scale the loss for the step printout
                # Likely need to look into the performance impact
                if not self.deepspeed_enabled:
                    for loss in ensure_tuple(self.state.loss):
                        loss.mul_(self.state.batch_num_samples / current_batch_size)
                        total_loss += loss.detach().clone()

                assert self.state.loss is not None
                self.engine.run_event(Event.AFTER_LOSS)

                # backward
                self.engine.run_event(Event.BEFORE_BACKWARD)

                if use_grad_scaling:
                    self.state.loss = self.state.scaler.scale(self.state.loss)

                if self.deepspeed_enabled:
                    cast("deepspeed.DeepSpeedEngine", self.state.model).backward(self.state.loss)

                    # This is the same loss scaling and reporting we skipped earlier.
                    for loss in ensure_tuple(self.state.loss):
                        loss.mul_(self.state.batch_num_samples / current_batch_size)
                        total_loss += loss.detach().clone()
                else:
                    for loss in ensure_tuple(self.state.loss):
                        loss.backward(create_graph=self._backwards_create_graph)

                self.engine.run_event(Event.AFTER_BACKWARD)

            if self.deepspeed_enabled:
                cast("deepspeed.DeepSpeedEngine", self.state.model).step()

        # Unscale gradients before `Event.AFTER_TRAIN_BATCH`
        if use_grad_scaling:
            for optimizer in ensure_tuple(self.state.optimizers):
                self.state.scaler.unscale_(optimizer)

        # clip gradients if the magnitude is too large
        if not self.deepspeed_enabled and self._grad_clip_norm is not None:
            torch.nn.utils.clip_grad_norm_(
                parameters=self.state.model.parameters(),
                max_norm=self._grad_clip_norm,
            )

        self.engine.run_event(Event.AFTER_TRAIN_BATCH)

        return total_loss

    def eval(self, is_batch: bool):
        """Evaluate the model on the provided evaluation data and log appropriate metrics.

        Args:
            is_batch (bool): True to log metrics with ``LogLevel.BATCH``
                and False to log metrics with ``LogLevel.EPOCH``.
        """
        restore_model_train = self.model.training

        self.model.eval()
        with torch.no_grad():

            self.engine.run_event(Event.EVAL_START)

            for evaluator in self.state.evaluators:
                dataloader = evaluator.dataloader.dataloader
                metrics = self._ensure_metrics_device_and_dtype(evaluator.metrics)
                if isinstance(dataloader.sampler, torch.utils.data.DistributedSampler):
                    # The distributed sampler uses `set_epoch` to set the random seed
                    # Because evaluation can run on each batch, we use the batch to seed the sampler
                    # so each evaluation will get a proper shuffle.
                    # The epoch provided to `set_epoch` need not be sequential, so this is fine.
                    dataloader.sampler.set_epoch(int(self.state.timer.batch))

                for self.state.batch in itertools.islice(dataloader, self._eval_subset_num_batches):
                    self.state.batch = self._device.batch_to_device(self.state.batch)
                    if evaluator.dataloader.device_transforms:
                        self.state.batch = evaluator.dataloader.device_transforms(self.state.batch)
                    self.state.batch_num_samples = evaluator.dataloader.get_num_samples_in_batch(self.state.batch)
                    self.state.batch_num_tokens = evaluator.dataloader.get_num_tokens_in_batch(self.state.batch)

                    if self.deepspeed_enabled:
                        self.state.batch = _fix_batch_precision_for_deepspeed(self.state.batch, self.state.precision)

                    self.engine.run_event(Event.EVAL_BATCH_START)

                    self.engine.run_event(Event.EVAL_BEFORE_FORWARD)
                    self.state.outputs, targets = self._original_model.validate(self.state.batch)
                    self.engine.run_event(Event.EVAL_AFTER_FORWARD)

                    metrics.update(self.state.outputs, targets)

                    self.engine.run_event(Event.EVAL_BATCH_END)

                self._compute_and_log_metrics(metrics, is_train=False, is_batch=is_batch, logging_label=evaluator.label)

            self.engine.run_event(Event.EVAL_END)

        if restore_model_train:
            self.model.train()

    def _use_grad_scaling(self, precision: Union[str, Precision], scaler: Optional[GradScaler]) -> bool:
        """Determines based on precision when to use grad scaling.

        By default, the pytorch GradScaler is a no-op if running on
        unsupported hardware. Here we raise a RuntimeError instead.

        Args:
            precision (Precision): Numerical precision, based on the Precision Enum.
            scaler (GradScaler): Used to make sure that the scaler is enabled when
            using grad scaling.

        Raises:
            RuntimeError:
                Occurs when attempting to use grad scaling without the scaler
                enabled. Likely due to hardware not supporting the provided precision.
        """
        if self.deepspeed_enabled:
            return False

        precision = Precision(precision)
        use_grad_scaling = precision == Precision.AMP

        if use_grad_scaling and (scaler is None or not scaler.is_enabled()):
            raise RuntimeError(f'Attempting to use grad scaling with {precision}, but scaler is not enabled.'
                               f'Potentially your hardware does not support Precision {precision}.')
        return use_grad_scaling

    def _use_closures(self) -> bool:
        """Determines based on precision and optimizers whether to use closures.

        We default to using closures unless AMP is enabled, in which case we only allow closures when using optimizers
        with the _step_supports_amp_closure flag.
        """
        if self.deepspeed_enabled:
            return False

        if self.state.precision != Precision.AMP:
            return True

        if self.state.optimizers is None:
            raise RuntimeError("state.optimizers must be set before `_use_closures` can be determined")

        return all(
            getattr(optimizer, "_step_supports_amp_closure", False)
            for optimizer in ensure_tuple(self.state.optimizers))<|MERGE_RESOLUTION|>--- conflicted
+++ resolved
@@ -971,22 +971,16 @@
 
                     if self._checkpoint_saver and self._checkpoint_saver.should_checkpoint(state=self.state,
                                                                                            event=Event.BATCH_END):
-<<<<<<< HEAD
                         self._checkpoint_saver.save_checkpoint(state=self.state, seed=self._seed, device=self._device)
-            except BreakEpochException:
-                log.info(f'Skipping the rest of Epoch {self.state.epoch}')
-=======
-                        self._checkpoint_saver.save_checkpoint(state=state, seed=self._seed, device=self._device)
-
-                    if state.timer >= state.max_duration:
+
+                    if self.state.timer >= self.state.max_duration:
                         # If max_duration is specified in batches, samples, or tokens, and
                         # and the max_duration is reached mid-epoch, then break out of the dataloader
                         # to finish the epoch early and finish training.
                         break
 
             except BreakEpochException:
-                log.info(f'Skipping the rest of Epoch {int(state.timer.epoch)}')
->>>>>>> 10027582
+                log.info(f'Skipping the rest of Epoch {int(self.state.timer.epoch)}')
 
             self.state.timer.on_epoch_complete()
 
@@ -1118,9 +1112,9 @@
             is_batch (bool): True to log metrics with ``LogLevel.BATCH``
                 and False to log metrics with ``LogLevel.EPOCH``.
         """
-        restore_model_train = self.model.training
-
-        self.model.eval()
+        restore_model_train = self.state.model.training
+
+        self.state.model.eval()
         with torch.no_grad():
 
             self.engine.run_event(Event.EVAL_START)
@@ -1160,7 +1154,7 @@
             self.engine.run_event(Event.EVAL_END)
 
         if restore_model_train:
-            self.model.train()
+            self.state.model.train()
 
     def _use_grad_scaling(self, precision: Union[str, Precision], scaler: Optional[GradScaler]) -> bool:
         """Determines based on precision when to use grad scaling.
