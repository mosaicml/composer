# Copyright 2022 MosaicML Composer authors
# SPDX-License-Identifier: Apache-2.0

"""Train models."""

from __future__ import annotations

import collections.abc
import contextlib
import datetime
import itertools
import logging
import os
import random
import re
import tempfile
import textwrap
import time
import warnings
from collections import defaultdict
from copy import deepcopy
from pathlib import Path
from typing import (
    Any,
    Callable,
    ContextManager,
    Dict,
    Iterable,
    List,
    Mapping,
    Optional,
    Sequence,
    TextIO,
    Tuple,
    Union,
    cast,
)

import coolname
import torch
import torch.distributed
import torch.nn as nn
import torch.utils.data
from torch._dynamo import OptimizedModule
from torch.cuda.amp.grad_scaler import GradScaler, _refresh_per_optimizer_state
from torch.distributed.fsdp import FullyShardedDataParallel
from torch.distributed.fsdp._runtime_utils import _post_backward_final_callback
from torch.distributed.fsdp.sharded_grad_scaler import ShardedGradScaler
from torch.nn.parallel import DistributedDataParallel
from torch.optim.lr_scheduler import LRScheduler
from torch.utils.data import DataLoader, DistributedSampler
from torchmetrics import Metric

from composer.callbacks import CheckpointSaver, MemorySnapshot, OOMObserver, OptimizerMonitor
from composer.core import (
    Algorithm,
    AlgorithmPass,
    Batch,
    Callback,
    DataSpec,
    Engine,
    Evaluator,
    Event,
    Precision,
    State,
    Time,
    Timestamp,
    TimeUnit,
    TrainerMode,
    ensure_data_spec,
    ensure_evaluator,
    ensure_time,
    get_precision_context,
)
from composer.devices import Device, DeviceCPU, DeviceGPU, DeviceMPS, DeviceTPU
from composer.loggers import (
    ConsoleLogger,
    Logger,
    LoggerDestination,
    MLFlowLogger,
    MosaicMLLogger,
    ProgressBarLogger,
    RemoteUploaderDownloader,
    WandBLogger,
)
from composer.loggers.mosaicml_logger import MOSAICML_ACCESS_TOKEN_ENV_VAR, MOSAICML_PLATFORM_ENV_VAR
from composer.models import ComposerModel
from composer.optim import ComposerScheduler, DecoupledSGDW, compile_composer_scheduler
from composer.profiler import Profiler
from composer.trainer._deepspeed import _fix_batch_precision_for_deepspeed, _parse_deepspeed_config
from composer.trainer._scale_schedule import scale_pytorch_scheduler
from composer.trainer._scaler import ClosureGradScaler
from composer.trainer.dist_strategy import (
    DDPSyncStrategy,
    ddp_sync_context,
    prepare_ddp_module,
    prepare_fsdp_module,
    set_fsdp_default,
)
from composer.utils import (
    ExportFormat,
    MissingConditionalImportError,
    ObjectStore,
    Transform,
    checkpoint,
    dist,
    ensure_tuple,
    export_with_logger,
    extract_hparams,
    format_name_with_dist,
    get_composer_env_dict,
    get_device,
    get_file,
    is_xla_installed,
    map_collection,
    maybe_create_object_store_from_uri,
    maybe_create_remote_uploader_downloader_from_uri,
    model_eval_mode,
    parse_uri,
    partial_format,
    reproducibility,
)
from composer.utils.misc import is_model_deepspeed
from composer.utils.object_store.mlflow_object_store import MLFLOW_EXPERIMENT_ID_FORMAT_KEY, MLFLOW_RUN_ID_FORMAT_KEY

if is_xla_installed():
    import torch_xla.core.xla_model as xm
    import torch_xla.distributed.parallel_loader as pl

log = logging.getLogger(__name__)

__all__ = ['Trainer']

# syntax to shorten the Scheduler type annotations
Scheduler = Union[ComposerScheduler, LRScheduler]


def _raise_missing_argument_exception(arg_name: str):
    raise ValueError((
        f'{arg_name} is a required argument and must be specified when constructing the '
        f'{Trainer.__name__} or when calling {Trainer.__name__}.{Trainer.fit.__name__}(). '
        f'To fix, please specify `{arg_name}` via {Trainer.__name__}({arg_name}=...) or '
        f'{Trainer.__name__}.{Trainer.fit.__name__}({arg_name}=...).'
    ))


def _scale_max_duration_by_ssr(
    scale_schedule_ratio: float,
    orig_max_duration: Optional[Time[int]],
) -> Optional[Time[int]]:
    if orig_max_duration is None:
        return None
    max_duration = cast(Time[int], orig_max_duration * scale_schedule_ratio)
    log.info(f'max_duration changed from {orig_max_duration} to {max_duration}')
    if max_duration.value == 0:
        raise ValueError('Scale schedule has reduced the max_duration to 0. Set a higher ratio or use more epochs.')
    return max_duration


def _get_default_scheduler_frequency(schedulers: Optional[Union[Scheduler, Sequence[Scheduler]]]):
    has_pytorch_scheduler = any(isinstance(scheduler, LRScheduler) for scheduler in ensure_tuple(schedulers))
    if has_pytorch_scheduler:
        log.info((
            'Stepping schedulers every epoch, as a PyTorch scheduler was provided. '
            'The trainer cannot automatically convert the parameters (e.g. step_size, T_max) of the '
            'PyTorch scheduler to be in terms of batches. If the PyTorch scheduler should be stepped '
            'every batch, set `step_schedulers_every_batch=True`.'
        ))
        return TimeUnit.EPOCH
    else:
        log.info((
            'Stepping schedulers every batch. '
            'To step schedulers every epoch, set `step_schedulers_every_batch=False`.'
        ))
        return TimeUnit.BATCH


def _filter_metrics(metrics: Dict[str, Metric], metric_names: Optional[List[str]]) -> Dict[str, Metric]:
    """Filter the metrics based on the given metric_names as regex strings (e.g. 'Accuracy', 'f1' for 'BinaryF1Score', 'Top-.' for 'Top-1 Accuracy' and 'Top-2 Accuracy', etc). If no metric_names are provided, all metrics will be returned."""
    metrics = deepcopy(metrics)
    if metric_names is None:
        return metrics
    filtered_metrics = {}
    for name, metric in metrics.items():
        if any(re.match(f'.*{metric_name}.*', name, re.IGNORECASE) for metric_name in metric_names):
            filtered_metrics[name] = metric
    return filtered_metrics


def _validate_precision(precision: Precision, device: Device):
    if isinstance(device, DeviceCPU) and precision != Precision.FP32:
        raise ValueError(f'{precision} is not supported for CPU training.')


def _compile_schedulers(
    schedulers: Optional[Union[Scheduler, Sequence[Scheduler]]],
    state: State,
    scale_schedule_ratio: float,
) -> List[LRScheduler]:
    compiled_schedulers = []
    for scheduler in ensure_tuple(schedulers):
        if isinstance(scheduler, LRScheduler):
            scale_pytorch_scheduler(scheduler, scale_schedule_ratio)
            compiled_schedulers.append(scheduler)
        # It's a composer scheduler
        else:
            compiled_schedulers.append(
                compile_composer_scheduler(
                    scheduler,
                    state,
                    scale_schedule_ratio,
                ),
            )

    return compiled_schedulers


def _set_evaluator_interval_and_subset_num_batches(
    evaluators: Sequence[Evaluator],
    eval_interval: Union[int, str, Time, Callable[[State, Event], bool]],
    subset_num_batches: int,
):
    # Convert eval_dataloader to `List[Evaluator]`
    for evaluator in evaluators:
        if evaluator.subset_num_batches is None:
            evaluator.subset_num_batches = subset_num_batches
        if evaluator.eval_interval is None:
            evaluator.eval_interval = eval_interval
        eval_dataloader = evaluator.dataloader.dataloader
        if isinstance(eval_dataloader, collections.abc.Sized) and evaluator.subset_num_batches == -1:
            try:
                dataloader_len = len(eval_dataloader)
            except TypeError:
                dataloader_len = None
            if dataloader_len == None:
                raise ValueError(
                    'eval_subset_num_batches must be set when using an infinite sized '
                    'eval_dataloader where length is `None`. Otherwise, evaluation will '
                    'run forever and never terminate.',
                )


def _is_auto_microbatching(device_train_microbatch_size: Optional[Union[int, str]], device: Device):
    if device_train_microbatch_size == 'auto':
        warnings.warn((
            "`device_train_microbatch_size='auto'` may potentially fail with unexpected "
            'CUDA errors. Auto microbatching attempts to catch CUDA Out of Memory errors '
            'and adjust the batch size, but it is possible CUDA will be put into an '
            'irrecoverable state due to PyTorch bugs, e.g. integer overflow. In this case, '
            'please manually set device_train_microbatch_size explicitly to an integer '
            'instead.'
        ))
        if not isinstance(device, DeviceGPU):
            raise ValueError(
                'Can only use adaptive device_train_microbatch_size on GPU. Please set device_train_microbatch_size >= 1.',
            )
        return True
    else:
        return False


def _get_initial_device_train_microbatch_size(
    device_train_microbatch_size: Optional[Union[int, str]],
    auto_microbatching: bool,
    train_dataloader: Optional[Iterable],
) -> Optional[int]:
    """Sets initial value of device_train_microbatch_size.

    If auto_microbatching, sets initial `device_train_microbatch_size` to per rank batch size. If
    `train_dataloader` is not set yet, returns None and this function will be called again when
    `train_dataloader` is set, such as when `fit()` is called.
    """
    if device_train_microbatch_size is None or auto_microbatching:
        # Return None, this function will be called again when `train_dataloader` is set
        if train_dataloader is None:
            return None
        try:
            batch_size = getattr(train_dataloader, 'batch_size')
        except AttributeError as e:
            # Error message when `device_train_microbatch_size` is None
            # Note: This code path will be removed after `auto` is made default
            if device_train_microbatch_size is None:
                raise ValueError(
                    '`device_train_microbatch_size` must be set when `state.train_dataloader` does not have a `batch_size` attribute.',
                ) from e
            # Error message when `device_train_microbatch_size` is 'auto'
            raise AttributeError(
                "`device_train_microbatch_size='auto'` requires the `state.train_dataloader` to have a `batch_size` attribute.",
            ) from e
        return batch_size
    elif isinstance(device_train_microbatch_size, Union[int, float]):
        return device_train_microbatch_size
    else:
        raise ValueError("device_train_microbatch_size must be an int or ``'auto'``")


def _is_cuda_oom(e: RuntimeError):
    """Determines if error is CUDA Out of Memory and if auto_microbatching is enabled."""
    if 'CUDA out of memory' in str(e):
        return True
    # With batch_norm, large batch sizes sometimes result in cuDNN instead of Cuda OOMs.
    if 'cuDNN error: CUDNN_STATUS_NOT_SUPPORTED. This error may appear if you passed in a non-contiguous input.' in str(
        e,
    ):
        warnings.warn(
            'Encountered "cuDNN error: CUDNN_STATUS_NOT_SUPPORTED. This error may appear if you passed in '
            'a non-contiguous input." This can happen when the batch_size is too large for the GPU so auto '
            'auto_microbatching will rerun with a smaller microbatch size value, but there may be a user '
            'error with non-contiguous inputs.',
        )
        return True
    return False


def _fsdp_reshard_and_cleanup(model: torch.nn.Module):
    """Manually reshard and clean up FSDP model.

    When an exception like OOM happens, _post_backward_final_callback, which
    is registered as a backward callback, will not run. We manually call it to cleanup
    loose memory.
    """
    for __, module in model.named_modules():
        if isinstance(module, FullyShardedDataParallel):
            if module.check_is_root():
                # Only call _post_backward_final_callback on root module. It will
                # traverse and reshard all FSDP sub-modules
                _post_backward_final_callback(module, module)


def _adjust_device_train_microbatch_size(state: State):
    """Adjust device_train_microbatch_size if we encounter OOM.

    Args:
        state (State): State of trainer.
    """
    # If any rank hit CUDA OOM, update device_train_microbatch_size and retry. Raise runtime error
    # if training 1 sample at a time still resulted in CUDA out of memory.
    assert state.device_train_microbatch_size is not None
    if state.device_train_microbatch_size == 1:
        raise RuntimeError((
            'CUDA out of memory. The train loop failed with an internal microbatch of size 1.'
            'The GPU does not have enough memory to process even 1 sample during train.'
        ))
    else:
        original_microbatch_size = state.device_train_microbatch_size
        state.device_train_microbatch_size = max(int(original_microbatch_size / 2), 1)
        warnings.warn(
            RuntimeWarning(
                'CUDA out of memory detected. Train microbatch size will be decreased from '
                f'{original_microbatch_size} -> {state.device_train_microbatch_size}.',
            ),
        )
    # Clear gradients in case failure happened during backwards pass
    if hasattr(state, 'outputs'):
        del state.outputs
    if hasattr(state, 'loss'):
        del state.loss
    for optimizer in state.optimizers:
        optimizer.zero_grad(set_to_none=True)
    if state.scaler is not None:
        state.scaler._per_optimizer_states = defaultdict(_refresh_per_optimizer_state)
    _fsdp_reshard_and_cleanup(state.model)
    torch.cuda.empty_cache()


def _adjust_device_eval_microbatch_size(evaluator: Evaluator):
    """Adjust device_eval_microbatch_size if we encounter OOM.

    Args:
        evaluator (State): Current evaluator
    """
    # If any rank hit CUDA OOM, update device_eval_microbatch_size and retry. Raise runtime error
    # if evaluating 1 sample at a time still resulted in CUDA out of memory.
    assert evaluator.device_eval_microbatch_size is not None
    if evaluator.device_eval_microbatch_size == 1:
        raise RuntimeError((
            'CUDA out of memory. The eval loop failed with an internal microbatch of size 1.'
            'The GPU does not have enough memory to process even 1 sample during eval.'
        ))
    else:
        original_microbatch_size = evaluator.device_eval_microbatch_size
        evaluator.device_eval_microbatch_size = max(int(original_microbatch_size / 2), 1)
        warnings.warn(
            RuntimeWarning(
                'CUDA out of memory detected. Train microbatch size will be decreased from '
                f'{original_microbatch_size} -> {evaluator.device_eval_microbatch_size}.',
            ),
        )
    torch.cuda.empty_cache()


def _validate_evaluator(evaluator: Evaluator, device: Device):
    """Ensure automicrobatching is only on GPU.

    Unlike `device_train_microbatch_size`, this validation must be done separately from the
    `_is_auto_microbatching` check because `device` is not available during `Evaluator`
    initialization.
    """
    auto_microbatching = evaluator.auto_microbatching
    if auto_microbatching and not isinstance(device, DeviceGPU):
        raise ValueError(
            'Can only use adaptive device_eval_microbatch_size on GPU. Please set device_eval_microbatch_size >= 1.',
        )
    if evaluator.auto_microbatching and hasattr(evaluator.dataloader, 'seq_parallel_world_size'):
        raise ValueError(
            'Auto microbatching on evaluators is not compatible with sequence parallelism. '
            'Please manually set device_eval_microbatch_size or disable sequence parallelism .',
        )
    if isinstance(evaluator.dataloader.get_num_samples_in_batch, int) and hasattr(
        evaluator.dataloader,
        'seq_parallel_world_size',
    ) and evaluator.dataloader.get_num_samples_in_batch * evaluator.dataloader.seq_parallel_world_size != 1:  # type: ignore
        raise ValueError(
            'Sequence parallelism requires a microbatch size of 1 distributed over the sequence parallel group.',
        )


def _distribute_and_get_random_seed(seed: Optional[int], device: Device):
    if seed is None:
        seed = reproducibility.get_random_seed()

    # Ensure that each process has a seed = rank_zero_seed + global_rank
    # This "deterministically different" seed behavior is required to be able
    # to restore seeds when resuming form checkpoints, since only the
    # `rank_zero_seed` is stored on state.
    if seed < 0 or seed > reproducibility.MAX_SEED:
        raise ValueError(f'Invalid seed: {seed}. It must be on [0; 2**32 - 1)')

    # using int64 to prevent overflow
    rank_zero_seed = device.tensor_to_device(torch.tensor([seed], dtype=torch.int64))
    if dist.get_world_size() > 1:
        dist.broadcast(rank_zero_seed, src=0)
    rank_zero_seed = rank_zero_seed.item()
    assert isinstance(rank_zero_seed, int)
    seed = rank_zero_seed + dist.get_global_rank()
    return rank_zero_seed, seed


def _get_ddp_sync_strategy(ddp_sync_strategy: Optional[Union[str, DDPSyncStrategy]], find_unused_parameters: bool):
    if ddp_sync_strategy is None:
        if find_unused_parameters:
            ddp_sync_strategy = DDPSyncStrategy.MULTI_AUTO_SYNC
        else:
            ddp_sync_strategy = DDPSyncStrategy.SINGLE_AUTO_SYNC
    else:
        ddp_sync_strategy = DDPSyncStrategy(ddp_sync_strategy)
    return ddp_sync_strategy


def _get_precision_context(precision: Precision, precision_config: Optional[Dict[str, Any]], deepspeed_enabled: bool):
    if deepspeed_enabled:
        return contextlib.nullcontext()
    return get_precision_context(precision, precision_config)


def _generate_run_name() -> str:
    # change coolname randomness for different names with same seed
    coolname.replace_random(random.Random(os.urandom(128)))
    # prefixing with the time so experiments sorted alphabetically will have the latest experiment last
    generated_run_name = str(int(time.time())) + '-' + coolname.generate_slug(2)
    run_name_list = [generated_run_name]
    # ensure all ranks have the same experiment name
    dist.broadcast_object_list(run_name_list)
    generated_run_name = run_name_list[0]
    return generated_run_name


class Trainer:
    """Train models with Composer algorithms.

    The trainer supports models with :class:`~composer.models.base.ComposerModel` instances.
    The :class:`.Trainer` is highly customizable and can support a wide variety of workloads.
    See the :doc:`training guide</trainer/using_the_trainer>` for more information.

    Example
    --------

    Train a model and save a checkpoint:

    .. testcode::

        import os
        from composer import Trainer

        ### Create a trainer
        trainer = Trainer(
            model=model,
            train_dataloader=train_dataloader,
            max_duration="1ep",
            eval_dataloader=eval_dataloader,
            optimizers=optimizer,
            schedulers=scheduler,
            device="cpu",
            eval_interval="1ep",
            save_folder="checkpoints",
            save_filename="ep{epoch}.pt",
            save_interval="1ep",
            save_overwrite=True,
        )

        # Fit and run evaluation for 1 epoch.
        # Save a checkpoint after 1 epoch as specified during trainer creation.
        trainer.fit()

    Load the checkpoint and resume training:

    .. testcode::

        # Get the saved checkpoint filepath
        checkpoint_path = trainer.saved_checkpoints.pop()

        # Create a new trainer with the `load_path` argument set to the checkpoint path.
        trainer = Trainer(
            model=model,
            train_dataloader=train_dataloader,
            max_duration="2ep",
            eval_dataloader=eval_dataloader,
            optimizers=optimizer,
            schedulers=scheduler,
            device="cpu",
            eval_interval="1ep",
            load_path=checkpoint_path,
        )

        # Continue training and running evaluation where the previous trainer left off
        # until the new max_duration is reached.
        # In this case it will be one additional epoch to reach 2 epochs total.
        trainer.fit()


    Args:
        model (ComposerModel): The model to train. Can be user-defined or one of the models included
            with Composer.

            .. seealso:: :mod:`composer.models` for models built into Composer.
        train_dataloader (Iterable | DataSpec | dict, optional): The dataloader, :class:`.DataSpec`,
            or dict of :class:`.DataSpec` kwargs for the training data. In order to specify custom
            preprocessing steps on each data batch, specify a :class:`.DataSpec` instead of a dataloader.
            It is recommended that the dataloader, whether specified directly or as part of a :class:`.DataSpec`,
            should be a :class:`torch.utils.data.DataLoader`.

            .. note:: The ``train_dataloader`` should yield per-rank batches. Each per-rank batch
                will then be further divided based on the ``device_train_microbatch_size`` parameter. For example, if the
                desired optimization batch size is ``2048`` and training is happening across 8 GPUs, then each
                ``train_dataloader`` should yield a batch of size ``2048 / 8 = 256``. If ``device_train_microbatch_size = 128``,
                then the per-rank batch will be divided into ``256 / 128 = 2`` microbatches of size ``128``.

            If ``train_dataloader`` is not specified when constructing the trainer, it must be specified when invoking
            :meth:`.Trainer.fit`.
        train_dataloader_label (str, optional): The label for the train dataloader. (default: ``'train'``)

            This label is used to index the training metrics in
            :attr:`.State.train_metrics`.

            This parameter has no effect if ``train_dataloader`` is not specified.
        train_subset_num_batches (int, optional): If specified, finish every epoch early after training
            on this many batches. This parameter has no effect if it is greater than ``len(train_dataloader)``.
            If ``-1``, then the entire dataloader will be iterated over. (default: ``-1``)

            When using the profiler, it can be helpful to set this parameter to the length of the profile schedule.
            This setting will end each epoch early to avoid additional training that will not be profiled.

            This parameter is ignored if ``train_dataloader`` is not specified.
        spin_dataloaders (bool, optional): If ``True``, dataloaders will be spun up to the current timestamp
            by skipping samples which have already been trained on. If a dataloader has a way to resume from
            the current batch without spinning, this will be a no-op. This ensures dataloaders continue from
            the same batch when resuming training. (default: ``True``)

            .. note:: Spinning dataloaders can be potentially very slow but is required to skip samples which
                have already been trained on. If it is acceptable to repeat samples when resuming training,
                it is possible to resume faster by setting ``spin_dataloaders=False``. This may have severe
                performance implications and is generally not recommended unless you confidently understand the
                implications.
        max_duration (Time | str | int, optional): The maximum duration to train. Can be an integer, which will be
            interpreted to be epochs, a str (e.g. ``1ep``, or ``10ba``), or a :class:`.Time` object.

            If ``max_duration`` is not specified when constructing the trainer, ``duration`` must be specified when invoking
            :meth:`.Trainer.fit`.
        algorithms (Algorithm | Sequence[Algorithm], optional): The algorithms to use during training. If ``None``, then
            no algorithms will be used. (default: ``None``)

            .. seealso:: :mod:`composer.algorithms` for the different algorithms built into Composer.
        algorithm_passes ([AlgorithmPass | Tuple[AlgorithmPass, int] | Sequence[AlgorithmPass | Tuple[AlgorithmPass, int]], optional):
            Optional list of passes to change order in which algorithms are applied. These passes are merged with the
            default passes specified in :class:`.Engine`. If ``None``, then no additional passes will be used.
            (default: ``None``)

            .. seealso:: :class:`composer.core.Engine` for more information.
        optimizers (torch.optim.Optimizer, optional): The optimizer.
            If ``None``, will be set to ``DecoupledSGDW(model.parameters(), lr=0.1)``. (default: ``None``)

            .. seealso:: :mod:`composer.optim` for the different optimizers built into Composer.
        schedulers (LRScheduler | ComposerScheduler | Sequence[LRScheduler | ComposerScheduler], optional):
            The learning rate schedulers. If ``[]`` or ``None``, the learning rate will be constant.
            (default: ``None``).

            .. seealso:: :mod:`composer.optim.scheduler` for the different schedulers built into Composer.
        scale_schedule_ratio (float, optional): Ratio by which to scale the training duration and learning rate
            schedules. (default: ``1.0``)

            E.g., ``0.5`` makes the schedule take half as many epochs and ``2.0`` makes it take twice as
            many epochs. ``1.0`` means no change.

            This parameter has no effect if ``schedulers`` is not specified.

            .. note ::

                Training for less time, while rescaling the learning rate schedule,
                is a strong baseline approach to speeding up training. E.g., training
                for half duration often yields minor accuracy degradation,
                provided that the learning rate schedule is also rescaled to take half as long.

                To see the difference, consider training for half as long using a cosine
                annealing learning rate schedule. If the schedule is not rescaled,
                training ends while the learning rate is still ~0.5 of the initial LR.
                If the schedule is rescaled with ``scale_schedule_ratio``, the LR schedule
                would finish the entire cosine curve, ending with a learning rate near zero.
        step_schedulers_every_batch (bool, optional): By default, native
            `PyTorch schedulers <https://pytorch.org/docs/stable/optim.html#how-to-adjust-learning-rate>`_
            are updated every epoch, while :doc:`Composer Schedulers</trainer/schedulers>` are updated every step.
            Setting this to ``True`` will force schedulers to be stepped every batch,
            while ``False`` means schedulers stepped every epoch. ``None`` indicates the default behavior.
            (default: ``None``)
        eval_dataloader (Iterable | DataLoader | DataSpec | Evaluator | Sequence[Evaluator], optional): The :class:`.Iterable`,
            :class:`.DataLoader`, :class:`.DataSpec`, :class:`.Evaluator`, or sequence of evaluators for the evaluation data.

            To evaluate one or more specific metrics across one or more datasets, pass in an
            :class:`.Evaluator`. If a :class:`.DataLoader`, :class:`.DataSpec`, or :class:`.Iterable` is passed in, then all
            metrics returned by ``model.get_metrics()`` will be used during evaluation. If a :class:`.Evaluator`
            is specified in a list, all eval dataloaders must be :class:`.Evaluator` instances.
            ``None`` results in no evaluation. (default: ``None``)
        eval_interval (int | str | Time | (State, Event) -> bool, optional): Specifies how frequently to run evaluation.
            An integer, which will be interpreted to be epochs, a str (e.g. ``1ep``, or ``10ba``), a :class:`.Time`
            object, or a callable.
            Defaults to ``1`` (evaluate every epoch).

            If an integer (in epochs), :class:`.Time` string, or :class:`.Time` instance, the evaluator will be run
            with this frequency. :class:`.Time` strings or :class:`.Time` instances must have units of
            :attr:`.TimeUnit.BATCH` or :attr:`.TimeUnit.EPOCH`.

            Set to ``0`` to disable evaluation.

            If a callable, it should take two arguments (:class:`.State`, :class:`.Event`) and return a bool
            representing whether the evaluator should be invoked. The event will be either :attr:`.Event.BATCH_END`
            or :attr:`.Event.EPOCH_END`.

            This ``eval_interval`` will apply to any :class:`.Evaluator` in ``eval_dataloader`` that does not specify
            an ``eval_interval`` or if a dataloader is passed in directly. This parameter has no effect if
            ``eval_dataloader`` is not specified.

            When specifying time string or integer for the ``eval_interval``, the evaluator(s) are also run at the ``Event.FIT_END`` if it doesn't
            evenly divide the training duration.

        eval_subset_num_batches (int, optional): If specified, evaluate on this many batches. Defaults to ``-1``,
            which means to iterate over the entire dataloader.

            This parameter has no effect if ``eval_dataloader`` is not specified, it is greater than
            ``len(eval_dataloader)``, or ``eval_dataloader`` is an :class:`.Evaluator` and ``subset_num_batches``
            was specified as part of the :class:`.Evaluator`.
        callbacks (Callback | Sequence[Callback], optional): The callbacks to run during training. If ``None``,
            then no callbacks will be run. (default: ``None``).

            .. seealso:: :mod:`composer.callbacks` for the different callbacks built into Composer.
        loggers (LoggerDestination | Sequence[LoggerDestination], optional): The destinations to log training information to.

            .. seealso:: :mod:`composer.loggers` for the different loggers built into Composer.
        run_name (str, optional): A name for this training run. If not specified, the env var
            `COMPOSER_RUN_NAME` or `RUN_NAME` will be used if set. Otherwise, the timestamp will be
            combined with a :doc:`coolname <coolname:index>`, e.g. ``1654298855-electric-zebra``.
        progress_bar (bool): Whether to show a progress bar. (default: ``True``)
        log_to_console (bool): Whether to print logging statements to the console. (default: ``False``)
        console_stream (TextIO | str, optional): The stream to write to. If a string, it can either be
            ``'stdout'`` or ``'stderr'``. (default: :attr:`sys.stderr`)
        console_log_interval (int | str | Time, optional): Specifies how frequently to log metrics to console.
            An integer, which will be interpreted to be epochs, a str (e.g. ``1ep``, or ``10ba``), a :class:`.Time`
            object, or a callable. (default: ``1ba``)
            Defaults to ``1ba`` (log metrics every batch).

            If an integer (in epochs), :class:`.Time` string, or :class:`.Time` instance, the metrics will be logged
            with this frequency. :class:`.Time` strings or :class:`.Time` instances must have units of
            :attr:`.TimeUnit.BATCH` or :attr:`.TimeUnit.EPOCH`.

            Set to ``0`` to disable metrics logging to console.
        log_traces (bool): Whether to log traces or not. (default: ``False``)
        auto_log_hparams (bool): Whether to automatically extract hyperparameters. (default: ``False``)
        load_path (str, optional):  The path format string to an existing checkpoint file.

            It can be a path to a file on the local disk, a URL, or if ``load_object_store`` is set, the object name
            for a checkpoint in a cloud bucket. If a URI is specified, ``load_object_store`` does not need to be set.

            When using `Deepspeed ZeRO <https://www.deepspeed.ai/tutorials/zero/>`_, checkpoints are sharded by rank.
            Instead of hard-coding the rank in the ``path``, use the following format variables:

            +------------------------+-------------------------------------------------------+
            | Variable               | Description                                           |
            +========================+=======================================================+
            | ``{rank}``             | The global rank, as returned by                       |
            |                        | :func:`~.dist.get_global_rank`.                       |
            +------------------------+-------------------------------------------------------+
            | ``{local_rank}``       | The local rank of the process, as returned by         |
            |                        | :func:`~.dist.get_local_rank`.                        |
            +------------------------+-------------------------------------------------------+
            | ``{node_rank}``        | The node rank, as returned by                         |
            |                        | :func:`~.dist.get_node_rank`.                         |
            +------------------------+-------------------------------------------------------+

            For example, suppose that checkpoints are stored in the following structure:

            .. code-block::

                my_model/ep1-rank0.tar
                my_model/ep1-rank1.tar
                my_model/ep1-rank2.tar
                ...

            Then, ``load_path`` should be set to ``my_model/ep1-rank{rank}.tar``, and all ranks will load the
            correct state.

            If ``None`` then no checkpoint will be loaded. (default: ``None``)
        load_object_store (Union[ObjectStore, LoggerDestination], optional): If the ``load_path`` is in an
            object store (i.e. AWS S3 or Google Cloud Storage), an instance of :class:`.ObjectStore` or
            :class:`.LoggerDestination` which will be used to retrieve the checkpoint. Otherwise, if the
            checkpoint is a local filepath, set to ``None``. Also, it can be ``None`` if the ``load_path`` is
            an S3 URI because the appropriate object store will be automatically constructed in that case.
            Ignored if ``load_path`` is ``None``.
            (default: ``None``)

            Example:

            .. testsetup::

                import composer.trainer

                composer.trainer.trainer.checkpoint.load_checkpoint = lambda *args, **kwargs: None

            .. testcode::

                from composer import Trainer
                from composer.utils import LibcloudObjectStore

                # Create the object store provider with the specified credentials
                creds = {"key": "object_store_key",
                         "secret": "object_store_secret"}
                store = LibcloudObjectStore(provider="s3",
                                            container="my_container",
                                            provider_kwargs=creds)

                checkpoint_path = "./path_to_the_checkpoint_in_object_store"

                # Create a trainer which will load a checkpoint from the specified object store
                trainer = Trainer(
                    model=model,
                    train_dataloader=train_dataloader,
                    max_duration="10ep",
                    eval_dataloader=eval_dataloader,
                    optimizers=optimizer,
                    schedulers=scheduler,
                    device="cpu",
                    eval_interval="1ep",
                    load_path=checkpoint_path,
                    load_object_store=store,
                )
        load_weights_only (bool, optional): Whether or not to only restore the weights from the checkpoint without
            restoring the associated state. Ignored if ``load_path`` is ``None``. (default: ``False``)
        load_strict_model_weights (bool, optional): Ensure that the set of weights in the checkpoint and model must exactly match.
            Ignored if ``load_path`` is ``None``. (default: ``True``)
        load_progress_bar (bool, optional): Display the progress bar for downloading the checkpoint.
            Ignored if ``load_path`` is either ``None`` or a local file path. (default: ``True``)
        load_ignore_keys (List[str] | (Dict) -> None, optional): A list of paths for the ``state_dict`` of the checkpoint,
            which, when provided, will be ignored from the state_dict before a checkpoint is loaded. Each path is a list
            of strings specifying the keys to index into ``state_dict`` joined together with `/` as a separator (as PyTorch
            uses `.` in parameter names). If a prefix is provided, all children are also ignored (see Example 2).
            See :mod:`composer.core.state` for the structure of state_dict.

            Example 1: ``load_ignore_keys = ["state/model/layer1.weights", "state/model/layer1.bias"]`` would ignore
            layer 1 weights and bias.

            Example 2: ``load_ignore_keys = ["state/model/*"]`` would ignore the entire model, which would have the same
            effect as the previous example if there was only 1 layer.

            Example 3: ``load_ignore_keys = ["state/model/layer*.weights"]`` would ignore all weights in the model.

            Example 4: ``load_ignore_keys = ["state/rank_zero_seed", "rng"]`` would reset all randomness when
            loading the checkpoint.

            If a callable, it should take one argument which is the state_dict. The callable is free to arbitrarily modify
            the state_dict before it is loaded.

            (default: ``None``)
        load_exclude_algorithms (List[str], optional): A list of algorithm names to exclude from loading.
            By default, algorithms with `required_on_load=True` which were enabled when training the loaded
            checkpoint are automatically applied unless they conflict with a user specified algorithm. These
            algorithms often change the model, and not applying them could result in certain layers not having
            weights loaded.

            Example 1: ``load_exclude_algorithms = ["BlurPool"]`` would exclude BlurPool from loading.

            Example 2: ``load_exclude_algorithms = ["FusedLayerNorm", "Alibi"]`` would exclude FusedLayerNorm and Alibi from loading.

            (default: ``None``)
        save_folder (str, optional): Format string for the folder where checkpoints are saved.
            If ``None``, checkpoints will not be saved. Can also be a URI for S3 paths only.
            In the case of an S3 URI, the appropriate `~.RemoteUploader` object will be created
            automatically. (default: ``None``)

            .. seealso:: :class:`~.CheckpointSaver`

            .. note::

                For fine-grained control on checkpoint saving (e.g. to save different types of checkpoints
                at different intervals), leave this parameter as ``None``, and instead pass
                instance(s) of :class:`~.CheckpointSaver` directly as ``callbacks``.
        save_filename (str, optional): A format string describing how to name checkpoints.
            This parameter has no effect if ``save_folder`` is ``None``.
            (default: ``"ep{epoch}-ba{batch}-rank{rank}.pt"``)

            .. seealso:: :class:`~.CheckpointSaver`
        save_latest_filename (str, optional): A format string for the name of a symlink
            (relative to ``save_folder``) that points to the last saved checkpoint.
            This parameter has no effect if ``save_folder`` is ``None``.
            To disable symlinking, set this to ``None``. (default: ``"latest-rank{rank}.pt"``)

            .. seealso:: :class:`~.CheckpointSaver`
        save_overwrite (bool, optional): Whether existing checkpoints should be overridden.
            This parameter has no effect if ``save_folder`` is None. (default: ``False``)

            .. seealso:: :class:`~.CheckpointSaver`
        save_interval (Time | str | int | (State, Event) -> bool): A :class:`Time`, time-string, integer (in epochs),
            or a function that takes (state, event) and returns a boolean whether a checkpoint should be saved.
            This parameter has no effect if ``save_folder`` is ``None``. (default: ``'1ep'``)

            .. seealso:: :class:`~.CheckpointSaver`
        save_weights_only (bool, optional): Whether to save only the model weights instead of the entire training
            state. This parameter has no effect if ``save_folder`` is ``None``. (default: ``False``)

            .. seealso:: :class:`~.CheckpointSaver`
        save_ignore_keys (List[str] | (Dict) -> None, optional): A list of paths for the ``state_dict`` of the checkpoint,
            which, when provided, will be ignored from the state_dict before a checkpoint is saved. Each path is a list
            of strings specifying the keys to index into ``state_dict`` joined together with `/` as a separator (as PyTorch
            uses `.` in parameter names). If a prefix is provided, all children are also ignored (see Example 2).
            See :mod:`composer.core.state` for the structure of state_dict.

            Example 1: ``save_ignore_keys = ["state/model/layer1.weights", "state/model/layer1.bias"]`` would ignore
            layer 1 weights and bias.

            Example 2: ``save_ignore_keys = ["state/model/*"]`` would ignore the entire model, which would have the same
            effect as the previous example if there was only 1 layer.

            Example 3: ``save_ignore_keys = ["state/model/layer*.weights"]`` would ignore all weights in the model.

            Example 4: ``save_ignore_keys = ["state/rank_zero_seed", "rng"]`` would reset all randomness when
            saving the checkpoint.

            If a callable, it should take one argument which is the state_dict. The callable is free to arbitrarily modify
            the state_dict before it is loaded.

            (default: ``None``)
        save_num_checkpoints_to_keep (int, optional): The number of checkpoints to keep locally. The oldest checkpoints
            are removed first. Set to ``-1`` to keep all checkpoints locally. (default: ``-1``)

            Checkpoints will be removed after they have been uploaded. For example, when this callback
            is used in conjunction with the :class:`.RemoteUploaderDownloader`, set this
            parameter to ``0`` to immediately delete checkpoints from the local disk after they have been uploaded to
            the object store.

            This parameter only controls how many checkpoints are kept locally; checkpoints are not deleted from
            remote file systems.
        save_metrics (bool, optional): Whether to save the metrics. By default, metrics are not saved to checkpoint
            as state usually does not need to be preserved and inconsistent state can cause issues when loading.
            (default: ``False``)
        autoresume (bool, optional): Whether or not to enable autoresume, which allows for stopping and resuming
            training. This allows use of spot instances, as the training run is now fault tolerant.  This parameter
            requires ``save_folder`` and ``run_name`` to be specified and ``save_overwrite`` to be ``False``.
            (default: ``False``)

            When enabled, the save_folder is checked for checkpoints of the format ``"{save_folder}/{save_latest_filename}"``,
            which are loaded to continue training. If no local checkpoints are found, each logger is checked for potential
            remote checkpoints named ``"{save_folder}/{save_latest_filename}"``. Finally, if no logged checkpoints are found, ``load_path`` is
            used to load a checkpoint if specified. This should only occur at the start of a run using autoresume.

            For example, to run a fine-tuning run on a spot instance, ``load_path`` would be set to the original
            weights and an object store logger would be added. In the original run, ``load_path`` would be used
            to get the starting checkpoint. For any future restarts, such as due to the spot instance being killed,
            the loggers would be queried for the latest checkpoint the object store logger would be downloaded and
            used to resume training.
        deepspeed_config (Dict[str, Any], optional): Configuration for DeepSpeed, formatted as a JSON
            according to `DeepSpeed's documentation <https://www.deepspeed.ai/docs/config-json/>`_. (default: ``None``)

            To use DeepSpeed with default values, set to the empty dictionary ``{}``.
            To disable DeepSpeed (the default), set to ``None``.
        fsdp_config (Dict[str, Any], optional): Configuration for FSDP.
            See :doc:`FSDP Documentation </notes/distributed_training>` for more details.
            To use FSDP with default values, set to the empty dictionary ``{}``. To
            disable FSDP, set to ``None``. (default: ``None``)
        fsdp_auto_wrap (bool, optional): option to let trainer wrap the module, or if
            the module is already wrapped outside, allow the user to disable auto-wrapping.

        device (Device | str, optional): The device to use for training, which can be ``'cpu'``, ``'gpu'``,
            ``'tpu'``, or ``'mps'``. (default: ``None``)

            The default behavior sets the device to ``'gpu'`` if CUDA is available, and otherwise ``'cpu'``.
        precision (Precision | str, optional): Numerical precision to use for training. One of ``fp32``, ``amp_bf16``
            or ``amp_fp16`` (recommended). (default: ``Precision.FP32`` if training on CPU; ``Precision.AMP_FP16`` if
            training on GPU)
        precision_config (Optional[Dict[str, Any]]): The config for FP8 scaling strategy. See parameters for
            `DelayedScaling <https://docs.nvidia.com/deeplearning/transformer-engine/user-guide/api/common.html?highlight=delayedscaling#transformer_engine.common.recipe.DelayedScaling>`_.
        device_train_microbatch_size (Union[int, str), optional): The number of samples to process on each device per
            microbatch during training. Gradients are summed over the microbatches per device. If set to ``auto``,
            dynamically decreases device_train_microbatch_size if microbatch is too large for GPU. (default: ``None``)

            .. note:: This is implemented by taking the batch yielded by the ``train_dataloader`` and splitting
                it into sections of size ``device_train_microbatch_size``. If the batch size of the dataloader
                is not divisible by ``device_train_microbatch_size``, the last section will be potentially smaller.
        seed (int, optional): The seed used in randomization. If ``None``, then a random seed
            will be created. (default: ``None``)

            .. note:: In order to get reproducible results, call the
                :func:`.seed_all` function at the start of your script with the seed
                passed to the trainer. This will ensure any initialization done before the trainer init
                (ex. model weight initialization) also uses the provided seed.

            .. seealso:: :mod:`composer.utils.reproducibility` for more details on reproducibility.
        deterministic_mode (bool, optional): Run the model deterministically. (default: ``False``)

            .. note:: This is an experimental feature. Performance degradations expected. Certain Torch modules may
                not have deterministic implementations, which will result in a crash.

            .. note:: In order to get reproducible results, call the
                :func:`.configure_deterministic_mode` function at the start of your script.
                This will ensure any initialization done before the trainer init also runs deterministically.

            .. seealso:: :mod:`composer.utils.reproducibility` for more details on reproducibility.
        dist_timeout (float, optional): Timeout, in seconds, for initializing the distributed process group.
            (default: ``300.0``)
        ddp_sync_strategy (str | DDPSyncStrategy, optional): The strategy to use for synchronizing gradients.
            Leave unset to let the trainer auto-configure this. See :class:`.DDPSyncStrategy`
            for more details.
        profiler (Profiler, optional): The profiler, if profiling should be enabled. (default: ``None``)

            .. seealso::

                See the :doc:`Profiling Guide </trainer/performance_tutorials/profiling>` for
                additional information.
        python_log_level (str, optional): The Python log level to use for log statements in the :mod:`composer`
            module. (default: ``None``). If it is ``None``, python logging will not be configured (i.e.
            ``logging.basicConfig`` won't be called).

            .. seealso:: The :mod:`logging` module in Python.
        compile_config (Dict[str, Any], optional): Configuration for torch compile. Only supported with PyTorch 2.0 or higher.
            Checkout [`torch.compile`](https://pytorch.org/get-started/pytorch-2.0/) for more details.
            To use torch compile with default values, set it to empty dictionary ``{}``.
            To use torch compile with custom config, set to a dictionary such as ``{'mode': 'max-autotune'}``.
            To disable torch compile, set to ``None``. (default: ``None``)

    Attributes:
        state (State): The :class:`.State` object used to store training state.
        evaluators (List[Evaluator]): The :class:`.Evaluator` objects to use for validation
            during training.
        logger (Logger): The :class:`.Logger` used for logging.
        engine (Engine): The :class:`.Engine` used for running callbacks and algorithms.
    """

    def __init__(
        self,
        *,
        # The Model
        model: ComposerModel,

        # Train Dataloader
        train_dataloader: Optional[Union[Iterable, DataSpec, Dict[str, Any]]] = None,
        train_dataloader_label: str = 'train',
        train_subset_num_batches: int = -1,
        spin_dataloaders: bool = True,

        # Stopping Condition
        max_duration: Optional[Union[int, str, Time]] = None,

        # Algorithms
        algorithms: Optional[Union[Algorithm, Sequence[Algorithm]]] = None,

        # Engine Pass Registration
        algorithm_passes: Optional[Union[AlgorithmPass,
                                         Tuple[AlgorithmPass, int],
                                         Sequence[Union[AlgorithmPass, Tuple[AlgorithmPass, int]]],
                                        ]] = None,

        # Optimizers and Scheduling
        optimizers: Optional[torch.optim.Optimizer] = None,
        schedulers: Optional[Union[ComposerScheduler,
                                   LRScheduler,
                                   Sequence[Union[ComposerScheduler,
                                                  LRScheduler,
                                                 ]],
                                  ]] = None,
        scale_schedule_ratio: float = 1.0,
        step_schedulers_every_batch: Optional[bool] = None,

        # Evaluators
        eval_dataloader: Optional[Union[Iterable, DataSpec, Evaluator, Sequence[Evaluator]]] = None,
        eval_interval: Union[int, str, Time, Callable[[State, Event], bool]] = 1,
        eval_subset_num_batches: int = -1,

        # Callbacks and Logging
        callbacks: Optional[Union[Callback, Sequence[Callback]]] = None,
        loggers: Optional[Union[LoggerDestination, Sequence[LoggerDestination]]] = None,
        run_name: Optional[str] = None,
        progress_bar: bool = True,
        log_to_console: bool = False,
        console_stream: Union[str, TextIO] = 'stderr',
        console_log_interval: Union[int, str, Time] = '1ba',
        log_traces: bool = False,
        auto_log_hparams: bool = False,

        # Load Checkpoint
        load_path: Optional[str] = None,
        load_object_store: Optional[Union[ObjectStore, LoggerDestination]] = None,
        load_weights_only: bool = False,
        load_strict_model_weights: bool = True,
        load_progress_bar: bool = True,
        load_ignore_keys: Optional[Union[List[str], Callable[[Dict], None]]] = None,
        load_exclude_algorithms: Optional[List[str]] = None,

        # Save Checkpoint
        save_folder: Optional[str] = None,
        save_filename: str = 'ep{epoch}-ba{batch}-rank{rank}.pt',
        save_latest_filename: Optional[str] = 'latest-rank{rank}.pt',
        save_overwrite: bool = False,
        save_interval: Union[str, int, Time, Callable[[State, Event], bool]] = '1ep',
        save_weights_only: bool = False,
        save_ignore_keys: Optional[Union[List[str], Callable[[Dict], None]]] = None,
        save_num_checkpoints_to_keep: int = -1,
        save_metrics: bool = False,

        # Graceful Resumption
        autoresume: bool = False,

        # DeepSpeed
        deepspeed_config: Optional[Dict[str, Any]] = None,
        fsdp_config: Optional[Dict[str, Any]] = None,
        fsdp_auto_wrap: bool = True,

        # System/Numerics
        device: Optional[Union[str, Device]] = None,
        precision: Optional[Union[str, Precision]] = None,
        precision_config: Optional[Dict[str, Any]] = None,
        device_train_microbatch_size: Optional[Union[int, str]] = None,

        # Reproducibility
        seed: Optional[int] = None,
        deterministic_mode: bool = False,

        # Distributed Training
        dist_timeout: float = 300.0,
        ddp_sync_strategy: Optional[Union[str, DDPSyncStrategy]] = None,

        # Profiling
        profiler: Optional[Profiler] = None,

        # Python logging
        python_log_level: Optional[str] = None,

        # compile config for PyTorch 2.0 or higher
        compile_config: Optional[Dict[str, Any]] = None,
    ):

        self.auto_log_hparams = auto_log_hparams
        self.python_log_level = python_log_level
        if self.python_log_level is not None:
            logging.basicConfig(
                # Example of format string
                # 2022-06-29 11:22:26,152: rank0[822018][MainThread]: INFO: composer.trainer.trainer: Using precision Precision.FP32
                # Including the PID and thread name to help with debugging dataloader workers and callbacks that spawn background
                # threads / processes
                format=
                f'%(asctime)s: rank{dist.get_global_rank()}[%(process)d][%(threadName)s]: %(levelname)s: %(name)s: %(message)s',
            )
            logging.getLogger('composer').setLevel(self.python_log_level.upper())

        algorithms = list(ensure_tuple(algorithms))

        # Device
        device = get_device(device)

        # Precision
        if precision is None:
            precision = Precision.AMP_FP16 if isinstance(device, DeviceGPU) else Precision.FP32
        elif isinstance(precision, str):
            precision = Precision(precision)
        _validate_precision(precision, device)

        # check if provided model is compiled or not
        is_model_compiled = False
        if isinstance(model, OptimizedModule):
            log.warning(
                f'Provided `model` is already compiled with `torch.compile`. Ignoring ' +
                f'parameter `compile_config` if provided. If you would like `Trainer` ' +
                f'to takes care of model compilation, provide a not-compiled model and ' +
                f'`compile_config` parameter.',
            )
            # The `torch.compile` function returns an object of type `torch._dynamo.OptimizedModule`
            # which wraps the original `nn.Module` object and later patches its forward method to
            # optimized `self.forward` method.
            is_model_compiled = True
            compiled_model = model._orig_mod
            if not isinstance(compiled_model, ComposerModel):
                raise ValueError(
                    f'Provided `model` must be a subclass of ComposerModel. ' +
                    f'Instead found as type `{type(compiled_model)}`',
                )
            compiled_model.forward = model.dynamo_ctx(compiled_model.forward)
            model = compiled_model

        # Microbatching
        auto_microbatching = _is_auto_microbatching(device_train_microbatch_size, device=device)
        if auto_microbatching and train_dataloader is not None and hasattr(train_dataloader, 'seq_parallel_world_size'):
            raise ValueError('`device_train_microbatch_size="auto"` is not compatible with sequence parallelism.')
        if isinstance(device_train_microbatch_size, int) and train_dataloader is not None and hasattr(
            train_dataloader,
            'seq_parallel_world_size',
        ) and device_train_microbatch_size * train_dataloader.seq_parallel_world_size != 1:  # type: ignore
            raise ValueError(
                '`Sequence parallelism requires a microbatch size of 1 distributed over the sequence parallel group.',
            )

        if auto_microbatching and profiler:
            raise ValueError(
                "`device_train_microbatch_size='auto'` is not compatible with the profiler. It is "
                "recommended to run a mini-run with `device_train_microbatch_size='auto'` to identify "
                'the optimal device_train_microbatch_size value and then manually specify that in a '
                'second run with profiler.',
            )
        self.first_batch_complete = False
        # If auto_microbatching is True or `device_train_microbatch_size` is not specified, the microbatch size
        # will be determined when dataloader is specified. train_dataloader is parsed after `Event.INIT` or in
        # fit()
        device_train_microbatch_size = _get_initial_device_train_microbatch_size(
            device_train_microbatch_size,
            auto_microbatching,
            None,
        )

        assert not isinstance(device_train_microbatch_size, str)

        # Distributed
        if deepspeed_config is not None or fsdp_config is not None or dist.get_world_size() > 1:
            # Deepspeed and FSDP both require torch.distributed to be initialized, even if the world size is 1
            # And torch.distributed is always required for multi-rank training
            dist.initialize_dist(device, dist_timeout)

        # Reproducibility
        rank_zero_seed, seed = _distribute_and_get_random_seed(seed, device)
        # If hparams is used to create the Trainer this function is called twice
        # which is okay because all runs with the hparams codepath will do this
        reproducibility.seed_all(seed)
        if deterministic_mode:
            reproducibility.configure_deterministic_mode()

        # Optimizers and Schedulers
        if optimizers is None:
            try:
                optimizers = DecoupledSGDW(model.parameters(), lr=0.1)
                # hard-coding the optimizer in the warning, as repr(optimizers) would print an annoying, multi-line warning
                warnings.warn((
                    'No optimizer was specified. Defaulting to '
                    f"{type(optimizers).__name__}(lr={optimizers.defaults['lr']})"
                ))
            except ValueError as e:
                if 'optimizer got an empty parameter list' in str(e):
                    warnings.warn(
                        'No optimizer was specified, and the model does not have parameters. Skipping auto-creating optimizer.',
                    )
                else:
                    raise

        if optimizers is not None:
            num_optimizers = len(ensure_tuple(optimizers))
            if num_optimizers != 1:
                raise NotImplementedError(f'Only one optimizer is supported; found {num_optimizers} optimizers')

        # Move the model and optimizers to the device
        if deepspeed_config is None and fsdp_config is None:
            # check if model is already on tpu
            if isinstance(device, DeviceTPU) and 'xla' not in str(next(model.parameters()).device):
                raise ValueError(
                    'Use model.to(xm.xla_device()) to set the model to the TPU before providing to the trainer.',
                )
            else:
                model = device.module_to_device(model)
                # Move any remaining optimizer parameters onto the device
                # It is possible that optimizer initialize created some internal tensors on CPU
                # that need to be moved onto GPU.
            optimizers = map_collection(optimizers, device.optimizer_to_device)

        # Run Name
        run_name = os.getenv('COMPOSER_RUN_NAME', None) if run_name is None else run_name
        run_name = os.getenv('RUN_NAME', None) if run_name is None else run_name
        if run_name is None:
            if autoresume:
                raise ValueError('When autoresume=True, the `run_name` must be specified.')
            run_name = _generate_run_name()
        log.info('Run name: %s', run_name)

        # Create the State
        self.state = State(
            rank_zero_seed=rank_zero_seed,
            algorithms=algorithms,
            model=model,
            device=device,
            callbacks=callbacks,
            device_train_microbatch_size=device_train_microbatch_size,
            auto_microbatching=auto_microbatching,
            precision=precision,
            precision_config=precision_config,
            optimizers=optimizers,
            run_name=run_name,
            save_metrics=save_metrics,
            deepspeed_config=deepspeed_config,
            fsdp_config=set_fsdp_default(fsdp_config) if fsdp_config is not None else None,
            fsdp_auto_wrap=fsdp_auto_wrap,
        )

        # Console Logging
        loggers = list(ensure_tuple(loggers))

        # Profiler
        if profiler is not None:
            warnings.warn('The profiler is enabled. Using the profiler adds additional overhead when training.')
            self.state.profiler = profiler
            for remote_uri in profiler.remote_filenames:
                remote_ud = maybe_create_remote_uploader_downloader_from_uri(uri=remote_uri, loggers=loggers)
                if remote_ud is not None:
                    loggers.append(remote_ud)
            self.state.profiler.bind_to_state(self.state)

        # MemorySnapshot, OOMObserver
        for cb in self.state.callbacks:
            if isinstance(cb, MemorySnapshot) or isinstance(cb, OOMObserver):
                if cb.remote_file_name:
                    remote_ud = maybe_create_remote_uploader_downloader_from_uri(
                        uri=cb.remote_file_name,
                        loggers=loggers,
                    )
                    if remote_ud is not None:
                        loggers.append(remote_ud)

        if progress_bar and log_to_console:
            warnings.warn(
                'Setting both `progress_bar` and `log_to_console` both to True is not recommended and will'
                'lead to duplicate logs and weird formatting issues. Please set one of them to False for a better logging experience.',
            )

        if any(isinstance(x, ProgressBarLogger) for x in loggers):
            warnings.warn(
                Warning((
                    f'Specifying the {ProgressBarLogger.__name__} via `loggers` is not recommended as '
                    'any values set for the following Trainer arguments will be ignored: `progress_bar`, `console_stream`, or `log_traces`. '
                    'The recommended way of enabling a progress bar is to set `progress_bar` to True instead of '
                    f'constructing a {ProgressBarLogger.__name__} instance.'
                )),
            )
        else:
            if progress_bar:
                loggers.append(ProgressBarLogger(stream=console_stream, log_traces=log_traces))

        # Console Logging
        if any(isinstance(x, ConsoleLogger) for x in loggers):
            warnings.warn(
                Warning((
                    f'Specifying the {ConsoleLogger.__name__} via `loggers` is not recommended as '
                    'any values set for the following Trainer arguments will be ignored: `log_to_console`, `console_stream`, `log_traces`, and `console_log_interval`. '
                    'The recommended way of enabling a console logging is to set `log_to_console` to True instead of '
                    f'constructing a {ConsoleLogger.__name__} instance.'
                )),
            )
        else:
            if log_to_console:
                loggers.append(
                    ConsoleLogger(stream=console_stream, log_interval=console_log_interval, log_traces=log_traces),
                )

        # MosaicML Logger
        # Keep MosaicML logger above the RemoteUploaderDownloader so that fit end is reported before the final checkpoint begins uploading
        if os.environ.get(MOSAICML_PLATFORM_ENV_VAR, 'false').lower() == 'true' and os.environ.get(
            MOSAICML_ACCESS_TOKEN_ENV_VAR,
        ) is not None and not any(isinstance(x, MosaicMLLogger) for x in loggers):
            log.info('Detected run on MosaicML platform. Adding MosaicMLLogger to loggers.')
            mosaicml_logger = MosaicMLLogger()
            loggers.append(mosaicml_logger)

        # Remote Uploader Downloader
        # Keep the ``RemoteUploaderDownloader`` below client-provided loggers so the loggers init callbacks run before
        # the ``RemoteUploaderDownloader`` init. This is necessary to use an ``MLFlowObjectStore`` to log objects to a
        # run managed by an ``MLFlowLogger``, as the ``MLFlowObjectStore`` relies on the ``MLFlowLogger`` to initialize
        # the active MLFlow run.
        if save_folder is not None:
            remote_ud = maybe_create_remote_uploader_downloader_from_uri(save_folder, loggers)
            if remote_ud is not None:
                loggers.append(remote_ud)

        # Logger
        self.logger = Logger(state=self.state, destinations=loggers)

        if save_latest_filename is not None:
            remote_ud_has_format_string = [
                isinstance(logger_destination, RemoteUploaderDownloader) and
                logger_destination.file_path_format_string != '{remote_file_name}'
                for logger_destination in self.logger.destinations
            ]
            if any(remote_ud_has_format_string):
                raise ValueError(
                    'Specifying a `file_path_format_string` to a `RemoteUploaderDownloader` is not currently supported while using `save_latest_filename`. '
                    'Please specify the path formatting via `save_folder`, `save_filename`, and `save_latest_filename`',
                )

        # Callbacks
        self.state.callbacks[:] = list(cast(List[Callback], loggers)) + self.state.callbacks

        # Checkpoint Saving
        self._checkpoint_saver = None
        latest_remote_file_name = None
        if save_folder is not None:
            if save_weights_only:
                log.info(
                    'save_weights_only=True now also saves metadata and integrations! Please adjust your workflow accordingly.',
                )

            _, _, parsed_save_folder = parse_uri(save_folder)

            # If user passes a URI with s3:// and a bucket_name, but no other
            # path then we assume they just want their checkpoints saved directly in their
            # bucket.
            if parsed_save_folder == '':
                folder = '.'
                remote_file_name = save_filename
                latest_remote_file_name = save_latest_filename

            # If they actually specify a path, then we use that for their local save path
            # and we prefix save_filename with that path for remote_file_name.
            else:
                folder = parsed_save_folder
                remote_file_name = str(Path(parsed_save_folder) / Path(save_filename))
                if save_latest_filename is not None:
                    latest_remote_file_name = str(Path(parsed_save_folder) / Path(save_latest_filename))
                else:
                    latest_remote_file_name = None

            self._checkpoint_saver = CheckpointSaver(
                folder=folder,
                filename=save_filename,
                remote_file_name=remote_file_name,
                latest_filename=save_latest_filename,
                latest_remote_file_name=latest_remote_file_name,
                overwrite=save_overwrite,
                weights_only=save_weights_only,
                ignore_keys=save_ignore_keys,
                save_interval=save_interval,
                num_checkpoints_to_keep=save_num_checkpoints_to_keep,
            )
            self.state.callbacks.append(self._checkpoint_saver)

        # The Engine
        self.engine = Engine(state=self.state, logger=self.logger, algorithm_passes=algorithm_passes)

        # Set the logger
        self.state.model.logger = self.logger  # pyright: ignore[reportGeneralTypeIssues]

        # Run Event.INIT
        self.engine.run_event(Event.INIT)

        # If the experiment is being tracked with an `MLFlowLogger`, then MLFlow experiment and run are available
        # after Event.INIT.
        if save_folder is not None:
            mlflow_logger = None
            for destination in self.logger.destinations:
                if isinstance(destination, MLFlowLogger):
                    mlflow_logger = destination
                    break

            if mlflow_logger is not None:
                mlflow_experiment_id = mlflow_logger._experiment_id
                mlflow_run_id = mlflow_logger._run_id

                # The save folder and related paths/filenames may contain format placeholders for the MLFlow IDs, so
                # populate them now.
                mlflow_format_kwargs = {
                    MLFLOW_EXPERIMENT_ID_FORMAT_KEY: mlflow_experiment_id,
                    MLFLOW_RUN_ID_FORMAT_KEY: mlflow_run_id,
                }

                save_folder = partial_format(save_folder, **mlflow_format_kwargs)
                if latest_remote_file_name is not None:
                    latest_remote_file_name = partial_format(latest_remote_file_name, **mlflow_format_kwargs)

        # Log hparams.
        if self.auto_log_hparams:
            locs = locals()
            if 'cb' in locs:
                del locs['cb']
            self.local_hparams = extract_hparams(locs)
            self.logger.log_hyperparameters(self.local_hparams)

        # Log composer version
        composer_env_dict = get_composer_env_dict()
        self.logger.log_hyperparameters({'composer_version': composer_env_dict['composer_version']})
        self.logger.log_hyperparameters({'composer_commit_hash': str(composer_env_dict['composer_commit_hash'])})

        # Log gpus and nodes.
        device_name = self.state.device.__class__.__name__.lstrip('Device').lower()
        self.logger.log_hyperparameters({
            'num_nodes': int(dist.get_world_size() / dist.get_local_world_size()),
            f'num_{device_name}s_per_node': dist.get_local_world_size(),
            'node_name': os.environ.get('NODENAME', 'unknown because NODENAME environment variable not set'),
        })

        if not isinstance(self.state.model, ComposerModel):
            raise ValueError('Provided model must be a subclass of ComposerModel.')

        # After running Event.INIT, then set the "optional" elements of state that could be passed in on FIT instead of INIT
        # Setting these attributes here ensures that algorithms do not depend on unavailable attributes during Event.INIT

        # Metrics and Evaluators
        # Set state.train_metrics and state.eval_metrics here to allow callbacks / algs to potentially
        # change the model, which could change what metrics are computed
        self.state.train_metrics = deepcopy(self.state.model.get_metrics(is_train=True))
        self.state.eval_metrics = {}
        if eval_dataloader is None:
            evaluators: List[Evaluator] = []
        else:
            eval_metrics = deepcopy(self.state.model.get_metrics(is_train=False))
            model_metric_names = [str(k) for k in eval_metrics.keys()]
            eval_dataloader = ensure_tuple(eval_dataloader)

            evaluator_types = [isinstance(evaluator, Evaluator) for evaluator in eval_dataloader]
            if any(evaluator_types) and not all(evaluator_types):
                raise ValueError(
                    'Mixing Evaluator with other classes is not allowed, please wrap'
                    'all other classes with the Evaluator class. These are the classes'
                    'that were detected:' + str([type(evaluator) for evaluator in eval_dataloader]),
                )

            evaluators = [
                ensure_evaluator(evaluator, default_metric_names=model_metric_names) for evaluator in eval_dataloader
            ]
            # match metric names to model metrics
            self.state.eval_metrics = {
                evaluator.label: _filter_metrics(eval_metrics, evaluator.metric_names) for evaluator in evaluators
            }

            _set_evaluator_interval_and_subset_num_batches(
                evaluators=evaluators,
                eval_interval=eval_interval,
                subset_num_batches=eval_subset_num_batches,
            )

            for evaluator in evaluators:
                _validate_evaluator(evaluator, self.state.device)
        if len(evaluators) == 0:
            if eval_subset_num_batches != -1:
                warnings.warn(
                    f'Specifying `eval_subset_num_batches={eval_subset_num_batches}` without an `eval_dataloader` '
                    'has no effect. If trying to run an evaluator, make sure `eval_dataloader` is specified. '
                    'Otherwise, set `eval_subset_num_batches` to default value -1.',
                )
            if eval_interval != 0 and eval_interval != 1:
                warnings.warn(
                    f'Specifying `eval_interval={eval_interval}` without an `eval_dataloader` has no effect. '
                    'If trying to run an evaluator, make sure `eval_dataloader` is specified. Otherwise, '
                    'set `eval_interval` to 0 or default value 1.',
                )

        self.state.evaluators = evaluators

        # Train Dataloader
        self._train_data_spec = None if train_dataloader is None else ensure_data_spec(train_dataloader)
        if self._train_data_spec is not None:
            self.state.set_dataloader(
                self._train_data_spec.dataloader,
                train_dataloader_label,
                train_subset_num_batches,
            )
            if self.state.device.dist_backend == 'xla':
                self.state.train_dataloader = pl.MpDeviceLoader(self.state.dataloader, xm.xla_device())
            else:
                self.state.train_dataloader = self.state.dataloader
            self.state.device_train_microbatch_size = _get_initial_device_train_microbatch_size(
                self.state.device_train_microbatch_size,
                self.state.auto_microbatching,
                self.state.train_dataloader,
            )
        self.spin_dataloaders = spin_dataloaders

        # Max Duration
        if max_duration is not None:
            self.state.max_duration = ensure_time(max_duration, TimeUnit.EPOCH)

        self.logger.log_hyperparameters({'rank_zero_seed': rank_zero_seed})

        # Schedulers
        self.state.schedulers = _compile_schedulers(schedulers, self.state, scale_schedule_ratio)
        if scale_schedule_ratio != 1.0:
            if len(self.state.schedulers) == 0:
                raise ValueError('Specifying `scale_schedule_ratio` without `schedulers` has no effect.')
            self.state.max_duration = _scale_max_duration_by_ssr(scale_schedule_ratio, self.state.max_duration)

        if step_schedulers_every_batch is None:
            self._scheduler_step_frequency = _get_default_scheduler_frequency(schedulers)
        else:
            self._scheduler_step_frequency = TimeUnit.BATCH if step_schedulers_every_batch else TimeUnit.EPOCH

        # Some algorithms require specific settings
        self._backwards_create_graph = any((x.backwards_create_graph for x in self.state.algorithms))
        self._find_unused_parameters = any((x.find_unused_parameters for x in self.state.algorithms))
        self._ddp_sync_strategy = _get_ddp_sync_strategy(ddp_sync_strategy, self._find_unused_parameters)

        # Suppressing GradScaler warnings as they are always created
        # self._use_grad_scaling() will raise a RuntimeError if grad scaling is not available when it is required
        warnings.filterwarnings(action='ignore', message='torch.cuda.amp.GradScaler')
        self.state.scaler = ClosureGradScaler() if self._use_closures() else GradScaler()

        if self.state.fsdp_config is not None:
            # This state should never be reached, but we raise a ValueError just in case
            if self._use_closures() and self.state.precision == Precision.AMP_FP16:
                raise ValueError(
                    f'Using closures and precision {self.state.precision} is not supported'
                    f' with FSDP. Please use another optimizer or precision type.',
                )
            self.state.scaler = ShardedGradScaler()

        # suppressing FSDP warning when auto grad accum exits the forward pass before completing
        warnings.filterwarnings(action='ignore', message='Forward order differs from that of the first iteration')

        # If using DDP or DeepSpeed, we need to wrap the ComposerModel but store a reference to the
        # original model for functions like `eval_forward`, `get_metrics`, etc.
        self._original_model = self.state.model

        # If using PyTorch DDP, the model must be loaded before it is wrapped with DDP.
        # If using DeepSpeed, the engine must be initialized before the model is loaded.
        # If using FSDP, the model must be wrapped and then loaded unless loading a monolith
        # checkpoint on rank 0 only, in which case the model be loaded before it is wrapped.

        # FSDP wrap if not using monolith checkpoint on rank 0 only
        if self.state.fsdp_config is not None and fsdp_auto_wrap and not self.state.load_fsdp_monolith_rank0_only:
            with reproducibility.seed_context(self.state.rank_zero_seed):
                prepare_fsdp_module(model, optimizers, self.state.fsdp_config, precision, device, auto_microbatching)

        # Configure Deepspeed
        if self.state.deepspeed_config is not None:
            for callback in self.state.callbacks:
                if isinstance(callback, OptimizerMonitor):
                    raise ValueError(
                        'OptimizerMonitor is not supported with DeepSpeed because DeepSpeed clears '
                        'the gradients before in the last call to .backward see: '
                        'https://github.com/microsoft/DeepSpeed/issues/2329 for more details.',
                    )

            try:
                import deepspeed
            except ImportError as e:
                raise MissingConditionalImportError(
                    extra_deps_group='deepspeed',
                    conda_package='deepspeed>=0.5.5',
                    conda_channel=None,
                ) from e
            self.state.deepspeed_config = _parse_deepspeed_config(self.state.deepspeed_config, state=self.state)
            optimizer = ensure_tuple(self.state.optimizers)[0]
            log.debug('Initializing deepspeed')
            (self.state.model, self.state.optimizers, _, _) = deepspeed.initialize(
                config=self.state.deepspeed_config,
                model=self.state.model,
                optimizer=optimizer,
            )
            # Since the DeepSpeed ZeRO optimizer does not inherit torch.optim.Optimizer, the schedulers must be
            # compiled and bound BEFORE DeepSpeed initialization. However, this is OK, as the the DeepSpeed Zero
            # optimizer uses the same underlying parameter groups as the original optimizer. See
            # * https://github.com/microsoft/DeepSpeed/blob/fee73135980e78f8be7e1a3ff556751623ef6aaa/deepspeed/runtime/zero/stage_1_and_2.py#L1911-L1917
            # * https://github.com/microsoft/DeepSpeed/blob/ef17c89570ceae5b26a5f886e9d8cd0941afc0ac/deepspeed/runtime/zero/stage3.py#L2532-L2538
            # In addition, the deepspeed engine is responsible for serializing the model and optimizer state,
            # so these attributes should not be serialized with the composer state.
            if 'model' in self.state.serialized_attributes:
                self.state.serialized_attributes.remove('model')

            if 'optimizers' in self.state.serialized_attributes:
                self.state.serialized_attributes.remove('optimizers')

        self.engine.run_event(Event.BEFORE_LOAD)

        # Load Checkpoint
        self._rng_state = None
        # If autoresume is enabled, first check for existing checkpoints to load
        if autoresume:
            log.info('Searching for a previous checkpoint to autoresume')
            error_message = ''
            if save_folder is None:
                error_message += 'The `save_folder` must be specified when autoresume is enabled. '
            if save_overwrite:
                error_message += textwrap.dedent(
                    'The flag `save_overwrite` must be False when autoresume is enabled as autoresume always loads the '
                    'latest existing checkpoint in `save_folder`. ',
                )
            if save_latest_filename is None:
                error_message += 'The `save_latest_filename` must be specified so autoresume knows where to load checkpoints from. '
            if error_message != '':
                raise ValueError(error_message)
            assert save_folder is not None
            assert save_latest_filename is not None

            remote_ud_has_multiple_concurrent_uploads = [
                isinstance(logger_destination, RemoteUploaderDownloader) and
                logger_destination._num_concurrent_uploads != 1 for logger_destination in self.logger.destinations
            ]
            if any(remote_ud_has_multiple_concurrent_uploads):
                raise ValueError(
                    'Multiple concurrent uploads is not currently supported when using autoresume. Please set `num_concurrent_uploads` to 1 '
                    'for all `RemoteUploaderDownloader` instances.',
                )
            assert latest_remote_file_name is not None
            if self.state.fsdp_sharded_state_dict_enabled:
                ar_object_store = maybe_create_object_store_from_uri(save_folder)
                # Symlink is on object store
                if ar_object_store is not None:
                    autoresume_checkpoint_path = None
                    if dist.get_global_rank() == 0:
                        with tempfile.TemporaryDirectory() as temp_dir:
                            local_symlink_file = str(Path(temp_dir) / Path('autoresume.symlink'))
                            symlink_file_name = format_name_with_dist(
                                latest_remote_file_name,
                                self.state.run_name,
                            ) + '.symlink'
                            try:
                                ar_object_store.download_object(symlink_file_name, local_symlink_file)
                                with open(local_symlink_file, 'r') as f:
                                    real_path = f.read()
                                    log.debug(f'Read path {real_path} from symlink file')
                                autoresume_checkpoint_path = ar_object_store.get_uri(real_path)
                            except FileNotFoundError:
                                pass
                    autoresume_path_list = [autoresume_checkpoint_path]
                    dist.broadcast_object_list(autoresume_path_list)
                    autoresume_checkpoint_path = autoresume_path_list[0]
                # Symlink is local
                else:
                    save_latest_filename = format_name_with_dist(save_latest_filename, self.state.run_name)
                    rank0_save_latest_filename = dist.all_gather_object(save_latest_filename)[0]
                    save_folder = format_name_with_dist(save_folder, self.state.run_name)
                    latest_checkpoint_path = os.path.join(save_folder, rank0_save_latest_filename)
                    if os.path.exists(latest_checkpoint_path):
                        latest_checkpoint_path = os.path.join(
                            os.path.dirname(latest_checkpoint_path),
                            os.readlink(latest_checkpoint_path),
                        )
                        autoresume_checkpoint_path = latest_checkpoint_path
                    else:
                        autoresume_checkpoint_path = None

            # Standard non-elastic codepath for autoresume
            else:
                autoresume_checkpoint_path = self._get_autoresume_checkpoint(
                    save_folder=save_folder,
                    save_latest_filename=save_latest_filename,
                    save_latest_remote_file_name=latest_remote_file_name,
                    loggers=loggers,
                    load_progress_bar=load_progress_bar,
                )

            # Found latest checkpoint path, load that instead
            if autoresume_checkpoint_path:
                load_path = autoresume_checkpoint_path
                # Disable object_store since _get_autoresume_checkpoint will download the checkpoint
                # To the save folder, if needed.
                load_object_store = None
                # Set load arguments to defaults as this applies only to the initial non-autoresume
                # load. We do not reset `load_strict_model_weights` for models with frozen layers.
                load_weights_only = False
                load_ignore_keys = None
                load_exclude_algorithms = None
                log.info('Autoresuming training from checkpoint')
            else:
                log.info('No previous autoresume checkpoint found')
        # Actually load the checkpoint from potentially updated arguments
        if load_path is not None:
            if load_object_store is None:
                load_object_store = maybe_create_object_store_from_uri(load_path)
            if isinstance(load_object_store, WandBLogger):
                import wandb
                if wandb.run is None:
                    load_object_store.init(self.state, self.logger)
            _, _, parsed_load_path = parse_uri(load_path)
            self._rng_state = checkpoint.load_checkpoint(
                state=self.state,
                logger=self.logger,
                path=parsed_load_path,
                object_store=load_object_store,
                load_weights_only=load_weights_only,
                strict_model_weights=load_strict_model_weights,
                progress_bar=load_progress_bar,
                ignore_keys=load_ignore_keys,
                exclude_algorithms=load_exclude_algorithms,
                algorithm_passes=self.engine.algorithm_passes,
            )
            self.state.run_name = run_name

        # FSDP wrap if model is not yet wrapped and FSDP is enabled. This can happen if
        # load_fsdp_monolith_rank0_only=True but no checkpoint was loaded.
        if not self.state.fsdp_enabled and self.state.fsdp_config is not None and self.state.fsdp_auto_wrap and self.state.load_fsdp_monolith_rank0_only:
            with reproducibility.seed_context(self.state.rank_zero_seed):
                prepare_fsdp_module(model, optimizers, self.state.fsdp_config, precision, device, auto_microbatching)

        self.engine.run_event(Event.AFTER_LOAD)

        # reseed here. This helps with a couple of issues:
        # 1. rng state may change at Event.INIT/Event.BEFORE_LOAD/Event.AFTER_LOAD. For example,
        # if an algorithm creates a new module and module parameters are initialized randomly, rng
        # state will change. This reseeding nullifies such effects.
        # 2. While resuming from a checkpoint, we want to spin dataloader and bring it back to the
        # same state as at the time of the checkpoint. Therefore, spinning needs to start from the
        # same rng state as in the original run.
        log.info(f'Setting seed to {self.state.seed}')
        reproducibility.seed_all(self.state.seed)

        # DDP wrap if required
        if not self.state.deepspeed_enabled and not self.state.fsdp_enabled and dist.get_world_size() > 1:
            self.state.model = prepare_ddp_module(self.state.model, self._find_unused_parameters)

        # The model would need to be torch.compile()'d after being wrapped in a distributed strategy
        # to take advantage of any graph breaks.
        if not is_model_compiled and compile_config is not None:
            compiled_model = torch.compile(self.state.model, **compile_config)
            self.state.model = compiled_model._orig_mod
            self.state.model.forward = compiled_model.dynamo_ctx(self.state.model.forward)
            is_model_compiled = True
            # update local_hparams to ensure the `is_model_compiled` is set correctly for
            # debugging purpose and for unit test.
            if self.auto_log_hparams:
                self.local_hparams['is_model_compiled'] = is_model_compiled

    @property
    def saved_checkpoints(self) -> List[str]:
        """Returns list of saved checkpoints.

        .. note::

            For DeepSpeed, which saves file on every rank, only the files corresponding to the process's rank
            will be shown.
        """
        if self._checkpoint_saver is None:
            return []
        return self._checkpoint_saver.saved_checkpoints

    def _try_checkpoint_download(
        self,
        latest_checkpoint_path: str,
        save_latest_remote_file_name: str,
        loggers: Sequence[LoggerDestination],
        load_progress_bar: bool,
    ) -> None:
        """Attempts to download the checkpoint from the logger destinations."""
        log.debug(
            f'Trying to download {save_latest_remote_file_name} to {latest_checkpoint_path} on rank {dist.get_global_rank()}',
        )
        for logger in loggers:
            try:
                # Fetch from logger. If it succeeds, stop trying the rest of the loggers
                get_file(
                    path=save_latest_remote_file_name,
                    destination=latest_checkpoint_path,
                    object_store=logger,
                    overwrite=True,
                    progress_bar=load_progress_bar,
                )
                break
            except (NotImplementedError, FileNotFoundError):
                log.info(f'Checkpoint not found in: {logger}')
                # Ignore errors caused by no checkpoint saved with logger
                pass

    def _get_autoresume_checkpoint(
        self,
        save_folder: str,
        save_latest_filename: str,
        save_latest_remote_file_name: str,
        loggers: Sequence[LoggerDestination],
        load_progress_bar: bool,
    ) -> Optional[str]:
        """Determines the load path when using autoresume.

        First, check the ``save_folder`` for the latest checkpoint.
        If no latest checkpoint is found locally, then check each logger for the latest checkpoint, and download
        it to the ``save_folder``.

        Returns:
            Optional[str]: The path to the latest checkpoint, if found, otherwise None.
        """
        save_latest_filename = format_name_with_dist(save_latest_filename, self.state.run_name)
        save_folder = format_name_with_dist(save_folder, self.state.run_name)
        save_latest_remote_file_name = format_name_with_dist(save_latest_remote_file_name, self.state.run_name)
        latest_checkpoint_path = os.path.join(save_folder, save_latest_filename)

        log.info(
            f'Looking for autoresume checkpoint: {save_latest_remote_file_name} (remote), {latest_checkpoint_path} (local)',
        )

        if self.state.deepspeed_enabled or self.state.fsdp_sharded_state_dict_enabled:
            # If latest checkpoint is not saved locally, try to fetch from loggers
            if not os.path.exists(latest_checkpoint_path):
                log.debug(f'Attempting to download the checkpoint on to rank {dist.get_global_rank()}')
                os.makedirs(save_folder, exist_ok=True)
                self._try_checkpoint_download(
                    latest_checkpoint_path,
                    save_latest_remote_file_name,
                    loggers,
                    load_progress_bar,
                )

            # List of whether the checkpoint exists on each rank
            latest_checkpoint_exists = dist.all_gather_object(os.path.exists(latest_checkpoint_path))

            if all(latest_checkpoint_exists):  # All paths exist, so return the path.
                return latest_checkpoint_path
            # Require all ranks to have their own local checkpoint if we wish to restore from it for
            # deepspeed or fsdp + sharding
            elif any(latest_checkpoint_exists):  # Some but not all exist, which is very bad.
                missing_ranks = [n for (n, exist) in enumerate(latest_checkpoint_exists) if not exist]
                mode = 'Deepspeed' if self.state.deepspeed_enabled else 'FSDP sharding'
                raise RuntimeError(f'{mode} was enabled, but checkpoints missing on ranks: {missing_ranks}')
            else:  # None of the paths exists, so no autoresume necessary.
                return None
        else:
            # broadcast the local checkpoint path to all ranks
            latest_checkpoint_path_list = [os.path.abspath(latest_checkpoint_path)]
            dist.broadcast_object_list(latest_checkpoint_path_list, src=0)
            latest_checkpoint_path = latest_checkpoint_path_list[0]

            # broadcast the remote checkpoint path to all ranks
            save_latest_remote_file_name_list = [save_latest_remote_file_name]
            dist.broadcast_object_list(save_latest_remote_file_name_list, src=0)
            save_latest_remote_file_name = save_latest_remote_file_name_list[0]

            # try to download the checkpoint on local rank 0 of all nodes
            if dist.get_local_rank() == 0 and not os.path.exists(latest_checkpoint_path):
                log.debug(f'Attempting to download the checkpoint {save_latest_remote_file_name} on to all nodes')
                os.makedirs(save_folder, exist_ok=True)
                self._try_checkpoint_download(
                    latest_checkpoint_path,
                    save_latest_remote_file_name,
                    loggers,
                    load_progress_bar,
                )

            signal_file_path = os.path.join(
                os.path.dirname(latest_checkpoint_path),
                f'.node_{dist.get_node_rank()}_local_rank0_completed_autoresume',
            )
            if dist.get_local_rank() == 0:
                os.makedirs(os.path.dirname(signal_file_path), exist_ok=True)
                with open(signal_file_path, 'wb') as f:
                    f.write(b'local_rank0_completed_autoresume')

            # Avoid the collective call until the local rank zero has finished trying to download the checkpoint
            # so that we don't timeout for large downloads. This syncs all processes on the node
            with dist.local_rank_zero_download_and_wait(signal_file_path):
                # Then, wait to ensure every node has finished downloading the checkpoint
                dist.barrier()

            if dist.get_local_rank() == 0:
                os.remove(signal_file_path)
            dist.barrier()

            # At this point the rank 0 filepath should exist on all ranks if the download succeeded
            # list of whether the checkpoint exists on each rank
            latest_checkpoint_exists = dist.all_gather_object(os.path.exists(latest_checkpoint_path))

            log.debug(
                f'Checkpoint {latest_checkpoint_path} exists on rank {dist.get_global_rank()}? {os.path.exists(latest_checkpoint_path)}',
            )

            if not latest_checkpoint_exists[0]:
                # If the checkpoint doesn't exist on rank 0, don't crash, so the initial autoresume run can succeed
                return None
            elif not all(latest_checkpoint_exists):
                raise RuntimeError('Downloading the checkpoint to all nodes failed')

            return latest_checkpoint_path

    def fit(
        self,
        *,
        # Train Dataloader
        train_dataloader: Optional[Union[Iterable, DataSpec, Dict[str, Any]]] = None,
        train_dataloader_label: str = 'train',
        train_subset_num_batches: Optional[int] = None,
        spin_dataloaders: Optional[bool] = None,

        # Timing
        duration: Optional[Union[int, str, Time[int]]] = None,
        reset_time: bool = False,

        # Schedulers
        schedulers: Optional[Union[ComposerScheduler,
                                   LRScheduler,
                                   Sequence[Union[ComposerScheduler, LRScheduler]],
                                  ]] = None,
        scale_schedule_ratio: float = 1.0,
        step_schedulers_every_batch: Optional[bool] = None,

        # Evaluation
        eval_dataloader: Optional[Union[Iterable, DataSpec, Evaluator, Sequence[Evaluator]]] = None,
        eval_subset_num_batches: int = -1,
        eval_interval: Union[int, str, Time, Callable[[State, Event], bool]] = 1,

        # Numerics
        device_train_microbatch_size: Optional[Union[int, str]] = None,
        precision: Optional[Union[str, Precision]] = None,
    ):
        """Train the model.

        The Composer :class:`.Trainer` supports multiple calls to :meth:`.fit`. Any arguments specified during
        the call to :meth:`.fit` will override the values specified when constructing the :class:`.Trainer`.
        All arguments are optional, with the following exceptions:

        *   The ``train_dataloader`` must be specified here if not provided when constructing the :class:`.Trainer`.
        *   The ``duration`` must be specified here if not provided when constructing the :class:`.Trainer`,
            or if this is a subsequent call to :meth:`.fit`.

        For example, the following are equivalent:

        .. testcode::

            # The `train_dataloader` and `duration` can be specified
            # when constructing the Trainer
            trainer_1 = Trainer(
                model=model,
                train_dataloader=train_dataloader,
                max_duration="1ep",
            )
            trainer_1.fit()

            # Or, these arguments can be specified on `fit()`
            trainer_2 = Trainer(model)
            trainer_2.fit(
                train_dataloader=train_dataloader,
                duration="1ep"
            )

        When invoking :meth:`.fit` for a subsequent time, either ``reset_time`` or ``duration`` must be specified.
        Otherwise, it is ambiguous for how long to train.

        *   If ``reset_time`` is True, then :meth:`.fit` will train for the same amount of time as the previous
            call (or for ``duration`` if that parameter is also specified). The :attr:`.State.timestamp` will be reset,
            causing :class:`.ComposerScheduler` and :class:`.Algorithm` instances to start from the beginning, as if it
            is a new training run. Model gradients, optimizer states, and native PyTorch schedulers will not be reset.

        *   If ``reset_time`` is False, then :meth:`.fit` will train for the amount of time specified by
            ``duration``. The :attr:`.State.max_duration` will be incremented by ``duration``.

        For example:

        .. testcode::

            # Construct the trainer
            trainer = Trainer(max_duration="1ep")

            # Train for 1 epoch
            trainer.fit()
            assert trainer.state.timestamp.epoch == "1ep"

            # Reset the time to 0, then train for 1 epoch
            trainer.fit(reset_time=True)
            assert trainer.state.timestamp.epoch == "1ep"

            # Train for another epoch (2 epochs total)
            trainer.fit(duration="1ep")
            assert trainer.state.timestamp.epoch == "2ep"

            # Train for another batch (2 epochs + 1 batch total)
            # It's OK to switch time units!
            trainer.fit(duration="1ba")
            assert trainer.state.timestamp.epoch == "2ep"
            assert trainer.state.timestamp.batch_in_epoch == "1ba"

            # Reset the time, then train for 3 epochs
            trainer.fit(reset_time=True, duration="3ep")
            assert trainer.state.timestamp.epoch == "3ep"

        Args:
            train_dataloader (Iterable | DataSpec | Dict[str, Any], optional): See :class:`.Trainer`.
            train_dataloader_label (str, optional): See :class:`.Trainer`.
            train_subset_num_batches (int, optional): See :class:`.Trainer`.
            spin_dataloaders (bool, optional): See :class:`.Trainer`.
            reset_time (bool): Whether to reset the :attr:`.State.timestamp` to zero values. Defaults to False.

                If ``True``, the timestamp will be zeroed out, causing :class:`.ComposerScheduler` and
                :class:`.Algorithm` instances to start from the beginning, as if it is a new training run. The model
                will be trained for ``duration``, if specified, or for :attr:`.State.max_duration`, which would have
                been provided when constructing the :class:`.Trainer` or by a previous call to :meth:`.fit`.

                .. note::

                    Model gradients, optimizer states, and native PyTorch schedulers will not be reset.

                If ``False`` (the default), training time will be incremented from where the previous call to
                :meth:`.fit` finished (or from zero, if a new training run).
                The :attr:`~.State.max_duration` will be incremented by the ``duration`` parameter.

            duration (Time[int] | str | int, optional): The duration to train. Can be an integer, which will be
                interpreted to be epochs, a str (e.g. ``1ep``, or ``10ba``), or a :class:`.Time` object.

                If ``reset_time`` is False (the default), then :attr:`.State.max_duration` will be converted
                into the same units as this parameter (if necessary), and then the max duration incremented by the
                value of this parameter.

                If ``reset_time`` is True, then :attr:`.State.max_duration` will be set to this parameter.

            optimizers (torch.optim.Optimizer | Sequence[torch.optim.Optimizer], optional): See :class:`.Trainer`.
            schedulers (LRScheduler | ComposerScheduler | Sequence[LRScheduler | ComposerScheduler], optional): See :class:`.Trainer`.
            scale_schedule_ratio (float, optional): See :class:`.Trainer`.
            step_schedulers_every_batch (bool, optional): See :class:`.Trainer`.
            eval_dataloader (Iterable | DataSpec | Evaluator | Sequence[Evaluator], optional): See :class:`.Trainer`.
            eval_subset_num_batches (int, optional): See :class:`.Trainer`.
            eval_interval (int | str | Time | (State, Event) -> bool, optional): See :class:`.Trainer`.
            device_train_microbatch_size (int | str, optional): See :class:`.Trainer`.
            precision (Precision | str, optional): See :class:`.Trainer`.
        """
        # Check Optimizer
        if len(self.state.optimizers) == 0:
            raise ValueError(
                f'No optimizer was specified when constructing the Trainer. As the '
                'model had no parameters, SGD was not created by default. This trainer '
                'object can only be used to evaluate or predict. Please specify a model '
                'with parameters and an optimizer for training.',
            )

        # Train Dataloader
        if train_dataloader is not None:
            self._train_data_spec = ensure_data_spec(train_dataloader)
            self.state.set_dataloader(self._train_data_spec.dataloader, train_dataloader_label)
            self.state.train_dataloader = self.state.dataloader
            self.state.device_train_microbatch_size = _get_initial_device_train_microbatch_size(
                self.state.device_train_microbatch_size,
                self.state.auto_microbatching,
                self.state.train_dataloader,
            )
        if self._train_data_spec is None:
            _raise_missing_argument_exception('train_dataloader')
        if train_subset_num_batches is not None:
            self.state.dataloader_len = train_subset_num_batches
        if spin_dataloaders is not None:
            self.spin_dataloaders = spin_dataloaders

        # Reset Time
        if reset_time:
            self.state.timestamp = Timestamp()

        # Max Duration
        if duration is not None:
            duration = ensure_time(duration, TimeUnit.EPOCH)
            # Effectively increment the max duration (if not resetting the Time)
            # or set the max_duration (if resetting the time -- self.state.timestamp.get(duration.unit) will be 0)
            # It is important to set the duration, rather than incrementing it, as ``duration`` could be in
            # different units than ``max_duration``
            self.state.max_duration = duration + self.state.timestamp.get(duration.unit)

        if self.state.max_duration is None:
            _raise_missing_argument_exception('max_duration')
        assert self.state.max_duration is not None

        if self.state.dataloader_len is None and self.state.max_duration.unit == TimeUnit.EPOCH:
            raise ValueError((
                'max_duration cannot be specified in epochs when using an infinite dataloader. Please either '
                'provide a dataloader with a length, specify max_duration in batches, samples, or tokens, or provide '
                'train_subset_num_batches.'
            ))

        if self.state.max_duration <= self.state.timestamp.get(self.state.max_duration.unit) and not reset_time:
            raise ValueError((
                f'The max_duration ({self.state.max_duration}) is less than or equal to the elapsed training duration '
                f'({self.state.timestamp.get(self.state.max_duration.unit)}). No training would occur. '
                'Please provide the `duration` or specify `reset_time=True` in Trainer.fit().'
            ))

        # Scale Schedule Ratio and Schedulers
        if scale_schedule_ratio != 1.0:
            # Not scaling the schedulers if the ratio is 1.0 in case if the scheduler cannot be scaled
            # (e.g. a custom LambdaLR). However, since 1.0 implies no scaling, it is still possible
            # to train with it.
            self.state.max_duration = _scale_max_duration_by_ssr(scale_schedule_ratio, self.state.max_duration)
        if schedulers is not None:
            self.state.schedulers = _compile_schedulers(schedulers, self.state, scale_schedule_ratio)

            if step_schedulers_every_batch is None:
                self._scheduler_step_frequency = _get_default_scheduler_frequency(schedulers)
            else:
                self._scheduler_step_frequency = TimeUnit.BATCH if step_schedulers_every_batch else TimeUnit.EPOCH
        else:
            if scale_schedule_ratio != 1.0:
                raise ValueError('Specifying `scale_schedule_ratio` without `schedulers` has no effect.')

            if step_schedulers_every_batch is not None:
                raise ValueError('Specifying `step_schedulers_every_batch` without `schedulers` has no effect.')

            if step_schedulers_every_batch is not None:
                raise ValueError('Specifying `step_schedulers_every_batch` without `schedulers` has no effect.')

        # Evaluators
        if eval_dataloader is not None:
            # Need to use the `original_model` rather than `state.model`, as `state.model`
            # could be DDP / DeepSpeed wrapped.
            eval_metrics = self._original_model.get_metrics(is_train=False)
            metric_names = [str(k) for k in eval_metrics.keys()]
            eval_dataloader = ensure_tuple(eval_dataloader)

            evaluator_types = [isinstance(evaluator, Evaluator) for evaluator in eval_dataloader]
            if any(evaluator_types) and not all(evaluator_types):
                raise ValueError(
                    'Mixing Evaluator with other classes is not allowed, please wrap'
                    'all other classes with the Evaluator class. These are the classes'
                    'that were detected:' + str([type(evaluator) for evaluator in eval_dataloader]),
                )

            evaluators = [
                ensure_evaluator(evaluator, default_metric_names=metric_names) for evaluator in eval_dataloader
            ]

            # match metric names to model metrics
            self.state.eval_metrics = {
                evaluator.label: _filter_metrics(eval_metrics, evaluator.metric_names) for evaluator in evaluators
            }

            _set_evaluator_interval_and_subset_num_batches(
                evaluators=evaluators,
                eval_interval=eval_interval,
                subset_num_batches=eval_subset_num_batches,
            )

            for evaluator in evaluators:
                _validate_evaluator(evaluator, self.state.device)

            if len(evaluators) == 0:
                if eval_subset_num_batches != -1:
                    warnings.warn(
                        f'Specifying `eval_subset_num_batches={eval_subset_num_batches}` without an `eval_dataloader` '
                        'has no effect. If trying to run an evaluator, make sure `eval_dataloader` is specified. '
                        'Otherwise, set `eval_subset_num_batches` to default value -1.',
                    )
                if eval_interval != 0 and eval_interval != 1:
                    warnings.warn(
                        f'Specifying `eval_interval={eval_interval}` without an `eval_dataloader` has no effect. '
                        'If trying to run an evaluator, make sure `eval_dataloader` is specified. Otherwise, '
                        'set `eval_interval` to 0 or default value 1.',
                    )

            self.state.evaluators = evaluators

        # Microbatching
        if device_train_microbatch_size is not None:
            self.state.auto_microbatching = _is_auto_microbatching(
                device_train_microbatch_size,
                device=self.state.device,
            )
            if self.state.auto_microbatching and self._train_data_spec is not None and hasattr(
                self._train_data_spec,
                'seq_parallel_world_size',
            ):
                raise ValueError('`device_train_microbatch_size="auto"` is not compatible with sequence parallelism.')
            if isinstance(device_train_microbatch_size, int) and train_dataloader is not None and hasattr(
                train_dataloader,
                'seq_parallel_world_size',
            ) and device_train_microbatch_size * train_dataloader.seq_parallel_world_size != 1:  # type: ignore
                raise ValueError(
                    '`Sequence parallelism requires a microbatch size of 1 distributed over the sequence parallel group.',
                )
            if self.state.auto_microbatching and self.state.profiler:
                raise ValueError(
                    "`device_train_microbatch_size='auto'` is not compatible with the profiler. It is "
                    "recommended to run a mini-run with `device_train_microbatch_size='auto'` to identify "
                    'the optimal device_train_microbatch_size value and then manually specify that in a '
                    'second run with profiler.',
                )
            self.state.device_train_microbatch_size = _get_initial_device_train_microbatch_size(
                device_train_microbatch_size,
                self.state.auto_microbatching,
                self.state.train_dataloader,
            )

        # Precision
        if precision is not None:
            if Precision(precision) != self.state.precision:
                if self.state.deepspeed_enabled:
                    raise ValueError('Changing the precision when using DeepSpeed is not supported')
                precision = Precision(precision)
                _validate_precision(precision, self.state.device)
                self.state.precision = precision

            # update scaler since precision was provided
            self.state.scaler = ClosureGradScaler() if self._use_closures() else GradScaler()

        self.first_batch_complete = False
        self._train_loop()

    def close(self):
        """Shutdown the trainer.

        .. seealso:: :meth:`.Engine.close` for additional information.
        """
        self.engine.close()
        dist.barrier()

    def _ensure_metrics_device_and_dtype(self, metrics: Dict[str, Metric]):
        for name, metric in metrics.items():
            # Safety check to ensure the metric and data are on the same device. Normally not
            # needed because the metric is automatically on the same device as the model.
            # See https://torchmetrics.readthedocs.io/en/latest/pages/overview.html for details.
            metrics[name] = self.state.device.module_to_device(metric)
            if is_model_deepspeed(self.state.model):
                # HACK: DeepSpeed somehow manages to convert metric internal states to its own dtype. When
                # running with FP16, this tends to result in overflows. Let's assume FP32 is good enough.
                for key in metric._defaults:
                    metric_data = getattr(metric, key)
                    if isinstance(metric_data, torch.Tensor) and metric_data.dtype == torch.float16:
                        metric_data = metric_data.to(torch.float32)  # type: ignore
                        setattr(metric, key, metric_data)
        return metrics

    def _compute_and_log_metrics(self, dataloader_label: str, metrics: Dict[str, Metric]):
        """Computes metrics, logs the results, and updates the state with the deep-copied metrics.

        Args:
            dataloader_label (str): The dataloader label.
            metrics (Dict[str, Metric]): The metrics to compute.
        """
        metrics = deepcopy(metrics)

        # log computed metrics
        computed_metrics = {}
        for metric_name, metric in metrics.items():
<<<<<<< HEAD
            metric_value = metric.compute()
            if isinstance(metric_value, dict) and metric_value.get('log_as_table', False):
                for k, v in metric_value.items():
                    if k != 'log_as_table':
                        self.logger.log_table(
                            columns=['context_length', k],
                            rows=[[i, b] for (i, b) in enumerate(v.tolist())],
                            name=
                            f'metrics/{dataloader_label}/{metric_name}/{k}/{self.logger._state.timestamp.batch.value}')
            else:
                computed_metrics[metric_name] = metric_value
        self.logger.log_metrics(
            {f'metrics/{dataloader_label}/{name}': val for (name, val) in computed_metrics.items()},)
=======
            computed_metrics[metric_name] = metric.compute()

        self.logger.log_metrics({f'metrics/{dataloader_label}/{name}': val for (name, val) in computed_metrics.items()
                                },)
>>>>>>> 60572ed3

        # store metric instances
        for metric_name, metric in metrics.items():
            assert isinstance(metric, Metric)
            if dataloader_label == 'train':
                assert self.state.train_metrics is not None
                self.state.train_metrics[metric_name] = metric
                self.state.train_metric_values[metric_name] = computed_metrics[metric_name]
            else:
                if dataloader_label not in self.state.eval_metrics:
                    self.state.eval_metrics[dataloader_label] = {}
                self.state.eval_metrics[dataloader_label][metric_name] = metric
                self.state.eval_metric_values[metric_name] = computed_metrics[metric_name]

    def _spin_dataloaders_to_cur_epoch(self):
        """Spin the dataloaders to restore sampler state for current epoch.

        Only one batch must be loaded to seed the sampler's generator. since only the first batch is being loaded, the
        dataloader may not be completely iterated through.
        """
        log.debug('Spinning the dataloaders')

        # spin the evaluator dataloaders once to initialize its sampler deterministically
        # so it does not affect any other RNG reads
        eval_state = self.state.dataset_resumption.get('eval', {})
        for evaluator in self.state.evaluators:
            dataloader = evaluator.dataloader.dataloader
            if isinstance(dataloader, DataLoader) and isinstance(dataloader.sampler, DistributedSampler):
                dataloader.sampler.set_epoch(0)
            if evaluator.label not in eval_state:
                for _ in dataloader:
                    break

        # spin the train dataloader's sampler to get to the state of the desired epoch
        dataloader = self.state.dataloader
        assert dataloader is not None, 'train dataloader is set on state after FIT_START'
        if 'train' not in self.state.dataset_resumption:
            for epoch in range(int(self.state.timestamp.epoch)):
                if isinstance(dataloader, DataLoader) and isinstance(dataloader.sampler, DistributedSampler):
                    dataloader.sampler.set_epoch(epoch)
                for _ in dataloader:
                    break

    def _accumulate_time_across_ranks(
        self,
        num_samples: Union[int, float],
        num_tokens: int,
        batch_time: datetime.timedelta,
    ) -> Tuple[int, int, datetime.timedelta]:
        """Accumulate the number of samples and tokens across ranks.

        Returns a (num_samples, num_tokens, batch_time) tuple.
        """
        # Samples and tokens should be summed
        # Batch time should be the value from rank 0

        # num_samples can be floating point if we are doing sequence parallelism, since in that case each rank works on only a part of the sample. For example, with sequence parallelism world size 2, each rank trains on half of a sample.
        if isinstance(num_samples, float):
            sample_token_tensor = self.state.device.tensor_to_device(
                torch.tensor([num_samples, num_tokens], dtype=torch.float32),
            )
        else:
            sample_token_tensor = self.state.device.tensor_to_device(
                torch.tensor([num_samples, num_tokens], dtype=torch.int),
            )
        dist.all_reduce(sample_token_tensor, reduce_operation='SUM')
        if isinstance(num_samples, float):
            sample_token_tensor_int = sample_token_tensor.to(torch.int)
            if torch.any(torch.abs(sample_token_tensor_int - sample_token_tensor) > 1e-4):
                raise ValueError('The sums of samples and tokens across ranks should each be integers.')
            sample_token_tensor = sample_token_tensor_int
        batch_time_tensor = self.state.device.tensor_to_device(
            torch.tensor([batch_time.total_seconds()], dtype=torch.float32),
        )
        dist.broadcast(batch_time_tensor, src=0)
        batch_time = datetime.timedelta(seconds=batch_time_tensor[0].cpu().item())

        return int(sample_token_tensor[0].cpu().item()), int(sample_token_tensor[1].cpu().item()), batch_time

    def _train_loop(self) -> None:
        """Run training for the specified number of epochs and log results."""
        # Log training start
        log.info('Using precision %s', self.state.precision)
        self.logger.log_hyperparameters({
            'enabled_algorithms/' + algo.__class__.__name__: True for algo in self.state.algorithms
        })
        assert self.state.dataloader is not None, 'dataloader is set in __init__() or fit()'
        assert self._train_data_spec is not None, 'The train data spec is set in __init__() or fit()'
        assert self.state.scaler is not None, 'scaler should have been set in __init__()'

        self.engine.run_event(Event.FIT_START)

        use_grad_scaling = self._use_grad_scaling(self.state.precision, self.state.scaler)

        if self.spin_dataloaders:
            self._spin_dataloaders_to_cur_epoch()

        if self.state.timestamp.batch_in_epoch == 0 and self._rng_state is not None:
            # Only restore the rng state here if the step in the current epoch is zero.
            reproducibility.load_rng_state(self._rng_state)
            self._rng_state = None

        self.state.model.train()
        finished_epoch_early = False
        last_wct = datetime.datetime.now()

        if self.state.max_duration is None:
            # This is essentially just a type check, as max_duration should always be
            # asserted to be not None when Trainer.fit() is called
            raise RuntimeError('max_duration must be specified when initializing the Trainer')

        log.debug('Starting training loop')
        while self.state.timestamp < self.state.max_duration:
            if int(self.state.timestamp.epoch_in_iteration) == 0 and int(self.state.timestamp.batch_in_epoch) == 0:
                self.engine.run_event(Event.ITERATION_START)

            if int(self.state.timestamp.batch_in_epoch) == 0:
                self.engine.run_event(Event.EPOCH_START)
                self.logger.log_metrics({'time/epoch': self.state.timestamp.epoch.value})

            dataloader = self.state.dataloader
            if isinstance(dataloader, DataLoader) and isinstance(dataloader.sampler, DistributedSampler):
                dataloader.sampler.set_epoch(int(self.state.timestamp.epoch))

            for batch_idx, self.state.batch in enumerate(self._iter_dataloader(TrainerMode.TRAIN)):
                # Spin dataloader forward unless dataloader handles internally with dataset_resumption
                if self.spin_dataloaders and 'train' not in self.state.dataset_resumption and batch_idx < int(
                    self.state.timestamp.batch_in_epoch,
                ):
                    # Restore the RNG state immediately before the next batch is yielded from the dataloader
                    if batch_idx + 1 == int(self.state.timestamp.batch_in_epoch) and self._rng_state is not None:
                        reproducibility.load_rng_state(self._rng_state)
                        self._rng_state = None
                    continue

                self.state.batch = self.state.device.batch_to_device(self.state.batch)
                self.state.batch = self._train_data_spec.device_transforms(self.state.batch)
                rank_num_samples = self._train_data_spec.get_num_samples_in_batch(self.state.batch)
                rank_num_tokens = self._train_data_spec.get_num_tokens_in_batch(self.state.batch)

                if self.state.deepspeed_enabled:
                    self.state.batch = _fix_batch_precision_for_deepspeed(self.state.batch, self.state.precision)

                self.engine.run_event(Event.AFTER_DATALOADER)

                self.engine.run_event(Event.BATCH_START)

                # Log time values
                self.logger.log_metrics({
                    'time/batch': self.state.timestamp.batch.value,
                    'time/sample': self.state.timestamp.sample.value,
                    'time/batch_in_epoch': self.state.timestamp.batch_in_epoch.value,
                    'time/sample_in_epoch': self.state.timestamp.sample_in_epoch.value,
                })
                if rank_num_tokens > 0:
                    self.logger.log_metrics({'time/token': self.state.timestamp.token.value})
                    self.logger.log_metrics({'time/token_in_epoch': self.state.timestamp.token_in_epoch.value})

                total_loss_dict = self._train_batch(use_grad_scaling)

                if use_grad_scaling:
                    self.state.scaler.update()

                # total_loss_dict can be None if gradient scaling failed
                if total_loss_dict is not None:  # pyright: ignore[reportUnnecessaryComparison]
                    map_collection(total_loss_dict, dist.all_reduce)
                    total_loss_dict = {
                        k: loss.cpu().item() / dist.get_world_size() for k, loss in total_loss_dict.items()
                    }
                    self.state.total_loss_dict = total_loss_dict
                    self.logger.log_metrics(total_loss_dict)

                # The scheduler step.step() and compute_and_log_metrics() are going to be included in the
                # next batch's wall clock time. The time accumulation must be done here so schedulers
                # have the latest timing information

                now = datetime.datetime.now()

                batch_time = now - last_wct

                total_num_samples, total_num_tokens, batch_time = self._accumulate_time_across_ranks(
                    rank_num_samples,
                    rank_num_tokens,
                    batch_time,
                )

                # `now` is actually in the past, but want to include the time it takes to perform this reduction
                last_wct = now

                if self._scheduler_step_frequency == TimeUnit.BATCH:
                    for scheduler in self.state.schedulers:
                        scheduler.step()

                if self.state.train_metrics is not None:  # pyright: ignore[reportUnnecessaryComparison]
                    self._compute_and_log_metrics(
                        dataloader_label='train',
                        metrics=self.state.train_metrics,
                    )

                self.state.previous_timestamp = self.state.timestamp
                self.state.timestamp = self.state.timestamp.to_next_batch(
                    samples=total_num_samples,
                    tokens=total_num_tokens,
                    duration=batch_time,
                )

                self.engine.run_event(Event.BATCH_END)

                # Pause the timing during evaluation
                # Evaluation time is tracked separately in state.eval_timestamp
                duration = datetime.datetime.now() - last_wct
                self._run_evaluators(Event.BATCH_END)
                last_wct = datetime.datetime.now() - duration

                self.engine.run_event(Event.BATCH_CHECKPOINT)

                if self.state.timestamp >= self.state.max_duration:
                    # If max_duration is specified in batches, samples, or tokens, and
                    # and the max_duration is reached mid-epoch, then break out of the dataloader
                    # to finish the epoch early and finish training.
                    finished_epoch_early = True
                    break

            if not finished_epoch_early or self.state.dataloader_len == self.state.timestamp.batch_in_epoch:
                # Trigger the epoch end events if the dataloader was exhausted.
                # This happens if the "break" did not trigger above, or if it
                # did (e.g. duration specified in samples/batches/tokens), but it is still
                # the end of the dataloader (i.e. next(dataloader) would raise StopIteration)
                if self.state.train_metrics is not None:  # pyright: ignore[reportUnnecessaryComparison]
                    self.state.train_metrics = self._ensure_metrics_device_and_dtype(self.state.train_metrics)
                    self._compute_and_log_metrics(
                        dataloader_label='train',
                        metrics=self.state.train_metrics,
                    )

                if self._scheduler_step_frequency == TimeUnit.EPOCH:
                    for scheduler in self.state.schedulers:
                        scheduler.step()

                self.state.previous_timestamp = self.state.timestamp
                self.state.timestamp = self.state.timestamp.to_next_epoch()

                self.engine.run_event(Event.EPOCH_END)

                # Pause the timing during evaluation
                # Evaluation time is tracked separately in state.eval_timestamp
                duration = datetime.datetime.now() - last_wct
                self._run_evaluators(Event.EPOCH_END)
                last_wct = datetime.datetime.now() - duration

                self.engine.run_event(Event.EPOCH_CHECKPOINT)

                # Increment iteration
                if (
                    self.state._iteration_length is not None and
                    self.state.timestamp.epoch_in_iteration == self.state._iteration_length
                ):
                    self.state.previous_timestamp = self.state.timestamp
                    self.state.timestamp = self.state.timestamp.to_next_iteration()
                    self.engine.run_event(Event.ITERATION_END)
                    self.engine.run_event(Event.ITERATION_CHECKPOINT)

        # Log final time values
        self.logger.log_metrics({
            'time/epoch': self.state.timestamp.epoch.value,
            'time/batch': self.state.timestamp.batch.value,
            'time/sample': self.state.timestamp.sample.value,
            'time/batch_in_epoch': self.state.timestamp.batch_in_epoch.value,
            'time/sample_in_epoch': self.state.timestamp.sample_in_epoch.value,
        })
        if self.state.previous_timestamp is not None and self.state.timestamp.token.value - self.state.previous_timestamp.token.value > 0:
            self.logger.log_metrics({'time/token': self.state.timestamp.token.value})
            self.logger.log_metrics({'time/token_in_epoch': self.state.timestamp.token_in_epoch.value})

        self.engine.run_event(Event.FIT_END)
        self._run_evaluators(Event.FIT_END)

    def _eval_train_metrics(self, device_batch):
        assert self._train_data_spec is not None, 'The train data spec should be set on __init__ or fit()'
        assert self.state.train_metrics is not None, 'The train metrics should be set on __init__ or fit()'

        with torch.no_grad(),\
                model_eval_mode(self.state.model),\
                _get_precision_context(self.state.precision, self.state.precision_config, self.state.deepspeed_enabled):
            eval_outputs = self._original_model.eval_forward(device_batch, self.state.outputs)
            for metric in self.state.train_metrics.values():
                self._original_model.update_metric(
                    device_batch,
                    eval_outputs,
                    metric,
                )

    def _run_evaluators(self, event: Event):
        """Runs evaluators periodically during training."""
        evaluators_executing = []
        for evaluator in self.state.evaluators:
            assert evaluator.eval_interval is not None, 'eval_interval should have been set on __init__() or fit()'
            assert evaluator.subset_num_batches is not None, 'subset_num_batches should have been set on __init__() or fit()'
            evaluators_executing.append(evaluator.eval_interval(self.state, event))
        if not any(evaluators_executing):
            return

        self.engine.run_event(Event.EVAL_BEFORE_ALL)
        for index, evaluator in enumerate(self.state.evaluators):
            if evaluators_executing[index]:
                self._eval_loop(
                    evaluator=evaluator,
                    subset_num_batches=evaluator.subset_num_batches,
                    metrics=self.state.eval_metrics[evaluator.label],
                )

        self.engine.run_event(Event.EVAL_AFTER_ALL)

    def _train_batch(self, use_grad_scaling: bool) -> Dict[str, torch.Tensor]:
        """Compute loss by training on a full batch of data.

        Adaptively change microbatch size if enabled to maximize GPU usage.

        Args:
            use_grad_scaling (bool): Enables gradient scaling.

        Returns:
            Dict[str, torch.Tensor]: a dictionary containing the total loss and individual losses if available.
        """
        assert self._train_data_spec is not None, 'The train data spec should be set on __init__ or fit()'

        # Cache the device batch, because `self.state.batch` gets overridden in microbatching loop.
        # Any in-place changes to a microbatch will be reflected in the device batch.
        device_batch = self.state.batch

        # Retry until we successfully complete training and return loss
        while True:
            # Reset train_metrics on every batch
            # Placing reset here ensures that if auto grad accum catches an OOM, incomplete metric state is cleared
            if self.state.train_metrics is not None:  # pyright: ignore[reportUnnecessaryComparison]
                for metric in self.state.train_metrics.values():
                    metric.reset()

            total_loss_dict = {
                'loss/train/total': self.state.device.tensor_to_device(torch.zeros(size=(1,))),
            }
            found_cuda_oom = 0  # int since bool BOR not supported on all torch.distributed backends
            try:
                assert self.state.scaler is not None
                assert self.state.device_train_microbatch_size is not None
                microbatches = self._train_data_spec.split_batch(device_batch, self.state.device_train_microbatch_size)
                if self._use_closures():
                    for optimizer in self.state.optimizers:
                        if use_grad_scaling:
                            self.state.scaler.step(
                                optimizer,
                                closure=lambda loss_dict=total_loss_dict,
                                **kwargs: self._train_microbatches(microbatches, loss_dict, **kwargs),
                            )
                        else:
                            optimizer.step(
                                closure=lambda loss_dict=total_loss_dict,
                                **kwargs: self._train_microbatches(microbatches, loss_dict, **kwargs).item(),
                            )
                else:
                    self._train_microbatches(microbatches, total_loss_dict)
                    if not self.state.deepspeed_enabled:
                        for optimizer in self.state.optimizers:
                            if use_grad_scaling:
                                self.state.scaler.step(optimizer)
                            else:
                                optimizer.step()
            except RuntimeError as e:
                if self.state.auto_microbatching and _is_cuda_oom(e):
                    log.debug((f"Rank {dist.get_global_rank()} OOM'd."))
                    found_cuda_oom = 1
                elif self.state.auto_microbatching and ('cuda' in str(e).lower() or 'c10' in str(e).lower()):
                    raise RuntimeError(
                        textwrap.dedent(
                            'Encountered non-addressable cuda error while using auto microbatching. '
                            'If this repeatedly occurs, set `device_train_microbatch_size` manually.',
                        ),
                    ) from e
                else:
                    raise

            if self.state.auto_microbatching:
                all_ranks_finished = False
                while not all_ranks_finished:
                    # Propagate across all ranks if any rank hit CUDA OOM
                    found_cuda_oom_tensor = self.state.device.tensor_to_device(
                        torch.tensor([found_cuda_oom], dtype=torch.uint8),
                    )
                    dist.all_reduce(found_cuda_oom_tensor, reduce_operation='MAX')
                    found_cuda_oom = found_cuda_oom_tensor.item()
                    # Check if any rank is still not done with the batch. This may happen if only a
                    # subset of ranks OOM, leaving some batches still in the forward pass
                    all_ranks_finished_tensor = self.state.device.tensor_to_device(torch.tensor([1], dtype=torch.uint8))
                    dist.all_reduce(all_ranks_finished_tensor, reduce_operation='MIN')
                    all_ranks_finished = all_ranks_finished_tensor.item() == 1
                if found_cuda_oom == 1:
                    _adjust_device_train_microbatch_size(self.state)
                    # Skip return and rerun after handling oom
                    continue
            # Log microbatch and return loss if we've completed without OOMing.
            assert self.state.device_train_microbatch_size is not None
            self.logger.log_metrics({'trainer/device_train_microbatch_size': self.state.device_train_microbatch_size})
            self.first_batch_complete = True
            return total_loss_dict

    def _train_microbatches(
        self,
        microbatches: Sequence[Batch],
        total_loss_dict: Dict[str, torch.Tensor],
        ddp_sync: bool = True,
    ) -> torch.Tensor:
        """Iterate over microbatches and compute the loss that will be used to step the optimizer.

        Args:
            microbatches (Sequence[Batch]): The microbatches which make up the batch.
            total_loss_dict (Dict[str, torch.tensor]): Dictionary containing individual losses and their sum aggregated across all
                microbatches.
            ddp_sync (bool): True to sync gradients between devices on every backwards
                pass and False to only sync gradients after each device has finished
                computing a gradient on it's entire set of microbatches. (default: ``True``)
        """
        if ddp_sync or not isinstance(self.state.model, DistributedDataParallel):
            context = contextlib.nullcontext
        else:
            if self.state.auto_microbatching and not self.first_batch_complete:
                # PyTorch DDP rebuilds gradient reduction buckets after 1) a forward pass where the
                # no_sync context was not set 2) a backward pass 3) a forward pass. If only a
                # subset of ranks OOM on the first batch, this will cause a deadlock since a rank
                # that did not OOM will complete steps (1), (2), and (3) on the first succesful
                # microbatch after the OOMs but an OOMing rank will have never completed (1) if
                # using `SINGLE_AUTO_SYNC`. To avoid this, we force a sync on every microbatch for
                # the first batch.
                log.info(
                    'Auto microbatching requires syncing every microbatch (`MULTI_AUTO_SYNC`)'
                    ' to avoid deadlock on first batch, so ddp_sync_strategy will be ignored.',
                )
                context = contextlib.nullcontext
            else:
                context = cast(Callable[[], ContextManager], self.state.model.no_sync)

        assert self._train_data_spec is not None

        with context():
            self.engine.run_event(Event.BEFORE_TRAIN_BATCH)

            assert self.state.optimizers is not None
            assert self.state.scaler is not None

            use_grad_scaling = self._use_grad_scaling(self.state.precision, self.state.scaler)

            if not self.state.deepspeed_enabled:
                for optimizer in self.state.optimizers:
                    try:
                        optimizer.zero_grad(set_to_none=True)
                    except TypeError:
                        optimizer.zero_grad()

            # Tracker for gradient accumulation
            current_batch_size = sum([self._train_data_spec.get_num_samples_in_batch(batch) for batch in microbatches])
            # Cache batch, which will be overwritten by microbatches. Restore after microbatches complete
            current_batch = self.state.batch

            for microbatch_idx, self.state.batch in enumerate(microbatches):
                is_final_microbatch = microbatch_idx + 1 == len(microbatches)
                microbatch_loss_dict = self._train_microbatch(use_grad_scaling, current_batch_size, is_final_microbatch)

                # Aggregate each loss in microbatch_loss_dict into total_loss_dict
                for k, microbatch_loss in microbatch_loss_dict.items():
                    loss_key = f'loss/train/{k}'
                    if loss_key not in total_loss_dict:
                        total_loss_dict[loss_key] = self.state.device.tensor_to_device(torch.zeros(size=(1,)))
                    total_loss_dict[loss_key] += microbatch_loss

            # Restore batch
            self.state.batch = current_batch

            # Unscale gradients before `Event.AFTER_TRAIN_BATCH`
            if use_grad_scaling:
                for optimizer in ensure_tuple(self.state.optimizers):
                    self.state.scaler.unscale_(optimizer)

            self.engine.run_event(Event.AFTER_TRAIN_BATCH)

            return total_loss_dict['loss/train/total']

    def _train_microbatch(
        self,
        use_grad_scaling: bool,
        current_batch_size: Union[int, float],
        is_final_microbatch: bool,
    ) -> Dict[str, torch.Tensor]:
        """Train and compute the loss of ``state.batch``, which is assumed to be a single microbatch.

        Args:
            use_grad_scaling (bool): Whether to use gradient scaling.
            current_batch_size (int, float): The current batch size.
            minibatch_num_samples (int): Number of samples in the minibatch.
            is_final_microbatch (bool): If current microbatch is the last one.
        """
        assert self.state.scaler is not None
        assert self._train_data_spec is not None

        # Cache the device batch, because `self.state.batch` gets overridden in microbatching loop
        device_batch = deepcopy(self.state.batch)

        microbatch_num_samples = self._train_data_spec.get_num_samples_in_batch(self.state.batch)
        if self.state.deepspeed_enabled or not isinstance(self.state.model, DistributedDataParallel):
            sync_context = contextlib.nullcontext()
        elif self.state.auto_microbatching and not self.first_batch_complete:
            # PyTorch DDP rebuilds gradient reduction buckets after 1) a forward pass where the
            # no_sync context was not set 2) a backward pass 3) a forward pass. If only a
            # subset of ranks OOM on the first batch, this will cause a deadlock since a rank
            # that did not OOM will complete steps (1), (2), and (3) on the first succesful
            # microbatch after the OOMs but an OOMing rank will have never completed (1) if
            # using `SINGLE_AUTO_SYNC`. To avoid this, we force a sync on every microbatch for
            # the first batch.
            log.info(
                'Auto microbatching requires syncing every microbatch (`MULTI_AUTO_SYNC`)'
                ' to avoid deadlock on first batch, so ddp_sync_strategy will be ignored.',
            )
            sync_context = contextlib.nullcontext()
        else:
            sync_context = ddp_sync_context(
                self.state,
                is_final_microbatch,
                self._ddp_sync_strategy,
            )

        with sync_context:
            # Forward pass
            self.engine.run_event(Event.BEFORE_FORWARD)

            with _get_precision_context(
                self.state.precision,
                self.state.precision_config,
                self.state.deepspeed_enabled,
            ):
                self.state.outputs = self.state.model(self.state.batch)

            self.engine.run_event(Event.AFTER_FORWARD)

            # Check if other ranks OOMed after forward pass when using auto microbatching. This may
            # happen when close to memory limit or with uneven memory usage across ranks
            if self.state.auto_microbatching:
                # Check if any other rank hit an OOM
                found_cuda_oom_tensor = self.state.device.tensor_to_device(torch.tensor([0], dtype=torch.uint8))
                dist.all_reduce(found_cuda_oom_tensor, reduce_operation='MAX')
                found_cuda_oom = found_cuda_oom_tensor.item()
                # Signal current rank is still in batch
                all_ranks_finished_tensor = self.state.device.tensor_to_device(torch.tensor([0], dtype=torch.uint8))
                dist.all_reduce(all_ranks_finished_tensor, reduce_operation='MIN')

                if found_cuda_oom == 1:
                    raise RuntimeError('CUDA out of memory encountered on a different rank')

            # Loss
            self.engine.run_event(Event.BEFORE_LOSS)

            with _get_precision_context(
                self.state.precision,
                self.state.precision_config,
                self.state.deepspeed_enabled,
            ):
                self.state.loss = self._original_model.loss(self.state.outputs, self.state.batch)

            assert self.state.loss is not None
            self.engine.run_event(Event.AFTER_LOSS)

            # Backward Pass
            self.engine.run_event(Event.BEFORE_BACKWARD)

            microbatch_loss_dict = {}
            # If total loss key is present, copy loss
            if isinstance(self.state.loss, dict) and ('total' in self.state.loss):
                microbatch_loss = self.state.loss['total']  # type: ignore
                microbatch_loss_dict = self.state.loss.copy()
            # If total loss key is not present, sum individual losses
            else:
                microbatch_loss = self.state.device.tensor_to_device(torch.zeros(size=(1,)))
                for loss in ensure_tuple(self.state.loss):
                    assert isinstance(loss, torch.Tensor)
                    microbatch_loss.add_(loss.mean())

                # Copy the loss if it is a dictionary
                if isinstance(self.state.loss, dict):
                    microbatch_loss_dict = self.state.loss.copy()
                # If not, create a dictionary with generic loss names
                elif len(ensure_tuple(self.state.loss)) > 1:
                    microbatch_loss_dict = {f'loss{i}': loss for i, loss in enumerate(ensure_tuple(self.state.loss))}

                # Include total loss
                microbatch_loss_dict['total'] = microbatch_loss

            # For each loss to log: detach, clone, mean, then multiply by (microbatch size) / (batch size)
            for k, loss in microbatch_loss_dict.items():
                microbatch_loss_dict[k] = loss.detach().clone().mean() * (microbatch_num_samples / current_batch_size)

            if use_grad_scaling:
                microbatch_loss = cast(torch.Tensor, self.state.scaler.scale(microbatch_loss))  # type: ignore

            if self.state.deepspeed_enabled:
                self.state.deepspeed_model.backward(microbatch_loss)
            else:
                # Scale loss based on the number of samples in the microbatch to maintain gradient numerics
                microbatch_loss.mul_(microbatch_num_samples / current_batch_size)
                microbatch_loss.backward(create_graph=self._backwards_create_graph)

            if self.state.device.dist_backend == 'xla':
                # For xla devices, the program between any pair of mark_steps() calls is compiled. With out this, the
                # microbatching loop is unrolled, drastically increasing compile time.
                xm.mark_step()

            self.engine.run_event(Event.AFTER_BACKWARD)

            # Use microbatch outputs to update training metrics
            if (
                self.state.train_metrics is not None and  # pyright: ignore[reportUnnecessaryComparison]
                len(self.state.train_metrics) != 0
            ):
                self.state.train_metrics = self._ensure_metrics_device_and_dtype(self.state.train_metrics)
                self._eval_train_metrics(device_batch)

        if self.state.deepspeed_enabled:
            self.state.deepspeed_model.step()

        return microbatch_loss_dict

    def predict(
        self,
        dataloader: Union[DataLoader, DataSpec],
        subset_num_batches: int = -1,
        *,
        return_outputs: bool = True,
    ):
        """Output model prediction on the provided data.

        There are two ways to access the prediction outputs.

        1.  With ``return_outputs`` set to True, the batch predictions will be collected into a list and returned.
        2.  Via a custom callback, which can be used with ``return_outputs`` set to False.

            This technique can be useful if collecting all the outputs from the dataloader would exceed available memory,
            and you want to write outputs directly to files. For example:

            .. testsetup::

                predict_dl = train_dataloader

            .. testcode::

                import os
                import torch

                from torch.utils.data import DataLoader

                from composer import Trainer, Callback
                from composer.loggers import Logger

                class PredictionSaver(Callback):
                    def __init__(self, folder: str):
                        self.folder = folder
                        os.makedirs(self.folder, exist_ok=True)

                    def predict_batch_end(self, state: State, logger: Logger) -> None:
                        name = f'batch_{int(state.predict_timestamp.batch)}.pt'
                        filepath = os.path.join(self.folder, name)
                        torch.save(state.outputs, filepath)

                        # Also upload the files
                        logger.upload_file(remote_file_name=name, file_path=filepath)

                trainer = Trainer(
                    ...,
                    callbacks=PredictionSaver('./predict_outputs'),
                )

                trainer.predict(predict_dl, return_outputs=False)

                print(sorted(os.listdir('./predict_outputs')))

            .. testoutput::

                ['batch_1.pt', ...]

        Args:
            dataloader (DataLoader | DataSpec): The :class:`.DataLoader` or
                :class:`.DataSpec` for the prediction data.
            subset_num_batches (int, optional): If specified, only perform model prediction
                on this many batches. This parameter has no effect if it is greater than ``len(dataloader)``.
                If ``-1``, then the entire loader will be iterated over. (default: ``-1``)
            return_outputs (bool, optional): If True (the default), then prediction outputs will be (recursively)
                moved to cpu and accumulated into a list. Otherwise, prediction outputs are discarded after each
                batch.

        Returns:
            List: A list of batch outputs, if ``return_outputs`` is True. Otherwise, an empty list.

        """
        if isinstance(dataloader, DataSpec):
            data_spec = dataloader
        else:
            data_spec = DataSpec(dataloader)

        # Bind the dataloader to the state, but be able to restore the previous dataloader afterwards
        original_dataloader = self.state.dataloader
        original_dataloader_label = self.state.dataloader_label
        original_dataloader_len = self.state.dataloader_len
        self.state.set_dataloader(data_spec.dataloader, 'predict', subset_num_batches)
        assert self.state.dataloader is not None, 'Already set the dataloader'

        # Reset the predict timestamp
        self.state.predict_timestamp = Timestamp()

        last_wct = datetime.datetime.now()

        outputs = []
        cpu_device = DeviceCPU()

        with torch.no_grad(), model_eval_mode(self.state.model):

            self.engine.run_event(Event.PREDICT_START)

            for self.state.batch in self._iter_dataloader(TrainerMode.PREDICT):
                # Move the batch onto the device
                self.state.batch = self.state.device.batch_to_device(self.state.batch)

                # Perform any device transforms
                self.state.batch = data_spec.device_transforms(self.state.batch)

                # Count the batch size and num tokens before any events run
                rank_num_samples = data_spec.get_num_samples_in_batch(self.state.batch)
                rank_num_tokens = data_spec.get_num_tokens_in_batch(self.state.batch)

                # Fix the batch if using DeepSpeed
                if self.state.deepspeed_enabled:
                    self.state.batch = _fix_batch_precision_for_deepspeed(self.state.batch, self.state.precision)

                self.engine.run_event(Event.PREDICT_BATCH_START)

                self.engine.run_event(Event.PREDICT_BEFORE_FORWARD)
                with _get_precision_context(
                    self.state.precision,
                    self.state.precision_config,
                    self.state.deepspeed_enabled,
                ):
                    self.state.outputs = self.state.model(self.state.batch)
                self.engine.run_event(Event.PREDICT_AFTER_FORWARD)

                if return_outputs:
                    outputs.append(cpu_device.batch_to_device(self.state.outputs))

                now = datetime.datetime.now()
                batch_time = now - last_wct

                total_num_samples, total_num_tokens, batch_time = self._accumulate_time_across_ranks(
                    num_samples=rank_num_samples,
                    num_tokens=rank_num_tokens,
                    batch_time=batch_time,
                )

                last_wct = now

                self.state.predict_timestamp = self.state.predict_timestamp.to_next_batch(
                    samples=total_num_samples,
                    tokens=total_num_tokens,
                    duration=batch_time,
                )

                self.engine.run_event(Event.PREDICT_BATCH_END)

            self.engine.run_event(Event.PREDICT_END)

        # Restore the dataloader
        self.state.set_dataloader(original_dataloader, original_dataloader_label)
        if original_dataloader_len is not None:
            self.state.dataloader_len = original_dataloader_len

        return outputs

    def eval(
        self,
        eval_dataloader: Optional[Union[Iterable, DataSpec, Evaluator, Sequence[Evaluator]]] = None,
        subset_num_batches: int = -1,
    ):
        """Run evaluation loop.

        Results are stored in ``trainer.state.eval_metrics``. The ``eval_dataloader`` can be provided to
        either the eval() method or during training init().

        Examples:
        .. testcode::

            trainer = Trainer(
                model=model,
                train_dataloader=train_dataloader,
                max_duration="2ep",
                device="cpu",
            )

            trainer.fit()

            # run eval
            trainer.eval(
                eval_dataloader=eval_dataloader,
            )

        Or, if the ``eval_dataloader`` is provided during init:

        .. testcode::

            trainer = Trainer(
                model=model,
                eval_dataloader=eval_dataloader,
                train_dataloader=train_dataloader,
                max_duration="2ep",
                device="cpu",
            )

            trainer.fit()

            # eval_dataloader already provided:
            trainer.eval()

        For multiple metrics or dataloaders, use :class:`.Evaluator` to provide
        identifier names. For example, to run the GLUE task:

        .. code:: python

            from composer.core import Evaluator
            from composer.models.nlp_metrics import BinaryF1Score

            glue_mrpc_task = Evaluator(
                label='glue_mrpc',
                dataloader=mrpc_dataloader,
                metric_names=['BinaryF1Score', 'MulticlassAccuracy']
            )

            glue_mnli_task = Evaluator(
                label='glue_mnli',
                dataloader=mnli_dataloader,
                metric_names=['MulticlassAccuracy']
            )

            trainer = Trainer(
                ...,
                eval_dataloader=[glue_mrpc_task, glue_mnli_task],
                ...
            )

        The metrics used are defined in your model's ``get_metrics()`` method. For more information,
        see :doc:`/trainer/evaluation`.

        .. note::

            If evaluating with multiple GPUs using a DistributedSampler with `drop_last=False`, the last
            batch will contain duplicate samples, which may affect metrics. To avoid this, as long as
            the dataset passed to the DistributedSampler has a length defined, Composer will correctly
            drop duplicate samples.

        Args:
            eval_dataloader (Iterable | DataLoader | DataSpec | Evaluator | Sequence[Evaluator], optional): Dataloaders
                for evaluation.  If not provided, defaults to using the
                ``eval_dataloader`` provided to the trainer init().
            subset_num_batches (int, optional): Evaluate on this many batches. Default to ``-1`` (the entire
                dataloader. Can also be provided in the trainer.__init__() as ``eval_subset_num_batches``.

        """
        self.engine.run_event(Event.EVAL_STANDALONE_START)

        if eval_dataloader is not None:
            eval_passed_in = True
            eval_metrics = deepcopy(self._original_model.get_metrics(is_train=False))
            metric_names = [str(k) for k in eval_metrics.keys()]

            eval_dataloader = ensure_tuple(eval_dataloader)

            evaluator_types = [isinstance(evaluator, Evaluator) for evaluator in eval_dataloader]
            if any(evaluator_types) and not all(evaluator_types):
                raise ValueError(
                    'Mixing Evaluator with other classes is not allowed, please wrap'
                    'all other classes with the Evaluator class. These are the classes'
                    'that were detected:' + str([type(evaluator) for evaluator in eval_dataloader]),
                )

            evaluators = [
                ensure_evaluator(evaluator, default_metric_names=metric_names) for evaluator in eval_dataloader
            ]

            if self.state.eval_metrics:
                for evaluator in evaluators:
                    if evaluator.label in self.state.eval_metrics:
                        warnings.warn(
                            f'eval_dataloader label \'{evaluator.label}\' was already provided in '
                            'trainer initialization. Existing data for that label will be overwritten. '
                            'To prevent this in the future, assign unique label names.',
                            category=UserWarning,
                        )

            # match metric names to model metrics
            log.info(f'Added {[e.label for e in evaluators]} to eval_metrics.')
            self.state.eval_metrics.update({e.label: _filter_metrics(eval_metrics, e.metric_names) for e in evaluators})

            _set_evaluator_interval_and_subset_num_batches(
                evaluators=evaluators,
                eval_interval='1ep',  # ignored
                subset_num_batches=subset_num_batches,
            )

            for evaluator in evaluators:
                _validate_evaluator(evaluator, self.state.device)

            self.state.evaluators.extend(evaluators)  # Add evaluators to state.evaluators
        else:
            eval_passed_in = False
            if not self.state.evaluators:
                raise ValueError('eval_dataloader must be provided to either Trainer init() or eval().')
            evaluators = self.state.evaluators

        for evaluator in evaluators:
            eval_subset_num_batches = evaluator.subset_num_batches if subset_num_batches == -1 else subset_num_batches
            self._eval_loop(
                evaluator=evaluator,
                metrics=self.state.eval_metrics[evaluator.label],
                subset_num_batches=eval_subset_num_batches,
            )
            if eval_passed_in:
                self.state.evaluators.remove(evaluator)  # Remove them from state once eval is finished.

        self.engine.run_event(Event.EVAL_STANDALONE_END)

    def _eval_loop(
        self,
        evaluator: Evaluator,
        metrics: Dict[str, Metric],
        subset_num_batches: Optional[int] = None,
    ):
        """Evaluate the model and log appropriate metrics.

        Args:
            evaluator (Evaluator): The evaluator to use for evaluation.
            metrics (Dict[str, Metric]): Dictionary mapping metric names to metrics to evaluate against.
            subset_num_batches (int, optional): If specified, evaluate on this many batches. Defaults to ``-1``,
                which means to iterate over the entire dataloader.
        """
        if subset_num_batches is None:
            subset_num_batches = -1

        # back up the original dataloader on the state, so we can restore it after evaluation is finished
        original_dataloader = self.state.dataloader
        original_dataloader_label = self.state.dataloader_label
        original_num_batches = self.state.dataloader_len

        # Unpack data_spec
        data_spec = evaluator.dataloader

        # Reset the eval timestamp
        self.state.eval_timestamp = Timestamp()

        last_wct = datetime.datetime.now()

        with torch.no_grad(), model_eval_mode(self.state.model):
            self.state.set_dataloader(data_spec.dataloader, evaluator.label, subset_num_batches)
            assert self.state.dataloader is not None, 'dataloader is set'

            self.engine.run_event(Event.EVAL_START)

            metrics = self._ensure_metrics_device_and_dtype(metrics)

            for metric in metrics.values():
                metric.reset()

            dataloader = self.state.dataloader
            dist_sampler = None
            drop_last = None
            dataset_len = None
            last_batch = False
            if isinstance(dataloader, DataLoader) and isinstance(dataloader.sampler, DistributedSampler):
                # The distributed sampler uses `set_epoch` to set the random seed
                # Because evaluation can run on each batch, we use the batch to seed the sampler
                # so each evaluation will get a proper shuffle.
                # The epoch provided to `set_epoch` need not be sequential, so this is fine.
                dist_sampler = dataloader.sampler
                dist_sampler.set_epoch(int(self.state.timestamp.batch))
                drop_last = dataloader.drop_last
                # Only compute the dataset length if drop_last is False, as otherwise we don't need
                # to remove any duplicate samples.
                if drop_last == False:
                    try:
                        dataset_len = len(dist_sampler.dataset)  # type: ignore
                    except AttributeError:
                        warnings.warn(
                            "DistributedSampler's dataset does not have length defined. When "
                            '`drop_last=False`, metrics may be incorrect, as DistributedSampler '
                            'duplicates samples to make the dataset divisible by world size. To '
                            'fix this, provide a dataset with a length attribute to the '
                            'DistributedSampler to correctly drop duplicate samples.',
                        )

            for self.state.batch in self._iter_dataloader(TrainerMode.EVAL):
                self.state.batch = self.state.device.batch_to_device(self.state.batch)
                self.state.batch = data_spec.device_transforms(self.state.batch)

                # Count the batch size and num tokens before any events run
                rank_num_samples = data_spec.get_num_samples_in_batch(self.state.batch)
                rank_num_tokens = data_spec.get_num_tokens_in_batch(self.state.batch)

                # If using a distributed sampler, keep track of last_batch for metrics update
                if dist_sampler is not None and drop_last == False and dataset_len is not None:
                    batch_num_samples_tensor = self.state.device.tensor_to_device(torch.tensor(rank_num_samples))
                    dist.all_reduce(batch_num_samples_tensor, reduce_operation='SUM')
                    batch_num_samples = int(batch_num_samples_tensor.item())
                    if abs(batch_num_samples - batch_num_samples_tensor.item()) > 1e-4:
                        raise ValueError('Number of samples in a batch should be an integer.')
                    last_batch = self.state.eval_timestamp.sample + batch_num_samples >= dataset_len

                if self.state.deepspeed_enabled:
                    self.state.batch = _fix_batch_precision_for_deepspeed(self.state.batch, self.state.precision)

                self.engine.run_event(Event.EVAL_BATCH_START)

                # Cache the device batch, because `self.state.batch` gets overridden in microbatching loop
                device_batch = self.state.batch
                # Retry until we successfully complete evaluation
                while True:
                    # Note: We use uint8 instead of bool as BOR is not supported on all torch.distributed backends
                    found_cuda_oom = 0
                    try:
                        microbatches = data_spec.split_batch(device_batch, evaluator.device_eval_microbatch_size)
                        for i, self.state.batch in enumerate(microbatches):
                            last_microbatch = i == len(microbatches) - 1
                            skip_metric_update = False
                            # Distributed samplers pad batches to be the same size. If using a
                            # distributed sampler and on last batch, remove the padding
                            if dist_sampler is not None and drop_last == False and dataset_len is not None and last_batch and last_microbatch:
                                padding = dist_sampler.total_size - dataset_len
                                if dist.get_global_rank() >= dist.get_world_size() - padding:
                                    rank_num_samples -= 1
                                    num_samples_in_microbatch = data_spec.get_num_samples_in_batch(self.state.batch)
                                    # Skip updating metric if batch is only padded samples
                                    if num_samples_in_microbatch == 1 or hasattr(data_spec, 'seq_parallel_world_size'):
                                        skip_metric_update = True
                                    # Remove padded samples from batch
                                    else:
                                        if not isinstance(num_samples_in_microbatch, int):
                                            raise ValueError('Number of samples in a batch should be an integer.')
                                        self.state.batch = data_spec.split_batch(
                                            self.state.batch,
                                            num_samples_in_microbatch - 1,
                                        )[0]

                            self.engine.run_event(Event.EVAL_BEFORE_FORWARD)

                            with _get_precision_context(
                                self.state.precision,
                                self.state.precision_config,
                                self.state.deepspeed_enabled,
                            ):
                                self.state.outputs = self._original_model.eval_forward(self.state.batch)

                            self.engine.run_event(Event.EVAL_AFTER_FORWARD)

                            # Skip metric update if batch is only padded samples. We do this after
                            # forward as all models must run forward for FSDP.
                            if skip_metric_update:
                                continue

                            # Run in same precision context to avoid NaNs
                            with _get_precision_context(
                                self.state.precision,
                                self.state.precision_config,
                                self.state.deepspeed_enabled,
                            ):
                                if isinstance(self.state.device, DeviceMPS):
                                    # torchmetrics math has numerical errors on M1 devices
                                    # running the compute on CPU instead
                                    if isinstance(self.state.outputs, Mapping):
                                        outputs = {}
                                        for k, v in self.state.outputs.items():
                                            if isinstance(v, torch.Tensor):
                                                outputs[k] = v.cpu()
                                            else:
                                                outputs[k] = v
                                    elif isinstance(self.state.outputs, Sequence):
                                        outputs = []
                                        for v in self.state.outputs:
                                            if isinstance(v, torch.Tensor):
                                                outputs.append(v.cpu())
                                            else:
                                                outputs.append(v)
                                    else:
                                        outputs = self.state.outputs.cpu()
                                else:
                                    outputs = self.state.outputs

                                for metric in metrics.values():
                                    metric_outputs = self._original_model.update_metric(
                                        self.state.batch,
                                        outputs,
                                        metric,
                                    )
                                    self.state.metric_outputs = metric_outputs or {}

                    except RuntimeError as e:
                        if evaluator.auto_microbatching and _is_cuda_oom(e):
                            log.debug((f"Rank {dist.get_global_rank()} OOM'd."))
                            found_cuda_oom = 1
                        elif self.state.auto_microbatching and ('cuda' in str(e).lower() or 'c10' in str(e).lower()):
                            raise ValueError(
                                textwrap.dedent(
                                    'Encountered non-addressable cuda error while using auto microbatching. '
                                    'If this repeatedly occurs, set `device_eval_microbatch_size` manually.',
                                ),
                            ) from e
                        else:
                            raise
                    if evaluator.auto_microbatching:
                        # Propagate across all ranks if any rank hit CUDA OOM
                        found_cuda_oom = self.state.device.tensor_to_device(
                            torch.tensor([found_cuda_oom], dtype=torch.uint8),
                        )
                        dist.all_reduce(found_cuda_oom, reduce_operation='MAX')
                        if found_cuda_oom.item() == 1:
                            _adjust_device_eval_microbatch_size(evaluator)
                            # Skip return and rerun after handling oom
                            continue
                        # Log device_eval_microbatch_size if auto_microbatching is enabled
                        self.logger.log_metrics({
                            f'trainer/{evaluator.label}/device_eval_microbatch_size':
                                evaluator.device_eval_microbatch_size,
                        })
                    # Break if we've successfully completed eval without OOMing.
                    break

                now = datetime.datetime.now()
                batch_time = now - last_wct

                total_num_samples, total_num_tokens, batch_time = self._accumulate_time_across_ranks(
                    num_samples=rank_num_samples,
                    num_tokens=rank_num_tokens,
                    batch_time=batch_time,
                )

                self.state.eval_timestamp = self.state.eval_timestamp.to_next_batch(
                    samples=total_num_samples,
                    tokens=total_num_tokens,
                    duration=batch_time,
                )

                last_wct = now

                self.engine.run_event(Event.EVAL_BATCH_END)

            self._compute_and_log_metrics(dataloader_label=evaluator.label, metrics=metrics)

            self.engine.run_event(Event.EVAL_END)

        self.state.set_dataloader(original_dataloader, original_dataloader_label)
        if original_num_batches is not None:
            self.state.dataloader_len = original_num_batches

    def _use_grad_scaling(self, precision: Union[str, Precision], scaler: Optional[GradScaler]) -> bool:
        """Determines based on precision when to use grad scaling.

        By default, the pytorch GradScaler is a no-op if running on
        unsupported hardware. Here we raise a RuntimeError instead.

        Args:
            precision (Precision): Numerical precision, based on the Precision Enum.
            scaler (GradScaler): Used to make sure that the scaler is enabled when
            using grad scaling.

        Raises:
            RuntimeError:
                Occurs when attempting to use grad scaling without the scaler
                enabled. Likely due to hardware not supporting the provided precision.
        """
        if self.state.deepspeed_enabled:
            return False

        precision = Precision(precision)
        use_grad_scaling = precision == Precision.AMP_FP16

        if use_grad_scaling and (scaler is None or not scaler.is_enabled()):
            raise RuntimeError(
                f'Attempting to use grad scaling with {precision}, but scaler is not enabled.'
                f'Potentially your hardware does not support Precision {precision}.',
            )
        return use_grad_scaling

    def _iter_dataloader(self, trainer_mode: TrainerMode):
        """Helper method to iterate over the dataloader.

        This method yields up to :attr:`.State.dataloader_len`` batches from the dataloader. In addition, if the
        profiler is enabled, the dataloader latency recorded via the :class:`.Marker` API.

        Args:
            trainer_mode (TrainerMode): Specifies which mode the trainer is in.
        """
        assert self.state.dataloader is not None, 'the dataloader should be set before calling this method'

        if self.state.dataloader_len is None:
            dataloader_iter = iter(self.state.dataloader)
        else:
            dataloader_iter = itertools.islice(self.state.dataloader, int(self.state.dataloader_len))

        while True:
            try:
                # [BEFORE/AFTER]_DATALOADER only runs while training
                if trainer_mode == TrainerMode.TRAIN:
                    self.engine.run_event(Event.BEFORE_DATALOADER)
                batch = next(dataloader_iter)
            except StopIteration:
                # [BEFORE/AFTER]_DATALOADER only runs while training
                if trainer_mode == TrainerMode.TRAIN:
                    # Event.AFTER_DATALOADER is normally called in the train loop. However, if we
                    # encounter StopIteration, the train loop will not run. Accordingly, we need to
                    # explicitly call the engine to run marker.finish() for the dataloader marker.
                    # Otherwise, we will encounter an error at the start of the next epoch when
                    # Event.BEFORE_DATALOADER tries to start an unfinished marker.
                    self.engine.run_marker_only_event(Event.AFTER_DATALOADER)
                break
            yield batch

    def _use_closures(self) -> bool:
        """Determines based on precision and optimizers whether to use closures.

        We default to using closures unless AMP is enabled, in which case we only allow closures when using optimizers
        with the _step_supports_amp_closure flag.
        """
        if self.state.deepspeed_enabled:
            return False

        if self.state.device.dist_backend == 'xla':
            return False

        if self.state.precision != Precision.AMP_FP16:
            return True

        if not hasattr(self.state, 'optimizers'):
            raise RuntimeError('state.optimizers must be set before `_use_closures` can be determined')

        return all(
            getattr(optimizer, '_step_supports_amp_closure', False)
            for optimizer in ensure_tuple(self.state.optimizers)
        )

    def save_checkpoint(
        self,
        name: str = 'ep{epoch}-ba{batch}-rank{rank}',
        *,
        weights_only: bool = False,
    ):
        """Checkpoint the training :class:`~.State`.

        Args:
            name (str, optional): See :func:`.save_checkpoint`.
            weights_only (bool, optional): See :func:`.save_checkpoint`.

        Returns:
            str or None: See :func:`.save_checkpoint`.
        """
        return checkpoint.save_checkpoint(
            state=self.state,
            filename=name,
            weights_only=weights_only,
        )

    def save_checkpoint_to_save_folder(self):
        """Checkpoints the training :class:`~.State` using a CheckpointSaver if it exists.

        Raises:
            ValueError: If ``_checkpoint_saver`` does not exist.

        Returns:
            None
        """
        if self._checkpoint_saver is None:
            raise ValueError(
                'In order to use save_checkpoint_to_save_folder you must pass a save_folder to the Trainer.',
            )
        else:
            self._checkpoint_saver._save_checkpoint(self.state, self.logger)

    def export_for_inference(
        self,
        save_format: Union[str, ExportFormat],
        save_path: str,
        save_object_store: Optional[ObjectStore] = None,
        sample_input: Optional[Any] = None,
        transforms: Optional[Sequence[Transform]] = None,
        input_names: Optional[Sequence[str]] = None,
        output_names: Optional[Sequence[str]] = None,
    ):
        """Export a model for inference.

        Args:
            save_format (Union[str, ExportFormat]):  Format to export to. Either ``"torchscript"`` or ``"onnx"``.
            save_path: (str): The path for storing the exported model. It can be a path to a file on the local disk,
            a URL, or if ``save_object_store`` is set, the object name
                in a cloud bucket. For example, ``my_run/exported_model``.
            save_object_store (ObjectStore, optional): If the ``save_path`` is in an object name in a cloud bucket
                (i.e. AWS S3 or Google Cloud Storage), an instance of
                :class:`~.ObjectStore` which will be used
                to store the exported model. If this is set to ``None``,  will save to ``save_path`` using the trainer's
                logger. (default: ``None``)
            sample_input (Any, optional): Example model inputs used for tracing. This is needed for "onnx" export.
                The ``sample_input`` need not match the batch size you intend to use for inference. However, the model
                should accept the ``sample_input`` as is. (default: ``None``)
            transforms (Sequence[Transform], optional): transformations (usually optimizations) that should
                be applied to the model. Each Transform should be a callable that takes a model and returns a modified model.
            input_names (Sequence[str], optional): names to assign to the input nodes of the graph, in order. If set
                to ``None``, the keys from the `sample_input` will be used. Fallbacks to ``["input"]``.
            output_names (Sequence[str], optional): names to assign to the output nodes of the graph, in order. It set
                to ``None``, it defaults to ``["output"]``.

        Returns:
            None
        """
        export_model = self.state.model.module if self.state.is_model_ddp else self.state.model
        if not isinstance(export_model, nn.Module):
            raise ValueError(f'Exporting Model requires type torch.nn.Module, got {type(export_model)}')
        if sample_input == None and save_format == 'onnx':
            sample_input = self.state.batch
        export_with_logger(
            model=export_model,
            save_format=save_format,
            save_path=save_path,
            logger=self.logger,
            save_object_store=save_object_store,
            sample_input=(sample_input, {}),
            transforms=transforms,
            input_names=input_names,
            output_names=output_names,
        )<|MERGE_RESOLUTION|>--- conflicted
+++ resolved
@@ -2232,7 +2232,6 @@
         # log computed metrics
         computed_metrics = {}
         for metric_name, metric in metrics.items():
-<<<<<<< HEAD
             metric_value = metric.compute()
             if isinstance(metric_value, dict) and metric_value.get('log_as_table', False):
                 for k, v in metric_value.items():
@@ -2244,14 +2243,9 @@
                             f'metrics/{dataloader_label}/{metric_name}/{k}/{self.logger._state.timestamp.batch.value}')
             else:
                 computed_metrics[metric_name] = metric_value
-        self.logger.log_metrics(
-            {f'metrics/{dataloader_label}/{name}': val for (name, val) in computed_metrics.items()},)
-=======
-            computed_metrics[metric_name] = metric.compute()
 
         self.logger.log_metrics({f'metrics/{dataloader_label}/{name}': val for (name, val) in computed_metrics.items()
                                 },)
->>>>>>> 60572ed3
 
         # store metric instances
         for metric_name, metric in metrics.items():
