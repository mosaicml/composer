--- conflicted
+++ resolved
@@ -880,19 +880,11 @@
 
         # Precision
         if precision is None:
-<<<<<<< HEAD
-            precision = Precision.AMP_FP16 if isinstance(self._device, DeviceGPU) else Precision.FP32
-=======
-            precision = Precision.AMP if isinstance(device, DeviceGPU) else Precision.FP32
->>>>>>> 7f15baad
+            precision = Precision.AMP_FP16 if isinstance(device, DeviceGPU) else Precision.FP32
         if isinstance(precision, str):
             precision = _get_backwards_compatible_precision(precision)
             precision = Precision(precision)
-<<<<<<< HEAD
-        _validate_precision(precision, self._device)
-=======
-        _validate_precision(precision, device, self.deepspeed_enabled)
->>>>>>> 7f15baad
+        _validate_precision(precision, device)
 
         # Distributed
         if self.deepspeed_enabled or self.fsdp_enabled or dist.get_world_size() > 1:
@@ -1652,7 +1644,6 @@
             self.state.grad_accum = _get_initial_grad_accum(grad_accum)
 
         # Precision
-<<<<<<< HEAD
         if precision is not None:
             if isinstance(precision, str):
                 precision = _get_backwards_compatible_precision(precision)
@@ -1660,16 +1651,8 @@
                 if self.deepspeed_enabled:
                     raise ValueError('Changing the precision when using DeepSpeed is not supported')
                 precision = Precision(precision)
-                _validate_precision(precision, self._device)
+                _validate_precision(precision, self.state.device)
                 self.state.precision = precision
-=======
-        if precision is not None and Precision(precision) != self.state.precision:
-            if self.deepspeed_enabled:
-                raise ValueError('Changing the precision when using DeepSpeed is not supported')
-            precision = Precision(precision)
-            _validate_precision(precision, self.state.device, self.deepspeed_enabled)
-            self.state.precision = precision
->>>>>>> 7f15baad
 
             # update scaler since precision was provided
             self.state.scaler = ClosureGradScaler() if self._use_closures() else GradScaler()
@@ -2568,13 +2551,8 @@
                             self.engine.run_event(Event.EVAL_AFTER_FORWARD)
 
                             # Run in same precision context to avoid NaNs
-<<<<<<< HEAD
                             with _get_precision_context(self.state.precision, self.deepspeed_enabled):
-                                if isinstance(self._device, DeviceMPS):
-=======
-                            with get_precision_context(self.state.precision):
                                 if isinstance(self.state.device, DeviceMPS):
->>>>>>> 7f15baad
                                     # torchmetrics math has numerical errors on M1 devices
                                     # running the compute on CPU instead
                                     outputs = self.state.outputs.cpu()
