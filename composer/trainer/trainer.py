--- conflicted
+++ resolved
@@ -157,18 +157,16 @@
             checkpoint_folder: Optional[str] = "checkpoints",
             checkpoint_interval: Optional[int] = 1,
 
-<<<<<<< HEAD
             # Profiling
             profile_event_handlers: Optional[List[ProfilerEventHandler]] = None,
             profile_skip_first_epoch: bool = False,
             profile_wait: int = 5,
             profile_active: int = 5,
             profile_repeat: Optional[int] = 3,
-=======
+
             # Subset parameters
             train_subset_num_batches: Optional[int] = None,
             eval_subset_num_batches: Optional[int] = None,
->>>>>>> 301e1004
 
             # DeepSpeed
             deepspeed_hparams: Optional[DeepSpeedHparams] = None,
@@ -269,8 +267,6 @@
             eval_dataloader=DDPDataLoader(eval_dataloader_spec.dataloader),
         )
 
-<<<<<<< HEAD
-=======
         # Steps per epoch
         if train_subset_num_batches is not None:
             if train_subset_num_batches > self.state.steps_per_epoch:
@@ -291,9 +287,6 @@
 
         self._eval_subset_num_batches = eval_subset_num_batches
 
-        if not log_destinations:
-            log_destinations = [TQDMLoggerBackend()]
->>>>>>> 301e1004
         self.logger = Logger(self.state, log_destinations)
         if profile_event_handlers is not None:
             profiler = MosaicProfiler(
