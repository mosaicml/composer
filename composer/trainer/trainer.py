--- conflicted
+++ resolved
@@ -337,7 +337,6 @@
                 desired optimization batch size is ``2048`` and training is happening across 8 GPUs, then each
                 ``train_dataloader`` should yield a batch of size ``2048 / 8 = 256``. If ``grad_accum = 2``,
                 then the per-rank batch will be divided into microbatches of size ``256 / 2 = 128``.
-<<<<<<< HEAD
 
             If ``train_dataloader`` is not specified when constructing the trainer, it must be specified when invoking
             :meth:`.Trainer.fit`.
@@ -357,9 +356,6 @@
             Training metrics will be indexed on :attr:`.State.current_metrics` under the ``train_dataloader_label``
             key (which defaults to ``'train'``).
         max_duration (Time | str | int, optional): The maximum duration to train. Can be an integer, which will be
-=======
-        max_duration (int | str | Time): The maximum duration to train. Can be an integer, which will be
->>>>>>> 16fe2e8b
             interpreted to be epochs, a str (e.g. ``1ep``, or ``10ba``), or a :class:`.Time` object.
 
             If ``max_duration`` is not specified when constructing the trainer, ``duration`` must be specified when invoking
@@ -377,45 +373,6 @@
             (default: ``None``).
 
             .. seealso:: :mod:`composer.optim.scheduler` for the different schedulers built into Composer.
-<<<<<<< HEAD
-=======
-        device (str | Device, optional): The device to use for training. Either ``cpu`` or ``gpu``.
-            (default: ``cpu``)
-        grad_accum (Union[int, str], optional): The number of microbatches to split a per-device batch into. Gradients
-            are summed over the microbatches per device. If set to ``auto``, dynamically increases grad_accum
-            if microbatch is too large for GPU. (default: ``1``)
-
-            .. note:: This is implemented by taking the batch yielded by the ``train_dataloader`` and splitting
-                it into ``grad_accum`` sections. Each section is of size ``train_dataloader // grad_accum``.
-                If the batch size of the dataloader is not divisible by ``grad_accum``,
-                then the last section will be of size ``batch_size % grad_accum``.
-        grad_clip_norm (float, optional): The norm to clip gradient magnitudes to. Set to ``None`` for no gradient
-            clipping. (default: ``None``)
-        eval_interval (int | str | Time | (State, Event) -> bool, optional): An integer, which will be
-            interpreted to be epochs, a str (e.g. ``1ep``, or ``10ba``), a :class:`.Time` object, or a callable.
-            Defaults to ``1`` (evaluate every epoch).
-
-            If an integer (in epochs), :class:`.Time` string, or :class:`.Time` instance, the evaluator will be run
-            with this frequency. :class:`.Time` strings or :class:`.Time` instances must have units of
-            :attr:`.TimeUnit.BATCH` or :attr:`.TimeUnit.EPOCH`.
-
-            Set to ``0`` to disable evaluation.
-
-            If a callable, it should take two arguments (:class:`.State`, :class:`.Event`) and return a bool
-            representing whether the evaluator should be invoked. The event will be either :attr:`.Event.BATCH_END`
-            or :attr:`.Event.EPOCH_END`.
-
-            This ``eval_interval`` will apply to any :class:`.Evaluator` in ``eval_dataloader`` that does not specify
-            an ``eval_interval`` or if a dataloader is passed in directly. This parameter has no effect if
-            ``eval_dataloader`` is not specified.
-        compute_training_metrics (bool, optional): ``True`` to compute metrics on training data and ``False`` to not.
-            (default: ``False``)
-        precision (str | Precision, optional): Numerical precision to use for training. One of ``fp32``, ``fp16``
-            or ``amp`` (recommended). (default: ``Precision.FP32``)
-
-            .. note::
-                ``fp16`` only works if ``deepspeed_config`` is also provided.
->>>>>>> 16fe2e8b
         scale_schedule_ratio (float, optional): Ratio by which to scale the training duration and learning rate
             schedules. (default: ``1.0``)
 
@@ -442,18 +399,8 @@
             Setting this to ``True`` will force schedulers to be stepped every batch,
             while ``False`` means schedulers stepped every epoch. ``None`` indicates the default behavior.
             (default: ``None``)
-<<<<<<< HEAD
         eval_dataloader (DataLoader | DataSpec | Evaluator | Sequence[Evaluator], optional): The :class:`.DataLoader`,
             :class:`.DataSpec`, :class:`.Evaluator`, or sequence of evaluators for the evaluation data.
-=======
-        dist_timeout (float, optional): Timeout, in seconds, for initializing the distributed process group.
-            (default: ``15.0``)
-        ddp_sync_strategy (str | DDPSyncStrategy, optional): The strategy to use for synchronizing gradients.
-            Leave unset to let the trainer auto-configure this. See :class:`.DDPSyncStrategy`
-            for more details.
-        seed (int, optional): The seed used in randomization. If ``None``, then a random seed
-            will be created. (default: ``None``)
->>>>>>> 16fe2e8b
 
             To evaluate one or more specific metrics across one or more datasets, pass in an
             :class:`.Evaluator`. If a :class:`.DataSpec` or :class:`.DataLoader` is passed in, then all
@@ -660,7 +607,8 @@
             The default behavior sets the device to ``'gpu'`` if CUDA is available; otherwise, it sets the device to
             ``'cpu'``.
         precision (Precision | str, optional): Numerical precision to use for training. One of ``fp32``, ``fp16``
-            or ``amp`` (recommended). (default: ``Precision.FP32``)
+            or ``amp`` (recommended). (default: ``Precision.FP32`` if training on CPU; ``Precision.AMP`` if training
+            on GPU)
 
             .. note::
                 ``fp16`` only works if ``deepspeed_config`` is also provided.
@@ -668,7 +616,6 @@
             are summed over the microbatches per device. If set to ``auto``, dynamically increases grad_accum
             if microbatch is too large for GPU. (default: ``1``)
 
-<<<<<<< HEAD
             .. note:: This is implemented by taking the batch yielded by the ``train_dataloader`` and splitting
                 it into ``grad_accum`` sections. Each section is of size ``train_dataloader // grad_accum``.
                 If the batch size of the dataloader is not divisible by ``grad_accum``,
@@ -694,20 +641,11 @@
             .. seealso:: :mod:`composer.utils.reproducibility` for more details on reproducibility.
         dist_timeout (float, optional): Timeout, in seconds, for initializing the distributed process group.
             (default: ``15.0``)
-        ddp_sync_strategy (str or DDPSyncStrategy, optional): The strategy to use for synchronizing gradients.
+        ddp_sync_strategy (str | DDPSyncStrategy, optional): The strategy to use for synchronizing gradients.
             Leave unset to let the trainer auto-configure this. See :class:`.DDPSyncStrategy`
             for more details.
         grad_clip_norm (float, optional): The norm to clip gradient magnitudes to. Set to ``-1`` for no gradient
             clipping. (default: ``-1``)
-=======
-            This parameter has no effect if ``eval_dataloader`` is not specified, it is greater than
-            ``len(eval_dataloader)``, or ``eval_dataloader`` is an :class:`.Evaluator` and ``subset_num_batches``
-            was specified as part of the :class:`.Evaluator`.
-        deepspeed_config (bool | Dict[str, Any], optional): Configuration for DeepSpeed, formatted as a JSON
-            according to `DeepSpeed's documentation <https://www.deepspeed.ai/docs/config-json/>`_. If ``True`` is
-            provided, the trainer will initialize the DeepSpeed engine with an empty config ``{}``. If ``False``
-            is provided, deepspeed will not be used. (default: ``False``)
->>>>>>> 16fe2e8b
         prof_schedule ((State) -> ProfilerAction, optional): The profiler scheduler.
 
             Must be specified in conjunction with ``prof_trace_handlers`` to use the profiler.
@@ -1013,7 +951,7 @@
 
         # Max Duration
         if max_duration is not None:
-            self.state.max_duration = ensure_time(max_duration)
+            self.state.max_duration = ensure_time(max_duration, TimeUnit.EPOCH)
 
         self.logger.data_fit({"rank_zero_seed": rank_zero_seed})
 
@@ -1168,7 +1106,7 @@
 
         # Timing
         duration: Optional[Union[int, str, Time[int]]] = None,
-        reset_timer: bool = False,
+        reset_time: bool = False,
 
         # Schedulers
         schedulers: Optional[Union[ComposerScheduler, PyTorchScheduler, Sequence[Union[ComposerScheduler,
@@ -1218,16 +1156,15 @@
                 duration="1ep"
             )
 
-        When invoking :meth:`.fit` for a subsequent time, either ``reset_timer`` or ``duration`` must be specified.
+        When invoking :meth:`.fit` for a subsequent time, either ``reset_time`` or ``duration`` must be specified.
         Otherwise, it is ambiguous for how long to train.
 
-        *   If ``reset_timer`` is True, then :meth:`.fit` will train for the same amount of time as the previous
-            call (or for ``duration`` if that parameter is also specified). The :attr:`.State.timer` will be zeroed
-            out, causing :class:`.ComposerScheduler` and :class:`.Algorithm`
-            instances to start from the beginning, as if it is a new training run. Model gradients, optimizer states,
-            and native PyTorch schedulers will not be reset.
-
-        *   If ``reset_timer`` is False, then :meth:`.fit` will train for the amount of time specified by
+        *   If ``reset_time`` is True, then :meth:`.fit` will train for the same amount of time as the previous
+            call (or for ``duration`` if that parameter is also specified). The :attr:`.State.timestamp` will be reset,
+            causing :class:`.ComposerScheduler` and :class:`.Algorithm` instances to start from the beginning, as if it
+            is a new training run. Model gradients, optimizer states, and native PyTorch schedulers will not be reset.
+
+        *   If ``reset_time`` is False, then :meth:`.fit` will train for the amount of time specified by
             ``duration``. The :attr:`.State.max_duration` will be incremented by ``duration``.
 
         For example:
@@ -1239,54 +1176,54 @@
 
             # Train for 1 epoch
             trainer.fit()
-            assert trainer.state.timer.epoch == "1ep"
-
-            # Reset the timer to 0, then train for 1 epoch
-            trainer.fit(reset_timer=True)  
-            assert trainer.state.timer.epoch == "1ep"
+            assert trainer.state.timestamp.epoch == "1ep"
+
+            # Reset the time to 0, then train for 1 epoch
+            trainer.fit(reset_time=True)  
+            assert trainer.state.timestamp.epoch == "1ep"
 
             # Train for another epoch (2 epochs total)
             trainer.fit(duration="1ep")
-            assert trainer.state.timer.epoch == "2ep"
+            assert trainer.state.timestamp.epoch == "2ep"
 
             # Train for another batch (2 epochs + 1 batch total)
             # It's OK to switch time units!
             trainer.fit(duration="1ba")
-            assert trainer.state.timer.epoch == "2ep"
-            assert trainer.state.timer.batch_in_epoch == "1ba"
-
-            # Reset the timer, then train for 3 epochs
-            trainer.fit(reset_timer=True, duration="3ep")
-            assert trainer.state.timer.epoch == "3ep"
+            assert trainer.state.timestamp.epoch == "2ep"
+            assert trainer.state.timestamp.batch_in_epoch == "1ba"
+
+            # Reset the time, then train for 3 epochs
+            trainer.fit(reset_time=True, duration="3ep")
+            assert trainer.state.timestamp.epoch == "3ep"
 
         Args:
             train_dataloader (Iterable | DataSpec | Dict[str, Any], optional): See :class:`.Trainer`.
             train_dataloader_label (str, optional): See :class:`.Trainer`.
             train_subset_num_batches (int, optional): See :class:`.Trainer`.
             compute_training_metrics (bool, optional): See :class:`.Trainer`.
-            reset_timer (bool): Whether to reset the :attr:`.State.timer`. Defaults to False.
-
-                If ``True``, the timer will be zeroed out, causing :class:`.ComposerScheduler` and :class:`.Algorithm`
-                instances to start from the beginning, as if it is a new training run.
-                The model will be trained for current value of :attr:`~.State.max_duration` (or for ``duration``
-                if specified).
+            reset_time (bool): Whether to reset the :attr:`.State.timestamp` to zero values. Defaults to False.
+
+                If ``True``, the timestamp will be zeroed out, causing :class:`.ComposerScheduler` and
+                :class:`.Algorithm` instances to start from the beginning, as if it is a new training run. The model
+                will be trained for ``duration``, if specified, or for :attr:`.State.max_duration`, which would have
+                been provided when construting the :class:`.Trainer` or by a previous call to :meth:`.fit`.
 
                 .. note::
 
                     Model gradients, optimizer states, and native PyTorch schedulers will not be reset.
 
-                If ``False`` (the default), the timer will resume from where the previous call to :meth:`.fit`
-                finished (or from zero, if a new training run).
+                If ``False`` (the default), training time will be incremented from where the previous call to
+                :meth:`.fit` finished (or from zero, if a new training run).
                 The :attr:`~.State.max_duration` will be incremented by the ``duration`` parameter.
 
             duration (Time[int] | str | int, optional): The duration to train. Can be an integer, which will be
                 interpreted to be epochs, a str (e.g. ``1ep``, or ``10ba``), or a :class:`.Time` object.
 
-                If ``reset_timer`` is False (the default), then :attr:`.State.max_duration` will be converted
+                If ``reset_time`` is False (the default), then :attr:`.State.max_duration` will be converted
                 into the same units as this parameter (if necessary), and then the max duration incremented by the
                 value of this parameter.
 
-                If ``reset_timer`` is True, then :attr:`.State.max_duration` will be set to this parameter.
+                If ``reset_time`` is True, then :attr:`.State.max_duration` will be set to this parameter.
 
             optimizers (torch.optim.Optimizer | Sequence[torch.optim.Optimizer], optional): See :class:`.Trainer`.
             schedulers (PyTorchScheduler | ComposerScheduler | Sequence[PyTorchScheduler | ComposerScheduler], optional):
@@ -1311,27 +1248,27 @@
         if compute_training_metrics is not None:
             self.train_metrics = _get_training_metrics(self._original_model) if compute_training_metrics else None
 
-        # Reset Timer
-        if reset_timer:
-            self.state.timer.reset()
+        # Reset Time
+        if reset_time:
+            self.state.timestamp = Timestamp()
 
         # Max Duration
         if duration is not None:
-            duration = ensure_time(duration)
-            # Effectively increment the max duration (if not resetting the Timer)
-            # or set the max_duration (if resetting the timer -- self.state.timer.get(duration.unit) will be 0)
+            duration = ensure_time(duration, TimeUnit.EPOCH)
+            # Effectively increment the max duration (if not resetting the Time)
+            # or set the max_duration (if resetting the time -- self.state.timestamp.get(duration.unit) will be 0)
             # It is important to set the duration, rather than incrementing it, as ``duration`` could be in
             # different units than ``max_duration``
-            self.state.max_duration = duration + self.state.timer.get(duration.unit)
+            self.state.max_duration = duration + self.state.timestamp.get(duration.unit)
 
         if self.state.max_duration is None:
             _raise_missing_argument_exception("max_duration")
 
-        if self.state.max_duration <= self.state.timer.get(self.state.max_duration.unit) and not reset_timer:
+        if self.state.max_duration <= self.state.timestamp.get(self.state.max_duration.unit) and not reset_time:
             raise ValueError(
                 (f"The max_duration ({self.state.max_duration}) is less than or equal to the elapsed training duration "
-                 f"({self.state.timer.get(self.state.max_duration.unit)}). No training would occur. "
-                 "Please provide the `duration` or specify `reset_timer=True` in Trainer.fit()."))
+                 f"({self.state.timestamp.get(self.state.max_duration.unit)}). No training would occur. "
+                 "Please provide the `duration` or specify `reset_time=True` in Trainer.fit()."))
 
         # Scale Schedule Ratio and Schedulers
         if scale_schedule_ratio != 1.0:
@@ -1484,17 +1421,13 @@
             reproducibility.load_rng_state(self._rng_state)
             self._rng_state = None
 
-<<<<<<< HEAD
         if self.train_metrics is not None:
             self.train_metrics = self._ensure_metrics_device_and_dtype(self.train_metrics)
 
         # Flag if the epoch finished early, so it can be tracked whether to run the epoch end events
         finished_epoch_early = False
 
-        while self.state.timer < self.state.max_duration:
-=======
         while self.state.timestamp < self.state.max_duration:
->>>>>>> 16fe2e8b
             try:
                 self.state.model.train()
 
@@ -1609,23 +1542,12 @@
             except BreakEpochException:
                 log.info(f'Skipping the rest of Epoch {int(self.state.timestamp.epoch)}')
 
-<<<<<<< HEAD
-            if not finished_epoch_early or self.state.dataloader_len == self.state.timer.batch_in_epoch:
+            if not finished_epoch_early or self.state.dataloader_len == self.state.timestamp.batch_in_epoch:
                 # Trigger the epoch end events if the dataloader was exhausted.
                 # This happens if the "break" did not trigger above, or if it
                 # did (e.g. duration specified in samples/batches/tokens), but it is still
                 # the end of the dataloader (i.e. next(dataloader) would raise StopIteration)
-                self.state.timer.on_epoch_complete()
-=======
-            self.state.timestamp = self.state.timestamp.to_next_epoch()
-
-            if self.train_metrics is not None:
-                self._compute_and_log_metrics(
-                    dataloader_label='train',
-                    log_level=LogLevel.EPOCH,
-                    metrics=self.train_metrics,
-                )
->>>>>>> 16fe2e8b
+                self.state.timestamp = self.state.timestamp.to_next_epoch()
 
                 if self.train_metrics is not None:
                     self._compute_and_log_metrics(
