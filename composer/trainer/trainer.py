--- conflicted
+++ resolved
@@ -22,11 +22,7 @@
 from composer.core import Callback, DataSpec, Engine, Event, Logger, State
 from composer.core.algorithm import Algorithm
 from composer.core.logging import BaseLoggerBackend, LogLevel
-<<<<<<< HEAD
-from composer.core.types import Batch, BreakEpochException, DataloaderSpec, Evaluator, Metrics, Precision, Tensor, DataLoader
-=======
-from composer.core.types import Batch, BreakEpochException, DataLoader, Metrics, Precision, Tensor
->>>>>>> 22cef05e
+from composer.core.types import Batch, BreakEpochException, DataLoader, Metrics, Precision, Tensor, Evaluator
 from composer.datasets.dataloader import DDPDataLoader
 
 from composer.loggers.tqdm_logger import TQDMLoggerBackend
@@ -56,16 +52,12 @@
 
     Args:
         model (BaseMosaicModel): The model to train.
-<<<<<<< HEAD
-        train_dataloader (DataLoader or DataloaderSpec): The dataloader or dataloader spec for the training data.
-        eval_dataloader (Optional[DataLoader or DataloaderSpec]): The dataloader or dataloader spec for the evaluation data.
-        evaluators (Optional[List[Evaluator]]): The list of evaluator objects to evaluate multiple datasets
-=======
         train_dataloader (DataLoader, DataSpec, or dict): The :class:`DataLoader`, :class:`DataSpec`,
             or dict of :class:`DataSpec` kwargs for the training data.
         eval_dataloader (DataLoader, DataSpec, or dict): The :class:`DataLoader`, :class:`DataSpec`,
             or dict of :class:`DataSpec` kwargs for the evaluation data.
->>>>>>> 22cef05e
+        evaluators (Optional[List[Evaluator]]): The list of evaluator objects to evaluate multiple datasets. Evaluators 
+            contain metrics relevant to the specific dataset.
         max_epochs (int): The maxmimum number of epochs to train for.
         algorithms (List[Algorithm], optional): The algorithms to use during training.
             (default: ``[]``)
@@ -128,14 +120,9 @@
             self,
             *,
             model: BaseMosaicModel,
-<<<<<<< HEAD
-            train_dataloader: Union[DataLoader, DataloaderSpec],
-            eval_dataloader: Optional[Union[DataLoader, DataloaderSpec]] = None,
+            train_dataloader: Union[DataLoader, DataSpec],
+            eval_dataloader: Optional[Union[DataLoader, DataSpec]] = None,
             evaluators: Optional[List[Evaluator]] = None,
-=======
-            train_dataloader: Union[DataLoader, DataSpec],
-            eval_dataloader: Union[DataLoader, DataSpec],
->>>>>>> 22cef05e
             max_epochs: int,
             algorithms: Optional[List[Algorithm]] = None,
             optimizer_hparams: Optional[OptimizerHparams] = None,
@@ -217,72 +204,42 @@
             if ddp_sync_strategy is None:
                 self.ddp_sync_strategy = DDPSyncStrategy.SINGLE_AUTO_SYNC if not find_unused_parameters else DDPSyncStrategy.FORCED_SYNC
             else:
-<<<<<<< HEAD
-                self.ddp_sync_strategy = ddp.DDPSyncStrategy(ddp_sync_strategy)
-
-        if isinstance(train_dataloader, DataloaderSpec):
-            train_dataloader_spec = train_dataloader
-        else:
-            train_dataloader_spec = DataloaderSpec(train_dataloader)
-        self._train_device_transformation_fn = train_dataloader_spec.device_transform_fn
-        self.train_split_fn = train_dataloader_spec.split_fn
+                self.ddp_sync_strategy = DDPSyncStrategy(ddp_sync_strategy)
 
         if evaluators is not None:
             for evaluator in evaluators:
-                if isinstance(evaluator.dataloader, DataloaderSpec):
+                if isinstance(evaluator.dataloader, DataSpec):
                     dataloader_spec = evaluator.dataloader
                 else:
-                    dataloader_spec = DataloaderSpec(evaluator.dataloader)
-                evaluator.device_transform_fn = dataloader_spec.device_transform_fn
+                    dataloader_spec = DataSpec(evaluator.dataloader)
                 evaluator.dataloader = DDPDataLoader(dataloader_spec.dataloader)
         self.evaluators = evaluators
         
         if eval_dataloader is not None:
-            if isinstance(eval_dataloader, DataloaderSpec):
+            if isinstance(eval_dataloader, DataSpec):
                 eval_dataloader_spec = eval_dataloader
             else:
-                eval_dataloader_spec = DataloaderSpec(eval_dataloader)
-            # self.eval_split_fn = eval_dataloader_spec.split_fn
+                eval_dataloader_spec = DataSpec(eval_dataloader)
             default_evaluator = Evaluator(label="eval_dataset", dataloader=DDPDataLoader(eval_dataloader_spec.dataloader),
-                metrics=None, validate_every_n_batches=validate_every_n_batches, validate_every_n_epochs=validate_every_n_epochs,
-                device_transform_fn=eval_dataloader_spec.device_transform_fn) 
+                metrics=None, validate_every_n_batches=validate_every_n_batches, validate_every_n_epochs=validate_every_n_epochs) 
             if self.evaluators is not None:
                 self.evaluators.append(default_evaluator)
             else:
                 self.evaluators = [default_evaluator]
         
+        if not isinstance(train_dataloader, DataSpec):
+            train_dataloader = DataSpec(train_dataloader)
+        train_dataloader.dataloader = DDPDataLoader(train_dataloader.dataloader)
+        
         # do a check here to make sure there is at least one validation set
         if self.evaluators is None or len(self.evaluators) == 0:
             raise ValueError('At least one validation set should be used and passed in through ',
                              'eval_dataloader or the evaluators')
-        device_train_batch_size = train_dataloader_spec.dataloader.batch_size
-
-        if device_train_batch_size is None:
-            raise ValueError("train dataloader batch size is None")
-
-        train_batch_size = device_train_batch_size * ddp.get_world_size()
-
-        if eval_dataloader_spec is not None:
-            device_eval_batch_size = eval_dataloader_spec.dataloader.batch_size
-            if device_eval_batch_size is None:
-                raise ValueError("eval dataloader batch size is None")
-
-        eval_batch_size = device_eval_batch_size * ddp.get_world_size()
-=======
-                self.ddp_sync_strategy = DDPSyncStrategy(ddp_sync_strategy)
->>>>>>> 22cef05e
 
         # TODO(#123): DeepSpeed still needs a precision context, but it's not completely clear how to
         # handle this with our version of Pytorch
         precision_context = self.device.precision_context if not self.deepspeed_enabled else cast(
             Callable[..., ContextManager], contextlib.nullcontext)
-
-        if not isinstance(train_dataloader, DataSpec):
-            train_dataloader = DataSpec(train_dataloader)
-        train_dataloader.dataloader = DDPDataLoader(train_dataloader.dataloader)
-        if not isinstance(eval_dataloader, DataSpec):
-            eval_dataloader = DataSpec(eval_dataloader)
-        eval_dataloader.dataloader = DDPDataLoader(eval_dataloader.dataloader)
 
         self.state = State(
             max_epochs=max_epochs,
@@ -292,13 +249,8 @@
             grad_accum=grad_accum,
             precision=precision,
             precision_context=precision_context,
-<<<<<<< HEAD
-            train_dataloader=DDPDataLoader(train_dataloader_spec.dataloader),
-            evaluators=self.evaluators,
-=======
             train_dataloader=train_dataloader,
-            eval_dataloader=eval_dataloader,
->>>>>>> 22cef05e
+            evaluators=self.evaluators
         )
 
         # Create Metrics for the evaluators
@@ -428,17 +380,12 @@
         callbacks = [x.initialize_object() for x in hparams.callbacks]
         dict_config = hparams.to_dict()
         log_destinations = [x.initialize_object(config=dict_config) for x in hparams.loggers]
-<<<<<<< HEAD
-        
-        train_device_batch_size = hparams.train_batch_size // ddp.get_world_size()
-=======
 
         if hparams.datadir is not None:
             hparams.train_dataset.datadir = hparams.datadir
             hparams.val_dataset.datadir = hparams.datadir
 
         train_device_batch_size = hparams.train_batch_size // dist.get_world_size()
->>>>>>> 22cef05e
         if hparams.train_dataset.shuffle and hparams.train_subset_num_batches:
             warnings.warn(
                 textwrap.dedent(f"""SubsetNumBatchesWarning: When specifying train_subset_num_batches,
@@ -446,10 +393,8 @@
             each training epoch may load a different subset of samples."""))
         train_dataloader = hparams.train_dataset.initialize_object(train_device_batch_size, hparams.dataloader)
 
-<<<<<<< HEAD
-        eval_device_batch_size = hparams.eval_batch_size // ddp.get_world_size()
+        eval_device_batch_size = hparams.eval_batch_size // dist.get_world_size()
         if hparams.val_dataset is not None:
-            eval_device_batch_size = hparams.eval_batch_size // ddp.get_world_size()
             if hparams.val_dataset.shuffle and hparams.eval_subset_num_batches:
                 warnings.warn(
                     textwrap.dedent(f"""SubsetNumBatchesWarning: When specifying eval_subset_num_batches,
@@ -471,15 +416,6 @@
             
         else:
             evaluators = None
-=======
-        eval_device_batch_size = hparams.eval_batch_size // dist.get_world_size()
-        if hparams.val_dataset.shuffle and hparams.eval_subset_num_batches:
-            warnings.warn(
-                textwrap.dedent(f"""SubsetNumBatchesWarning: When specifying eval_subset_num_batches,
-            (set to {hparams.eval_subset_num_batches}), val_dataset.shuffle should be set to False. Otherwise,
-            each evaluation epoch may load a different subset of samples."""))
-        eval_dataloader = hparams.val_dataset.initialize_object(eval_device_batch_size, hparams.dataloader)
->>>>>>> 22cef05e
 
         trainer = cls(
             model=model,
@@ -614,7 +550,7 @@
         elif evaluator.metric_names is not None:
             evaluator_metrics = MetricCollection([])
             for metric_name in evaluator.metric_names:
-                if metric_name in metrics.keys():
+                if metric_name in metrics.keys(): 
                     evaluator_metrics.add_metrics(copy.deepcopy(metrics[metric_name]))
                 else:
                     warnings.warn(f"No metric found with the name {metric_name}. Check if this"
@@ -699,42 +635,6 @@
             raise NotImplementedError("The Mosaic trainer only supports one optimizer; "
                                       f"found {len(ensure_tuple(state.optimizers))} optimizers")
 
-<<<<<<< HEAD
-        assert isinstance(state.model, BaseMosaicModel)
-        self.original_model = state.model
-
-        # place the state, model in the proper devices
-        if self.deepspeed_enabled:
-            import deepspeed
-
-            optimizer = ensure_tuple(state.optimizers)[0]
-
-            deepspeed_config: dict[str, Any] = {
-                "train_batch_size": state.train_batch_size,
-                "gradient_accumulation_steps": state.grad_accum,
-            }
-            if state.precision == Precision.AMP:
-                deepspeed_config["amp"] = {"enabled": True}
-            elif state.precision == Precision.FP16:
-                deepspeed_config["fp16"] = {"enabled": True}
-
-            if self.grad_clip_norm:
-                deepspeed_config["gradient_clipping"] = self.grad_clip_norm
-
-            (state.model, state.optimizers, _, _) = deepspeed.initialize(
-                config=deepspeed_config,
-                model=state.model,
-                optimizer=optimizer,
-            )
-        else:
-            state.model = self.device.module_to_device(state.model)
-            state.optimizers = map_collection(state.optimizers, self.device.optimizer_to_device)
-
-            # wrap model with DDP
-            state.model = ddp.prepare_module(state.model, self.find_unused_parameters)
-
-=======
->>>>>>> 22cef05e
         # print training start
         self.logger.metric_fit({"trainer/algorithms": [str(algo) for algo in self.engine.algorithms]})
 
@@ -1009,23 +909,13 @@
             self.engine.run_event(Event.EVAL_START)
             
             for evaluator in state.evaluators:
-                for i, state.batch in enumerate(itertools.islice(evaluator.dataloader, self._eval_subset_num_batches)):
+                for state.batch in itertools.islice(evaluator.dataloader, self._eval_subset_num_batches):
                     state.batch = self.device.batch_to_device(state.batch)
-                    if evaluator.device_transform_fn is not None:
-                        state.batch = evaluator.device_transform_fn(state.batch)
-
-<<<<<<< HEAD
+                    state.batch = state.eval_data.device_transforms(state.batch)
+                    if self.deepspeed_enabled:
+                        state.batch = fix_batch_precision_for_deepspeed(state.batch, state.precision)
+
                     self.engine.run_event(Event.EVAL_BATCH_START)
-=======
-            metrics = self._get_metrics_as_collection(is_train=False)
-
-            for state.batch in itertools.islice(state.eval_dataloader, self._eval_subset_num_batches):
-                state.batch = self.device.batch_to_device(state.batch)
-                state.batch = state.eval_data.device_transforms(state.batch)
-
-                if self.deepspeed_enabled:
-                    state.batch = fix_batch_precision_for_deepspeed(state.batch, state.precision)
->>>>>>> 22cef05e
 
                     self.engine.run_event(Event.EVAL_BEFORE_FORWARD)
                     state.outputs, targets = self.original_model.validate(state.batch)
