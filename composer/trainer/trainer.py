# Copyright 2021 MosaicML. All Rights Reserved.

"""Train models!

The trainer supports models with :class:`~composer.models.base.ComposerModel` instances.
The :class:`.Trainer` is highly customizable and can
support a wide variety of workloads.

Example
--------

Train a model and save a checkpoint:

.. testcode::

    import os
    from composer import Trainer

    ### Create a trainer
    trainer = Trainer(
        model=model,
        train_dataloader=train_dataloader,
        max_duration="1ep",
        eval_dataloader=eval_dataloader,
        optimizers=optimizer,
        schedulers=scheduler,
        device="cpu",
        eval_interval="1ep",
        save_folder="checkpoints",
        save_filename="ep{epoch}.pt",
        save_interval="1ep",
        save_overwrite=True,
    )

    # Fit and run evaluation for 1 epoch.
    # Save a checkpoint after 1 epoch as specified during trainer creation.
    trainer.fit()

Load the checkpoint and resume training:

.. testcode::

    # Get the saved checkpoint filepath
    checkpoint_path = trainer.saved_checkpoints.pop()[0]

    # Create a new trainer with the `load_path` argument set to the checkpoint path.
    trainer = Trainer(
        model=model,
        train_dataloader=train_dataloader,
        max_duration="2ep",
        eval_dataloader=eval_dataloader,
        optimizers=optimizer,
        schedulers=scheduler,
        device="cpu",
        eval_interval="1ep",
        load_path=checkpoint_path,
    )

    # Continue training and running evaluation where the previous trainer left off
    # until the new max_duration is reached.
    # In this case it will be one additional epoch to reach 2 epochs total.
    trainer.fit()
"""

from __future__ import annotations

import contextlib
import datetime
import itertools
import logging
import pathlib
import sys
import textwrap
import warnings
from typing import Any, Callable, ContextManager, Dict, Iterable, List, Optional, Sequence, TextIO, Tuple, Union, cast

import torch
import torch.distributed
from torch.cuda.amp.grad_scaler import GradScaler
from torch.nn.parallel import DistributedDataParallel
from torch.utils.data import DataLoader, DistributedSampler
from torchmetrics import Metric, MetricCollection

import composer
from composer.algorithms import ScaleSchedule
from composer.callbacks import CheckpointSaver
from composer.core import Algorithm, Callback, DataSpec, Engine, Evaluator, Event, Precision, State, Time, Timestamp
from composer.core.evaluator import evaluate_periodically
from composer.core.precision import get_precision_context
from composer.core.types import Batch, BreakEpochException, PyTorchScheduler
from composer.loggers import Logger, LoggerDestination, LogLevel, ProgressBarLogger
from composer.models.base import ComposerModel
from composer.optim.decoupled_weight_decay import DecoupledSGDW
from composer.optim.scheduler import ComposerScheduler, compile_composer_scheduler
from composer.profiler import Profiler, ProfilerAction, SystemProfiler, TorchProfiler, TraceHandler
from composer.trainer._deepspeed import _fix_batch_precision_for_deepspeed, _parse_deepspeed_config
from composer.trainer._scale_schedule import scale_pytorch_scheduler
from composer.trainer._scaler import ClosureGradScaler
from composer.trainer.ddp import DDPSyncStrategy, _ddp_sync_context, _prepare_ddp_module
from composer.trainer.devices import Device, DeviceCPU, DeviceGPU
from composer.utils import dist, ensure_tuple, map_collection, module_surgery, reproducibility
from composer.utils.checkpoint import load_checkpoint, save_checkpoint
from composer.utils.import_helpers import MissingConditionalImportError
from composer.utils.object_store import ObjectStore

log = logging.getLogger(__name__)

__all__ = ["Trainer"]


def _unpack_evaluators(
    eval_dataloader: Union[Iterable, DataSpec, Evaluator, Sequence[Evaluator]],
    eval_interval: Union[int, str, Time, Callable[[State, Event], bool]],
    subset_num_batches: int,
    model: ComposerModel,
) -> List[Evaluator]:
    # convert eval_dataloader to `List[Evaluator]`
    evaluators: List[Evaluator] = []
    for evaluator in ensure_tuple(eval_dataloader):
        if isinstance(evaluator, Evaluator):
            if evaluator.should_eval is None:
                if callable(eval_interval):
                    evaluator.should_eval = eval_interval
                else:
                    evaluator.should_eval = evaluate_periodically(eval_interval)
            if evaluator.subset_num_batches is None:
                evaluator.subset_num_batches = subset_num_batches
            evaluators.append(evaluator)
        else:
            metrics = model.metrics(train=False)
            evaluator = Evaluator(
                label="eval",
                dataloader=evaluator,
                metrics=metrics,
                subset_num_batches=subset_num_batches,
                eval_interval=eval_interval,
            )
            evaluators.append(evaluator)

    return evaluators


class Trainer:
    """Trainer for training a models with Composer algorithms. See the Trainer guide for more information.

    Args:
        model (ComposerModel): The model to train. Can be user-defined or one of the models included
            with Composer.

            .. seealso:: :mod:`composer.models` for models built into Composer.
        train_dataloader (Iterable, DataSpec, or dict, optional): The dataloader, :class:`.DataSpec`,
            or dict of :class:`.DataSpec` kwargs for the training data. In order to specify custom
            preprocessing steps on each data batch, specify a :class:`.DataSpec` instead of a dataloader.
            It is recommended that the dataloader, whether specified directly or as part of a :class:`.DataSpec`,
            should be a :class:`torch.utils.data.DataLoader`.

            .. note:: The ``train_dataloader`` should yield per-rank batches. Each per-rank batch
                will then be further divided based on the ``grad_accum`` parameter. For example, if the
                desired optimization batch size is ``2048`` and training is happening across 8 GPUs, then each
                ``train_dataloader`` should yield a batch of size ``2048 / 8 = 256``. If ``grad_accum = 2``,
                then the per-rank batch will be divided into microbatches of size ``256 / 2 = 128``.
        max_duration (int, str, or Time): The maximum duration to train. Can be an integer, which will be
            interpreted to be epochs, a str (e.g. ``1ep``, or ``10ba``), or a :class:`.Time` object.
        eval_dataloader (Iterable | DataSpec | Evaluator | Sequence[Evaluator], optional): The dataloader,
            :class:`.DataSpec`, :class:`.Evaluator`, or sequence of evaluators for the evaluation data.
            It is recommended that the dataloader, whether specified directly or as part of a :class:`.DataSpec`
            or :class:`.Evaluator`, should be a :class:`torch.utils.data.DataLoader`.

            To evaluate one or more specific metrics across one or more datasets, pass in an
            :class:`.Evaluator`. If a :class:`.DataSpec` or :class:`.DataLoader` is passed in, then all
            metrics returned by ``model.metrics()`` will be used during evaluation.
            ``None`` results in no evaluation. (default: ``None``)
        algorithms (Algorithm | Sequence[Algorithm], optional): The algorithms to use during training. If ``None``, then
            no algorithms will be used. (default: ``None``)

            .. seealso:: :mod:`composer.algorithms` for the different algorithms built into Composer.
        optimizers (torch.optim.Optimizer, optional): The optimizer.
            If ``None``, will be set to ``DecoupledSGDW(model.parameters(), lr=0.1)``. (default: ``None``)

            .. seealso:: :mod:`composer.optim` for the different optimizers built into Composer.
        schedulers (PyTorchScheduler | ComposerScheduler | Sequence[PyTorchScheduler | ComposerScheduler], optional):
            The learning rate schedulers. If ``[]`` or ``None``, the learning rate will be constant.
            (default: ``None``).

            .. seealso:: :mod:`composer.optim.scheduler` for the different schedulers built into Composer.
        device (str or Device, optional): The device to use for training. Either ``cpu`` or ``gpu``.
            (default: ``cpu``)
        grad_accum (Union[int, str], optional): The number of microbatches to split a per-device batch into. Gradients
            are summed over the microbatches per device. If set to ``auto``, dynamically increases grad_accum
            if microbatch is too large for GPU. (default: ``1``)

            .. note:: This is implemented by taking the batch yielded by the ``train_dataloader`` and splitting
                it into ``grad_accum`` sections. Each section is of size ``train_dataloader // grad_accum``.
                If the batch size of the dataloader is not divisible by ``grad_accum``,
                then the last section will be of size ``batch_size % grad_accum``.
        grad_clip_norm (float, optional): The norm to clip gradient magnitudes to. Set to ``None`` for no gradient
            clipping. (default: ``None``)
        eval_interval (int | str | Time | (State, Event) -> bool, optional): An integer, which will be
            interpreted to be epochs, a str (e.g. ``1ep``, or ``10ba``), a :class:`.Time` object, or a callable.
            Defaults to ``1`` (evaluate every epoch).

            If an integer (in epochs), :class:`.Time` string, or :class:`.Time` instance, the evaluator will be run
            with this frequency. :class:`.Time` strings or :class:`.Time` instances must have units of
            :attr:`.TimeUnit.BATCH` or :attr:`.TimeUnit.EPOCH`.

            Set to ``0`` to disable evaluation.

            If a callable, it should take two arguments (:class:`.State`, :class:`.Event`) and return a bool
            representing whether the evaluator should be invoked. The event will be either :attr:`.Event.BATCH_END`
            or :attr:`.Event.EPOCH_END`.

            This ``eval_interval`` will apply to any :class:`.Evaluator` in ``eval_dataloader`` that does not specify
            an ``eval_interval`` or if a dataloader is passed in directly. This parameter has no effect if
            ``eval_dataloader`` is not specified.
        compute_training_metrics (bool, optional): ``True`` to compute metrics on training data and ``False`` to not.
            (default: ``False``)
        precision (str or Precision, optional): Numerical precision to use for training. One of ``fp32``, ``fp16``
            or ``amp`` (recommended). (default: ``Precision.FP32``)

            .. note::
                ``fp16`` only works if ``deepspeed_config`` is also provided.
        scale_schedule_ratio (float, optional): Ratio by which to scale the training duration and learning rate
            schedules. (default: ``1.0``)

            E.g., ``0.5`` makes the schedule take half as many epochs and ``2.0`` makes it take twice as
            many epochs. ``1.0`` means no change.

            This parameter has no effect if ``schedulers`` is not specified.

            .. note ::

                Training for less time, while rescaling the learning rate schedule,
                is a strong baseline approach to speeding up training. E.g., training
                for half duration often yields minor accuracy degradation,
                provided that the learning rate schedule is also rescaled to take half as long.

                To see the difference, consider training for half as long using a cosine
                annealing learning rate schedule. If the schedule is not rescaled,
                training ends while the learning rate is still ~0.5 of the initial LR.
                If the schedule is rescaled with ``scale_schedule_ratio``, the LR schedule
                would finish the entire cosine curve, ending with a learning rate near zero.

        step_schedulers_every_batch (bool, optional): By default, native
            `PyTorch schedulers <https://pytorch.org/docs/stable/optim.html#how-to-adjust-learning-rate>`_
            are updated every epoch, while :doc:`Composer Schedulers</trainer/schedulers>` are updated every step.
            Setting this to ``True`` will force schedulers to be stepped every batch,
            while ``False`` means schedulers stepped every epoch. ``None`` indicates the default behavior.
            (default: ``None``)
        dist_timeout (float, optional): Timeout, in seconds, for initializing the distributed process group.
            (default: ``15.0``)
        ddp_sync_strategy (str or DDPSyncStrategy, optional): The strategy to use for synchronizing gradients.
            Leave unset to let the trainer auto-configure this. See :class:`.DDPSyncStrategy`
            for more details.
        seed (int, optional): The seed used in randomization. If ``None``, then a random seed
            will be created. (default: ``None``)

            .. note:: In order to get reproducible results, call the
                :func:`.seed_all` function at the start of your script with the seed
                passed to the trainer. This will ensure any initialization done before the trainer init
                (ex. model weight initialization) also uses the provided seed.

            .. seealso:: :mod:`composer.utils.reproducibility` for more details on reproducibility.
        deterministic_mode (bool, optional): Run the model deterministically. (default: ``False``)

            .. note:: This is an experimental feature. Performance degradations expected. Certain Torch modules may
                not have deterministic implementations, which will result in a crash.

            .. note:: In order to get reproducible results, call the
                :func:`.configure_deterministic_mode` function at the start of your script.
                This will ensure any initialization done before the trainer init also runs deterministically.

            .. seealso:: :mod:`composer.utils.reproducibility` for more details on reproducibility.
        run_name (str, optional): A name for this training run. If not specified, one will be generated automatically.

            .. seealso:: :class:`~composer.loggers.logger.Logger`
        loggers (LoggerDestination | Sequence[LoggerDestination], optional): The destinations to log training information to.
            If ``None``, will be set to ``[ProgressBarLogger()]``. (default: ``None``)

            .. seealso:: :mod:`composer.loggers` for the different loggers built into Composer.

        progress_bar (bool, optional): Whether to show a progress bar. (default: ``True``)

        log_to_console (bool, optional): Whether to print logging statements to the console. (default: ``None``)

            The default behavior (when set to ``None``) only prints logging statements when ``show_pbar`` is ``False``.

        console_log_level (LogLevel | str | (State, LogLevel) -> bool, optional): The maximum log level which
            should be printed to the console. (default: :attr:`.LogLevel.EPOCH`)

            It can either be :class:`.LogLevel`, a string corresponding to a :class:`.LogLevel`, or a callable
            that takes the training :class:`.State` and the :class:`.LogLevel` and returns a boolean of whether this
            statement should be printed.

            This parameter has no effect if ``log_to_console`` is ``False``, or is unspecified and ``progres_bar`` is
            ``True``.

        console_stream (TextIO | str, optional): The stream to write to. If a string, it can either be
            ``'stdout'`` or ``'stderr'``. (default: :attr:`sys.stderr`)

        callbacks (Callback | Sequence[Callback], optional): The callbacks to run during training. If ``None``,
            then no callbacks will be run. (default: ``None``).

            .. seealso:: :mod:`composer.callbacks` for the different callbacks built into Composer.
        load_path (str, optional):  The path format string to an existing checkpoint file.

            It can be a path to a file on the local disk, a URL, or if ``load_object_store`` is set, the object name
            for a checkpoint in a cloud bucket.

            When using `Deepspeed ZeRO <https://www.deepspeed.ai/tutorials/zero/>`_, checkpoints are shareded by rank.
            Instead of hard-coding the rank in the ``path``, use the following format variables:

            +------------------------+-------------------------------------------------------+
            | Variable               | Description                                           |
            +========================+=======================================================+
            | ``{rank}``             | The global rank, as returned by                       |
            |                        | :func:`~.dist.get_global_rank`.                       |
            +------------------------+-------------------------------------------------------+
            | ``{local_rank}``       | The local rank of the process, as returned by         |
            |                        | :func:`~.dist.get_local_rank`.                        |
            +------------------------+-------------------------------------------------------+
            | ``{node_rank}``        | The node rank, as returned by                         |
            |                        | :func:`~.dist.get_node_rank`.                         |
            +------------------------+-------------------------------------------------------+

            For example, suppose that checkpoints are stored in the following structure:

            .. code-block::

                my_model/ep1-rank0.tar
                my_model/ep1-rank1.tar
                my_model/ep1-rank2.tar
                ...

            Then, ``load_path`` should be set to ``my_model/ep1-rank{rank}.tar``, and all ranks will load the
            correct state.

            If ``None`` then no checkpoint will be loaded. (default: ``None``)
        load_object_store (ObjectStore, optional): If the ``load_path`` is in an object store
            (i.e. AWS S3 or Google Cloud Storage), an instance of :class:`.ObjectStore` which
            will be used to retreive the checkpoint. Otherwise, if the checkpoint is a local filepath,
            set to ``None``. Ignored if ``load_path`` is ``None``. (default: ``None``)

            Example:

            .. testsetup::

                import composer.trainer

                composer.trainer.trainer.load_checkpoint = lambda *args, **kwargs: None

            .. testcode::

                from composer import Trainer
                from composer.utils import ObjectStore

                # Create the object store provider with the specified credentials
                creds = {"key": "object_store_key",
                         "secret": "object_store_secret"}
                store = ObjectStore(provider="s3",
                                            container="my_container",
                                            provider_kwargs=creds)

                checkpoint_path = "./path_to_the_checkpoint_in_object_store"

                # Create a trainer which will load a checkpoint from the specified object store
                trainer = Trainer(
                    model=model,
                    train_dataloader=train_dataloader,
                    max_duration="10ep",
                    eval_dataloader=eval_dataloader,
                    optimizers=optimizer,
                    schedulers=scheduler,
                    device="cpu",
                    eval_interval="1ep",
                    load_path=checkpoint_path,
                    load_object_store=store,
                )

            .. testcleanup::

                trainer.engine.close()

        load_weights_only (bool, optional): Whether or not to only restore the weights from the checkpoint without
            restoring the associated state. Ignored if ``load_path`` is ``None``. (default: ``False``)
        load_strict (bool, optional): Ensure that the set of weights in the checkpoint and model must exactly match.
            Ignored if ``load_path`` is ``None``. (default: ``False``)
        load_chunk_size (int, optional): Chunk size (in bytes) to use when downloading checkpoints.
            Ignored if ``load_path`` is either ``None`` or a local file path. (default: ``1,048,675``)
        load_progress_bar (bool, optional): Display the progress bar for downloading the checkpoint.
            Ignored if ``load_path`` is either ``None`` or a local file path. (default: ``True``)
        save_folder (str, optional): Format string for the folder where checkpoints are saved.
            If ``None``, checkpoints will not be saved. (default: ``None``)

            .. seealso:: :class:`~.CheckpointSaver`

            .. note::

                For fine-grained control on checkpoint saving (e.g. to save different types of checkpoints
                at different intervals), leave this parameter as ``None``, and instead pass
                instance(s) of :class:`~.CheckpointSaver` directly as ``callbacks``.

        save_filename (str, optional): A format string describing how to name checkpoints.
            This parameter has no effect if ``save_folder`` is ``None``.
            (default: ``"ep{epoch}-ba{batch}-rank{rank}"``)

            .. seealso:: :class:`~.CheckpointSaver`

        save_artifact_name (str, optional): A format string describing how to name checkpoints in loggers.
            This parameter has no effect if ``save_folder`` is ``None``.
            (default: ``"{run_name}/checkpoints/ep{epoch}-ba{batch}-rank{rank}"``)

            .. seealso:: :class:`~.CheckpointSaver`

        save_latest_filename (str, optional): A format string for the name of a symlink
            (relative to ``save_folder``) that points to the last saved checkpoint.
            This parameter has no effect if ``save_folder`` is ``None``.
            To disable symlinking, set this to ``None``. (default: ``"latest-rank{rank}"``)

            .. seealso:: :class:`~.CheckpointSaver`

        save_latest_artifact_name (str, optional): A format string describing how to name symlinks in loggers.
            This parameter has no effect if ``save_folder``, ``save_latest_filename``, or ``save_artifact_name`` are ``None``.
            To disable symlinking in logger, set this or ``save_latest_filename`` to ``None``. (default: ``"{run_name}/checkpoints/latest-rank{rank}"``)

            .. seealso:: :class:`~.CheckpointSaver`

        save_overwrite (bool, optional): Whether existing checkpoints should be overridden.
            This parameter has no effect if ``save_folder`` is None. (default: ``False``)

            .. seealso:: :class:`~.CheckpointSaver`

        save_interval (Time | str | int | (State, Event) -> bool): A :class:`Time`, time-string, integer (in epochs),
            or a function that takes (state, event) and returns a boolean whether a checkpoint should be saved.
            This parameter has no effect if ``save_folder`` is ``None``. (default: ``'1ep'``)

            .. seealso:: :class:`~.CheckpointSaver`

        save_weights_only (bool, optional): Whether to save only the model weights instead of the entire training
            state. This parameter has no effect if ``save_folder`` is ``None``. (default: ``False``)

            .. seealso:: :class:`~.CheckpointSaver`

        save_num_checkpoints_to_keep (int, optional): The number of checkpoints to keep locally. The oldest checkpoints
            are removed first. Set to ``-1`` to keep all checkpoints locally. (default: ``-1``)

            Checkpoints will be removed after they have been logged as a file artifact. For example, when this callback
            is used in conjunction with the :class:`~composer.loggers.object_store_logger.ObjectStoreLogger`, set this
            parameter to ``0`` to immediately delete checkpoints from the local disk after they have been uploaded to
            the object store.

            This parameter only controls how many checkpoints are kept locally; checkpoints are not deleted from
            artifact stores.
        train_subset_num_batches (int, optional): If specified, finish every epoch early after training
            on this many batches. This parameter has no effect if it is greater than ``len(train_dataloader)``.
            If ``-1``, then the entire dataloader will be iterated over. (default: ``-1``)

            This parameter is ignored if ``train_dataloader`` is not specified.

        eval_subset_num_batches (int, optional): If specified, evaluate on this many batches. Defaults to ``-1``,
            which means to iterate over the entire dataloader.

            This parameter has no effect if ``eval_dataloader`` is not specified, it is greater than
            ``len(eval_dataloader)``, or ``eval_dataloader`` is an :class:`.Evaluator` and ``subset_num_batches``
            was specified as part of the :class:`.Evaluator`.
        deepspeed_config (bool or Dict[str, Any], optional): Configuration for DeepSpeed, formatted as a JSON
            according to `DeepSpeed's documentation <https://www.deepspeed.ai/docs/config-json/>`_. If ``True`` is
            provided, the trainer will initialize the DeepSpeed engine with an empty config ``{}``. If ``False``
            is provided, deepspeed will not be used. (default: ``False``)
        prof_schedule ((State) -> ProfilerAction, optional): The profiler scheduler.

            Must be specified in conjunction with ``prof_trace_handlers`` to use the profiler.

            .. testcode::

                from composer.trainer import Trainer
                from composer.profiler import JSONTraceHandler, cyclic_schedule

                trainer = Trainer(
                    ...,
                    prof_trace_handlers=JSONTraceHandler(
                        folder='traces',
                    ),
                    prof_schedule=cyclic_schedule(
                        skip_first=1,
                        wait=0,
                        warmup=1,
                        active=4,
                        repeat=1,
                    ),
                )

            .. testcleanup::

                trainer.engine.close()

            .. seealso:: :mod:`composer.profiler` for more details on profiling with the trainer.

        prof_trace_handlers (TraceHandler | Sequence[TraceHandler], optional): Profiler trace handlers.

            Must be specified in conjunction with ``prof_trace_handlers`` to use the profiler.

            .. seealso:: :mod:`composer.profiler` for more details on profiling with the trainer.
        sys_prof_cpu (bool, optional): Whether to record cpu statistics.
            Ignored if ``prof_schedule`` and ``prof_trace_handlers`` are not specified. (default: ``True``).
        sys_prof_memory (bool, optional): Whether to record memory statistics.
            Ignored if ``prof_schedule`` and ``prof_trace_handlers`` are not specified. (default: ``False``).
        sys_prof_disk (bool, optional): Whether to record disk statistics.
            Ignored if ``prof_schedule`` and ``prof_trace_handlers`` are not specified. (default: ``False``).
        sys_prof_net (bool, optional): Whether to record network statistics.
            Ignored if ``prof_schedule`` and ``prof_trace_handlers`` are not specified. (default: ``False``).
        sys_prof_stats_thread_interval_seconds (float, optional): Interval to record stats, in seconds.
            Ignored if ``prof_schedule`` and ``prof_trace_handlers`` are not specified. (default: ``0.5``).
        torch_prof_folder (str, optional): See :class:`~composer.profiler.torch_profiler.TorchProfiler`.
            Ignored if ``prof_schedule`` and ``prof_trace_handlers`` are not specified.
        torch_prof_filename (str, optional): See :class:`~composer.profiler.torch_profiler.TorchProfiler`.
            Ignored if ``prof_schedule`` and ``prof_trace_handlers`` are not specified.
        torch_prof_artifact_name (str, optional): See :class:`~composer.profiler.torch_profiler.TorchProfiler`.
            Ignored if ``prof_schedule`` and ``prof_trace_handlers`` are not specified.
        torch_prof_overwrite (bool, optional): See :class:`~composer.profiler.torch_profiler.TorchProfiler`.
            Ignored if ``prof_schedule`` and ``prof_trace_handlers`` are not specified.
        torch_prof_use_gzip (bool, optional): See :class:`~composer.profiler.torch_profiler.TorchProfiler`.
            Ignored if ``prof_schedule`` and ``prof_trace_handlers`` are not specified.
        torch_prof_record_shapes (bool, optional): See :class:`~composer.profiler.torch_profiler.TorchProfiler`.
            Ignored if ``prof_schedule`` and ``prof_trace_handlers`` are not specified.
        torch_prof_profile_memory (bool, optional): See :class:`~composer.profiler.torch_profiler.TorchProfiler`.
            Ignored if ``prof_schedule`` and ``prof_trace_handlers`` are not specified.
        torch_prof_with_stack (bool, optional): See :class:`~composer.profiler.torch_profiler.TorchProfiler`.
            Ignored if ``prof_schedule`` and ``prof_trace_handlers`` are not specified.
        torch_prof_with_flops (bool, optional): See :class:`~composer.profiler.torch_profiler.TorchProfiler`.
            Ignored if ``prof_schedule`` and ``prof_trace_handlers`` are not specified.
        torch_prof_num_traces_to_keep (int, optional): See :class:`~composer.profiler.torch_profiler.TorchProfiler`.
            Ignored if ``prof_schedule`` and ``prof_trace_handlers`` are not specified.

    Attributes:
        state (State): The :class:`.State` object used to store training state.
        evaluators (List[Evaluator]): The :class:`.Evaluator` objects to use for validation
            during training.
        logger (Logger): The :class:`.Logger` used for logging.
        engine (Engine): The :class:`.Engine` used for running callbacks and algorithms.
    """

    def __init__(
        self,
        *,
        model: ComposerModel,
        train_dataloader: Union[Iterable, DataSpec],
        max_duration: Union[int, str, Time],
        eval_dataloader: Optional[Union[Iterable, DataSpec, Evaluator, Sequence[Evaluator]]] = None,
        algorithms: Optional[Union[Algorithm, Sequence[Algorithm]]] = None,
        optimizers: Optional[torch.optim.Optimizer] = None,
        schedulers: Optional[Union[ComposerScheduler, PyTorchScheduler, Sequence[Union[ComposerScheduler,
                                                                                       PyTorchScheduler]]]] = None,

        # device
        device: Optional[Union[str, Device]] = None,

        # training hparams
        grad_accum: Union[int, str] = 1,
        grad_clip_norm: Optional[float] = None,
        eval_interval: Union[int, str, Time, Callable[[State, Event], bool]] = 1,
        compute_training_metrics: bool = False,
        precision: Union[str, Precision] = Precision.FP32,
        scale_schedule_ratio: float = 1.0,
        step_schedulers_every_batch: Optional[bool] = None,

        # dist hparams
        dist_timeout: float = 300.0,
        ddp_sync_strategy: Optional[Union[str, DDPSyncStrategy]] = None,

        # randomness
        seed: Optional[int] = None,
        deterministic_mode: bool = False,

        # logging and callbacks
        run_name: Optional[str] = None,
        loggers: Optional[Union[LoggerDestination, Sequence[LoggerDestination]]] = None,
        progress_bar: bool = True,
        log_to_console: Optional[bool] = None,
        console_log_level: Union[LogLevel, str, Callable[[State, LogLevel], bool]] = LogLevel.EPOCH,
        console_stream: Union[str, TextIO] = sys.stderr,
        callbacks: Union[Callback, Sequence[Callback]] = tuple(),

        # load checkpoint
        load_path: Optional[str] = None,
        load_object_store: Optional[ObjectStore] = None,
        load_weights_only: bool = False,
        load_strict: bool = False,
        load_chunk_size: int = 1_048_576,
        load_progress_bar: bool = True,

        # save_checkpoint
        save_folder: Optional[str] = None,
        save_filename: str = "ep{epoch}-ba{batch}-rank{rank}",
        save_artifact_name: str = "{run_name}/checkpoints/ep{epoch}-ba{batch}-rank{rank}",
        save_latest_filename: str = "latest-rank{rank}",
        save_latest_artifact_name: str = "{run_name}/checkpoints/latest-rank{rank}",
        save_overwrite: bool = False,
        save_interval: Union[str, int, Time, Callable[[State, Event], bool]] = "1ep",
        save_weights_only: bool = False,
        save_num_checkpoints_to_keep: int = -1,

        # subset parameters
        train_subset_num_batches: int = -1,
        eval_subset_num_batches: int = -1,

        # DeepSpeed
        deepspeed_config: Union[bool, Dict[str, Any]] = False,

        # profiling
        prof_schedule: Optional[Callable[[State], ProfilerAction]] = None,
        prof_trace_handlers: Optional[Union[TraceHandler, Sequence[TraceHandler]]] = None,
        sys_prof_cpu: bool = True,
        sys_prof_memory: bool = False,
        sys_prof_disk: bool = False,
        sys_prof_net: bool = False,
        sys_prof_stats_thread_interval_seconds: float = 0.5,
        torch_prof_folder: str = '{run_name}/torch_traces',
        torch_prof_filename: str = 'rank{rank}.{batch}.pt.trace.json',
        torch_prof_artifact_name: str = '{run_name}/torch_traces/rank{rank}.{batch}.pt.trace.json',
        torch_prof_overwrite: bool = False,
        torch_prof_use_gzip: bool = False,
        torch_prof_record_shapes: bool = False,
        torch_prof_profile_memory: bool = True,
        torch_prof_with_stack: bool = False,
        torch_prof_with_flops: bool = True,
        torch_prof_num_traces_to_keep: int = -1,
    ):
        # surpressing GradScaler warnings as they are always created
        # self._use_grad_scaling() will raise a RuntimeError if grad scaling is not available when it is required
        warnings.filterwarnings(action="ignore", message="torch.cuda.amp.GradScaler")

        # ScaleSchedule is a deprecated algorithm, but if it is used, updated SSR with its ratio.
        # TODO(#434): Remove this completely.
        for algorithm in ensure_tuple(algorithms):
            if isinstance(algorithm, ScaleSchedule):
                scale_schedule_ratio = algorithm.ratio

        if isinstance(max_duration, str):
            max_duration = Time.from_timestring(max_duration)
        elif isinstance(max_duration, int):
            max_duration = Time.from_epoch(max_duration)

        orig_max_duration = max_duration

        if scale_schedule_ratio != 1.0:
            max_duration = cast(Time[int], orig_max_duration * scale_schedule_ratio)
            log.info(f'max_duration changed from {orig_max_duration} to {max_duration}')
            if max_duration.value == 0:
                raise ValueError(
                    'Scale schedule has reduced the max_duration to 0. Set a higher ratio or use more epochs.')

        if isinstance(deepspeed_config, bool):
            self._deepspeed_config = {} if deepspeed_config else None
        else:
            self._deepspeed_config = deepspeed_config

        if not device:
            self._device = DeviceCPU() if not self.deepspeed_enabled else DeviceGPU()
        elif isinstance(device, str):
            if device == 'cpu':
                self._device = DeviceCPU()
            elif device == 'gpu':
                self._device = DeviceGPU()
            else:
                raise ValueError(f'device ({device}) must be one of (cpu, gpu).')
        else:
            if not isinstance(device, Device):
                raise ValueError('device must be of class Device')
            self._device = device

        if self.deepspeed_enabled or dist.get_world_size() > 1:
            # deepspeed requires torch.distributed to be initialized, even if the world size is 1
            # distributed is always required with multi-rank training
            dist.initialize_dist(self._device.dist_backend, datetime.timedelta(seconds=dist_timeout))

        if not seed:
            seed = reproducibility.get_random_seed()

        # Ensure that each process has a seed = rank_zero_seed + global_rank
        # This "deterministically different" seed behavior is required to be able
        # to restore seeds when resuming form checkpoints, since only the
        # `rank_zero_seed` is stored on state.
        if seed < 0 or seed > reproducibility.MAX_SEED:
            raise ValueError(f"Invalid seed: {seed}. It must be on [0; 2**32 - 1)")
        rank_zero_seed = self._device.tensor_to_device(torch.tensor(
            [seed], dtype=torch.int64))  # using int64 to prevent overflow
        dist.broadcast(rank_zero_seed, src=0)
        rank_zero_seed = rank_zero_seed.item()
        assert isinstance(rank_zero_seed, int)
        seed = rank_zero_seed + dist.get_global_rank()
        log.info(f"Setting seed to {seed}")

        # If hparams is used to create the Trainer this function is called twice
        # which is okay because all runs with the hparams codepath will do this
        reproducibility.seed_all(seed)

        # some algorithms require specific settings
        self._backwards_create_graph = any(map(lambda x: x.backwards_create_graph, ensure_tuple(algorithms)))
        find_unused_parameters = any(map(lambda x: x.find_unused_parameters, ensure_tuple(algorithms)))
        self._find_unused_parameters = find_unused_parameters

        if ddp_sync_strategy is None:
            self._ddp_sync_strategy = DDPSyncStrategy.SINGLE_AUTO_SYNC if not find_unused_parameters else DDPSyncStrategy.FORCED_SYNC
        else:
            self._ddp_sync_strategy = DDPSyncStrategy(ddp_sync_strategy)

        if not isinstance(train_dataloader, DataSpec):
            train_dataloader = DataSpec(train_dataloader)

        self._train_data_spec = train_dataloader
        if isinstance(self._train_data_spec.dataloader, DataLoader):
            if self._train_data_spec.dataloader._iterator is not None:
                raise ValueError(
                    textwrap.dedent("""\
                    The `train_dataloader` has an active iterator. This could occur
                    if `persistent_workers=True` and the dataloader has already been iterated,
                    or if the dataloader is mid-epoch. It is required that the training dataloader
                    does not have an active iterator, so CPU dataset augmentations can be
                    correctly inserted.

                    To fix, please do not iterate over the dataloader before passing it into
                    the trainer."""))

        if isinstance(precision, str):
            precision = Precision(precision)

        # optimizers and schedulers
        if not optimizers:
            optimizers = DecoupledSGDW(list(model.parameters()), lr=0.1)
            warnings.warn(f"No optimizer was specified. Defaulting to {repr(optimizers)}")

        num_optimizers = len(ensure_tuple(optimizers))
        if num_optimizers != 1:
            raise NotImplementedError(f"Only one optimizer is supported; found {num_optimizers} optimizers")

        # Set initial grad_accum to 1 if using adaptive
        self.adaptive_grad_accum = grad_accum == "auto"
        if self.adaptive_grad_accum:
            grad_accum = 1
            warnings.warn(textwrap.dedent("""Setting `grad_accum='auto'` is an experimental feature
                which may cause uncaught Cuda Out of Memory errors. In this case, please manually
                set grad_accum explicitly to an integer instead.
                """),
                          category=UserWarning)
        # Cannot use adaptive grad accum on CPU
        if isinstance(self._device, DeviceCPU) and self.adaptive_grad_accum:
            raise ValueError("Cannot use adaptive grad_accum on CPU. Please set grad_accum >= 1")
        # grad_accum should be int as we've already handled "auto" case
        if isinstance(grad_accum, str):
            raise ValueError("grad_accum must be an int or ``auto``")

        self.state = State(
            rank_zero_seed=rank_zero_seed,
            algorithms=algorithms,
            model=model,
            callbacks=callbacks,
            grad_accum=grad_accum,
            precision=precision,
            optimizers=optimizers,
        )

        pytorch_schedulers = [
            scheduler for scheduler in ensure_tuple(schedulers) if isinstance(scheduler, PyTorchScheduler)
        ]
        if len(pytorch_schedulers) > 0:
            if step_schedulers_every_batch is True:
                log.info(
                    textwrap.dedent(f"""\
                    Schedulers are being steped every batch, as `step_schedulers_every_batch` is True.
                    The trainer cannot automatically convert the parameters (e.g. step_size, T_max) of the
                    PyTorch {type(pytorch_schedulers[0]).__name__} scheduler to be in terms of batches.
                    Please ensure that the scheduler parameters are in terms of batches, not epochs.
                    Alternatively, use a ComposerScheduler. For more information, see
                    https://docs.mosaicml.com/en/v{composer.__version__}/trainer/schedulers.html.
                    """))

            if step_schedulers_every_batch is None:
                # only if all schedulers are ComposerSchedulers, then we can step every batch by default
                step_schedulers_every_batch = False

            log.info(
                textwrap.dedent(f"""\
                Schedulers will be stepped every epoch because the Trainer was constructed with a PyTorch
                {type(pytorch_schedulers[0]).__name__} scheduler. To step the schedulers every batch, adjust the
                scheduler parameters (e.g. step_size, T_max) to be in terms of batches and set
                `step_schedulers_every_batch` to True, or alternatively use a ComposerScheduler. For more information,
                see https://docs.mosaicml.com/en/v{composer.__version__}/trainer/schedulers.html."""))

        else:
            step_schedulers_every_batch = True

        self._step_schedulers_every_batch = step_schedulers_every_batch

        if len(ensure_tuple(schedulers)) == 0:
            warnings.warn(f"NoSchedulerWarning: No schedulers were specified. The learning rate will be constant.")

        # Configure profilers if profiling is enabled
        if prof_schedule is not None or len(ensure_tuple(prof_trace_handlers)) > 0:
            if prof_schedule is None or len(ensure_tuple(prof_trace_handlers)) == 0:
                raise ValueError(
                    "To use the profiler, both `prof_schedule` and `prof_trans_handlers` must be specified.")

            self.state.profiler = Profiler(state=self.state,
                                           trace_handlers=ensure_tuple(prof_trace_handlers),
                                           schedule=prof_schedule)

            if sys_prof_cpu or sys_prof_memory or sys_prof_disk or sys_prof_net:
                self.state.callbacks.append(
                    SystemProfiler(profile_cpu=sys_prof_cpu,
                                   profile_memory=sys_prof_memory,
                                   profile_disk=sys_prof_disk,
                                   profile_net=sys_prof_net,
                                   stats_thread_interval_seconds=sys_prof_stats_thread_interval_seconds))

            if torch_prof_record_shapes or torch_prof_profile_memory or torch_prof_with_stack or torch_prof_with_flops:
                self.state.callbacks.append(
                    TorchProfiler(filename=torch_prof_filename,
                                  folder=torch_prof_folder,
                                  artifact_name=torch_prof_artifact_name,
                                  num_traces_to_keep=torch_prof_num_traces_to_keep,
                                  overwrite=torch_prof_overwrite,
                                  record_shapes=torch_prof_record_shapes,
                                  profile_memory=torch_prof_profile_memory,
                                  use_gzip=torch_prof_use_gzip,
                                  with_stack=torch_prof_with_stack,
                                  with_flops=torch_prof_with_flops))

            # Append the trace handlers at the end, so profilers will log events before the traces are written.
            self.state.callbacks.extend(self.state.profiler.trace_handlers)

        loggers = list(ensure_tuple(loggers))

        if any(isinstance(x, ProgressBarLogger) for x in loggers):
            warnings.warn(
                DeprecationWarning(
                    (f"Specifying the {type(ProgressBarLogger).__name__} via `loggers` is deprecated. Instead, "
                     "please specify `progress_bar`, `log_to_console`, `log_level`, and `stream` arguments when "
                     "constructing the trainer. If specified, these arguments will be ignored, as the "
                     f"{type(ProgressBarLogger).__name__} was already created.")))

        else:
            loggers.append(
                ProgressBarLogger(
                    progress_bar=progress_bar,
                    log_to_console=log_to_console,
                    console_log_level=console_log_level,
                    stream=console_stream,
                ))

        self.logger = Logger(state=self.state, destinations=loggers, run_name=run_name)
        self.state.callbacks = list(cast(List[Callback], loggers)) + self.state.callbacks

        self._checkpoint_saver = None
        if save_folder is not None:
            self._checkpoint_saver = CheckpointSaver(
                folder=save_folder,
                filename=save_filename,
                artifact_name=save_artifact_name,
                latest_filename=save_latest_filename,
                latest_artifact_name=save_latest_artifact_name,
                overwrite=save_overwrite,
                weights_only=save_weights_only,
                save_interval=save_interval,
                num_checkpoints_to_keep=save_num_checkpoints_to_keep,
            )
            self.state.callbacks.append(self._checkpoint_saver)

        self.engine = Engine(
            state=self.state,
            logger=self.logger,
        )

        self._grad_clip_norm = grad_clip_norm

        if deterministic_mode:
            reproducibility.configure_deterministic_mode()

        if compute_training_metrics:
            warnings.warn(('Computing model evaluation metrics during training doubles the number of forward passes '
                           'and may lead to a throughput degradation.'))
            train_metrics = model.metrics(train=True)
            if isinstance(train_metrics, Metric):
                # Forcing metrics to be a MetricCollection simplifies logging results
                train_metrics = MetricCollection([train_metrics])

            self.train_metrics = self._ensure_metrics_device_and_dtype(train_metrics)
        else:
            self.train_metrics = None

        # Set the logger
        model.logger = self.logger

        self.engine.run_event(Event.INIT)

        # After running Event.INIT, then set the "optional" elements of state that could be passed in on FIT instead of INIT
        # Setting these attributes here ensures that algorithms do not depend on unavailable attributes during Event.INIT
        self.state.set_dataloader(train_dataloader.dataloader, 'train', train_subset_num_batches)
        self.state.max_duration = max_duration
        self.logger.data_fit({"rank_zero_seed": rank_zero_seed})

        assert isinstance(self.state.model, ComposerModel)
        self._original_model = self.state.model  # TODO(ravi) -- update the state to add an original model helper

        # Compile and bind the schedulers
        for scheduler in ensure_tuple(schedulers):
            if isinstance(scheduler, PyTorchScheduler):
                scale_pytorch_scheduler(scheduler, scale_schedule_ratio)
                self.state.schedulers.append(scheduler)
            else:  # it's a composer scheduler
                self.state.schedulers.append(compile_composer_scheduler(scheduler, self.state, scale_schedule_ratio))

        # Evaluators
        if eval_dataloader is None:
            self.evaluators: List[Evaluator] = []
        else:
            self.evaluators = _unpack_evaluators(
                eval_dataloader,
                subset_num_batches=eval_subset_num_batches,
                eval_interval=eval_interval,
                model=model,
            )
        if len(self.evaluators) == 0:
            warnings.warn(("No `eval_dataloader` was specified. Please specify `eval_dataloader` to periodically "
                           "evaluate your model while training."))
            if eval_subset_num_batches != -1:
                warnings.warn("Specifying `eval_subset_num_batches` without an `eval_dataloader` has no effect.")
            if eval_interval != 1:
                warnings.warn("Specifying `eval_interval` without an `eval_dataloader` has no effect.")

        # place the state, model in the proper devices, and initialize from a checkpoint if provided
        if self.deepspeed_enabled:
            try:
                import deepspeed
            except ImportError as e:
                raise MissingConditionalImportError(extra_deps_group="deepspeed",
                                                    conda_package="deepspeed>=0.5.5") from e
            assert self._deepspeed_config is not None
            self._deepspeed_config = _parse_deepspeed_config(self._deepspeed_config,
                                                             state=self.state,
                                                             grad_clip_norm=self._grad_clip_norm)
            optimizer = ensure_tuple(self.state.optimizers)[0]
            (self.state.model, self.state.optimizers, _, _) = deepspeed.initialize(
                config=self._deepspeed_config,
                model=self.state.model,
                optimizer=optimizer,
            )
            # Since the DeepSpeed ZeRO optimizer does not inherit torch.optim.Optimizer, the schedulers must be
            # compiled and bound BEFORE DeepSpeed initialization. However, this is OK, as the the DeepSpeed Zero
            # optimizer uses the same underlying parameter groups as the original optimizer. See
            # * https://github.com/microsoft/DeepSpeed/blob/fee73135980e78f8be7e1a3ff556751623ef6aaa/deepspeed/runtime/zero/stage_1_and_2.py#L1911-L1917
            # * https://github.com/microsoft/DeepSpeed/blob/ef17c89570ceae5b26a5f886e9d8cd0941afc0ac/deepspeed/runtime/zero/stage3.py#L2532-L2538
            # In addition, the deepspeed engine is responsible for serializing the model and optimizer state,
            # so these attributes should not be serialized with the composer state.
            if "model" in self.state.serialized_attributes:
                self.state.serialized_attributes.remove("model")

            if "optimizers" in self.state.serialized_attributes:
                self.state.serialized_attributes.remove("optimizers")

        # If using DeepSpeed, the model must be loaded from checkpoint after the engine has been
        # initialized, but if using PyTorch DDP, the model must be loaded before it is wrapped with
        # DDP.

        self._rng_state = None
        if load_path is not None:
            self._rng_state = load_checkpoint(state=self.state,
                                              path=load_path,
                                              object_store=load_object_store,
                                              load_weights_only=load_weights_only,
                                              strict_model_weights=load_strict,
                                              chunk_size=load_chunk_size,
                                              progress_bar=load_progress_bar)
            reproducibility.seed_all(self.state.seed)

        if not self.deepspeed_enabled:
            host_model_params = self.state.model.parameters()
            self.state.model = self._device.module_to_device(self.state.model)
            device_model_params = self.state.model.parameters()

            # use surgery to update the parameters of the optimizers, now that the model is on the device
            # see https://pytorch.org/docs/stable/optim.html#constructing-it
            module_surgery.replace_params_in_optimizer(old_params=host_model_params,
                                                       new_params=device_model_params,
                                                       optimizers=self.state.optimizers)

            # Move any remaining optimizer parameters onto the device
            self.state.optimizers = map_collection(self.state.optimizers, self._device.optimizer_to_device)

            if dist.get_world_size() > 1:
                # Only wrap the module if required
                self.state.model = _prepare_ddp_module(self.state.model, self._find_unused_parameters)

    @property
    def deepspeed_enabled(self) -> bool:
        """``True`` if DeepSpeed is being used for training and ``False`` otherwise.

        .. seealso:: `DeepSpeed's documentation <https://www.deepspeed.ai/docs/config-json/>`_
        """
        return self._deepspeed_config is not None

    @property
    def saved_checkpoints(self) -> List[Tuple[Timestamp, List[pathlib.Path]]]:
        """The checkpoint timestamps and filepaths.

        This list contains tuples of the save timestamp and the checkpoint filepaths.
        This list will have at most ``save_num_checkpoints_to_keep`` entries. The latest checkpoint
        will be at the end.

        .. note::

            When using DeepSpeed, the index of a filepath in each list corresponds to the global rank of
            the process that wrote that file. Each filepath is valid only on the process's (rank's) node.

            Otherwise, when not using DeepSpeed, each sub-list will contain only one filepath since only rank zero
            saves checkpoints.
        """
        if self._checkpoint_saver is None:
            return []
        return self._checkpoint_saver.saved_checkpoints

    def fit(self):
        """Train and evaluate the model on the provided data."""
        # Print any exception, so it can be caputred by any callbacks or loggers (e.g. WandB, FileLogger)
        self._train_loop()

    def close(self):
        """Shutdown the trainer.

        .. seealso:: :meth:`.Engine.close` for additional information.
        """
        self.engine.close()

    def _ensure_metrics_device_and_dtype(self, metrics: MetricCollection):
        # Safety check to ensure the metric and data are on the same device. Normally not
        # needed because the metric is automatically on the same device as the model.
        # See https://torchmetrics.readthedocs.io/en/latest/pages/overview.html for details.
        metrics = self._device.module_to_device(metrics)

        # HACK: DeepSpeed somehow manages to convert metric internal states to its own dtype. When
        # running with FP16, this tends to result in overflows. Let's assume FP32 is good enough.
        for _, metric in metrics.items():
            metric.set_dtype(torch.float32)  # type: ignore

        return metrics

    def _compute_and_log_metrics(self, dataloader_label: str, log_level: LogLevel, metrics: MetricCollection):
        """Computes metrics, logs the results, and updates the state.

        Args:
            dataloader_label (str): The dataloader label.
            metrics (MetricCollection): The metrics to compute.
            log_level (LogLevel): The LogLevel for logging metrics.
        """
        computed_metrics = metrics.compute()
        self.logger.data(
            log_level=log_level,
            data={f'metrics/{dataloader_label}/{name}': val for (name, val) in computed_metrics.items()},
        )
        self.state.current_metrics[dataloader_label] = computed_metrics

    def _spin_dataloaders(self):
        """Spin the dataloaders to restore sampler state.

        Only one batch must be loaded to seed the sampler's generator. since only the first batch is being loaded, the
        dataloader may not be completely iterated through.
        """
        # spin the evaluator dataloaders once to initialize its sampler deterministically
        # so it does not affect any other RNG reads
        for evaluator in self.evaluators:
            dataloader = evaluator.dataloader.dataloader
            if isinstance(dataloader, DataLoader) and isinstance(dataloader.sampler, DistributedSampler):
                dataloader.sampler.set_epoch(0)
            for _ in dataloader:
                break

        # spin the train dataloader's sampler to get to the state of the desired epoch
        dataloader = self.state.dataloader
        assert dataloader is not None, "train dataloader is set on state after FIT_START"
        for epoch in range(int(self.state.timer.epoch)):
            if isinstance(dataloader, DataLoader) and isinstance(dataloader.sampler, DistributedSampler):
                dataloader.sampler.set_epoch(epoch)
            for _ in dataloader:
                break

    def _train_loop(self) -> None:
        """Run training for the specified number of epochs and log results."""
        # print training start
        self.logger.data_fit({"trainer/algorithms": [str(algo) for algo in self.state.algorithms]})

        assert self.state.dataloader is not None, "dataloader is set in __init__"

        self.engine.run_event(Event.FIT_START)

        self.state.scaler = ClosureGradScaler() if self._use_closures() else GradScaler()
        use_grad_scaling = self._use_grad_scaling(self.state.precision, self.state.scaler)

        self._spin_dataloaders()

        if self.state.timer.batch_in_epoch == 0 and self._rng_state is not None:
            # only restore the rng state here if the step in the current epoch is zero.
            reproducibility.load_rng_state(self._rng_state)
            self._rng_state = None

        while self.state.timer < self.state.max_duration:
            try:
                self.state.model.train()

                if int(self.state.timer.batch_in_epoch) == 0:
                    self.engine.run_event(Event.EPOCH_START)
                    self.logger.data_epoch({"epoch": int(self.state.timer.epoch)})
                    if self.train_metrics is not None:
                        # reset the metrics before every epoch
                        self.train_metrics.reset()

                dataloader = self.state.dataloader
                if isinstance(dataloader, DataLoader) and isinstance(dataloader.sampler, DistributedSampler):
                    dataloader.sampler.set_epoch(int(self.state.timer.epoch))

                for batch_idx, self.state.batch in enumerate(self._iter_dataloader()):

                    # if resuming, skip dataloader forward to the minibatch index
                    if batch_idx < int(self.state.timer.batch_in_epoch):
                        # Restore the RNG state immediately before the next batch is yielded from the dataloader
                        if batch_idx + 1 == int(self.state.timer.batch_in_epoch) and self._rng_state is not None:
                            reproducibility.load_rng_state(self._rng_state)
                            self._rng_state = None
                        continue

                    self.state.batch = self._device.batch_to_device(self.state.batch)
                    self.state.batch = self._train_data_spec.device_transforms(self.state.batch)
                    self.state.batch_num_samples = self._train_data_spec.get_num_samples_in_batch(self.state.batch)
                    self.state.batch_num_tokens = self._train_data_spec.get_num_tokens_in_batch(self.state.batch)

                    if self.deepspeed_enabled:
                        self.state.batch = _fix_batch_precision_for_deepspeed(self.state.batch, self.state.precision)

                    if self.train_metrics is not None:
                        self.state.model.eval()
                        with torch.no_grad():
                            for eval_microbatch in self._train_data_spec.split_batch(
                                    self.state.batch, self.state.grad_accum):
                                # TODO: Detect if self.run_event(Event.AFTER_DATALOADER) changes the training
                                # data and if so print a warning that metrics may return unexpected results
                                self.train_metrics.update(*self._original_model.validate(eval_microbatch))

                    self.state.model.train()

                    self.engine.run_event(Event.AFTER_DATALOADER)

                    num_samples_in_batch = self._device.tensor_to_device(
                        torch.tensor([self.state.batch_num_samples], dtype=torch.int))
                    num_tokens_in_batch = self._device.tensor_to_device(
                        torch.tensor([self.state.batch_num_tokens], dtype=torch.int))
                    dist.all_reduce(num_samples_in_batch, reduce_operation="SUM")
                    dist.all_reduce(num_tokens_in_batch, reduce_operation="SUM")

                    self.engine.run_event(Event.BATCH_START)
                    self.logger.data_batch({
                        "trainer/global_step": int(self.state.timer.batch),
                        "trainer/batch_idx": self.state.timer.batch_in_epoch.value,
                    })

                    total_loss = self._train_batch(use_grad_scaling)

                    if use_grad_scaling:
                        self.state.scaler.update()

                    if total_loss is not None:
                        if not isinstance(total_loss, torch.Tensor):
                            total_loss = self._device.tensor_to_device(torch.tensor([total_loss]))

                        # total_loss can be None if gradient scaling failed
                        dist.all_reduce(total_loss, reduce_operation="SUM")
                        full_loss = total_loss.cpu().item()
                        self.logger.data_batch({'loss/train': full_loss / dist.get_world_size()})

                    self.state.timer.on_batch_complete(
                        samples=int(num_samples_in_batch.item()),
                        tokens=int(num_tokens_in_batch.item()),
                    )

                    if self._step_schedulers_every_batch:
                        for scheduler in self.state.schedulers:
                            scheduler.step()

                    if self.train_metrics is not None:
                        self._compute_and_log_metrics(
                            dataloader_label='train',
                            log_level=LogLevel.BATCH,
                            metrics=self.train_metrics,
                        )

                    self.engine.run_event(Event.BATCH_END)

                    for evaluator in self.evaluators:
                        assert evaluator.should_eval is not None, "should_eval should have been set on __init__() or fit()"
                        assert evaluator.subset_num_batches is not None, "subset_num_batches should have been set on __init__() or fit()"
                        if evaluator.should_eval(self.state, Event.BATCH_END):
                            self.eval(
                                dataloader=evaluator.dataloader,
                                dataloader_label=evaluator.label,
                                subset_num_batches=evaluator.subset_num_batches,
                                metrics=evaluator.metrics,
                                log_level=LogLevel.BATCH,
                            )

                    self.engine.run_event(Event.BATCH_CHECKPOINT)

                    if self.state.timer >= self.state.max_duration:
                        # If max_duration is specified in batches, samples, or tokens, and
                        # and the max_duration is reached mid-epoch, then break out of the dataloader
                        # to finish the epoch early and finish training.
                        break

            except BreakEpochException:
                log.info(f'Skipping the rest of Epoch {int(self.state.timer.epoch)}')

            self.state.timer.on_epoch_complete()

            if self.train_metrics is not None:
                self._compute_and_log_metrics(
                    dataloader_label='train',
                    log_level=LogLevel.EPOCH,
                    metrics=self.train_metrics,
                )

            if not self._step_schedulers_every_batch:
                for scheduler in self.state.schedulers:
                    scheduler.step()

            self.engine.run_event(Event.EPOCH_END)

            for evaluator in self.evaluators:
                assert evaluator.should_eval is not None, "should_eval should have been set on __init__() or fit()"
                assert evaluator.subset_num_batches is not None, "subset_num_batches should have been set on __init__() or fit()"
                if evaluator.should_eval(self.state, Event.EPOCH_END):
                    self.eval(
                        dataloader=evaluator.dataloader,
                        dataloader_label=evaluator.label,
                        subset_num_batches=evaluator.subset_num_batches,
                        metrics=evaluator.metrics,
                        log_level=LogLevel.EPOCH,
                    )

            self.engine.run_event(Event.EPOCH_CHECKPOINT)

    def _is_cuda_oom(self, e: RuntimeError):
        """Determines if error is CUDA Out of Memory and if adaptive_grad_accum is enabled."""
        return self.adaptive_grad_accum and "CUDA out of memory" in str(e)

    def _handle_cuda_oom(self):
        """Handles CUDA Out of Memory and rescales if using adaptive grad_accum."""
        # Raise runtime error if training 1 sample at a time still resulted in CUDA out of memory
        if self.state.grad_accum == self.state.batch_num_samples:
            raise RuntimeError(
                textwrap.dedent("""CUDA out of memory. Train loop failed with an internal microbatch of size 1.
                               This means the GPU does not have enough memory to process even 1 sample."""))
        else:
            self.state.grad_accum = min(2 * self.state.grad_accum, self.state.batch_num_samples)
            self.logger.data_batch({'trainer/grad_accum': self.state.grad_accum})

    def _train_batch(self, use_grad_scaling: bool):
        """Compute loss by training on a full batch of data. Adaptively change microbatch size if enabled to maximize
        GPU usage.

        Args:
            use_grad_scaling (bool): Enables gradient scaling
        """
        # Retry until we successfully complete training and return loss
        while True:
            total_loss = None
            # Note: We use uint8 instead of bool as BOR is not supported on all torch.distributed backends
            should_handle_cuda_oom = 0
            caught_timeout_error = None
            try:
                assert self.state.scaler is not None
                microbatches = self._train_data_spec.split_batch(self.state.batch, self.state.grad_accum)
                if self.deepspeed_enabled:
                    total_loss = self._train_microbatches(microbatches)
                elif self._use_closures():
                    for optimizer in self.state.optimizers:
                        if use_grad_scaling:
                            total_loss = self.state.scaler.step(
                                optimizer, closure=lambda **kwargs: self._train_microbatches(microbatches, **kwargs))
                        else:
                            total_loss = optimizer.step(
                                closure=lambda **kwargs: self._train_microbatches(microbatches, **kwargs).item())
                else:
                    total_loss = self._train_microbatches(microbatches)
                    for optimizer in self.state.optimizers:
                        if use_grad_scaling:
                            self.state.scaler.step(optimizer)
                        else:
                            optimizer.step()
            except RuntimeError as e:
                if self._is_cuda_oom(e):
                    log.debug(
                        textwrap.dedent(f"""Rank {dist.get_global_rank()} OOM'd. 
                        grad_accum will be increased prior to reattempting training on the current batch."""))
                    should_handle_cuda_oom = 1
                elif "Timed out" in str(e):
                    # Catch timeout errors and only reraise if we did not encounter OOM on other ranks. Error
                    # is likely transient if one rank OOMed, it likely did not reach a barrier. Note that if we
                    # catch non-transient timeout errors they will be later reraised if no rank OOMed.
                    caught_timeout_error = e
                else:
                    raise

            # Propagate across all ranks if any rank hit CUDA OOM
            should_handle_cuda_oom = self._device.tensor_to_device(
                torch.tensor([should_handle_cuda_oom], dtype=torch.uint8))
            dist.all_reduce(should_handle_cuda_oom, reduce_operation="MAX")
            if int(should_handle_cuda_oom.item()) == 1:
                # If any rank hit CUDA OOM, update grad_accum and retry. Ignore any caught_timeout_error since
                # it is likely transient, e.g. timeout because certain ranks OOMed and didn't reach barrier.
                self._handle_cuda_oom()
            elif caught_timeout_error:
                # If not CUDA out of memory, raise exception to user. Note that this truncates the call stack
                # back only to this newly raised error.
                raise caught_timeout_error
            else:
                # Otherwise, return calculated loss
                return total_loss

    def _train_microbatches(self, microbatches: Sequence[Batch], ddp_sync: bool = True):
        """Iterate over microbatches and compute the loss that will be used to step the optimizer.

        Args:
            microbatches (Sequence[Batch]): The microbatches which make up the batch.
            ddp_sync (bool): True to sync gradients between devices on every backwards
                pass and False to only sync gradients after each device has finished
                computing a gradient on it's entire set of microbatches. (default: ``True``)
        """
        if ddp_sync or not isinstance(self.state.model, DistributedDataParallel):
            context = contextlib.nullcontext
        else:
            context = cast(Callable[[], ContextManager], self.state.model.no_sync)

        with context():
            self.engine.run_event(Event.BEFORE_TRAIN_BATCH)

            assert self.state.optimizers is not None
            assert self.state.scaler is not None

            use_grad_scaling = self._use_grad_scaling(self.state.precision, self.state.scaler)

            if not self.deepspeed_enabled:
                for optimizer in self.state.optimizers:
                    optimizer.zero_grad()

            # tracker for gradient accumulation
            total_loss = self._device.tensor_to_device(torch.zeros(size=(1,)))
            current_batch_size = sum([self._train_data_spec.get_num_samples_in_batch(batch) for batch in microbatches])

            for microbatch_idx, self.state.batch in enumerate(microbatches):
                is_final_microbatch = microbatch_idx + 1 == len(microbatches)
                self._train_microbatch(use_grad_scaling, current_batch_size, total_loss, is_final_microbatch)

            # Unscale gradients before `Event.AFTER_TRAIN_BATCH`
            if use_grad_scaling:
                for optimizer in ensure_tuple(self.state.optimizers):
                    self.state.scaler.unscale_(optimizer)

            # clip gradients if the magnitude is too large
            if not self.deepspeed_enabled and self._grad_clip_norm is not None:
                torch.nn.utils.clip_grad_norm_(
                    parameters=self.state.model.parameters(),
                    max_norm=self._grad_clip_norm,
                )

            self.engine.run_event(Event.AFTER_TRAIN_BATCH)

            return total_loss

    def _train_microbatch(self, use_grad_scaling: bool, current_batch_size: int, total_loss: torch.Tensor,
                          is_final_microbatch: bool):
        """Train and compute the loss of ``state.batch``, which is assumed to be a single microbatch.

        Args:
            use_grad_scaling (bool): Whether to use gradient scaling.
            minibatch_num_samples (int): Number of samples in the minibatch.
            total_loss (torch.Tensor): Total loss aggregated across all microbatches.
            is_final_microbatch (bool): If current microbatch is the last one.
        """
        assert self.state.scaler is not None

        microbatch_num_samples = self._train_data_spec.get_num_samples_in_batch(self.state.batch)
        sync_context = contextlib.nullcontext() if self.deepspeed_enabled else _ddp_sync_context(
            self.state, is_final_microbatch, self._ddp_sync_strategy)

        with sync_context:
            # forward pass
            self.engine.run_event(Event.BEFORE_FORWARD)

            with get_precision_context(self.state.precision):
                self.state.outputs = self.state.model(self.state.batch)

            self.engine.run_event(Event.AFTER_FORWARD)

            # loss
            self.engine.run_event(Event.BEFORE_LOSS)

            with get_precision_context(self.state.precision):
                self.state.loss = self._original_model.loss(self.state.outputs, self.state.batch)

            # We always want to scale loss by the grad_accum before the backwards pass and
            # also for sake of metrics. Complicating matters, the DeepSpeed engine does its
            # own scaling when we call `.backward`, but this isn't in place so we still need
            # to scale for sake of metrics after the `.backward` call.

            # Loss is added to losses with clone to not scale the loss for the step printout
            # Likely need to look into the performance impact
            if not self.deepspeed_enabled:
                for loss in ensure_tuple(self.state.loss):
                    loss.mul_(microbatch_num_samples / current_batch_size)
                    total_loss += loss.detach().clone()

            assert self.state.loss is not None
            self.engine.run_event(Event.AFTER_LOSS)

            # backward
            self.engine.run_event(Event.BEFORE_BACKWARD)

            if use_grad_scaling:
                self.state.loss = cast(torch.Tensor, self.state.scaler.scale(self.state.loss))

            if self.deepspeed_enabled:
                self.state.deepspeed_model.backward(self.state.loss)

                # This is the same loss scaling and reporting we skipped earlier.
                for loss in ensure_tuple(self.state.loss):
                    loss.mul_(microbatch_num_samples / current_batch_size)
                    total_loss += loss.detach().clone()
            else:
                for loss in ensure_tuple(self.state.loss):
                    loss.backward(create_graph=self._backwards_create_graph)

            self.engine.run_event(Event.AFTER_BACKWARD)

        if self.deepspeed_enabled:
            self.state.deepspeed_model.step()

<<<<<<< HEAD
    def predict(self, loader: Union[DataLoader, DataSpec], _predict_subset_num_batches: Optional[int] = None):
        """Output model prediction on the provided data and log appropriate metrics.
        Args:
            loader (DataLoader | DataSpec): The :class:`.DataLoader` or
            :class:`.DataSpec` for the prediction data.
            If a :class:`.DataLoader` is passed in, then all
            metrics returned by ``model.metrics()`` will be used during evaluation.
            :class:`.DataSpec` is not supported right now.

            predict_subset_num_batches (int, optional): If specified, only perform model prediction
            on this many batches. This parameter has no effect if it is greater than ``len(loader)``.
            If ``None``, then the entire loader will be iterated over. (default: ``None``)
        """

        if isinstance(loader, DataSpec):
            raise NotImplementedError

        restore_model_train = self.state.model.training
        self.state.model.eval()
        with torch.no_grad():

            self.engine.run_event(Event.PREDICT_START)

            for self.state.batch in itertools.islice(loader, _predict_subset_num_batches):

                self.state.batch = self._device.batch_to_device(self.state.batch)
                if self.deepspeed_enabled:
                    self.state.batch = _fix_batch_precision_for_deepspeed(self.state.batch, self.state.precision)

                self.engine.run_event(Event.PREDICT_BATCH_START)

                self.engine.run_event(Event.PREDICT_BEFORE_FORWARD)
                outputs = self.state.model(self.state.batch)
                self.engine.run_event(Event.PREDICT_AFTER_FORWARD)

                self.engine.run_event(Event.PREDICT_BATCH_END)

            self.logger.data_epoch({"epoch": self.state.timer.epoch.value})
            self.logger.data_batch({"trainer/global_step": self.state.timer.batch.value})

            self.engine.run_event(Event.PREDICT_END)

        if restore_model_train:
            self.state.model.train()

    def eval(self, log_level: LogLevel = LogLevel.FIT):
        """Evaluate the model on the provided evaluation data and log appropriate metrics.
=======
    def eval(
        self,
        dataloader: Union[Iterable, DataSpec, dict],
        dataloader_label: str = 'eval',
        *,
        metrics: Union[Metric, MetricCollection],
        subset_num_batches: int = -1,
        log_level: LogLevel = LogLevel.FIT,
    ):
        """Evaluate the model and log appropriate metrics.
>>>>>>> efa451dc

        Args:
            dataloader (DataLoader | DataSpec | dict): The class:`.DataLoader`, :class:`.DataSpec`, or
                dict of :class:`.DataSpec` kwargs to use for evaluation
            dataloader_label (str, optional): The dataloader label to use for logging metrics. Defaults to ``'eval'``.
            metrics (Metric | MetricCollection): The metrics to log.
            subset_num_batches (int, optional): If specified, evaluate on this many batches. Defaults to ``-1``,
                which means to iterate over the entire dataloader.

                This parameter has no effect if ``eval_dataloader`` is not specified, it is greater than
                ``len(eval_dataloader)``, or ``eval_dataloader`` is an :class:`.Evaluator` (which is via
                ``Evaluator(subset_num_batches=...)``.)
            log_level (LogLevel, optional): The log level to use when logging metrics. Defaults to
                :attr:`~.LogLevel.FIT`.
        """
        restore_model_train = self.state.model.training

        # back up the original dataloader on the state, so we can restore it after evaluation is finished
        original_dataloader = self.state.dataloader
        original_dataloader_label = self.state.dataloader_label
        original_num_batches = self.state.dataloader_len

        # Unpack the dataloader
        if isinstance(dataloader, dict):
            # treat as DataSpec kwargs
            dataloader = DataSpec(**dataloader)
        if not isinstance(dataloader, DataSpec):
            dataloader = DataSpec(dataloader)
        data_spec = dataloader

        self.state.model.eval()
        with torch.no_grad():
            self.state.set_dataloader(data_spec.dataloader, dataloader_label, subset_num_batches)
            assert self.state.dataloader is not None, "dataloader is set"

            self.engine.run_event(Event.EVAL_START)

            if not isinstance(metrics, MetricCollection):
                metrics = MetricCollection(metrics)

            metrics = self._ensure_metrics_device_and_dtype(metrics)
            metrics.reset()
            dataloader = self.state.dataloader
            if isinstance(dataloader, DataLoader) and isinstance(dataloader.sampler, DistributedSampler):
                # The distributed sampler uses `set_epoch` to set the random seed
                # Because evaluation can run on each batch, we use the batch to seed the sampler
                # so each evaluation will get a proper shuffle.
                # The epoch provided to `set_epoch` need not be sequential, so this is fine.
                dataloader.sampler.set_epoch(int(self.state.timer.batch))

            for self.state.batch in self._iter_dataloader():
                self.state.batch = self._device.batch_to_device(self.state.batch)
                if data_spec.device_transforms is not None:
                    self.state.batch = data_spec.device_transforms(self.state.batch)
                self.state.batch_num_samples = data_spec.get_num_samples_in_batch(self.state.batch)
                self.state.batch_num_tokens = data_spec.get_num_tokens_in_batch(self.state.batch)

                if self.state.is_model_deepspeed:
                    self.state.batch = _fix_batch_precision_for_deepspeed(self.state.batch, self.state.precision)

                self.engine.run_event(Event.EVAL_BATCH_START)

                self.engine.run_event(Event.EVAL_BEFORE_FORWARD)
                self.state.outputs, targets = self._original_model.validate(self.state.batch)
                self.engine.run_event(Event.EVAL_AFTER_FORWARD)

                metrics.update(self.state.outputs, targets)
                self._compute_and_log_metrics(dataloader_label=dataloader_label, metrics=metrics, log_level=log_level)

                self.engine.run_event(Event.EVAL_BATCH_END)

            self.logger.data_epoch({"epoch": self.state.timer.epoch.value})
            self.logger.data_batch({"trainer/global_step": self.state.timer.batch.value})

            self._compute_and_log_metrics(dataloader_label=dataloader_label, metrics=metrics, log_level=log_level)

            self.engine.run_event(Event.EVAL_END)

        if restore_model_train:
            self.state.model.train()

        self.state.set_dataloader(original_dataloader, original_dataloader_label)
        if original_num_batches is not None:
            self.state.dataloader_len = original_num_batches

    def _use_grad_scaling(self, precision: Union[str, Precision], scaler: Optional[GradScaler]) -> bool:
        """Determines based on precision when to use grad scaling.

        By default, the pytorch GradScaler is a no-op if running on
        unsupported hardware. Here we raise a RuntimeError instead.

        Args:
            precision (Precision): Numerical precision, based on the Precision Enum.
            scaler (GradScaler): Used to make sure that the scaler is enabled when
            using grad scaling.

        Raises:
            RuntimeError:
                Occurs when attempting to use grad scaling without the scaler
                enabled. Likely due to hardware not supporting the provided precision.
        """
        if self.deepspeed_enabled:
            return False

        precision = Precision(precision)
        use_grad_scaling = precision == Precision.AMP

        if use_grad_scaling and (scaler is None or not scaler.is_enabled()):
            raise RuntimeError(f'Attempting to use grad scaling with {precision}, but scaler is not enabled.'
                               f'Potentially your hardware does not support Precision {precision}.')
        return use_grad_scaling

    def _iter_dataloader(self):
        """Helper method to iterate over the dataloader.

        This method yields up to :attr:`.State.dataloader_len`` batches from the dataloader. In addition, if the
        profiler is enabled, the dataloader latency recorded via the :class:`.Marker` API.
        """
        marker = None
        if self.state.profiler is not None:
            marker = self.state.profiler.marker(f"dataloader/{self.state.dataloader_label}", categories=["dataloader"])
        assert self.state.dataloader is not None, "the dataloader should be set before calling this method"

        if self.state.dataloader_len is None:
            dataloader_iter = iter(self.state.dataloader)
        else:
            dataloader_iter = itertools.islice(self.state.dataloader, int(self.state.dataloader_len))

        while True:
            if marker is not None:
                marker.start()
            try:
                yield next(dataloader_iter)
            except StopIteration:
                break
            finally:
                if marker is not None:
                    marker.finish()

    def _use_closures(self) -> bool:
        """Determines based on precision and optimizers whether to use closures.

        We default to using closures unless AMP is enabled, in which case we only allow closures when using optimizers
        with the _step_supports_amp_closure flag.
        """
        if self.deepspeed_enabled:
            return False

        if self.state.precision != Precision.AMP:
            return True

        if self.state.optimizers is None:
            raise RuntimeError("state.optimizers must be set before `_use_closures` can be determined")

        return all(
            getattr(optimizer, "_step_supports_amp_closure", False)
            for optimizer in ensure_tuple(self.state.optimizers))

    def save_checkpoint(self, name: str = "ep{epoch}-ba{batch}-rank{rank}", *, weights_only: bool = False):
        """Checkpoint the training :class:`~.State`.

        Args:
            name (str, optional): See :func:`.save_checkpoint`.
            weights_only (bool, optional): See :func:`.save_checkpoint`.

        Returns:
            List[pathlib.Path]: See :func:`.save_checkpoint`.
        """
        return save_checkpoint(state=self.state, logger=self.logger, filename=name, weights_only=weights_only)<|MERGE_RESOLUTION|>--- conflicted
+++ resolved
@@ -1440,7 +1440,7 @@
         if self.deepspeed_enabled:
             self.state.deepspeed_model.step()
 
-<<<<<<< HEAD
+
     def predict(self, loader: Union[DataLoader, DataSpec], _predict_subset_num_batches: Optional[int] = None):
         """Output model prediction on the provided data and log appropriate metrics.
         Args:
@@ -1486,9 +1486,6 @@
         if restore_model_train:
             self.state.model.train()
 
-    def eval(self, log_level: LogLevel = LogLevel.FIT):
-        """Evaluate the model on the provided evaluation data and log appropriate metrics.
-=======
     def eval(
         self,
         dataloader: Union[Iterable, DataSpec, dict],
@@ -1499,7 +1496,6 @@
         log_level: LogLevel = LogLevel.FIT,
     ):
         """Evaluate the model and log appropriate metrics.
->>>>>>> efa451dc
 
         Args:
             dataloader (DataLoader | DataSpec | dict): The class:`.DataLoader`, :class:`.DataSpec`, or
