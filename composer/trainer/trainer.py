--- conflicted
+++ resolved
@@ -1808,18 +1808,10 @@
                     loss.mul_(microbatch_num_samples / current_batch_size)
                     total_loss += loss.detach().clone()
             else:
-<<<<<<< HEAD
-                final_loss = 0
-                for loss in ensure_tuple(self.state.loss):
-                    final_loss += loss
-                final_loss.backward(create_graph=self._backwards_create_graph)
-
-=======
                 final_loss = self._device.tensor_to_device(torch.zeros(size=(1,)))
                 for loss in ensure_tuple(self.state.loss):
                     final_loss += loss
                 final_loss.backward(create_graph=self._backwards_create_graph)
->>>>>>> 14d19019
 
             self.engine.run_event(Event.AFTER_BACKWARD)
 
