--- conflicted
+++ resolved
@@ -1698,16 +1698,10 @@
                 else:
                     original_grad_accum = self.state.grad_accum
                     self.state.grad_accum = min(2 * self.state.grad_accum, device_batch_size)
-<<<<<<< HEAD
                     warnings.warn(('CUDA out of memory detected. Gradient Accumulation '
                                    f'increased from {original_grad_accum} -> {self.state.grad_accum}, '
                                    'and the batch will be retrained.'))
-=======
-                    log.info(('CUDA out of memory detected. Gradient Accumulation '
-                              f'increased from {original_grad_accum} -> {self.state.grad_accum}, '
-                              'and the batch will be retrained.'))
             # Otherwise, log grad_accum and return calculated loss
->>>>>>> 41c6ed70
             else:
                 # Synchronize new batch compute time
                 batch_compute_time = end_time - start_time
