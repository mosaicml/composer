--- conflicted
+++ resolved
@@ -270,34 +270,11 @@
             schedulers=schedulers,
         )
 
-<<<<<<< HEAD
-=======
         # Configure the profiler
         if profiler is not None:
             self.state.profiler = profiler.initialize_object(self.state)
             self.state.callbacks.extend(self.state.profiler.event_handlers)
 
-        # Steps per epoch
-        if train_subset_num_batches is not None:
-            if train_subset_num_batches > self.state.steps_per_epoch:
-                warnings.warn(
-                    textwrap.dedent(
-                        f"""SubsetNumBatchesWarning: The train_subset_num_batches({train_subset_num_batches})
-                        is greater than the number of batches in the training dataloader
-                        ({self.state.steps_per_epoch})"""))
-            else:
-                self.state.steps_per_epoch = train_subset_num_batches
-
-        if eval_subset_num_batches is not None:
-            if eval_subset_num_batches > len(self.state.eval_dataloader):
-                warnings.warn(
-                    textwrap.dedent(f"""SubsetNumBatchesWarning: The eval_subset_num_batches({eval_subset_num_batches})
-                        is greater than the number of batches in the evaluation dataloader
-                        ({len(self.state.eval_dataloader)})"""))
-
-        self._eval_subset_num_batches = eval_subset_num_batches
-
->>>>>>> a09056fa
         if log_destinations is None:
             log_destinations = [TQDMLoggerBackend()]
         self.logger = Logger(self.state, log_destinations)
