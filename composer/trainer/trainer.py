# Copyright 2021 MosaicML. All Rights Reserved.

"""Train models!

The trainer supports models with :class:`~composer.models.base.ComposerModel` instances.
The :class:`.Trainer` is highly customizable and can
support a wide variety of workloads.

Example
--------

Train a model and save a checkpoint:

.. testcode::

    import os
    from composer import Trainer

    ### Create a trainer
    trainer = Trainer(
        model=model,
        train_dataloader=train_dataloader,
        max_duration="1ep",
        eval_dataloader=eval_dataloader,
        optimizers=optimizer,
        schedulers=scheduler,
        device="cpu",
        validate_every_n_epochs=1,
        save_folder="checkpoints",
        save_filename="ep{epoch}.pt",
        save_interval="1ep",
        save_overwrite=True,
    )

    # Fit and run evaluation for 1 epoch.
    # Save a checkpoint after 1 epoch as specified during trainer creation.
    trainer.fit()

Load the checkpoint and resume training:

.. testcode::

    # Get the saved checkpoint filepath
    checkpoint_path = trainer.saved_checkpoints.pop()[0]

    # Create a new trainer with the `load_path` argument set to the checkpoint path.
    trainer = Trainer(
        model=model,
        train_dataloader=train_dataloader,
        max_duration="2ep",
        eval_dataloader=eval_dataloader,
        optimizers=optimizer,
        schedulers=scheduler,
        device="cpu",
        validate_every_n_epochs=1,
        load_path=checkpoint_path,
    )

    # Continue training and running evaluation where the previous trainer left off
    # until the new max_duration is reached.
    # In this case it will be one additional epoch to reach 2 epochs total.
    trainer.fit()
"""

from __future__ import annotations

import contextlib
import datetime
import itertools
import logging
import pathlib
import textwrap
import warnings
from typing import Any, Callable, ContextManager, Dict, List, Optional, Sequence, Tuple, Union, cast

import torch
import torch.distributed
import torch.utils.data
from torch.cuda.amp.grad_scaler import GradScaler
from torch.nn.parallel import DistributedDataParallel
from torchmetrics import Metric, MetricCollection

import composer
from composer.algorithms import ScaleSchedule
from composer.callbacks import CheckpointSaver
from composer.core import Algorithm, Callback, DataSpec, Engine, Evaluator, Event, Precision, State, Time, Timestamp
from composer.core.types import Batch, BreakEpochException, DataLoader, PyTorchScheduler
from composer.datasets.dataloader import unwrap_data_loader
from composer.loggers import Logger, LoggerDestination, LogLevel, ProgressBarLogger
from composer.models.base import ComposerModel
from composer.optim.decoupled_weight_decay import DecoupledSGDW
from composer.optim.scheduler import ComposerScheduler, compile_composer_scheduler
from composer.profiler import DataLoaderProfiler, Profiler, ProfilerAction, SystemProfiler, TorchProfiler, TraceHandler
from composer.trainer._deepspeed import _fix_batch_precision_for_deepspeed, _parse_deepspeed_config
from composer.trainer._scale_schedule import scale_pytorch_scheduler
from composer.trainer._scaler import ClosureGradScaler
from composer.trainer.ddp import DDPSyncStrategy, _ddp_sync_context, _prepare_ddp_module
from composer.trainer.devices import Device, DeviceCPU, DeviceGPU
from composer.utils import dist, ensure_tuple, map_collection, module_surgery, reproducibility
from composer.utils.checkpoint import load_checkpoint, save_checkpoint
from composer.utils.import_helpers import MissingConditionalImportError
from composer.utils.object_store import ObjectStore

log = logging.getLogger(__name__)

__all__ = ["Trainer"]


class Trainer:
    """Trainer for training a models with Composer algorithms. See the Trainer guide for more information.

    Args:
        model (ComposerModel): The model to train. Can be user-defined or one of the models included
            with Composer.

            .. seealso:: :mod:`composer.models` for models built into Composer.
        train_dataloader (DataLoader, DataSpec, or dict): The :class:`.DataLoader`, :class:`.DataSpec`,
            or dict of :class:`.DataSpec` kwargs for the training data. In order to specify custom
            preprocessing steps on each data batch, specify a :class:`.DataSpec` instead of a
            :class:`.DataLoader`.

            .. note:: The ``train_dataloader`` should yield per-rank batches. Each per-rank batch
                will then be further divided based on the ``grad_accum`` parameter. For example, if the
                desired optimization batch size is ``2048`` and training is happening across 8 GPUs, then each
                ``train_dataloader`` should yield a batch of size ``2048 / 8 = 256``. If ``grad_accum = 2``,
                then the per-rank batch will be divided into microbatches of size ``256 / 2 = 128``.
        max_duration (int, str, or Time): The maximum duration to train. Can be an integer, which will be
            interpreted to be epochs, a str (e.g. ``1ep``, or ``10ba``), or a :class:`.Time` object.
        eval_dataloader (DataLoader | DataSpec | Evaluator | Sequence[Evaluator], optional): The :class:`.DataLoader`,
            :class:`.DataSpec`, :class:`.Evaluator`, or sequence of evaluators for the evaluation data.

            To evaluate one or more specific metrics across one or more datasets, pass in an
            :class:`.Evaluator`. If a :class:`.DataSpec` or :class:`.DataLoader` is passed in, then all
            metrics returned by ``model.metrics()`` will be used during evaluation.
            ``None`` results in no evaluation. (default: ``None``)
        algorithms (Algorithm | Sequence[Algorithm], optional): The algorithms to use during training. If ``None``, then
            no algorithms will be used. (default: ``None``)

            .. seealso:: :mod:`composer.algorithms` for the different algorithms built into Composer.
        optimizers (torch.optim.Optimizer, optional): The optimizer.
            If ``None``, will be set to ``DecoupledSGDW(model.parameters(), lr=0.1)``. (default: ``None``)

            .. seealso:: :mod:`composer.optim` for the different optimizers built into Composer.
        schedulers (PyTorchScheduler | ComposerScheduler | Sequence[PyTorchScheduler | ComposerScheduler], optional):
            The learning rate schedulers. If ``[]`` or ``None``, the learning rate will be constant.
            (default: ``None``).

            .. seealso:: :mod:`composer.optim.scheduler` for the different schedulers built into Composer.
        device (str or Device, optional): The device to use for training. Either ``cpu`` or ``gpu``.
            (default: ``cpu``)
        grad_accum (Union[int, str], optional): The number of microbatches to split a per-device batch into. Gradients
            are summed over the microbatches per device. If set to ``auto``, dynamically increases grad_accum
            if microbatch is too large for GPU. (default: ``1``)

            .. note:: This is implemented by taking the batch yielded by the ``train_dataloader`` and splitting
                it into ``grad_accum`` sections. Each section is of size ``train_dataloader // grad_accum``.
                If the batch size of the dataloader is not divisible by ``grad_accum``,
                then the last section will be of size ``batch_size % grad_accum``.
        grad_clip_norm (float, optional): The norm to clip gradient magnitudes to. Set to ``None`` for no gradient
            clipping. (default: ``None``)
        validate_every_n_batches (int, optional): Compute metrics on evaluation data every N batches.
             Set to ``-1`` to never validate on a batchwise frequency. (default: ``-1``)
        validate_every_n_epochs (int, optional): Compute metrics on evaluation data every N epochs.
            Set to ``-1`` to never validate on a epochwise frequency. (default: ``1``)
        compute_training_metrics (bool, optional): ``True`` to compute metrics on training data and ``False`` to not.
            (default: ``False``)
        precision (str or Precision, optional): Numerical precision to use for training. One of ``fp32``, ``fp16``
            or ``amp`` (recommended). (default: ``Precision.FP32``)

            .. note::
                ``fp16`` only works if ``deepspeed_config`` is also provided.
        scale_schedule_ratio (float, optional): Ratio by which to scale the training duration and learning rate
            schedules. E.g., ``0.5`` makes the schedule take half as many epochs and ``2.0`` makes it take twice as
            many epochs. ``1.0`` means no change. (default: ``1.0``)

            .. note ::

                Training for less time, while rescaling the learning rate schedule,
                is a strong baseline approach to speeding up training. E.g., training
                for half duration often yields minor accuracy degradation,
                provided that the learning rate schedule is also rescaled to take half as long.

                To see the difference, consider training for half as long using a cosine
                annealing learning rate schedule. If the schedule is not rescaled,
                training ends while the learning rate is still ~0.5 of the initial LR.
                If the schedule is rescaled with ``scale_schedule_ratio``, the LR schedule
                would finish the entire cosine curve, ending with a learning rate near zero.

        step_schedulers_every_batch (bool, optional): By default, native
            `PyTorch schedulers <https://pytorch.org/docs/stable/optim.html#how-to-adjust-learning-rate>`_
            are updated every epoch, while :doc:`Composer Schedulers</trainer/schedulers>` are updated every step.
            Setting this to ``True`` will force schedulers to be stepped every batch,
            while ``False`` means schedulers stepped every epoch. ``None`` indicates the default behavior.
            (default: ``None``)
        dist_timeout (float, optional): Timeout, in seconds, for initializing the distributed process group.
            (default: ``15.0``)
        ddp_sync_strategy (str or DDPSyncStrategy, optional): The strategy to use for synchronizing gradients.
            Leave unset to let the trainer auto-configure this. See :class:`.DDPSyncStrategy`
            for more details.
        seed (int, optional): The seed used in randomization. If ``None``, then a random seed
            will be created. (default: ``None``)

            .. note:: In order to get reproducible results, call the
                :func:`.seed_all` function at the start of your script with the seed
                passed to the trainer. This will ensure any initialization done before the trainer init
                (ex. model weight initialization) also uses the provided seed.

            .. seealso:: :mod:`composer.utils.reproducibility` for more details on reproducibility.
        deterministic_mode (bool, optional): Run the model deterministically. (default: ``False``)

            .. note:: This is an experimental feature. Performance degradations expected. Certain Torch modules may
                not have deterministic implementations, which will result in a crash.

            .. note:: In order to get reproducible results, call the
                :func:`.configure_deterministic_mode` function at the start of your script.
                This will ensure any initialization done before the trainer init also runs deterministically.

            .. seealso:: :mod:`composer.utils.reproducibility` for more details on reproducibility.
        run_name (str, optional): A name for this training run. If not specified, one will be generated automatically.

            .. seealso:: :class:`~composer.loggers.logger.Logger`
        loggers (LoggerDestination | Sequence[LoggerDestination], optional): The destinations to log training information to.
            If ``None``, will be set to ``[ProgressBarLogger()]``. (default: ``None``)

            .. seealso:: :mod:`composer.loggers` for the different loggers built into Composer.
        callbacks (Callback | Sequence[Callback], optional): The callbacks to run during training. If ``None``,
            then no callbacks will be run. (default: ``None``).

            .. seealso:: :mod:`composer.callbacks` for the different callbacks built into Composer.
        load_path (str, optional):  The path format string to an existing checkpoint file.

            It can be a path to a file on the local disk, a URL, or if ``load_object_store`` is set, the object name
            for a checkpoint in a cloud bucket.

            When using `Deepspeed ZeRO <https://www.deepspeed.ai/tutorials/zero/>`_, checkpoints are shareded by rank.
            Instead of hard-coding the rank in the ``path``, use the following format variables:

            +------------------------+-------------------------------------------------------+
            | Variable               | Description                                           |
            +========================+=======================================================+
            | ``{rank}``             | The global rank, as returned by                       |
            |                        | :func:`~.dist.get_global_rank`.                       |
            +------------------------+-------------------------------------------------------+
            | ``{local_rank}``       | The local rank of the process, as returned by         |
            |                        | :func:`~.dist.get_local_rank`.                        |
            +------------------------+-------------------------------------------------------+
            | ``{node_rank}``        | The node rank, as returned by                         |
            |                        | :func:`~.dist.get_node_rank`.                         |
            +------------------------+-------------------------------------------------------+

            For example, suppose that checkpoints are stored in the following structure:

            .. code-block::

                my_model/ep1-rank0.tar
                my_model/ep1-rank1.tar
                my_model/ep1-rank2.tar
                ...

            Then, ``load_path`` should be set to ``my_model/ep1-rank{rank}.tar``, and all ranks will load the
            correct state.

            If ``None`` then no checkpoint will be loaded. (default: ``None``)
        load_object_store (ObjectStore, optional): If the ``load_path`` is in an object store
            (i.e. AWS S3 or Google Cloud Storage), an instance of :class:`.ObjectStore` which
            will be used to retreive the checkpoint. Otherwise, if the checkpoint is a local filepath,
            set to ``None``. Ignored if ``load_path`` is ``None``. (default: ``None``)

            Example:

            .. testsetup::

                import composer.trainer

                composer.trainer.trainer.load_checkpoint = lambda *args, **kwargs: None

            .. testcode::

                from composer import Trainer
                from composer.utils import ObjectStore

                # Create the object store provider with the specified credentials
                creds = {"key": "object_store_key",
                         "secret": "object_store_secret"}
                store = ObjectStore(provider="s3",
                                            container="my_container",
                                            provider_kwargs=creds)

                checkpoint_path = "./path_to_the_checkpoint_in_object_store"

                # Create a trainer which will load a checkpoint from the specified object store
                trainer = Trainer(
                    model=model,
                    train_dataloader=train_dataloader,
                    max_duration="10ep",
                    eval_dataloader=eval_dataloader,
                    optimizers=optimizer,
                    schedulers=scheduler,
                    device="cpu",
                    validate_every_n_epochs=1,
                    load_path=checkpoint_path,
                    load_object_store=store,
                )

            .. testcleanup::

                trainer.engine.close()

        load_weights_only (bool, optional): Whether or not to only restore the weights from the checkpoint without
            restoring the associated state. Ignored if ``load_path`` is ``None``. (default: ``False``)
        load_strict (bool, optional): Ensure that the set of weights in the checkpoint and model must exactly match.
            Ignored if ``load_path`` is ``None``. (default: ``False``)
        load_chunk_size (int, optional): Chunk size (in bytes) to use when downloading checkpoints.
            Ignored if ``load_path`` is either ``None`` or a local file path. (default: ``1,048,675``)
        load_progress_bar (bool, optional): Display the progress bar for downloading the checkpoint.
            Ignored if ``load_path`` is either ``None`` or a local file path. (default: ``True``)
        save_folder (str, optional): Format string for the folder where checkpoints are saved.
            If ``None``, checkpoints will not be saved. (default: ``None``)

            .. seealso:: :class:`~.CheckpointSaver`

            .. note::

                For fine-grained control on checkpoint saving (e.g. to save different types of checkpoints
                at different intervals), leave this parameter as ``None``, and instead pass
                instance(s) of :class:`~.CheckpointSaver` directly as ``callbacks``.

        save_filename (str, optional): A format string describing how to name checkpoints.
            This parameter has no effect if ``save_folder`` is ``None``.
            (default: ``"ep{epoch}-ba{batch}-rank{rank}"``)

            .. seealso:: :class:`~.CheckpointSaver`

        save_latest_filename (str, optional): A format string for the name of a symlink
            (relative to ``save_folder``) that points to the last saved checkpoint.
            This parameter has no effect if ``save_folder`` is ``None``.
            To disable symlinking, set to ``None``. (default: ``"latest-rank{rank}"``)

            .. seealso:: :class:`~.CheckpointSaver`

        save_overwrite (bool, optional): Whether existing checkpoints should be overridden.
            This parameter has no effect if ``save_folder`` is None. (default: ``False``)

            .. seealso:: :class:`~.CheckpointSaver`

        save_interval (Time | str | int | (State, Event) -> bool): A :class:`Time`, time-string, integer (in epochs),
            or a function that takes (state, event) and returns a boolean whether a checkpoint should be saved.
            This parameter has no effect if ``save_folder`` is ``None``. (default: ``'1ep'``)

            .. seealso:: :class:`~.CheckpointSaver`

        save_weights_only (bool, optional): Whether to save only the model weights instead of the entire training
            state. This parameter has no effect if ``save_folder`` is ``None``. (default: ``False``)

            .. seealso:: :class:`~.CheckpointSaver`

        save_num_checkpoints_to_keep (int, optional): The number of checkpoints to keep locally. The oldest checkpoints
            are removed first. Set to ``-1`` to keep all checkpoints locally. (default: ``-1``)

            Checkpoints will be removed after they have been logged as a file artifact. For example, when this callback
            is used in conjunction with the :class:`~composer.loggers.object_store_logger.ObjectStoreLogger`, set this
            parameter to ``0`` to immediately delete checkpoints from the local disk after they have been uploaded to
            the object store.

            This parameter only controls how many checkpoints are kept locally; checkpoints are not deleted from
            artifact stores.
        train_subset_num_batches (int, optional): If specified, finish every epoch early after training
            on this many batches. This parameter has no effect if it is greater than ``len(train_dataloader)``.
            If ``None``, then the entire dataloader will be iterated over. (default: ``None``)
        eval_subset_num_batches (int, optional): If specified, evaluate on this many batches.
            This parameter has no effect if it is greater than ``len(eval_dataloader)``.
            If ``None``, then the entire dataloader will be iterated over. (default: ``None``)
        deepspeed_config (bool or Dict[str, Any], optional): Configuration for DeepSpeed, formatted as a JSON
            according to `DeepSpeed's documentation <https://www.deepspeed.ai/docs/config-json/>`_. If ``True`` is
            provided, the trainer will initialize the DeepSpeed engine with an empty config ``{}``. If ``False``
            is provided, deepspeed will not be used. (default: ``False``)
        prof_schedule ((State) -> ProfilerAction, optional): The profiler scheduler.

            Must be specified in conjunction with ``prof_trace_handlers`` to use the profiler.

            .. testcode::

                from composer.trainer import Trainer
                from composer.profiler import JSONTraceHandler, cyclic_schedule

                trainer = Trainer(
                    ...,
                    prof_trace_handlers=JSONTraceHandler(
                        folder='traces',
                    ),
                    prof_schedule=cyclic_schedule(
                        skip_first=1,
                        wait=0,
                        warmup=1,
                        active=4,
                        repeat=1,
                    ),
                )

            .. testcleanup::

                trainer.engine.close()

            .. seealso:: :mod:`composer.profiler` for more details on profiling with the trainer.

        prof_trace_handlers (TraceHandler | Sequence[TraceHandler], optional): Profiler trace handlers.

            Must be specified in conjunction with ``prof_trace_handlers`` to use the profiler.

            .. seealso:: :mod:`composer.profiler` for more details on profiling with the trainer.
        sys_prof_cpu (bool, optional): Whether to record cpu statistics.
            Ignored if ``prof_schedule`` and ``prof_trace_handlers`` are not specified. (default: ``True``).
        sys_prof_memory (bool, optional): Whether to record memory statistics.
            Ignored if ``prof_schedule`` and ``prof_trace_handlers`` are not specified. (default: ``False``).
        sys_prof_disk (bool, optional): Whether to record disk statistics.
            Ignored if ``prof_schedule`` and ``prof_trace_handlers`` are not specified. (default: ``False``).
        sys_prof_net (bool, optional): Whether to record network statistics.
            Ignored if ``prof_schedule`` and ``prof_trace_handlers`` are not specified. (default: ``False``).
        sys_prof_stats_thread_interval_seconds (float, optional): Interval to record stats, in seconds.
            Ignored if ``prof_schedule`` and ``prof_trace_handlers`` are not specified. (default: ``0.5``).
        torch_prof_folder (str, optional): See :class:`~composer.profiler.torch_profiler.TorchProfiler`.
            Ignored if ``prof_schedule`` and ``prof_trace_handlers`` are not specified.
        torch_prof_filename (str, optional): See :class:`~composer.profiler.torch_profiler.TorchProfiler`.
            Ignored if ``prof_schedule`` and ``prof_trace_handlers`` are not specified.
        torch_prof_artifact_name (str, optional): See :class:`~composer.profiler.torch_profiler.TorchProfiler`.
            Ignored if ``prof_schedule`` and ``prof_trace_handlers`` are not specified.
        torch_prof_overwrite (bool, optional): See :class:`~composer.profiler.torch_profiler.TorchProfiler`.
            Ignored if ``prof_schedule`` and ``prof_trace_handlers`` are not specified.
        torch_prof_use_gzip (bool, optional): See :class:`~composer.profiler.torch_profiler.TorchProfiler`.
            Ignored if ``prof_schedule`` and ``prof_trace_handlers`` are not specified.
        torch_prof_record_shapes (bool, optional): See :class:`~composer.profiler.torch_profiler.TorchProfiler`.
            Ignored if ``prof_schedule`` and ``prof_trace_handlers`` are not specified.
        torch_prof_profile_memory (bool, optional): See :class:`~composer.profiler.torch_profiler.TorchProfiler`.
            Ignored if ``prof_schedule`` and ``prof_trace_handlers`` are not specified.
        torch_prof_with_stack (bool, optional): See :class:`~composer.profiler.torch_profiler.TorchProfiler`.
            Ignored if ``prof_schedule`` and ``prof_trace_handlers`` are not specified.
        torch_prof_with_flops (bool, optional): See :class:`~composer.profiler.torch_profiler.TorchProfiler`.
            Ignored if ``prof_schedule`` and ``prof_trace_handlers`` are not specified.
        torch_prof_num_traces_to_keep (int, optional): See :class:`~composer.profiler.torch_profiler.TorchProfiler`.
            Ignored if ``prof_schedule`` and ``prof_trace_handlers`` are not specified.

    Attributes:
        state (State): The :class:`.State` object used to store training state.
        evaluators (List[Evaluator]): The :class:`.Evaluator` objects to use for validation
            during training.
        logger (Logger): The :class:`.Logger` used for logging.
        engine (Engine): The :class:`.Engine` used for running callbacks and algorithms.
    """

    def __init__(
        self,
        *,
        model: ComposerModel,
        train_dataloader: Union[DataLoader, DataSpec],
        max_duration: Union[int, str, Time],
        eval_dataloader: Optional[Union[DataLoader, DataSpec, Evaluator, Sequence[Evaluator]]] = None,
        algorithms: Optional[Union[Algorithm, Sequence[Algorithm]]] = None,
        optimizers: Optional[torch.optim.Optimizer] = None,
        schedulers: Optional[Union[ComposerScheduler, Sequence[ComposerScheduler]]] = None,

        # device
        device: Optional[Union[str, Device]] = None,

        # training hparams
        grad_accum: Union[int, str] = 1,
        grad_clip_norm: Optional[float] = None,
        validate_every_n_batches: int = -1,
        validate_every_n_epochs: int = 1,
        compute_training_metrics: bool = False,
        precision: Union[str, Precision] = Precision.FP32,
        scale_schedule_ratio: float = 1.0,
        step_schedulers_every_batch: Optional[bool] = None,

        # dist hparams
        dist_timeout: float = 300.0,
        ddp_sync_strategy: Optional[Union[str, DDPSyncStrategy]] = None,

        # randomness
        seed: Optional[int] = None,
        deterministic_mode: bool = False,

        # logging and callbacks
        run_name: Optional[str] = None,
        loggers: Optional[Union[LoggerDestination, Sequence[LoggerDestination]]] = None,
        callbacks: Union[Callback, Sequence[Callback]] = tuple(),

        # load checkpoint
        load_path: Optional[str] = None,
        load_object_store: Optional[ObjectStore] = None,
        load_weights_only: bool = False,
        load_strict: bool = False,
        load_chunk_size: int = 1_048_576,
        load_progress_bar: bool = True,

        # save_checkpoint
        save_folder: Optional[str] = None,
        save_filename: str = "ep{epoch}-ba{batch}-rank{rank}",
        save_artifact_name: str = "{run_name}/checkpoints/ep{epoch}-ba{batch}-rank{rank}",
        save_latest_filename: str = "latest-rank{rank}",
        save_overwrite: bool = False,
        save_interval: Union[str, int, Time, Callable[[State, Event], bool]] = "1ep",
        save_weights_only: bool = False,
        save_num_checkpoints_to_keep: int = -1,

        # subset parameters
        train_subset_num_batches: Optional[int] = None,
        eval_subset_num_batches: Optional[int] = None,

        # DeepSpeed
        deepspeed_config: Union[bool, Dict[str, Any]] = False,

        # profiling
        prof_trace_handlers: Optional[Union[TraceHandler, Sequence[TraceHandler]]] = None,
        prof_schedule: Optional[Callable[[State], ProfilerAction]] = None,
        sys_prof_cpu: bool = True,
        sys_prof_memory: bool = False,
        sys_prof_disk: bool = False,
        sys_prof_net: bool = False,
        sys_prof_stats_thread_interval_seconds: float = 0.5,
        torch_prof_folder: str = '{run_name}/torch_traces',
        torch_prof_filename: str = 'rank{rank}.{batch}.pt.trace.json',
        torch_prof_artifact_name: str = '{run_name}/torch_traces/rank{rank}.{batch}.pt.trace.json',
        torch_prof_overwrite: bool = False,
        torch_prof_use_gzip: bool = False,
        torch_prof_record_shapes: bool = False,
        torch_prof_profile_memory: bool = True,
        torch_prof_with_stack: bool = False,
        torch_prof_with_flops: bool = True,
        torch_prof_num_traces_to_keep: int = -1,
    ):
        # surpressing GradScaler warnings as they are always created
        # self._use_grad_scaling() will raise a RuntimeError if grad scaling is not available when it is required
        warnings.filterwarnings(action="ignore", message="torch.cuda.amp.GradScaler")

        # ScaleSchedule is a deprecated algorithm, but if it is used, updated SSR with its ratio.
        # TODO(#434): Remove this completely.
        for algorithm in ensure_tuple(algorithms):
            if isinstance(algorithm, ScaleSchedule):
                scale_schedule_ratio = algorithm.ratio

        if isinstance(max_duration, str):
            max_duration = Time.from_timestring(max_duration)
        elif isinstance(max_duration, int):
            max_duration = Time.from_epoch(max_duration)

        orig_max_duration = max_duration

        if scale_schedule_ratio != 1.0:
            max_duration = cast(Time[int], orig_max_duration * scale_schedule_ratio)
            log.info(f'max_duration changed from {orig_max_duration} to {max_duration}')
            if max_duration.value == 0:
                raise ValueError(
                    'Scale schedule has reduced the max_duration to 0. Set a higher ratio or use more epochs.')

        if isinstance(deepspeed_config, bool):
            self._deepspeed_config = {} if deepspeed_config else None
        else:
            self._deepspeed_config = deepspeed_config

        if not device:
            self._device = DeviceCPU() if not self.deepspeed_enabled else DeviceGPU()
        elif isinstance(device, str):
            if device == 'cpu':
                self._device = DeviceCPU()
            elif device == 'gpu':
                self._device = DeviceGPU()
            else:
                raise ValueError(f'device ({device}) must be one of (cpu, gpu).')
        else:
            if not isinstance(device, Device):
                raise ValueError('device must be of class Device')
            self._device = device

        if self.deepspeed_enabled or dist.get_world_size() > 1:
            # deepspeed requires torch.distributed to be initialized, even if the world size is 1
            # distributed is always required with multi-rank training
            dist.initialize_dist(self._device.dist_backend, datetime.timedelta(seconds=dist_timeout))

        if not seed:
            seed = reproducibility.get_random_seed()

        # Ensure that each process has a seed = rank_zero_seed + global_rank
        # This "deterministically different" seed behavior is required to be able
        # to restore seeds when resuming form checkpoints, since only the
        # `rank_zero_seed` is stored on state.
        if seed < 0 or seed > reproducibility.MAX_SEED:
            raise ValueError(f"Invalid seed: {seed}. It must be on [0; 2**32 - 1)")
        rank_zero_seed = self._device.tensor_to_device(torch.tensor(
            [seed], dtype=torch.int64))  # using int64 to prevent overflow
        dist.broadcast(rank_zero_seed, src=0)
        rank_zero_seed = rank_zero_seed.item()
        assert isinstance(rank_zero_seed, int)
        seed = rank_zero_seed + dist.get_global_rank()
        log.info(f"Setting seed to {seed}")

        # If hparams is used to create the Trainer this function is called twice
        # which is okay because all runs with the hparams codepath will do this
        reproducibility.seed_all(seed)

        # some algorithms require specific settings
        self._backwards_create_graph = any(map(lambda x: x.backwards_create_graph, ensure_tuple(algorithms)))
        find_unused_parameters = any(map(lambda x: x.find_unused_parameters, ensure_tuple(algorithms)))
        self._find_unused_parameters = find_unused_parameters

        if ddp_sync_strategy is None:
            self._ddp_sync_strategy = DDPSyncStrategy.SINGLE_AUTO_SYNC if not find_unused_parameters else DDPSyncStrategy.FORCED_SYNC
        else:
            self._ddp_sync_strategy = DDPSyncStrategy(ddp_sync_strategy)

        # convert eval_dataloader to `List[Evaluator]`
        self.evaluators: List[Evaluator] = []
        for evaluator in ensure_tuple(eval_dataloader):
            if isinstance(evaluator, Evaluator):
                self.evaluators.append(evaluator)
            else:
                metrics = model.metrics(train=False)
                evaluator = Evaluator(label="eval", dataloader=evaluator, metrics=metrics)
                self.evaluators.append(evaluator)

        self._eval_subset_num_batches = eval_subset_num_batches

        # do a check here to make sure there is at least one validation set
        if len(self.evaluators) == 0:
            warnings.warn(
                textwrap.dedent("""No evaluation dataset was specified. Please specify `eval_dataloader` to periodically
                evaluate your model while training."""),
                category=UserWarning)

        if not isinstance(train_dataloader, DataSpec):
            train_dataloader = DataSpec(train_dataloader)

        self._train_data_spec = train_dataloader
        unwrapped_data_loader = unwrap_data_loader(self._train_data_spec.dataloader)
        if isinstance(unwrapped_data_loader, torch.utils.data.DataLoader):
            if unwrapped_data_loader._iterator is not None:
                raise ValueError(
                    textwrap.dedent("""\
                    The `train_dataloader` has an active iterator. This could occur
                    if `persistent_workers=True` and the dataloader has already been iterated,
                    or if the dataloader is mid-epoch. It is required that the training dataloader
                    does not have an active iterator, so CPU dataset augmentations can be
                    correctly inserted.

                    To fix, please do not iterate over the dataloader before passing it into
                    the trainer."""))

        # TODO(#123): DeepSpeed still needs a precision context, but it's not completely clear how to
        # handle this with our version of Pytorch
        precision_context = self._device.precision_context if not self.deepspeed_enabled else cast(
            Callable[..., ContextManager], contextlib.nullcontext)
        if isinstance(precision, str):
            precision = Precision(precision)

        # optimizers and schedulers
        if not optimizers:
            optimizers = DecoupledSGDW(list(model.parameters()), lr=0.1)
            warnings.warn(f"No optimizer was specified. Defaulting to {repr(optimizers)}")

        num_optimizers = len(ensure_tuple(optimizers))
        if num_optimizers != 1:
            raise NotImplementedError(f"Only one optimizer is supported; found {num_optimizers} optimizers")

        # Set initial grad_accum to 1 if using adaptive
        self.adaptive_grad_accum = grad_accum == "auto"
        if self.adaptive_grad_accum:
            grad_accum = 1
            warnings.warn(textwrap.dedent("""Setting `grad_accum='auto'` is an experimental feature
                which may cause uncaught Cuda Out of Memory errors. In this case, please manually
                set grad_accum explicitly to an integer instead.
                """),
                          category=UserWarning)
        # Cannot use adaptive grad accum on CPU
        if isinstance(self._device, DeviceCPU) and self.adaptive_grad_accum:
            raise ValueError("Cannot use adaptive grad_accum on CPU. Please set grad_accum >= 1")
        # grad_accum should be int as we've already handled "auto" case
        if isinstance(grad_accum, str):
            raise ValueError("grad_accum must be an int or ``auto``")

        self.state = State(
            max_duration=max_duration,
            rank_zero_seed=rank_zero_seed,
            algorithms=algorithms,
            model=model,
            callbacks=callbacks,
            grad_accum=grad_accum,
            precision=precision,
            precision_context=precision_context,
            train_dataloader=train_dataloader.dataloader,
            evaluators=self.evaluators,
            optimizers=optimizers,
            steps_per_epoch=train_subset_num_batches,
        )

        pytorch_schedulers = [
            scheduler for scheduler in ensure_tuple(schedulers) if isinstance(scheduler, PyTorchScheduler)
        ]
        if len(pytorch_schedulers) > 0:
            if step_schedulers_every_batch is True:
                log.info(
                    textwrap.dedent(f"""\
                    Schedulers are being steped every batch, as `step_schedulers_every_batch` is True.
                    The trainer cannot automatically convert the parameters (e.g. step_size, T_max) of the
                    PyTorch {type(pytorch_schedulers[0]).__name__} scheduler to be in terms of batches.
                    Please ensure that the scheduler parameters are in terms of batches, not epochs.
                    Alternatively, use a ComposerScheduler. For more information, see
                    https://docs.mosaicml.com/en/v{composer.__version__}/trainer/schedulers.html.
                    """))

            if step_schedulers_every_batch is None:
                # only if all schedulers are ComposerSchedulers, then we can step every batch by default
                step_schedulers_every_batch = False

            log.info(
                textwrap.dedent(f"""\
                Schedulers will be stepped every epoch because the Trainer was constructed with a PyTorch
                {type(pytorch_schedulers[0]).__name__} scheduler. To step the schedulers every batch, adjust the
                scheduler parameters (e.g. step_size, T_max) to be in terms of batches and set
                `step_schedulers_every_batch` to True, or alternatively use a ComposerScheduler. For more information,
                see https://docs.mosaicml.com/en/v{composer.__version__}/trainer/schedulers.html."""))

        else:
            step_schedulers_every_batch = True

        self._step_schedulers_every_batch = step_schedulers_every_batch

        for scheduler in ensure_tuple(schedulers):
            if isinstance(scheduler, PyTorchScheduler):
                scale_pytorch_scheduler(scheduler, scale_schedule_ratio)
                self.state.schedulers.append(scheduler)
            else:  # it's a composer scheduler
                self.state.schedulers.append(compile_composer_scheduler(scheduler, self.state, scale_schedule_ratio))

        if len(self.state.schedulers) == 0:
            warnings.warn(f"NoSchedulerWarning: No schedulers were specified. The learning rate will be constant.")

        # Configure profilers if profiling is enabled
        if prof_schedule is not None or len(ensure_tuple(prof_trace_handlers)) > 0:
            if prof_schedule is None or len(ensure_tuple(prof_trace_handlers)) == 0:
                raise ValueError(
                    "To use the profiler, both `prof_schedule` and `prof_trans_handlers` must be specified.")

            self.state.profiler = Profiler(state=self.state,
                                           trace_handlers=ensure_tuple(prof_trace_handlers),
                                           schedule=prof_schedule)

            self.state.callbacks.append(DataLoaderProfiler())

            if sys_prof_cpu or sys_prof_memory or sys_prof_disk or sys_prof_net:
                self.state.callbacks.append(
                    SystemProfiler(profile_cpu=sys_prof_cpu,
                                   profile_memory=sys_prof_memory,
                                   profile_disk=sys_prof_disk,
                                   profile_net=sys_prof_net,
                                   stats_thread_interval_seconds=sys_prof_stats_thread_interval_seconds))

            if torch_prof_record_shapes or torch_prof_profile_memory or torch_prof_with_stack or torch_prof_with_flops:
                self.state.callbacks.append(
                    TorchProfiler(filename=torch_prof_filename,
                                  folder=torch_prof_folder,
                                  artifact_name=torch_prof_artifact_name,
                                  num_traces_to_keep=torch_prof_num_traces_to_keep,
                                  overwrite=torch_prof_overwrite,
                                  record_shapes=torch_prof_record_shapes,
                                  profile_memory=torch_prof_profile_memory,
                                  use_gzip=torch_prof_use_gzip,
                                  with_stack=torch_prof_with_stack,
                                  with_flops=torch_prof_with_flops))

            # Append the trace handlers at the end, so profilers will log events before the traces are written.
            self.state.callbacks.extend(self.state.profiler.trace_handlers)

        if loggers is None:
            loggers = [ProgressBarLogger()]
        self.logger = Logger(state=self.state, destinations=loggers, run_name=run_name)
        self.state.callbacks = list(cast(List[Callback], loggers)) + self.state.callbacks

        self._checkpoint_saver = None
        if save_folder is not None:
            self._checkpoint_saver = CheckpointSaver(
                folder=save_folder,
                filename=save_filename,
                artifact_name=save_artifact_name,
                latest_filename=save_latest_filename,
                overwrite=save_overwrite,
                weights_only=save_weights_only,
                save_interval=save_interval,
                num_checkpoints_to_keep=save_num_checkpoints_to_keep,
            )
            self.state.callbacks.append(self._checkpoint_saver)

        self.engine = Engine(
            state=self.state,
            logger=self.logger,
        )

        self._validate_every_n_batches = validate_every_n_batches
        self._validate_every_n_epochs = validate_every_n_epochs
        self._grad_clip_norm = grad_clip_norm

        if deterministic_mode:
            reproducibility.configure_deterministic_mode()

        if compute_training_metrics:
            warnings.warn(('Computing model evaluation metrics during training doubles the number of forward passes '
                           'and may lead to a throughput degradation.'))
            train_metrics = model.metrics(train=True)
            if isinstance(train_metrics, Metric):
                # Forcing metrics to be a MetricCollection simplifies logging results
                train_metrics = MetricCollection([train_metrics])

            self.train_metrics = self._ensure_metrics_device_and_dtype(train_metrics)
        else:
            self.train_metrics = None

        self.engine.run_event(Event.INIT)

        assert isinstance(self.state.model, ComposerModel)
        self._original_model = self.state.model  # TODO(ravi) -- update the state to add an original model helper

        # place the state, model in the proper devices, and initialize from a checkpoint if provided
        if self.deepspeed_enabled:
            try:
                import deepspeed
            except ImportError as e:
                raise MissingConditionalImportError(extra_deps_group="deepspeed",
                                                    conda_package="deepspeed>=0.5.5") from e
            assert self._deepspeed_config is not None
            self._deepspeed_config = _parse_deepspeed_config(self._deepspeed_config,
                                                             state=self.state,
                                                             grad_clip_norm=self._grad_clip_norm)
            optimizer = ensure_tuple(self.state.optimizers)[0]
            (self.state.model, self.state.optimizers, _, _) = deepspeed.initialize(
                config=self._deepspeed_config,
                model=self.state.model,
                optimizer=optimizer,
            )
            # The deepspeed engine is responsible for serializing the model and optimizer state,
            # so these attributes should not be serialized with the composer state.
            if "model" in self.state.serialized_attributes:
                self.state.serialized_attributes.remove("model")

            if "optimizers" in self.state.serialized_attributes:
                self.state.serialized_attributes.remove("optimizers")

        # If using DeepSpeed, the model must be loaded from checkpoint after the engine has been
        # initialized, but if using PyTorch DDP, the model must be loaded before it is wrapped with
        # DDP.

        self._rng_state = None
        if load_path is not None:
            self._rng_state = load_checkpoint(state=self.state,
                                              path=load_path,
                                              object_store=load_object_store,
                                              load_weights_only=load_weights_only,
                                              strict_model_weights=load_strict,
                                              chunk_size=load_chunk_size,
                                              progress_bar=load_progress_bar)
            reproducibility.seed_all(self.state.seed)

        if not self.deepspeed_enabled:
            host_model_params = self.state.model.parameters()
            self.state.model = self._device.module_to_device(self.state.model)
            device_model_params = self.state.model.parameters()

            # use surgery to update the parameters of the optimizers, now that the model is on the device
            # see https://pytorch.org/docs/stable/optim.html#constructing-it
            module_surgery.replace_params_in_optimizer(old_params=host_model_params,
                                                       new_params=device_model_params,
                                                       optimizers=self.state.optimizers)

            # Move any remaining optimizer parameters onto the device
            self.state.optimizers = map_collection(self.state.optimizers, self._device.optimizer_to_device)

            if dist.get_world_size() > 1:
                # Only wrap the module if required
                self.state.model = _prepare_ddp_module(self.state.model, self._find_unused_parameters)

    @property
    def deepspeed_enabled(self) -> bool:
        """``True`` if DeepSpeed is being used for training and ``False`` otherwise.

        .. seealso:: `DeepSpeed's documentation <https://www.deepspeed.ai/docs/config-json/>`_
        """
        return self._deepspeed_config is not None

    @property
    def saved_checkpoints(self) -> List[Tuple[Timestamp, List[pathlib.Path]]]:
        """The checkpoint timestamps and filepaths.

        This list contains tuples of the save timestamp and the checkpoint filepaths.
        This list will have at most ``save_num_checkpoints_to_keep`` entries. The latest checkpoint
        will be at the end.

        .. note::

            When using DeepSpeed, the index of a filepath in each list corresponds to the global rank of
            the process that wrote that file. Each filepath is valid only on the process's (rank's) node.

            Otherwise, when not using DeepSpeed, each sub-list will contain only one filepath since only rank zero
            saves checkpoints.
        """
        if self._checkpoint_saver is None:
            return []
        return self._checkpoint_saver.saved_checkpoints

    def fit(self):
        """Train and evaluate the model on the provided data."""
        try:
            self._train_loop()
        finally:
            self.engine.close()

    def _ensure_metrics_device_and_dtype(self, metrics: MetricCollection):
        # Safety check to ensure the metric and data are on the same device. Normally not
        # needed because the metric is automatically on the same device as the model.
        # See https://torchmetrics.readthedocs.io/en/latest/pages/overview.html for details.
        metrics = self._device.module_to_device(metrics)

        # HACK: DeepSpeed somehow manages to convert metric internal states to its own dtype. When
        # running with FP16, this tends to result in overflows. Let's assume FP32 is good enough.
        for _, metric in metrics.items():
            metric.set_dtype(torch.float32)  # type: ignore

        return metrics

    def _compute_and_log_metrics(self, dataloader_label: str, log_level: LogLevel, metrics: MetricCollection):
        """Computes metrics, logs the results, and updates the state.

        Args:
            dataloader_label (str): The dataloader label.
            metrics (MetricCollection): The metrics to compute.
            log_level (LogLevel): The LogLevel for logging metrics.
        """
        computed_metrics = metrics.compute()
        self.logger.data(
            log_level=log_level,
            data={f'metrics/{dataloader_label}/{name}': val for (name, val) in computed_metrics.items()},
        )
        self.state.current_metrics[dataloader_label] = computed_metrics

    def _spin_dataloaders(self):
        """Spin the dataloaders to restore sampler state.

        Only one batch must be loaded to seed the sampler's generator. since only the first batch is being loaded, the
        dataloader may not be completely iterated through.
        """
        # spin the evaluator dataloaders once to initialize its sampler deterministically
        # so it does not affect any other RNG reads
        for evaluator in self.state.evaluators:
            dataloader = evaluator.dataloader.dataloader
            # FFCV dataloaders use their own sampling strategy
            if isinstance(dataloader, torch.utils.data.DataLoader) and isinstance(dataloader.sampler,
                                                                                  torch.utils.data.DistributedSampler):
                dataloader.sampler.set_epoch(0)
            for _ in dataloader:
                break

        # spin the train dataloader's sampler to get to the state of the desired epoch
        for epoch in range(int(self.state.timer.epoch)):
            # TODO: hasattr check will be removed while fixing https://github.com/mosaicml/composer/issues/424
            if hasattr(self.state.train_dataloader, "sampler") and isinstance(self.state.train_dataloader.sampler,
                                                                              torch.utils.data.DistributedSampler):
                self.state.train_dataloader.sampler.set_epoch(epoch)
            for _ in self.state.train_dataloader:
                break

    def _train_loop(self) -> None:
        """Run training for the specified number of epochs and log results."""
        # print training start
        self.logger.data_fit({"trainer/algorithms": [str(algo) for algo in self.state.algorithms]})

        self.engine.run_event(Event.FIT_START)

        self.state.scaler = ClosureGradScaler() if self._use_closures() else GradScaler()
        use_grad_scaling = self._use_grad_scaling(self.state.precision, self.state.scaler)

        self._spin_dataloaders()

        if self.state.timer.batch_in_epoch == 0 and self._rng_state is not None:
            # only restore the rng state here if the step in the current epoch is zero.
            reproducibility.load_rng_state(self._rng_state)
            self._rng_state = None

        while self.state.timer < self.state.max_duration:
            try:
                self.state.model.train()

                if int(self.state.timer.batch_in_epoch) == 0:
                    self.engine.run_event(Event.EPOCH_START)
                    self.logger.data_epoch({"epoch": int(self.state.timer.epoch)})
                    if self.train_metrics is not None:
                        # reset the metrics before every epoch
                        self.train_metrics.reset()

                # TODO: hasattr check will be removed while fixing https://github.com/mosaicml/composer/issues/424
                if hasattr(self.state.train_dataloader, "sampler") and isinstance(self.state.train_dataloader.sampler,
                                                                                  torch.utils.data.DistributedSampler):
                    self.state.train_dataloader.sampler.set_epoch(int(self.state.timer.epoch))

                for batch_idx, self.state.batch in enumerate(
                        itertools.islice(self.state.train_dataloader, self.state.steps_per_epoch)):

                    # if resuming, skip dataloader forward to the minibatch index
                    if batch_idx < int(self.state.timer.batch_in_epoch):
                        # Restore the RNG state immediately before the next batch is yielded from the dataloader
                        if batch_idx + 1 == int(self.state.timer.batch_in_epoch) and self._rng_state is not None:
                            reproducibility.load_rng_state(self._rng_state)
                            self._rng_state = None
                        continue

                    self.state.batch = self._device.batch_to_device(self.state.batch)
                    self.state.batch = self._train_data_spec.device_transforms(self.state.batch)
                    self.state.batch_num_samples = self._train_data_spec.get_num_samples_in_batch(self.state.batch)
                    self.state.batch_num_tokens = self._train_data_spec.get_num_tokens_in_batch(self.state.batch)

                    if self.deepspeed_enabled:
                        self.state.batch = _fix_batch_precision_for_deepspeed(self.state.batch, self.state.precision)

<<<<<<< HEAD
                    if self.train_metrics is not None:
                        self.state.model.eval()
                        with torch.no_grad():
                            for eval_microbatch in self._train_data_spec.split_batch(
                                    self.state.batch, self.state.grad_accum):
                                # TODO: Detect if self.run_event(Event.AFTER_DATALOADER) changes the training
                                # data and if so print a warning that metrics may return unexpected results
                                self.train_metrics.update(*self._original_model.validate(eval_microbatch))
=======
                    self._compute_metrics(train_metrics)
>>>>>>> dc920e3c

                    self.state.model.train()

                    self.engine.run_event(Event.AFTER_DATALOADER)

                    num_samples_in_batch = self._device.tensor_to_device(
                        torch.tensor([self.state.batch_num_samples], dtype=torch.int))
                    num_tokens_in_batch = self._device.tensor_to_device(
                        torch.tensor([self.state.batch_num_tokens], dtype=torch.int))
                    dist.all_reduce(num_samples_in_batch, reduce_operation="SUM")
                    dist.all_reduce(num_tokens_in_batch, reduce_operation="SUM")

                    self.engine.run_event(Event.BATCH_START)
                    self.logger.data_batch({
                        "trainer/global_step": int(self.state.timer.batch),
                        "trainer/batch_idx": self.state.timer.batch_in_epoch.value,
                    })

                    total_loss = self._train_batch(use_grad_scaling)

                    if use_grad_scaling:
                        self.state.scaler.update()

                    if total_loss is not None:
                        if not isinstance(total_loss, torch.Tensor):
                            total_loss = self._device.tensor_to_device(torch.tensor([total_loss]))

                        # total_loss can be None if gradient scaling failed
                        dist.all_reduce(total_loss, reduce_operation="SUM")
                        full_loss = total_loss.cpu().item()
                        self.logger.data_batch({'loss/train': full_loss / dist.get_world_size()})

                    if self.train_metrics is not None:
                        self._compute_and_log_metrics(
                            dataloader_label='train',
                            log_level=LogLevel.BATCH,
                            metrics=self.train_metrics,
                        )

                    self.state.timer.on_batch_complete(
                        samples=int(num_samples_in_batch.item()),
                        tokens=int(num_tokens_in_batch.item()),
                    )

                    if self._step_schedulers_every_batch:
                        for scheduler in self.state.schedulers:
                            scheduler.step()

                    self.engine.run_event(Event.BATCH_END)

                    if self._validate_every_n_batches > 0 and int(
                            self.state.timer.batch) % self._validate_every_n_batches == 0:
                        self.eval(log_level=LogLevel.BATCH)

                    self.engine.run_event(Event.BATCH_CHECKPOINT)

                    if self.state.timer >= self.state.max_duration:
                        # If max_duration is specified in batches, samples, or tokens, and
                        # and the max_duration is reached mid-epoch, then break out of the dataloader
                        # to finish the epoch early and finish training.
                        break

            except BreakEpochException:
                log.info(f'Skipping the rest of Epoch {int(self.state.timer.epoch)}')

            self.state.timer.on_epoch_complete()

            if not self._step_schedulers_every_batch:
                for scheduler in self.state.schedulers:
                    scheduler.step()

            self.engine.run_event(Event.EPOCH_END)

            if self._validate_every_n_epochs > 0 and int(self.state.timer.epoch) % self._validate_every_n_epochs == 0:
                self.eval(log_level=LogLevel.EPOCH)

            self.engine.run_event(Event.EPOCH_CHECKPOINT)

    def _is_cuda_oom(self, e: RuntimeError):
        """Determines if error is CUDA Out of Memory and if adaptive_grad_accum is enabled."""
        return self.adaptive_grad_accum and "CUDA out of memory" in str(e)

    def _handle_cuda_oom(self):
        """Handles CUDA Out of Memory and rescales if using adaptive grad_accum."""
        # Raise runtime error if training 1 sample at a time still resulted in CUDA out of memory
        if self.state.grad_accum == self.state.batch_num_samples:
            raise RuntimeError(
                textwrap.dedent("""CUDA out of memory. Train loop failed with an internal microbatch of size 1.
                               This means the GPU does not have enough memory to process even 1 sample."""))
        else:
            self.state.grad_accum = min(2 * self.state.grad_accum, self.state.batch_num_samples)
            self.logger.data_batch({'trainer/grad_accum': self.state.grad_accum})

    def _compute_metrics(self, train_metrics: Union[MetricCollection, None]):
        """Compute training metrics.

        Args:
            train_metrics (Union[MetricCollection, None]): Existing train metrics
        """
        # Compute metrics on the training set
        if self._compute_training_metrics:
            assert train_metrics is not None
            self.state.model.eval()
            with torch.no_grad():
                for eval_microbatch in self._train_data_spec.split_batch(self.state.batch, self.state.grad_accum):
                    # TODO: Detect if self.run_event(Event.AFTER_DATALOADER) changes the training
                    # data and if so print a warning that metrics may return unexpected results
                    outputs, targets = self._original_model.validate(eval_microbatch)
                    train_metrics.update(outputs, targets)

    def _train_batch(self, use_grad_scaling: bool):
        """Compute loss by training on a full batch of data. Adaptively change microbatch size if enabled to maximize
        GPU usage.

        Args:
            use_grad_scaling (bool): Enables gradient scaling
        """
        # Retry until we successfully complete training and return loss
        while True:
            total_loss = None
            # Note: We use uint8 instead of bool as BOR is not supported on all torch.distributed backends
            should_handle_cuda_oom = 0
            caught_timeout_error = None
            try:
                assert self.state.scaler is not None
                microbatches = self._train_data_spec.split_batch(self.state.batch, self.state.grad_accum)
                if self.deepspeed_enabled:
                    total_loss = self._train_microbatches(microbatches)
                elif self._use_closures():
                    for optimizer in self.state.optimizers:
                        if use_grad_scaling:
                            total_loss = self.state.scaler.step(
                                optimizer, closure=lambda **kwargs: self._train_microbatches(microbatches, **kwargs))
                        else:
                            total_loss = optimizer.step(
                                closure=lambda **kwargs: self._train_microbatches(microbatches, **kwargs).item())
                else:
                    total_loss = self._train_microbatches(microbatches)
                    for optimizer in self.state.optimizers:
                        if use_grad_scaling:
                            self.state.scaler.step(optimizer)
                        else:
                            optimizer.step()
            except RuntimeError as e:
                if self._is_cuda_oom(e):
                    log.debug(
                        textwrap.dedent(f"""Rank {dist.get_global_rank()} OOM'd. 
                        grad_accum will be increased prior to reattempting training on the current batch."""))
                    should_handle_cuda_oom = 1
                elif "Timed out" in str(e):
                    # Catch timeout errors and only reraise if we did not encounter OOM on other ranks. Error
                    # is likely transient if one rank OOMed, it likely did not reach a barrier. Note that if we
                    # catch non-transient timeout errors they will be later reraised if no rank OOMed.
                    caught_timeout_error = e
                else:
                    raise e

            # Propagate across all ranks if any rank hit CUDA OOM
            should_handle_cuda_oom = self._device.tensor_to_device(
                torch.tensor([should_handle_cuda_oom], dtype=torch.uint8))
            dist.all_reduce(should_handle_cuda_oom, reduce_operation="MAX")
            if int(should_handle_cuda_oom.item()) == 1:
                # If any rank hit CUDA OOM, update grad_accum and retry. Ignore any caught_timeout_error since
                # it is likely transient, e.g. timeout because certain ranks OOMed and didn't reach barrier.
                self._handle_cuda_oom()
            elif caught_timeout_error:
                # If not CUDA out of memory, raise exception to user. Note that this truncates the call stack
                # back only to this newly raised error.
                raise caught_timeout_error
            else:
                # Otherwise, return calculated loss
                return total_loss

    def _train_microbatches(self, microbatches: Sequence[Batch], ddp_sync: bool = True):
        """Iterate over microbatches and compute the loss that will be used to step the optimizer.

        Args:
            microbatches (Sequence[Batch]): The microbatches which make up the batch.
            ddp_sync (bool): True to sync gradients between devices on every backwards
                pass and False to only sync gradients after each device has finished
                computing a gradient on it's entire set of microbatches. (default: ``True``)
        """
        if ddp_sync or not isinstance(self.state.model, DistributedDataParallel):
            context = contextlib.nullcontext
        else:
            context = cast(Callable[[], ContextManager], self.state.model.no_sync)

        with context():
            self.engine.run_event(Event.BEFORE_TRAIN_BATCH)

            assert self.state.optimizers is not None
            assert self.state.scaler is not None

            use_grad_scaling = self._use_grad_scaling(self.state.precision, self.state.scaler)

            if not self.deepspeed_enabled:
                for optimizer in self.state.optimizers:
                    optimizer.zero_grad()

            # tracker for gradient accumulation
            total_loss = self._device.tensor_to_device(torch.zeros(size=(1,)))
            current_batch_size = sum([self._train_data_spec.get_num_samples_in_batch(batch) for batch in microbatches])

            for microbatch_idx, self.state.batch in enumerate(microbatches):
                is_final_microbatch = microbatch_idx + 1 == len(microbatches)
                self._train_microbatch(use_grad_scaling, current_batch_size, total_loss, is_final_microbatch)

            # Unscale gradients before `Event.AFTER_TRAIN_BATCH`
            if use_grad_scaling:
                for optimizer in ensure_tuple(self.state.optimizers):
                    self.state.scaler.unscale_(optimizer)

            # clip gradients if the magnitude is too large
            if not self.deepspeed_enabled and self._grad_clip_norm is not None:
                torch.nn.utils.clip_grad_norm_(
                    parameters=self.state.model.parameters(),
                    max_norm=self._grad_clip_norm,
                )

            self.engine.run_event(Event.AFTER_TRAIN_BATCH)

            return total_loss

    def _train_microbatch(self, use_grad_scaling: bool, current_batch_size: int, total_loss: torch.Tensor,
                          is_final_microbatch: bool):
        """Train and compute the loss of ``state.batch``, which is assumed to be a single microbatch.

        Args:
            use_grad_scaling (bool): Whether to use gradient scaling.
            minibatch_num_samples (int): Number of samples in the minibatch.
            total_loss (torch.Tensor): Total loss aggregated across all microbatches.
            is_final_microbatch (bool): If current microbatch is the last one.
        """
        assert self.state.scaler is not None

        microbatch_num_samples = self._train_data_spec.get_num_samples_in_batch(self.state.batch)
        sync_context = contextlib.nullcontext() if self.deepspeed_enabled else _ddp_sync_context(
            self.state, is_final_microbatch, self._ddp_sync_strategy)

        with sync_context:
            # forward pass
            self.engine.run_event(Event.BEFORE_FORWARD)

            with self.state.precision_context:
                self.state.outputs = self.state.model(self.state.batch)

            self.engine.run_event(Event.AFTER_FORWARD)

            # loss
            self.engine.run_event(Event.BEFORE_LOSS)

            with self.state.precision_context:
                self.state.loss = self._original_model.loss(self.state.outputs, self.state.batch)

            # We always want to scale loss by the grad_accum before the backwards pass and
            # also for sake of metrics. Complicating matters, the DeepSpeed engine does its
            # own scaling when we call `.backward`, but this isn't in place so we still need
            # to scale for sake of metrics after the `.backward` call.

            # Loss is added to losses with clone to not scale the loss for the step printout
            # Likely need to look into the performance impact
            if not self.deepspeed_enabled:
                for loss in ensure_tuple(self.state.loss):
                    loss.mul_(microbatch_num_samples / current_batch_size)
                    total_loss += loss.detach().clone()

            assert self.state.loss is not None
            self.engine.run_event(Event.AFTER_LOSS)

            # backward
            self.engine.run_event(Event.BEFORE_BACKWARD)

            if use_grad_scaling:
                self.state.loss = cast(torch.Tensor, self.state.scaler.scale(self.state.loss))

            if self.deepspeed_enabled:
                self.state.deepspeed_model.backward(self.state.loss)

                # This is the same loss scaling and reporting we skipped earlier.
                for loss in ensure_tuple(self.state.loss):
                    loss.mul_(self.state.batch_num_samples / current_batch_size)
                    total_loss += loss.detach().clone()
            else:
                for loss in ensure_tuple(self.state.loss):
                    loss.backward(create_graph=self._backwards_create_graph)

            self.engine.run_event(Event.AFTER_BACKWARD)

        if self.deepspeed_enabled:
            self.state.deepspeed_model.step()

    def eval(self, log_level: LogLevel = LogLevel.FIT):
        """Evaluate the model on the provided evaluation data and log appropriate metrics.

        Args:
            log_level (LogLevel, optional): The log level to use for metric logging during evaluation.
                Defaults to :attr:`~.LogLevel.FIT`.
        """
        restore_model_train = self.state.model.training

        self.state.model.eval()
        with torch.no_grad():

            self.engine.run_event(Event.EVAL_START)

            for evaluator in self.state.evaluators:
                dataloader = evaluator.dataloader.dataloader
                metrics = self._ensure_metrics_device_and_dtype(evaluator.metrics)
                metrics.reset()
                # TODO: hasattr check will be removed while fixing https://github.com/mosaicml/composer/issues/424
                if hasattr(dataloader, "sampler") and isinstance(dataloader.sampler,
                                                                 torch.utils.data.DistributedSampler):
                    # The distributed sampler uses `set_epoch` to set the random seed
                    # Because evaluation can run on each batch, we use the batch to seed the sampler
                    # so each evaluation will get a proper shuffle.
                    # The epoch provided to `set_epoch` need not be sequential, so this is fine.
                    dataloader.sampler.set_epoch(int(self.state.timer.batch))

                for self.state.batch in itertools.islice(dataloader, self._eval_subset_num_batches):
                    self.state.batch = self._device.batch_to_device(self.state.batch)
                    if evaluator.dataloader.device_transforms:
                        self.state.batch = evaluator.dataloader.device_transforms(self.state.batch)
                    self.state.batch_num_samples = evaluator.dataloader.get_num_samples_in_batch(self.state.batch)
                    self.state.batch_num_tokens = evaluator.dataloader.get_num_tokens_in_batch(self.state.batch)

                    if self.deepspeed_enabled:
                        self.state.batch = _fix_batch_precision_for_deepspeed(self.state.batch, self.state.precision)

                    self.engine.run_event(Event.EVAL_BATCH_START)

                    self.engine.run_event(Event.EVAL_BEFORE_FORWARD)
                    self.state.outputs, targets = self._original_model.validate(self.state.batch)
                    self.engine.run_event(Event.EVAL_AFTER_FORWARD)

                    metrics.update(self.state.outputs, targets)
                    self._compute_and_log_metrics(dataloader_label=evaluator.label,
                                                  metrics=metrics,
                                                  log_level=log_level)

                    self.engine.run_event(Event.EVAL_BATCH_END)

                self.logger.data_epoch({"epoch": self.state.timer.epoch.value})
                self.logger.data_batch({"trainer/global_step": self.state.timer.batch.value})

                self._compute_and_log_metrics(dataloader_label=evaluator.label, metrics=metrics, log_level=log_level)

            self.engine.run_event(Event.EVAL_END)

        if restore_model_train:
            self.state.model.train()

    def _use_grad_scaling(self, precision: Union[str, Precision], scaler: Optional[GradScaler]) -> bool:
        """Determines based on precision when to use grad scaling.

        By default, the pytorch GradScaler is a no-op if running on
        unsupported hardware. Here we raise a RuntimeError instead.

        Args:
            precision (Precision): Numerical precision, based on the Precision Enum.
            scaler (GradScaler): Used to make sure that the scaler is enabled when
            using grad scaling.

        Raises:
            RuntimeError:
                Occurs when attempting to use grad scaling without the scaler
                enabled. Likely due to hardware not supporting the provided precision.
        """
        if self.deepspeed_enabled:
            return False

        precision = Precision(precision)
        use_grad_scaling = precision == Precision.AMP

        if use_grad_scaling and (scaler is None or not scaler.is_enabled()):
            raise RuntimeError(f'Attempting to use grad scaling with {precision}, but scaler is not enabled.'
                               f'Potentially your hardware does not support Precision {precision}.')
        return use_grad_scaling

    def _use_closures(self) -> bool:
        """Determines based on precision and optimizers whether to use closures.

        We default to using closures unless AMP is enabled, in which case we only allow closures when using optimizers
        with the _step_supports_amp_closure flag.
        """
        if self.deepspeed_enabled:
            return False

        if self.state.precision != Precision.AMP:
            return True

        if self.state.optimizers is None:
            raise RuntimeError("state.optimizers must be set before `_use_closures` can be determined")

        return all(
            getattr(optimizer, "_step_supports_amp_closure", False)
            for optimizer in ensure_tuple(self.state.optimizers))

    def save_checkpoint(self, name: str = "ep{epoch}-ba{batch}-rank{rank}", *, weights_only: bool = False):
        """Checkpoint the training :class:`~.State`.

        Args:
            name (str, optional): See :func:`.save_checkpoint`.
            weights_only (bool, optional): See :func:`.save_checkpoint`.

        Returns:
            List[pathlib.Path]: See :func:`.save_checkpoint`.
        """
        return save_checkpoint(state=self.state, logger=self.logger, filename=name, weights_only=weights_only)<|MERGE_RESOLUTION|>--- conflicted
+++ resolved
@@ -1016,7 +1016,6 @@
                     if self.deepspeed_enabled:
                         self.state.batch = _fix_batch_precision_for_deepspeed(self.state.batch, self.state.precision)
 
-<<<<<<< HEAD
                     if self.train_metrics is not None:
                         self.state.model.eval()
                         with torch.no_grad():
@@ -1025,9 +1024,6 @@
                                 # TODO: Detect if self.run_event(Event.AFTER_DATALOADER) changes the training
                                 # data and if so print a warning that metrics may return unexpected results
                                 self.train_metrics.update(*self._original_model.validate(eval_microbatch))
-=======
-                    self._compute_metrics(train_metrics)
->>>>>>> dc920e3c
 
                     self.state.model.train()
 
@@ -1120,23 +1116,6 @@
         else:
             self.state.grad_accum = min(2 * self.state.grad_accum, self.state.batch_num_samples)
             self.logger.data_batch({'trainer/grad_accum': self.state.grad_accum})
-
-    def _compute_metrics(self, train_metrics: Union[MetricCollection, None]):
-        """Compute training metrics.
-
-        Args:
-            train_metrics (Union[MetricCollection, None]): Existing train metrics
-        """
-        # Compute metrics on the training set
-        if self._compute_training_metrics:
-            assert train_metrics is not None
-            self.state.model.eval()
-            with torch.no_grad():
-                for eval_microbatch in self._train_data_spec.split_batch(self.state.batch, self.state.grad_accum):
-                    # TODO: Detect if self.run_event(Event.AFTER_DATALOADER) changes the training
-                    # data and if so print a warning that metrics may return unexpected results
-                    outputs, targets = self._original_model.validate(eval_microbatch)
-                    train_metrics.update(outputs, targets)
 
     def _train_batch(self, use_grad_scaling: bool):
         """Compute loss by training on a full batch of data. Adaptively change microbatch size if enabled to maximize
