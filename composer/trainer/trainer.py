# Copyright 2022 MosaicML Composer authors
# SPDX-License-Identifier: Apache-2.0

"""Train models."""

from __future__ import annotations

import contextlib
import datetime
import itertools
import logging
import os
import pathlib
import re
import time
import warnings
from copy import deepcopy
from typing import Any, Callable, ContextManager, Dict, Iterable, List, Optional, Sequence, TextIO, Tuple, Union, cast

import coolname
import torch
import torch.distributed
import torch.nn as nn
import torch.utils.data
from torch.cuda.amp.grad_scaler import GradScaler
from torch.nn.parallel import DistributedDataParallel
from torch.utils.data import DataLoader, DistributedSampler
from torchmetrics import Metric

from composer.algorithms import GradientClipping
from composer.callbacks import CheckpointSaver
from composer.core import (Algorithm, Callback, DataSpec, Engine, Evaluator, Event, Precision, State, Time, Timestamp,
                           ensure_data_spec, ensure_evaluator, ensure_time)
from composer.core.precision import get_precision_context
from composer.core.time import TimeUnit
from composer.core.types import Batch, BreakEpochException, PyTorchScheduler, TrainerMode
from composer.loggers import Logger, LoggerDestination, LogLevel, ProgressBarLogger
from composer.models.base import ComposerModel
from composer.optim.decoupled_weight_decay import DecoupledSGDW
from composer.optim.scheduler import ComposerScheduler, compile_composer_scheduler
from composer.profiler import Profiler
from composer.trainer._deepspeed import _fix_batch_precision_for_deepspeed, _parse_deepspeed_config
from composer.trainer._scale_schedule import scale_pytorch_scheduler
from composer.trainer._scaler import ClosureGradScaler
from composer.trainer.ddp import DDPSyncStrategy, ddp_sync_context, prepare_ddp_module
from composer.trainer.devices import Device, DeviceCPU, DeviceGPU, DeviceMPS, DeviceTPU
from composer.utils import (ObjectStore, dist, ensure_tuple, format_name_with_dist, is_model_deepspeed, map_collection,
                            reproducibility)
from composer.utils.checkpoint import load_checkpoint, save_checkpoint
from composer.utils.file_helpers import get_file
from composer.utils.import_helpers import MissingConditionalImportError
from composer.utils.inference import ExportFormat, Transform, export_with_logger

log = logging.getLogger(__name__)

__all__ = ['Trainer']

# syntax to shorten the Scheduler type annoations
Scheduler = Union[ComposerScheduler, PyTorchScheduler]


def _raise_missing_argument_exception(arg_name: str):
    raise ValueError((f'{arg_name} is a required argument and must be specified when constructing the '
                      f'{Trainer.__name__} or when calling {Trainer.__name__}.{Trainer.fit.__name__}(). '
                      f'To fix, please specify `{arg_name}` via {Trainer.__name__}({arg_name}=...) or '
                      f'{Trainer.__name__}.{Trainer.fit.__name__}({arg_name}=...).'))


def _scale_max_duration_by_ssr(
    scale_schedule_ratio: float,
    orig_max_duration: Optional[Time[int]],
) -> Optional[Time[int]]:
    if orig_max_duration is None:
        return None
    max_duration = cast(Time[int], orig_max_duration * scale_schedule_ratio)
    log.info(f'max_duration changed from {orig_max_duration} to {max_duration}')
    if max_duration.value == 0:
        raise ValueError('Scale schedule has reduced the max_duration to 0. Set a higher ratio or use more epochs.')
    return max_duration


def _get_default_scheduler_frequency(schedulers: Optional[Union[Scheduler, Sequence[Scheduler]]]):
    has_pytorch_scheduler = any(isinstance(scheduler, PyTorchScheduler) for scheduler in ensure_tuple(schedulers))
    if has_pytorch_scheduler:
        log.info(('Stepping schedulers every epoch, as a PyTorch scheduler was provided. '
                  'The trainer cannot automatically convert the parameters (e.g. step_size, T_max) of the '
                  'PyTorch scheduler to be in terms of batches. If the PyTorch scheduler should be stepped '
                  'every batch, set `step_schedulers_every_batch=True`.'))
        return TimeUnit.EPOCH
    else:
        log.info(('Stepping schedulers every batch. '
                  'To step schedulers every epoch, set `step_schedulers_every_batch=False`.'))
        return TimeUnit.BATCH


def _filter_metrics(metrics: Dict[str, Metric], metric_names: Optional[List[str]]) -> Dict[str, Metric]:
    """Filter the metrics based on the given metric_names as regex strings (e.g. 'Accuracy', 'f1' for 'BinaryF1Score', 'Top-.' for 'Top-1 Accuracy' and 'Top-2 Accuracy', etc). If no metric_names are provided, all metrics will be returned."""
    if not metric_names:
        return metrics
    else:
        filtered_metrics = {}
        for name, metric in metrics.items():
            if any(re.match(f'.*{metric_name}.*', name, re.IGNORECASE) for metric_name in metric_names):
                filtered_metrics[name] = metric
        return filtered_metrics


def _validate_precision(precision: Precision, device: Device, deepspeed_enabled: bool):
    if isinstance(device, DeviceCPU) and precision != Precision.FP32:
        raise ValueError(f'{precision} is not supproted for CPU training.')
    if not deepspeed_enabled and precision == Precision.FP16:
        raise ValueError('FP16 precision is only supported when training with DeepSpeed.')


def _compile_schedulers(
    schedulers: Optional[Union[Scheduler, Sequence[Scheduler]]],
    state: State,
    scale_schedule_ratio: float,
) -> List[PyTorchScheduler]:
    compiled_schedulers = []
    for scheduler in ensure_tuple(schedulers):
        if isinstance(scheduler, PyTorchScheduler):
            scale_pytorch_scheduler(scheduler, scale_schedule_ratio)
            compiled_schedulers.append(scheduler)
        else:  # it's a composer scheduler
            compiled_schedulers.append(compile_composer_scheduler(scheduler, state, scale_schedule_ratio))

    return compiled_schedulers


def _set_evaluator_interval_and_subset_num_batches(
    evaluators: Sequence[Evaluator],
    eval_interval: Union[int, str, Time, Callable[[State, Event], bool]],
    subset_num_batches: int,
):
    # convert eval_dataloader to `List[Evaluator]`
    for evaluator in evaluators:
        if evaluator.subset_num_batches is None:
            evaluator.subset_num_batches = subset_num_batches
        if evaluator.eval_interval is None:
            evaluator.eval_interval = eval_interval


def _is_adaptive_grad_accum(grad_accum: Union[int, str], device: Device):
    if grad_accum == 'auto':
        warnings.warn(("Setting `grad_accum='auto'` is an experimental feature which may cause "
                       'uncaught Cuda Out of Memory errors. In this case, please manually '
                       'set grad_accum explicitly to an integer instead. '))
        if isinstance(device, DeviceCPU):
            raise ValueError('Cannot use adaptive grad_accum on CPU. Please set grad_accum >= 1')
        return True
    else:
        return False


def _get_initial_grad_accum(grad_accum: Union[int, str]):
    if grad_accum == 'auto':
        return 1
    elif isinstance(grad_accum, int):
        return grad_accum
    else:
        raise ValueError("grad_accum must be an int or ``'auto'``")


def _is_cuda_oom(e: RuntimeError):
    """Determines if error is CUDA Out of Memory and if adaptive_grad_accum is enabled."""
    if 'CUDA out of memory' in str(e):
        return True
    # With batch_norm, large batch sizes sometimes result in cuDNN instead of Cuda OOMs.
    if 'cuDNN error: CUDNN_STATUS_NOT_SUPPORTED. This error may appear if you passed in a non-contiguous input.' in str(
            e):
        warnings.warn(
            f'Encountered "cuDNN error: CUDNN_STATUS_NOT_SUPPORTED. This error may appear if you passed in a non-contiguous input." This can happen when the batch_size is too large for the GPU so auto grad_accum will rerun with a higher grad_accum value, but there may be a user error with non-contiguous inputs.'
        )
        return True
    return False


def _adjust_grad_accum(state: State, device_batch_size):
    """Adjust grad_accum if we encounter OOM.

    Args:
        state (State): State of trainer.
        device_batch_size (int): Batch size.
    """
    # If any rank hit CUDA OOM, update grad_accum and retry. Raise runtime error if training 1 sample
    # at a time still resulted in CUDA out of memory.
    if state.grad_accum == device_batch_size:
        raise RuntimeError(('CUDA out of memory. The train loop failed with an internal microbatch of size 1.'
                            'The GPU does not have enough memory to process even 1 sample.'))
    else:
        original_grad_accum = state.grad_accum
        state.grad_accum = min(2 * state.grad_accum, device_batch_size)
        warnings.warn(
            RuntimeWarning('CUDA out of memory detected. Gradient Accumulation, the number of train microbatches, '
                           f'increased from {original_grad_accum} -> {state.grad_accum}, '
                           'and the batch will be retrained with a '
                           f'micro-batchsize of {device_batch_size // state.grad_accum}'))
    # Clear gradients in case failure happened during backwards pass
    for optimizer in state.optimizers:
        optimizer.zero_grad()
    torch.cuda.empty_cache()


def _adjust_eval_batch_split(state: State, device_batch_size):
    """Adjust eval_batch_split if we encounter OOM.

    Args:
        state (State): State of trainer.
        device_batch_size (int): Batch size.
    """
    # If any rank hit CUDA OOM, update grad_accum and retry. Raise runtime error if training 1 sample
    # at a time still resulted in CUDA out of memory.
    if state.eval_batch_split == device_batch_size:
        raise RuntimeError(('CUDA out of memory. The train loop failed with an internal microbatch of size 1.'
                            'The GPU does not have enough memory to process even 1 sample.'))
    else:
        original_eval_batch_split = state.eval_batch_split
        state.eval_batch_split = min(2 * state.eval_batch_split, device_batch_size)
        warnings.warn(
            RuntimeWarning('CUDA out of memory detected. Number of eval microbatches '
                           f'increased from {original_eval_batch_split} -> {state.eval_batch_split}, '
                           'and the batch will be retrained with a '
                           f'micro-batchsize of {device_batch_size // state.eval_batch_split}'))
    torch.cuda.empty_cache()


def _get_device(device: Optional[Union[str, Device]]):
    if not device:
        device = DeviceGPU() if torch.cuda.is_available() else DeviceCPU()
    elif isinstance(device, str):
        if device.lower() == 'cpu':
            device = DeviceCPU()
        elif device.lower() == 'gpu':
            device = DeviceGPU()
        elif device.lower() == 'mps':
            device = DeviceMPS()
        elif device.lower() == 'tpu':
            if not _is_tpu_installed():
                raise ImportError(
                    'Unable to import torch_xla. Please follow installation instructions at https://github.com/pytorch/xla'
                )
            device = DeviceTPU()
        else:
            raise ValueError(f'device ({device}) must be one of (cpu, gpu, mps, tpu).')
    return device


def _distribute_and_get_random_seed(seed: Optional[int], device: Device):
    if not seed:
        seed = reproducibility.get_random_seed()

    # Ensure that each process has a seed = rank_zero_seed + global_rank
    # This "deterministically different" seed behavior is required to be able
    # to restore seeds when resuming form checkpoints, since only the
    # `rank_zero_seed` is stored on state.
    if seed < 0 or seed > reproducibility.MAX_SEED:
        raise ValueError(f'Invalid seed: {seed}. It must be on [0; 2**32 - 1)')

    # using int64 to prevent overflow
    rank_zero_seed = device.tensor_to_device(torch.tensor([seed], dtype=torch.int64))
    dist.broadcast(rank_zero_seed, src=0)
    rank_zero_seed = rank_zero_seed.item()
    assert isinstance(rank_zero_seed, int)
    seed = rank_zero_seed + dist.get_global_rank()
    return rank_zero_seed, seed


def _get_ddp_sync_strategy(ddp_sync_strategy: Optional[Union[str, DDPSyncStrategy]], find_unused_parameters: bool):
    if ddp_sync_strategy is None:
        if find_unused_parameters:
            ddp_sync_strategy = DDPSyncStrategy.MULTI_AUTO_SYNC
        else:
            ddp_sync_strategy = DDPSyncStrategy.SINGLE_AUTO_SYNC
    else:
        ddp_sync_strategy = DDPSyncStrategy(ddp_sync_strategy)
    return ddp_sync_strategy


def _generate_run_name() -> str:
    # prefixing with the time so experiments sorted alphabetically will have the latest experiment last
    generated_run_name = str(int(time.time())) + '-' + coolname.generate_slug(2)
    run_name_list = [generated_run_name]
    # ensure all ranks have the same experiment name
    dist.broadcast_object_list(run_name_list)
    generated_run_name = run_name_list[0]
    return generated_run_name


def _is_tpu_installed() -> bool:
    try:
        import torch_xla.core.xla_model as xm
        del xm
    except ImportError:
        return False
    else:
        return True


if _is_tpu_installed():
    import torch_xla.core.xla_model as xm
    import torch_xla.distributed.parallel_loader as pl


class Trainer:
    """Train models with Composer algorithms.

    The trainer supports models with :class:`~composer.models.base.ComposerModel` instances.
    The :class:`.Trainer` is highly customizable and can support a wide variety of workloads.
    See the :doc:`training guide</trainer/using_the_trainer>` for more information.

    Example
    --------

    Train a model and save a checkpoint:

    .. testcode::

        import os
        from composer import Trainer

        ### Create a trainer
        trainer = Trainer(
            model=model,
            train_dataloader=train_dataloader,
            max_duration="1ep",
            eval_dataloader=eval_dataloader,
            optimizers=optimizer,
            schedulers=scheduler,
            device="cpu",
            eval_interval="1ep",
            save_folder="checkpoints",
            save_filename="ep{epoch}.pt",
            save_interval="1ep",
            save_overwrite=True,
        )

        # Fit and run evaluation for 1 epoch.
        # Save a checkpoint after 1 epoch as specified during trainer creation.
        trainer.fit()

    Load the checkpoint and resume training:

    .. testcode::

        # Get the saved checkpoint filepath
        checkpoint_path = trainer.saved_checkpoints.pop()[0]

        # Create a new trainer with the `load_path` argument set to the checkpoint path.
        trainer = Trainer(
            model=model,
            train_dataloader=train_dataloader,
            max_duration="2ep",
            eval_dataloader=eval_dataloader,
            optimizers=optimizer,
            schedulers=scheduler,
            device="cpu",
            eval_interval="1ep",
            load_path=checkpoint_path,
        )

        # Continue training and running evaluation where the previous trainer left off
        # until the new max_duration is reached.
        # In this case it will be one additional epoch to reach 2 epochs total.
        trainer.fit()


    Args:
        model (ComposerModel): The model to train. Can be user-defined or one of the models included
            with Composer.

            .. seealso:: :mod:`composer.models` for models built into Composer.
        train_dataloader (Iterable | DataSpec | dict, optional): The dataloader, :class:`.DataSpec`,
            or dict of :class:`.DataSpec` kwargs for the training data. In order to specify custom
            preprocessing steps on each data batch, specify a :class:`.DataSpec` instead of a dataloader.
            It is recommended that the dataloader, whether specified directly or as part of a :class:`.DataSpec`,
            should be a :class:`torch.utils.data.DataLoader`.

            .. note:: The ``train_dataloader`` should yield per-rank batches. Each per-rank batch
                will then be further divided based on the ``grad_accum`` parameter. For example, if the
                desired optimization batch size is ``2048`` and training is happening across 8 GPUs, then each
                ``train_dataloader`` should yield a batch of size ``2048 / 8 = 256``. If ``grad_accum = 2``,
                then the per-rank batch will be divided into microbatches of size ``256 / 2 = 128``.

            If ``train_dataloader`` is not specified when constructing the trainer, it must be specified when invoking
            :meth:`.Trainer.fit`.
        train_dataloader_label (str, optional): The label for the train dataloader. (default: ``'train'``)

            This label is used to index the training metrics in
            :attr:`.State.train_metrics`.

            This parameter has no effect if ``train_dataloader`` is not specified.
        train_subset_num_batches (int, optional): If specified, finish every epoch early after training
            on this many batches. This parameter has no effect if it is greater than ``len(train_dataloader)``.
            If ``-1``, then the entire dataloader will be iterated over. (default: ``-1``)

            When using the profiler, it can be helpful to set this parameter to the length of the profile schedule.
            This setting will end each epoch early to avoid additional training that will not be profiled.

            This parameter is ignored if ``train_dataloader`` is not specified.
        max_duration (Time | str | int, optional): The maximum duration to train. Can be an integer, which will be
            interpreted to be epochs, a str (e.g. ``1ep``, or ``10ba``), or a :class:`.Time` object.

            If ``max_duration`` is not specified when constructing the trainer, ``duration`` must be specified when invoking
            :meth:`.Trainer.fit`.
        algorithms (Algorithm | Sequence[Algorithm], optional): The algorithms to use during training. If ``None``, then
            no algorithms will be used. (default: ``None``)

            .. seealso:: :mod:`composer.algorithms` for the different algorithms built into Composer.
        optimizers (torch.optim.Optimizer, optional): The optimizer.
            If ``None``, will be set to ``DecoupledSGDW(model.parameters(), lr=0.1)``. (default: ``None``)

            .. seealso:: :mod:`composer.optim` for the different optimizers built into Composer.
        schedulers (PyTorchScheduler | ComposerScheduler | Sequence[PyTorchScheduler | ComposerScheduler], optional):
            The learning rate schedulers. If ``[]`` or ``None``, the learning rate will be constant.
            (default: ``None``).

            .. seealso:: :mod:`composer.optim.scheduler` for the different schedulers built into Composer.
        scale_schedule_ratio (float, optional): Ratio by which to scale the training duration and learning rate
            schedules. (default: ``1.0``)

            E.g., ``0.5`` makes the schedule take half as many epochs and ``2.0`` makes it take twice as
            many epochs. ``1.0`` means no change.

            This parameter has no effect if ``schedulers`` is not specified.

            .. note ::

                Training for less time, while rescaling the learning rate schedule,
                is a strong baseline approach to speeding up training. E.g., training
                for half duration often yields minor accuracy degradation,
                provided that the learning rate schedule is also rescaled to take half as long.

                To see the difference, consider training for half as long using a cosine
                annealing learning rate schedule. If the schedule is not rescaled,
                training ends while the learning rate is still ~0.5 of the initial LR.
                If the schedule is rescaled with ``scale_schedule_ratio``, the LR schedule
                would finish the entire cosine curve, ending with a learning rate near zero.
        step_schedulers_every_batch (bool, optional): By default, native
            `PyTorch schedulers <https://pytorch.org/docs/stable/optim.html#how-to-adjust-learning-rate>`_
            are updated every epoch, while :doc:`Composer Schedulers</trainer/schedulers>` are updated every step.
            Setting this to ``True`` will force schedulers to be stepped every batch,
            while ``False`` means schedulers stepped every epoch. ``None`` indicates the default behavior.
            (default: ``None``)
        eval_dataloader (DataLoader | DataSpec | Evaluator | Sequence[Evaluator], optional): The :class:`.DataLoader`,
            :class:`.DataSpec`, :class:`.Evaluator`, or sequence of evaluators for the evaluation data.

            To evaluate one or more specific metrics across one or more datasets, pass in an
            :class:`.Evaluator`. If a :class:`.DataSpec` or :class:`.DataLoader` is passed in, then all
            metrics returned by ``model.get_metrics()`` will be used during evaluation.
            ``None`` results in no evaluation. (default: ``None``)
        eval_interval (int | str | Time | (State, Event) -> bool, optional): Specifies how frequently to run evaluation.
            An integer, which will be interpreted to be epochs, a str (e.g. ``1ep``, or ``10ba``), a :class:`.Time`
            object, or a callable.
            Defaults to ``1`` (evaluate every epoch).

            If an integer (in epochs), :class:`.Time` string, or :class:`.Time` instance, the evaluator will be run
            with this frequency. :class:`.Time` strings or :class:`.Time` instances must have units of
            :attr:`.TimeUnit.BATCH` or :attr:`.TimeUnit.EPOCH`.

            Set to ``0`` to disable evaluation.

            If a callable, it should take two arguments (:class:`.State`, :class:`.Event`) and return a bool
            representing whether the evaluator should be invoked. The event will be either :attr:`.Event.BATCH_END`
            or :attr:`.Event.EPOCH_END`.

            This ``eval_interval`` will apply to any :class:`.Evaluator` in ``eval_dataloader`` that does not specify
            an ``eval_interval`` or if a dataloader is passed in directly. This parameter has no effect if
            ``eval_dataloader`` is not specified.

            When specifying time string or integer for the ``eval_interval``, the evaluator(s) are also run at the ``Event.FIT_END`` if it doesn't
            evenly divide the training duration.

        eval_subset_num_batches (int, optional): If specified, evaluate on this many batches. Defaults to ``-1``,
            which means to iterate over the entire dataloader.

            This parameter has no effect if ``eval_dataloader`` is not specified, it is greater than
            ``len(eval_dataloader)``, or ``eval_dataloader`` is an :class:`.Evaluator` and ``subset_num_batches``
            was specified as part of the :class:`.Evaluator`.
        callbacks (Callback | Sequence[Callback], optional): The callbacks to run during training. If ``None``,
            then no callbacks will be run. (default: ``None``).

            .. seealso:: :mod:`composer.callbacks` for the different callbacks built into Composer.
        loggers (LoggerDestination | Sequence[LoggerDestination], optional): The destinations to log training information to.

            .. seealso:: :mod:`composer.loggers` for the different loggers built into Composer.
        run_name (str, optional): A name for this training run. If not specified, the timestamp will be combined with a
            :doc:`coolname <coolname:index>`, e.g. ``1654298855-electric-zebra``.
        progress_bar (bool, optional): Whether to show a progress bar. (default: ``True``)
        log_to_console (bool, optional): Whether to print logging statements to the console. (default: ``None``)

            The default behavior (when set to ``None``) only prints logging statements when ``progress_bar`` is ``False``.

        console_log_level (LogLevel | str | (State, LogLevel) -> bool, optional): The maximum log level which
            should be printed to the console. (default: :attr:`.LogLevel.EPOCH`)

            It can either be :class:`.LogLevel`, a string corresponding to a :class:`.LogLevel`, or a callable
            that takes the training :class:`.State` and the :class:`.LogLevel` and returns a boolean of whether this
            statement should be printed.

            This parameter has no effect if ``log_to_console`` is ``False``, or is unspecified and ``progres_bar`` is
            ``True``.

        console_stream (TextIO | str, optional): The stream to write to. If a string, it can either be
            ``'stdout'`` or ``'stderr'``. (default: :attr:`sys.stderr`)
        load_path (str, optional):  The path format string to an existing checkpoint file.

            It can be a path to a file on the local disk, a URL, or if ``load_object_store`` is set, the object name
            for a checkpoint in a cloud bucket.

            When using `Deepspeed ZeRO <https://www.deepspeed.ai/tutorials/zero/>`_, checkpoints are shareded by rank.
            Instead of hard-coding the rank in the ``path``, use the following format variables:

            +------------------------+-------------------------------------------------------+
            | Variable               | Description                                           |
            +========================+=======================================================+
            | ``{rank}``             | The global rank, as returned by                       |
            |                        | :func:`~.dist.get_global_rank`.                       |
            +------------------------+-------------------------------------------------------+
            | ``{local_rank}``       | The local rank of the process, as returned by         |
            |                        | :func:`~.dist.get_local_rank`.                        |
            +------------------------+-------------------------------------------------------+
            | ``{node_rank}``        | The node rank, as returned by                         |
            |                        | :func:`~.dist.get_node_rank`.                         |
            +------------------------+-------------------------------------------------------+

            For example, suppose that checkpoints are stored in the following structure:

            .. code-block::

                my_model/ep1-rank0.tar
                my_model/ep1-rank1.tar
                my_model/ep1-rank2.tar
                ...

            Then, ``load_path`` should be set to ``my_model/ep1-rank{rank}.tar``, and all ranks will load the
            correct state.

            If ``None`` then no checkpoint will be loaded. (default: ``None``)
        load_object_store (Union[ObjectStore, LoggerDestination], optional): If the ``load_path`` is in an
            object store (i.e. AWS S3 or Google Cloud Storage), an instance of :class:`.ObjectStore` or
            :class:`.LoggerDestination` which will be used to retreive the checkpoint. Otherwise, if the
            checkpoint is a local filepath, set to ``None``. Ignored if ``load_path`` is ``None``.
            (default: ``None``)

            Example:

            .. testsetup::

                import composer.trainer

                composer.trainer.trainer.load_checkpoint = lambda *args, **kwargs: None

            .. testcode::

                from composer import Trainer
                from composer.utils import LibcloudObjectStore

                # Create the object store provider with the specified credentials
                creds = {"key": "object_store_key",
                         "secret": "object_store_secret"}
                store = LibcloudObjectStore(provider="s3",
                                            container="my_container",
                                            provider_kwargs=creds)

                checkpoint_path = "./path_to_the_checkpoint_in_object_store"

                # Create a trainer which will load a checkpoint from the specified object store
                trainer = Trainer(
                    model=model,
                    train_dataloader=train_dataloader,
                    max_duration="10ep",
                    eval_dataloader=eval_dataloader,
                    optimizers=optimizer,
                    schedulers=scheduler,
                    device="cpu",
                    eval_interval="1ep",
                    load_path=checkpoint_path,
                    load_object_store=store,
                )
        load_weights_only (bool, optional): Whether or not to only restore the weights from the checkpoint without
            restoring the associated state. Ignored if ``load_path`` is ``None``. (default: ``False``)
        load_strict_model_weights (bool, optional): Ensure that the set of weights in the checkpoint and model must exactly match.
            Ignored if ``load_path`` is ``None``. (default: ``False``)
        load_progress_bar (bool, optional): Display the progress bar for downloading the checkpoint.
            Ignored if ``load_path`` is either ``None`` or a local file path. (default: ``True``)
        load_ignore_keys (List[str] | (Dict) -> None, optional): A list of paths for the ``state_dict`` of the checkpoint,
            which, when provided, will be ignored from the state_dict before a checkpoint is loaded. Each path is a list
            of strings specifying the keys to index into ``state_dict`` joined together with `/` as a seperator (as PyTorch
            uses `.` in parameter names). If a prefix is provided, all children are also ignored (see Example 2).
            See :mod:`composer.core.state` for the structure of state_dict.

            Example 1: ``load_ignore_keys = ["state/model/layer1.weights", "state/model/layer1.bias"]`` would ignore
            layer 1 weights and bias.

            Example 2: ``load_ignore_keys = ["state/model/*"]`` would ignore the entire model, which would have the same
            effect as the previous example if there was only 1 layer.

            Example 3: ``load_ignore_keys = ["state/model/layer*.weights"]`` would ignore all weights in the model.

            Example 4: ``load_ignore_keys = ["state/rank_zero_seed", "rng"]`` would reset all randomness when
            loading the checkpoint.

            If a callable, it should take one argument which is the state_dict. The callable is free to arbitrarily modify
            the state_dict before it is loaded.

            (default: ``None``)

        save_folder (str, optional): Format string for the folder where checkpoints are saved.
            If ``None``, checkpoints will not be saved. (default: ``None``)

            .. seealso:: :class:`~.CheckpointSaver`

            .. note::

                For fine-grained control on checkpoint saving (e.g. to save different types of checkpoints
                at different intervals), leave this parameter as ``None``, and instead pass
                instance(s) of :class:`~.CheckpointSaver` directly as ``callbacks``.
        save_filename (str, optional): A format string describing how to name checkpoints.
            This parameter has no effect if ``save_folder`` is ``None``.
            (default: ``"ep{epoch}-ba{batch}-rank{rank}.pt"``)

            .. seealso:: :class:`~.CheckpointSaver`
        save_artifact_name (str, optional): A format string describing how to name checkpoints in loggers.
            This parameter has no effect if ``save_folder`` is ``None``.
            (default: ``"{run_name}/checkpoints/ep{epoch}-ba{batch}-rank{rank}"``)

            .. seealso:: :class:`~.CheckpointSaver` and :doc:`Artifact Logging</trainer/artifact_logging>` notes.
        save_latest_filename (str, optional): A format string for the name of a symlink
            (relative to ``save_folder``) that points to the last saved checkpoint.
            This parameter has no effect if ``save_folder`` is ``None``.
            To disable symlinking, set this to ``None``. (default: ``"latest-rank{rank}.pt"``)

            .. seealso:: :class:`~.CheckpointSaver`
        save_latest_artifact_name (str, optional): A format string describing how to name symlinks in loggers.
            This parameter has no effect if ``save_folder``, ``save_latest_filename``, or ``save_artifact_name`` are ``None``.
            To disable symlinking in logger, set this or ``save_latest_filename`` to ``None``. (default: ``"{run_name}/checkpoints/latest-rank{rank}"``)

            .. seealso:: :class:`~.CheckpointSaver` and :doc:`Artifact Logging</trainer/artifact_logging>` notes.
        save_overwrite (bool, optional): Whether existing checkpoints should be overridden.
            This parameter has no effect if ``save_folder`` is None. (default: ``False``)

            .. seealso:: :class:`~.CheckpointSaver`
        save_interval (Time | str | int | (State, Event) -> bool): A :class:`Time`, time-string, integer (in epochs),
            or a function that takes (state, event) and returns a boolean whether a checkpoint should be saved.
            This parameter has no effect if ``save_folder`` is ``None``. (default: ``'1ep'``)

            .. seealso:: :class:`~.CheckpointSaver`
        save_weights_only (bool, optional): Whether to save only the model weights instead of the entire training
            state. This parameter has no effect if ``save_folder`` is ``None``. (default: ``False``)

            .. seealso:: :class:`~.CheckpointSaver`
        save_num_checkpoints_to_keep (int, optional): The number of checkpoints to keep locally. The oldest checkpoints
            are removed first. Set to ``-1`` to keep all checkpoints locally. (default: ``-1``)

            Checkpoints will be removed after they have been logged as a file artifact. For example, when this callback
            is used in conjunction with the :class:`.ObjectStoreLogger`, set this
            parameter to ``0`` to immediately delete checkpoints from the local disk after they have been uploaded to
            the object store.

            This parameter only controls how many checkpoints are kept locally; checkpoints are not deleted from
            artifact stores.
        autoresume (bool, optional): Whether or not to enable autoresume, which allows for stopping and resuming
            training. This allows use of spot instances, as the training run is now fault tolerant.  This parameter
            requires ``save_folder`` and ``run_name`` to be specified and ``save_overwrite`` to be ``False``.
            (default: ``False``)

            When enabled, the save_folder is checked for checkpoints of the format ``"{save_folder}/{save_latest_filename}"``,
            which are loaded to continue training. If no local checkpoints are found, each logger is checked for potential
            checkpoints named ``save_latest_artifact_name``. Finally, if no logged checkpoints are found, ``load_path`` is
            used to load a checkpoint if specified. This should only occur at the start of a run using autoresume.

            For example, to run a fine-tuning run on a spot instance, ``load_path`` would be set to the original
            weights and an object store logger would be added. In the original run, ``load_path`` would be used
            to get the starting checkpoint. For any future restarts, such as due to the spot instance being killed,
            the loggers would be queried for the latest checkpoint the object store logger would be downloaded and
            used to resume training.
        deepspeed_config (Dict[str, Any], optional): Configuration for DeepSpeed, formatted as a JSON
            according to `DeepSpeed's documentation <https://www.deepspeed.ai/docs/config-json/>`_. (default: ``None``)

            To use DeepSpeed with default values, set to the empty dictionary ``{}``.
            To disable DeepSpeed (the default), set to ``None``.
        device (Device | str, optional): The device to use for training, which can be ``'cpu'``, ``'gpu'``,
            ``'tpu'``, or ``'mps'``. (default: ``None``)

            The default behavior sets the device to ``'gpu'`` if CUDA is available, and otherwise ``'cpu'``.
        precision (Precision | str, optional): Numerical precision to use for training. One of ``fp32``, ``fp16``
            or ``amp`` (recommended). (default: ``Precision.FP32`` if training on CPU; ``Precision.AMP`` if training
            on GPU)

            .. note::
                ``fp16`` only works if ``deepspeed_config`` is also provided.
        grad_accum (Union[int, str], optional): The number of microbatches to split a per-device batch into. Gradients
            are summed over the microbatches per device. If set to ``auto``, dynamically increases grad_accum
            if microbatch is too large for GPU. (default: ``1``)

            .. note:: This is implemented by taking the batch yielded by the ``train_dataloader`` and splitting
                it into ``grad_accum`` sections. Each section is of size ``train_dataloader // grad_accum``.
                If the batch size of the dataloader is not divisible by ``grad_accum``,
                then the last section will be of size ``batch_size mod grad_accum``.
        seed (int, optional): The seed used in randomization. If ``None``, then a random seed
            will be created. (default: ``None``)

            .. note:: In order to get reproducible results, call the
                :func:`.seed_all` function at the start of your script with the seed
                passed to the trainer. This will ensure any initialization done before the trainer init
                (ex. model weight initialization) also uses the provided seed.

            .. seealso:: :mod:`composer.utils.reproducibility` for more details on reproducibility.
        deterministic_mode (bool, optional): Run the model deterministically. (default: ``False``)

            .. note:: This is an experimental feature. Performance degradations expected. Certain Torch modules may
                not have deterministic implementations, which will result in a crash.

            .. note:: In order to get reproducible results, call the
                :func:`.configure_deterministic_mode` function at the start of your script.
                This will ensure any initialization done before the trainer init also runs deterministically.

            .. seealso:: :mod:`composer.utils.reproducibility` for more details on reproducibility.
        dist_timeout (float, optional): Timeout, in seconds, for initializing the distributed process group.
            (default: ``15.0``)
        ddp_sync_strategy (str | DDPSyncStrategy, optional): The strategy to use for synchronizing gradients.
            Leave unset to let the trainer auto-configure this. See :class:`.DDPSyncStrategy`
            for more details.
        grad_clip_norm (float, optional): The norm to clip gradient magnitudes to. Set to ``-1`` for no gradient
            clipping. (default: ``-1``).

            .. deprecated:: 0.8
               Deprecated. Please use composer.algorithms.GradientClipping.
        profiler (Profiler, optional): The profiler, if profiling should be enabled. (default: ``None``)

            .. seealso::

                See the :doc:`Profiling Guide </trainer/performance_tutorials/profiling>` for
                additional information.

    Attributes:
        state (State): The :class:`.State` object used to store training state.
        evaluators (List[Evaluator]): The :class:`.Evaluator` objects to use for validation
            during training.
        logger (Logger): The :class:`.Logger` used for logging.
        engine (Engine): The :class:`.Engine` used for running callbacks and algorithms.
    """

    def __init__(
        self,
        *,
        # The Model
        model: ComposerModel,

        # Train Dataloader
        train_dataloader: Optional[Union[Iterable, DataSpec, Dict[str, Any]]] = None,
        train_dataloader_label: str = 'train',
        train_subset_num_batches: int = -1,

        # Stopping Condition
        max_duration: Optional[Union[int, str, Time]] = None,

        # Algorithms
        algorithms: Optional[Union[Algorithm, Sequence[Algorithm]]] = None,

        # Optimizers and Scheduling
        optimizers: Optional[torch.optim.Optimizer] = None,
        schedulers: Optional[Union[ComposerScheduler, PyTorchScheduler, Sequence[Union[ComposerScheduler,
                                                                                       PyTorchScheduler]]]] = None,
        scale_schedule_ratio: float = 1.0,
        step_schedulers_every_batch: Optional[bool] = None,

        # Evaluators
        eval_dataloader: Optional[Union[Iterable, DataSpec, Evaluator, Sequence[Evaluator]]] = None,
        eval_interval: Union[int, str, Time, Callable[[State, Event], bool]] = 1,
        eval_subset_num_batches: int = -1,

        # Callbacks and Logging
        callbacks: Optional[Union[Callback, Sequence[Callback]]] = None,
        loggers: Optional[Union[LoggerDestination, Sequence[LoggerDestination]]] = None,
        run_name: Optional[str] = None,
        progress_bar: bool = True,
        log_to_console: Optional[bool] = None,
        console_log_level: Union[LogLevel, str, Callable[[State, LogLevel], bool]] = LogLevel.EPOCH,
        console_stream: Union[str, TextIO] = 'stderr',

        # Load Checkpoint
        load_path: Optional[str] = None,
        load_object_store: Optional[Union[ObjectStore, LoggerDestination]] = None,
        load_weights_only: bool = False,
        load_strict_model_weights: bool = False,
        load_progress_bar: bool = True,
        load_ignore_keys: Optional[Union[List[str], Callable[[Dict], None]]] = None,

        # Save Checkpoint
        save_folder: Optional[str] = None,
        save_filename: str = 'ep{epoch}-ba{batch}-rank{rank}.pt',
        save_artifact_name: str = '{run_name}/checkpoints/ep{epoch}-ba{batch}-rank{rank}',
        save_latest_filename: Optional[str] = 'latest-rank{rank}.pt',
        save_latest_artifact_name: Optional[str] = '{run_name}/checkpoints/latest-rank{rank}',
        save_overwrite: bool = False,
        save_interval: Union[str, int, Time, Callable[[State, Event], bool]] = '1ep',
        save_weights_only: bool = False,
        save_num_checkpoints_to_keep: int = -1,

        # Graceful Resumption
        autoresume: bool = False,

        # DeepSpeed
        deepspeed_config: Optional[Dict[str, Any]] = None,

        # System/Numerics
        device: Optional[Union[str, Device]] = None,
        precision: Optional[Union[str, Precision]] = None,
        grad_accum: Union[int, str] = 1,

        # Reproducibility
        seed: Optional[int] = None,
        deterministic_mode: bool = False,

        # Distributed Training
        dist_timeout: float = 300.0,
        ddp_sync_strategy: Optional[Union[str, DDPSyncStrategy]] = None,

        # Grad Clip Norm
        grad_clip_norm: float = -1.0,

        # Profiling
        profiler: Optional[Profiler] = None,
    ):
        algorithms = list(ensure_tuple(algorithms))

        # Determine whether DeepSpeed is enabled
        deepspeed_enabled = deepspeed_config is not None

        # Device
        self._device = _get_device(device)

        # Distributed
        if deepspeed_enabled or dist.get_world_size() > 1:
            # deepspeed requires torch.distributed to be initialized, even if the world size is 1
            # distributed is always required with multi-rank training
            dist.initialize_dist(self._device, datetime.timedelta(seconds=dist_timeout))

        # Reproducibility
        rank_zero_seed, seed = _distribute_and_get_random_seed(seed, self._device)
        # If hparams is used to create the Trainer this function is called twice
        # which is okay because all runs with the hparams codepath will do this
        reproducibility.seed_all(seed)
        if deterministic_mode:
            reproducibility.configure_deterministic_mode()

        # Precision
        if precision is None:
            precision = Precision.AMP if isinstance(self._device, DeviceGPU) else Precision.FP32
        if isinstance(precision, str):
            precision = Precision(precision)

        _validate_precision(precision, self._device, deepspeed_enabled)

        # Optimizers and Schedulers
        if not optimizers:
            optimizers = DecoupledSGDW(list(model.parameters()), lr=0.1)
            # hard-coding the optimizer in the warning, as repr(optimizers) would print an annoying, multi-line warning
            warnings.warn(('No optimizer was specified. Defaulting to '
                           f"{type(optimizers).__name__}(lr={optimizers.defaults['lr']})"))

        num_optimizers = len(ensure_tuple(optimizers))
        if num_optimizers != 1:
            raise NotImplementedError(f'Only one optimizer is supported; found {num_optimizers} optimizers')

        # Move the model and optimizers to the device

        if not deepspeed_enabled:
            # check if model is already on tpu
            if isinstance(self._device, DeviceTPU) and 'xla' not in str(next(model.parameters()).device):
                raise ValueError(
                    'Use model.to(xm.xla_device()) to set the model to the TPU before providing to the trainer.')
            else:
                model = self._device.module_to_device(model)
                # Move any remaining optimizer parameters onto the device
                # It is possible that optimizer initialize created some internal tensors on CPU
                # that need to be moved onto GPU.
            optimizers = map_collection(optimizers, self._device.optimizer_to_device)

        # Grad Accum
        self.adaptive_gradient_accumulation = _is_adaptive_grad_accum(grad_accum, device=self._device)
        grad_accum = _get_initial_grad_accum(grad_accum)
        eval_batch_split = 1
        if self.adaptive_gradient_accumulation and isinstance(self._device, DeviceTPU):
            raise NotImplementedError(f'grad_accum=auto not supported on TPUs.')

        # Grad Clip Norm
        if grad_clip_norm > 0:

            warnings.warn(
                DeprecationWarning((f"Using the 'grad_clip_norm' field in Trainer is deprecated. Please use"
                                    'the GradientClipping Algorithm in composer.algorithms.gradient_clipping.')))

            if any(isinstance(alg, GradientClipping) for alg in algorithms):
                warnings.warn(
                    UserWarning(
                        f'The GradientClipping algorithm is already specified. Ignoring grad_clip_norm={grad_clip_norm}'
                    ))
            else:
                algorithms.append(GradientClipping(clipping_type='norm', clipping_threshold=grad_clip_norm))

        # Run Name
        if run_name is None:
            if autoresume:
                raise ValueError('When autoresume=True, the `run_name` must be specified.')
            run_name = _generate_run_name()
        log.info('Run name: %s', run_name)

        # Create the State
        self.state = State(rank_zero_seed=rank_zero_seed,
                           algorithms=algorithms,
                           model=model,
                           callbacks=callbacks,
                           grad_accum=grad_accum,
                           eval_batch_split=eval_batch_split,
                           precision=precision,
                           optimizers=optimizers,
                           run_name=run_name,
                           deepspeed_config=deepspeed_config)

        # Profiler
        if profiler is not None:
            warnings.warn('The profiler is enabled. Using the profiler adds additional overhead when training.')
            self.state.profiler = profiler
            self.state.profiler.bind_to_state(self.state)

        # Console Logging
        loggers = list(ensure_tuple(loggers))
        if any(isinstance(x, ProgressBarLogger) for x in loggers):
            warnings.warn(
                DeprecationWarning(
                    (f'Specifying the {ProgressBarLogger.__name__} via `loggers` is deprecated. Instead, '
                     'please specify `progress_bar`, `log_to_console`, `log_level`, and `stream` arguments when '
                     'constructing the trainer. If specified, these arguments will be ignored, as the '
                     f'{ProgressBarLogger.__name__} was already created.')))
        else:
            loggers.append(
                ProgressBarLogger(
                    progress_bar=progress_bar,
                    log_to_console=log_to_console,
                    console_log_level=console_log_level,
                    stream=console_stream,
                ))

        # Logger
        self.logger = Logger(state=self.state, destinations=loggers)

        # Callbacks
        self.state.callbacks[:] = list(cast(List[Callback], loggers)) + self.state.callbacks

        # Checkpoint Saving
        self._checkpoint_saver = None
        if save_folder is not None:
            self._checkpoint_saver = CheckpointSaver(
                folder=save_folder,
                filename=save_filename,
                artifact_name=save_artifact_name,
                latest_filename=save_latest_filename,
                latest_artifact_name=save_latest_artifact_name,
                overwrite=save_overwrite,
                weights_only=save_weights_only,
                save_interval=save_interval,
                num_checkpoints_to_keep=save_num_checkpoints_to_keep,
            )
            self.state.callbacks.append(self._checkpoint_saver)

        # The Engine
        self.engine = Engine(state=self.state, logger=self.logger)

        # Set the logger
        model.logger = self.logger

        # Run Event.INIT
        self.engine.run_event(Event.INIT)

        if not isinstance(self.state.model, ComposerModel):
            raise ValueError('Provided model should be a subclass of ComposerModel.')

        # After running Event.INIT, then set the "optional" elements of state that could be passed in on FIT instead of INIT
        # Setting these attributes here ensures that algorithms do not depend on unavailable attributes during Event.INIT

        # Metrics and Evaluators
        # Set state.train_metrics and state.eval_metrics here to allow callbacks / algs to potentially
        # change the model, which could change what metrics are computed
        self.state.train_metrics = self.state.model.get_metrics(is_train=True)
        self.state.eval_metrics = {}
        if eval_dataloader is None:
            evaluators: List[Evaluator] = []
        else:
            eval_metrics = self.state.model.get_metrics(is_train=False)
            model_metric_names = [str(k) for k in eval_metrics.keys()]
            evaluators = []
            for evaluator in ensure_tuple(eval_dataloader):
                evaluator = ensure_evaluator(evaluator, default_metric_names=model_metric_names)
                evaluators.append(evaluator)

                # match metric names to model metrics
                self.state.eval_metrics[evaluator.label] = _filter_metrics(eval_metrics, evaluator.metric_names)

            _set_evaluator_interval_and_subset_num_batches(
                evaluators=evaluators,
                eval_interval=eval_interval,
                subset_num_batches=eval_subset_num_batches,
            )
        if len(evaluators) == 0:
            if eval_subset_num_batches != -1:
                raise ValueError('Specifying `eval_subset_num_batches` without an `eval_dataloader` has no effect.')
            if eval_interval != 1:
                raise ValueError('Specifying `eval_interval` without an `eval_dataloader` has no effect.')

        self.state.evaluators = evaluators

        # Train Dataloader
        self._train_data_spec = None if train_dataloader is None else ensure_data_spec(train_dataloader)
        if self._train_data_spec is not None:
            self.state.set_dataloader(self._train_data_spec.dataloader, train_dataloader_label,
                                      train_subset_num_batches)
            if isinstance(self._device, DeviceTPU):
                self.state.train_dataloader = pl.MpDeviceLoader(self.state.dataloader, xm.xla_device())
            else:
                self.state.train_dataloader = self.state.dataloader

        # Max Duration
        if max_duration is not None:
            self.state.max_duration = ensure_time(max_duration, TimeUnit.EPOCH)

        self.logger.data_fit({'rank_zero_seed': rank_zero_seed})

        self._original_model = self.state.model

        # Schedulers
        self.state.schedulers = _compile_schedulers(schedulers, self.state, scale_schedule_ratio)
        if scale_schedule_ratio != 1.0:
            if len(self.state.schedulers) == 0:
                raise ValueError('Specifying `scale_schedule_ratio` without `schedulers` has no effect.')
            self.state.max_duration = _scale_max_duration_by_ssr(scale_schedule_ratio, self.state.max_duration)

        if step_schedulers_every_batch is None:
            self._scheduler_step_frequency = _get_default_scheduler_frequency(schedulers)
        else:
            self._scheduler_step_frequency = TimeUnit.BATCH if step_schedulers_every_batch else TimeUnit.EPOCH

        # Some algorithms require specific settings
        self._backwards_create_graph = any(map(lambda x: x.backwards_create_graph, self.state.algorithms))
        self._find_unused_parameters = any(map(lambda x: x.find_unused_parameters, self.state.algorithms))
        self._ddp_sync_strategy = _get_ddp_sync_strategy(ddp_sync_strategy, self._find_unused_parameters)
        # Configure Deepspeed
        if self.state.deepspeed_config is not None:
            try:
                import deepspeed
            except ImportError as e:
                raise MissingConditionalImportError(
                    extra_deps_group='deepspeed',
                    conda_package='deepspeed>=0.5.5',
                    conda_channel=None,
                ) from e
            self.state.deepspeed_config = _parse_deepspeed_config(self.state.deepspeed_config, state=self.state)
            optimizer = ensure_tuple(self.state.optimizers)[0]
            log.debug('Initializing deepspeed')
            (self.state.model, self.state.optimizers, _, _) = deepspeed.initialize(config=self.state.deepspeed_config,
                                                                                   model=self.state.model,
                                                                                   optimizer=optimizer)
            # Since the DeepSpeed ZeRO optimizer does not inherit torch.optim.Optimizer, the schedulers must be
            # compiled and bound BEFORE DeepSpeed initialization. However, this is OK, as the the DeepSpeed Zero
            # optimizer uses the same underlying parameter groups as the original optimizer. See
            # * https://github.com/microsoft/DeepSpeed/blob/fee73135980e78f8be7e1a3ff556751623ef6aaa/deepspeed/runtime/zero/stage_1_and_2.py#L1911-L1917
            # * https://github.com/microsoft/DeepSpeed/blob/ef17c89570ceae5b26a5f886e9d8cd0941afc0ac/deepspeed/runtime/zero/stage3.py#L2532-L2538
            # In addition, the deepspeed engine is responsible for serializing the model and optimizer state,
            # so these attributes should not be serialized with the composer state.
            if 'model' in self.state.serialized_attributes:
                self.state.serialized_attributes.remove('model')

            if 'optimizers' in self.state.serialized_attributes:
                self.state.serialized_attributes.remove('optimizers')

        # If using DeepSpeed, the model must be loaded from checkpoint after the engine has been
        # initialized, but if using PyTorch DDP, the model must be loaded before it is wrapped with
        # DDP.

        # surpressing GradScaler warnings as they are always created
        # self._use_grad_scaling() will raise a RuntimeError if grad scaling is not available when it is required
        warnings.filterwarnings(action='ignore', message='torch.cuda.amp.GradScaler')
        self.state.scaler = ClosureGradScaler() if self._use_closures() else GradScaler()

        # Load Checkpoint
        self._rng_state = None
        # If autoresume is enabled, first check for existing checkpoints to load
        if autoresume:
            log.info('Searching for a previous checkpoint to autoresume')
            if save_folder is None:
                raise ValueError('The `save_folder` must be specified when autoresume is enabled.')
            if save_overwrite:
                raise ValueError(
                    'The flag `save_overwrite` must be False when autoresume is enabled as autoresume always loads the '
                    'latest existing checkpoint in `save_folder`.')
            if save_latest_filename is None:
                raise ValueError(
                    'The `save_latest_filename` must be specified so autoresume knows where to load checkpoints from.')
            if save_latest_artifact_name is None:
                raise ValueError(
                    'The `save_latest_artifact_name` must be specified so autoresume can load the latest checkpoint.')
            if run_name is None:
                raise ValueError(
                    'The `run_name` must be specified when using autoresume so Event.INIT is run with the correct run name.'
                )
            autoresume_checkpoint_path = self._get_autoresume_checkpoint(
                save_folder=save_folder,
                save_latest_filename=save_latest_filename,
                save_latest_artifact_name=save_latest_artifact_name,
                loggers=loggers,
                load_progress_bar=load_progress_bar)
            # Found latest checkpoint path, load that instead
            if autoresume_checkpoint_path:
                load_path = autoresume_checkpoint_path
                # Disable object_store since _get_autoresume_checkpoint will download the checkpoint
                # To the save folder, if needed.
                load_object_store = None
                # Disable `load_weights_only` since this applies only to the initial training run
                load_weights_only = False
                log.info('Autoresuming training from checkpoint')
            else:
                log.info('No previous autoresume checkpoint found')
        # Actually load the checkpoint from potentially updated arguments
        if load_path is not None:
            self._rng_state = load_checkpoint(
                state=self.state,
                path=load_path,
                object_store=load_object_store,
                load_weights_only=load_weights_only,
                strict_model_weights=load_strict_model_weights,
                progress_bar=load_progress_bar,
                ignore_keys=load_ignore_keys,
            )
            self.state.run_name = run_name

        # reseed here. This helps with a couple of issues:
        # 1. rng state may change at Event.INIT. For example, if an algorithm creates a new module and module
        # parameters are initialized randomly, rng state will change. This reseeding nullifies such effects.
        # 2. While resuming from a checkpoint, we want to spin dataloader and bring it back to the same state as at the time
        # of the checkpoint. Therefore, spinning needs to start from the same rng state as in the original run.
        log.info(f'Setting seed to {self.state.seed}')
        reproducibility.seed_all(self.state.seed)

        # Move the model and optimizers to the specified device
        if not self.deepspeed_enabled and dist.get_world_size() > 1:
            # Only wrap the module if required
            self.state.model = prepare_ddp_module(self.state.model, self._find_unused_parameters)

    @property
    def deepspeed_enabled(self):
        """Whether DeepSpeed is enabled.

        .. seealso:: `DeepSpeed's documentation <https://www.deepspeed.ai/docs/config-json/>`_
        """
        return is_model_deepspeed(self.state.model)

    @property
    def saved_checkpoints(self) -> List[Tuple[Timestamp, List[pathlib.Path]]]:
        """The checkpoint timestamps and filepaths.

        This list contains tuples of the save timestamp and the checkpoint filepaths.
        This list will have at most ``save_num_checkpoints_to_keep`` entries. The latest checkpoint
        will be at the end.

        .. note::

            When using DeepSpeed, the index of a filepath in each list corresponds to the global rank of
            the process that wrote that file. Each filepath is valid only on the process's (rank's) node.

            Otherwise, when not using DeepSpeed, each sub-list will contain only one filepath since only rank zero
            saves checkpoints.
        """
        if self._checkpoint_saver is None:
            return []
        return self._checkpoint_saver.saved_checkpoints

    def _get_autoresume_checkpoint(
        self,
        save_folder: str,
        save_latest_filename: str,
        save_latest_artifact_name: str,
        loggers: Sequence[LoggerDestination],
        load_progress_bar: bool,
    ):
        """Determines the load path when using autoresume.

        First, check the ``save_folder`` for the latest checkpoint.
        If no latest checkpoint is found locally, then check each logger for the latest checkpoint, and download
        it to the ``save_folder``.

        Returns:
            Optional[str]: The path to the latest checkpoint, if found, otherwise None.
        """
        save_latest_filename = format_name_with_dist(save_latest_filename, self.state.run_name)
        save_folder = format_name_with_dist(save_folder, self.state.run_name)
        save_latest_artifact_name = format_name_with_dist(save_latest_artifact_name, self.state.run_name)
        latest_checkpoint_path = os.path.join(save_folder, save_latest_filename)
        # If latest checkpoint is not saved locally, try to fetch from loggers
        if not os.path.exists(latest_checkpoint_path):
            # Make save folder in case it doesn't exist so latest checkpoint can be downloaded
            os.makedirs(save_folder, exist_ok=True)
            for logger in loggers:
                try:
                    # Fetch from logger. If it succeeds, stop trying the rest of the loggers
                    get_file(
                        path=save_latest_artifact_name,
                        destination=latest_checkpoint_path,
                        object_store=logger,
                        overwrite=True,
                        progress_bar=load_progress_bar,
                    )
                    break
                except (NotImplementedError, FileNotFoundError):
                    # Ignore errors caused by no checkpoint saved with logger
                    pass
        # Require all ranks to have local checkpoint if we wish to restore from it
        latest_checkpoint_exists = self._device.tensor_to_device(
            torch.tensor([os.path.exists(latest_checkpoint_path)], dtype=torch.uint8))
        dist.all_reduce(latest_checkpoint_exists, reduce_operation='MIN')
        # If latest checkpoint is saved locally, change load_path to it
        if int(latest_checkpoint_exists.item()) == 1:
            return latest_checkpoint_path

    def fit(
        self,
        *,
        # Train Dataloader
        train_dataloader: Optional[Union[Iterable, DataSpec, Dict[str, Any]]] = None,
        train_dataloader_label: str = 'train',
        train_subset_num_batches: Optional[int] = None,

        # Timing
        duration: Optional[Union[int, str, Time[int]]] = None,
        reset_time: bool = False,

        # Schedulers
        schedulers: Optional[Union[ComposerScheduler, PyTorchScheduler, Sequence[Union[ComposerScheduler,
                                                                                       PyTorchScheduler]]]] = None,
        scale_schedule_ratio: float = 1.0,
        step_schedulers_every_batch: Optional[bool] = None,

        # Evaluation
        eval_dataloader: Optional[Union[Iterable, DataSpec, Evaluator, Sequence[Evaluator]]] = None,
        eval_subset_num_batches: int = -1,
        eval_interval: Union[int, str, Time, Callable[[State, Event], bool]] = 1,

        # Numerics
        grad_accum: Optional[Union[int, str]] = None,
        precision: Optional[Union[str, Precision]] = None,
    ):
        """Train the model.

        The Composer :class:`.Trainer` supports multiple calls to :meth:`.fit`. Any arguments specified during
        the call to :meth:`.fit` will override the values specified when constructing the :class:`.Trainer`.
        All arguments are optional, with the following exceptions:

        *   The ``train_dataloader`` must be specified here if not provided when constructing the :class:`.Trainer`.
        *   The ``duration`` must be specified here if not provided when constructing the :class:`.Trainer`,
            or if this is a subsequent call to :meth:`.fit`.

        For example, the following are equivalent:

        .. testcode::

            # The `train_dataloader` and `duration` can be specified
            # when constructing the Trainer
            trainer_1 = Trainer(
                model=model,
                train_dataloader=train_dataloader,
                max_duration="1ep",
            )
            trainer_1.fit()

            # Or, these arguments can be specified on `fit()`
            trainer_2 = Trainer(model)
            trainer_2.fit(
                train_dataloader=train_dataloader,
                duration="1ep"
            )

        When invoking :meth:`.fit` for a subsequent time, either ``reset_time`` or ``duration`` must be specified.
        Otherwise, it is ambiguous for how long to train.

        *   If ``reset_time`` is True, then :meth:`.fit` will train for the same amount of time as the previous
            call (or for ``duration`` if that parameter is also specified). The :attr:`.State.timestamp` will be reset,
            causing :class:`.ComposerScheduler` and :class:`.Algorithm` instances to start from the beginning, as if it
            is a new training run. Model gradients, optimizer states, and native PyTorch schedulers will not be reset.

        *   If ``reset_time`` is False, then :meth:`.fit` will train for the amount of time specified by
            ``duration``. The :attr:`.State.max_duration` will be incremented by ``duration``.

        For example:

        .. testcode::

            # Construct the trainer
            trainer = Trainer(max_duration="1ep")

            # Train for 1 epoch
            trainer.fit()
            assert trainer.state.timestamp.epoch == "1ep"

            # Reset the time to 0, then train for 1 epoch
            trainer.fit(reset_time=True)
            assert trainer.state.timestamp.epoch == "1ep"

            # Train for another epoch (2 epochs total)
            trainer.fit(duration="1ep")
            assert trainer.state.timestamp.epoch == "2ep"

            # Train for another batch (2 epochs + 1 batch total)
            # It's OK to switch time units!
            trainer.fit(duration="1ba")
            assert trainer.state.timestamp.epoch == "2ep"
            assert trainer.state.timestamp.batch_in_epoch == "1ba"

            # Reset the time, then train for 3 epochs
            trainer.fit(reset_time=True, duration="3ep")
            assert trainer.state.timestamp.epoch == "3ep"

        Args:
            train_dataloader (Iterable | DataSpec | Dict[str, Any], optional): See :class:`.Trainer`.
            train_dataloader_label (str, optional): See :class:`.Trainer`.
            train_subset_num_batches (int, optional): See :class:`.Trainer`.
            reset_time (bool): Whether to reset the :attr:`.State.timestamp` to zero values. Defaults to False.

                If ``True``, the timestamp will be zeroed out, causing :class:`.ComposerScheduler` and
                :class:`.Algorithm` instances to start from the beginning, as if it is a new training run. The model
                will be trained for ``duration``, if specified, or for :attr:`.State.max_duration`, which would have
                been provided when constructing the :class:`.Trainer` or by a previous call to :meth:`.fit`.

                .. note::

                    Model gradients, optimizer states, and native PyTorch schedulers will not be reset.

                If ``False`` (the default), training time will be incremented from where the previous call to
                :meth:`.fit` finished (or from zero, if a new training run).
                The :attr:`~.State.max_duration` will be incremented by the ``duration`` parameter.

            duration (Time[int] | str | int, optional): The duration to train. Can be an integer, which will be
                interpreted to be epochs, a str (e.g. ``1ep``, or ``10ba``), or a :class:`.Time` object.

                If ``reset_time`` is False (the default), then :attr:`.State.max_duration` will be converted
                into the same units as this parameter (if necessary), and then the max duration incremented by the
                value of this parameter.

                If ``reset_time`` is True, then :attr:`.State.max_duration` will be set to this parameter.

            optimizers (torch.optim.Optimizer | Sequence[torch.optim.Optimizer], optional): See :class:`.Trainer`.
            schedulers (PyTorchScheduler | ComposerScheduler | Sequence[PyTorchScheduler | ComposerScheduler], optional): See :class:`.Trainer`.
            scale_schedule_ratio (float, optional): See :class:`.Trainer`.
            step_schedulers_every_batch (bool, optional): See :class:`.Trainer`.
            eval_dataloader (Iterable | DataSpec | Evaluator | Sequence[Evaluator], optional): See :class:`.Trainer`.
            eval_subset_num_batches (int, optional): See :class:`.Trainer`.
            eval_interval (int | str | Time | (State, Event) -> bool, optional): See :class:`.Trainer`.
            grad_accum (int | str, optional): See :class:`.Trainer`.
            precision (Precision | str, optional): See :class:`.Trainer`.
        """
        # Train Dataloader
        if train_dataloader is not None:
            self._train_data_spec = ensure_data_spec(train_dataloader)
            self.state.set_dataloader(self._train_data_spec.dataloader, train_dataloader_label)
            self.state.train_dataloader = self.state.dataloader
        if self._train_data_spec is None:
            _raise_missing_argument_exception('train_dataloader')
        if train_subset_num_batches is not None:
            self.state.dataloader_len = train_subset_num_batches

        # Reset Time
        if reset_time:
            self.state.timestamp = Timestamp()

        # Max Duration
        if duration is not None:
            duration = ensure_time(duration, TimeUnit.EPOCH)
            # Effectively increment the max duration (if not resetting the Time)
            # or set the max_duration (if resetting the time -- self.state.timestamp.get(duration.unit) will be 0)
            # It is important to set the duration, rather than incrementing it, as ``duration`` could be in
            # different units than ``max_duration``
            self.state.max_duration = duration + self.state.timestamp.get(duration.unit)

        if self.state.max_duration is None:
            _raise_missing_argument_exception('max_duration')

        if self.state.max_duration <= self.state.timestamp.get(self.state.max_duration.unit) and not reset_time:
            raise ValueError(
                (f'The max_duration ({self.state.max_duration}) is less than or equal to the elapsed training duration '
                 f'({self.state.timestamp.get(self.state.max_duration.unit)}). No training would occur. '
                 'Please provide the `duration` or specify `reset_time=True` in Trainer.fit().'))

        # Scale Schedule Ratio and Schedulers
        if scale_schedule_ratio != 1.0:
            # Not scaling the schedulers if the ratio is 1.0 in case if the scheduler cannot be scaled
            # (e.g. a custom LambdaLR). However, since 1.0 implies no scaling, it is still possible
            # to train with it.
            self.state.max_duration = _scale_max_duration_by_ssr(scale_schedule_ratio, self.state.max_duration)
        if schedulers is not None:
            self.state.schedulers = _compile_schedulers(schedulers, self.state, scale_schedule_ratio)

            if step_schedulers_every_batch is None:
                self._scheduler_step_frequency = _get_default_scheduler_frequency(schedulers)
            else:
                self._scheduler_step_frequency = TimeUnit.BATCH if step_schedulers_every_batch else TimeUnit.EPOCH
        else:
            if scale_schedule_ratio != 1.0:
                raise ValueError('Specifying `scale_schedule_ratio` without `schedulers` has no effect.')

            if step_schedulers_every_batch is not None:
                raise ValueError('Specifying `step_schedulers_every_batch` without `schedulers` has no effect.')

            if step_schedulers_every_batch is not None:
                raise ValueError('Specifying `step_schedulers_every_batch` without `schedulers` has no effect.')

        # Evaluators
        if eval_dataloader is not None:
            # Need to use the `original_model` rather than `state.model`, as `state.model`
            # could be DDP / DeepSpeed wrapped.
            eval_metrics = self._original_model.get_metrics(is_train=False)
            metric_names = [str(k) for k in eval_metrics.keys()]
            evaluators = []
            for evaluator in ensure_tuple(eval_dataloader):
                evaluator = ensure_evaluator(evaluator, default_metric_names=metric_names)
                evaluators.append(evaluator)

                # match metric names to model metrics
                self.state.eval_metrics[evaluator.label] = _filter_metrics(eval_metrics, evaluator.metric_names)

            _set_evaluator_interval_and_subset_num_batches(
                evaluators=evaluators,
                eval_interval=eval_interval,
                subset_num_batches=eval_subset_num_batches,
            )
            if len(evaluators) == 0:
                if eval_subset_num_batches != -1:
                    raise ValueError('Specifying `eval_subset_num_batches` without an `eval_dataloader` has no effect.')
                if eval_interval != 1:
                    raise ValueError('Specifying `eval_interval` without an `eval_dataloader` has no effect.')

            self.state.evaluators = evaluators

        # Grad Accum
        if grad_accum is not None:
            self.adaptive_gradient_accumulation = _is_adaptive_grad_accum(grad_accum, device=self._device)
            self.state.grad_accum = _get_initial_grad_accum(grad_accum)

        # Precision
        if precision is not None and Precision(precision) != self.state.precision:
            if self.deepspeed_enabled:
                raise ValueError('Changing the precision when using DeepSpeed is not supported')
            precision = Precision(precision)
            _validate_precision(precision, self._device, self.deepspeed_enabled)
            self.state.precision = precision

            # update scaler since precision was provided
            self.state.scaler = ClosureGradScaler() if self._use_closures() else GradScaler()
        self._train_loop()

    def close(self):
        """Shutdown the trainer.

        .. seealso:: :meth:`.Engine.close` for additional information.
        """
        self.engine.close()

    def _ensure_metrics_device_and_dtype(self, metrics: Dict[str, Metric]):
        # HACK: DeepSpeed somehow manages to convert metric internal states to its own dtype. When
        # running with FP16, this tends to result in overflows. Let's assume FP32 is good enough.
        for name, metric in metrics.items():
            # Safety check to ensure the metric and data are on the same device. Normally not
            # needed because the metric is automatically on the same device as the model.
            # See https://torchmetrics.readthedocs.io/en/latest/pages/overview.html for details.
            metrics[name] = self._device.module_to_device(metric)
            metric.set_dtype(torch.float32)  # type: ignore

        return metrics

    def _compute_and_log_metrics(self, dataloader_label: str, log_level: LogLevel, metrics: Dict[str, Metric]):
        """Computes metrics, logs the results, and updates the state with the deep-copied metrics.

        Args:
            dataloader_label (str): The dataloader label.
            metrics (Dict[str, Metric]): The metrics to compute.
            log_level (LogLevel): The LogLevel for logging metrics.
        """
        metrics = deepcopy(metrics)

        # log computed metrics
        computed_metrics = {}
        for metric_name, metric in metrics.items():
            computed_metrics[metric_name] = metric.compute()

        self.logger.data(
            log_level=log_level,
            data={f'metrics/{dataloader_label}/{name}': val for (name, val) in computed_metrics.items()},
        )

        # store metric instances
        for metric_name, metric in metrics.items():
            assert isinstance(metric, Metric)
            if dataloader_label == 'train':
                self.state.train_metrics[metric_name] = metric
            else:
                if dataloader_label not in self.state.eval_metrics:
                    self.state.eval_metrics[dataloader_label] = {}
                self.state.eval_metrics[dataloader_label][metric_name] = metric

    def _spin_dataloaders(self):
        """Spin the dataloaders to restore sampler state.

        Only one batch must be loaded to seed the sampler's generator. since only the first batch is being loaded, the
        dataloader may not be completely iterated through.
        """
        # spin the evaluator dataloaders once to initialize its sampler deterministically
        # so it does not affect any other RNG reads
        log.debug('Spinning the dataloaders')
        for evaluator in self.state.evaluators:
            dataloader = evaluator.dataloader.dataloader
            if isinstance(dataloader, DataLoader) and isinstance(dataloader.sampler, DistributedSampler):
                dataloader.sampler.set_epoch(0)
            for _ in dataloader:
                break

        # spin the train dataloader's sampler to get to the state of the desired epoch
        dataloader = self.state.dataloader
        assert dataloader is not None, 'train dataloader is set on state after FIT_START'
        for epoch in range(int(self.state.timestamp.epoch)):
            if isinstance(dataloader, DataLoader) and isinstance(dataloader.sampler, DistributedSampler):
                dataloader.sampler.set_epoch(epoch)
            for _ in dataloader:
                break

    def _accumulate_time_across_ranks(
        self,
        num_samples: int,
        num_tokens: int,
        batch_time: datetime.timedelta,
    ) -> Tuple[int, int, datetime.timedelta]:
        """Accumulate the number of samples and tokens across ranks.

        Returns a (num_samples, num_tokens, batch_time) tuple.
        """
        # Samples and tokens should be summed
        # Batch time should be the value from rank 0
        sample_token_tensor = self._device.tensor_to_device(torch.tensor([num_samples, num_tokens], dtype=torch.int))
        dist.all_reduce(sample_token_tensor, reduce_operation='SUM')
        batch_time_tensor = self._device.tensor_to_device(
            torch.tensor([batch_time.total_seconds()], dtype=torch.float32))
        dist.broadcast(batch_time_tensor, src=0)
        batch_time = datetime.timedelta(seconds=batch_time_tensor[0].cpu().item())

        return int(sample_token_tensor[0].cpu().item()), int(sample_token_tensor[1].cpu().item()), batch_time

    def _train_loop(self) -> None:
        """Run training for the specified number of epochs and log results."""
        # print training start
        log.info('Using precision %s', self.state.precision)
        self.logger.data_fit({algo.__class__.__name__: 1 for algo in self.state.algorithms})

        assert self.state.dataloader is not None, 'dataloader is set in __init__() or fit()'
        assert self._train_data_spec is not None, 'The train data spec is set in __init__() or fit()'
        assert self.state.scaler is not None, 'scaler should have been set in __init__()'

        self.engine.run_event(Event.FIT_START)

        use_grad_scaling = self._use_grad_scaling(self.state.precision, self.state.scaler)

        self._spin_dataloaders()

        if self.state.timestamp.batch_in_epoch == 0 and self._rng_state is not None:
            # only restore the rng state here if the step in the current epoch is zero.
            reproducibility.load_rng_state(self._rng_state)
            self._rng_state = None

        if self.state.train_metrics is not None:
            self.state.train_metrics = self._ensure_metrics_device_and_dtype(self.state.train_metrics)

        # Flag if the epoch finished early, so it can be tracked whether to run the epoch end events
        finished_epoch_early = False

        last_wct = datetime.datetime.now()

        while self.state.timestamp < self.state.max_duration:
            try:
                self.state.model.train()

                if int(self.state.timestamp.batch_in_epoch) == 0:
                    self.engine.run_event(Event.EPOCH_START)
                    self.logger.data_epoch({'epoch': int(self.state.timestamp.epoch)})
                    if self.state.train_metrics is not None:
                        for _, metric in self.state.train_metrics.items():
                            # reset the metrics before every epoch
                            metric.reset()

                dataloader = self.state.dataloader
                if isinstance(dataloader, DataLoader) and isinstance(dataloader.sampler, DistributedSampler):
                    dataloader.sampler.set_epoch(int(self.state.timestamp.epoch))

                for batch_idx, self.state.batch in enumerate(self._iter_dataloader(TrainerMode.TRAIN)):

                    # if resuming, skip dataloader forward to the minibatch index
                    if batch_idx < int(self.state.timestamp.batch_in_epoch):
                        # Restore the RNG state immediately before the next batch is yielded from the dataloader
                        if batch_idx + 1 == int(self.state.timestamp.batch_in_epoch) and self._rng_state is not None:
                            reproducibility.load_rng_state(self._rng_state)
                            self._rng_state = None
                        continue

                    self.state.batch = self._device.batch_to_device(self.state.batch)
                    self.state.batch = self._train_data_spec.device_transforms(self.state.batch)
                    rank_num_samples = self._train_data_spec.get_num_samples_in_batch(self.state.batch)
                    rank_num_tokens = self._train_data_spec.get_num_tokens_in_batch(self.state.batch)

                    if self.deepspeed_enabled:
                        self.state.batch = _fix_batch_precision_for_deepspeed(self.state.batch, self.state.precision)

<<<<<<< HEAD
                    if self.state.train_metrics is not None:
=======
                    if self.train_metrics is not None:
>>>>>>> 962b3b15
                        self._eval_train_metrics()

                    self.state.model.train()

                    self.engine.run_event(Event.AFTER_DATALOADER)

                    self.engine.run_event(Event.BATCH_START)
                    self.logger.data_batch({
                        'trainer/global_step': int(self.state.timestamp.batch),
                        'trainer/batch_idx': self.state.timestamp.batch_in_epoch.value,
                    })

                    total_loss = self._train_batch(use_grad_scaling)

                    if use_grad_scaling:
                        self.state.scaler.update()

                    if total_loss is not None:
                        if not isinstance(total_loss, torch.Tensor):
                            total_loss = self._device.tensor_to_device(torch.tensor([total_loss]))

                        # total_loss can be None if gradient scaling failed
                        dist.all_reduce(total_loss, reduce_operation='SUM')
                        full_loss = total_loss.cpu().item()
                        self.logger.data_batch({'loss/train': full_loss / dist.get_world_size()})

                    # The scheduler step.step() and compute_and_log_metrics() are going to be included in the
                    # next batch's wall clock time. The time accumulation must be done here so schedulers
                    # have the latest timing information

                    now = datetime.datetime.now()

                    batch_time = now - last_wct

                    total_num_samples, total_num_tokens, batch_time = self._accumulate_time_across_ranks(
                        rank_num_samples,
                        rank_num_tokens,
                        batch_time,
                    )

                    # `now` is actually in the past, but want to include the time it takes to perform this reduction
                    last_wct = now

                    self.state.timestamp = self.state.timestamp.to_next_batch(
                        samples=total_num_samples,
                        tokens=total_num_tokens,
                        duration=batch_time,
                    )

                    if self._scheduler_step_frequency == TimeUnit.BATCH:
                        for scheduler in self.state.schedulers:
                            scheduler.step()

                    if self.state.train_metrics is not None:
                        self._compute_and_log_metrics(
                            dataloader_label='train',
                            log_level=LogLevel.BATCH,
                            metrics=self.state.train_metrics,
                        )

                    self.engine.run_event(Event.BATCH_END)

                    # Pause the timing during evaluation
                    # Evaluation time is tracked separately in state.eval_timestamp
                    duration = datetime.datetime.now() - last_wct
                    self._run_evaluators(Event.BATCH_END, log_level=LogLevel.BATCH)
                    last_wct = datetime.datetime.now() - duration

                    self.engine.run_event(Event.BATCH_CHECKPOINT)

                    if self.state.timestamp >= self.state.max_duration:
                        # If max_duration is specified in batches, samples, or tokens, and
                        # and the max_duration is reached mid-epoch, then break out of the dataloader
                        # to finish the epoch early and finish training.
                        finished_epoch_early = True
                        break

                if not finished_epoch_early or self.state.dataloader_len == self.state.timestamp.batch_in_epoch:
                    # Trigger the epoch end events if the dataloader was exhausted.
                    # This happens if the "break" did not trigger above, or if it
                    # did (e.g. duration specified in samples/batches/tokens), but it is still
                    # the end of the dataloader (i.e. next(dataloader) would raise StopIteration)
                    self.state.timestamp = self.state.timestamp.to_next_epoch()

                    if self.state.train_metrics is not None:
                        self._compute_and_log_metrics(
                            dataloader_label='train',
                            log_level=LogLevel.EPOCH,
                            metrics=self.state.train_metrics,
                        )

                    if self._scheduler_step_frequency == TimeUnit.EPOCH:
                        for scheduler in self.state.schedulers:
                            scheduler.step()

                    self.engine.run_event(Event.EPOCH_END)

                    # Pause the timing during evaluation
                    # Evaluation time is tracked separately in state.eval_timestamp
                    duration = datetime.datetime.now() - last_wct
                    self._run_evaluators(Event.EPOCH_END, log_level=LogLevel.EPOCH)
                    last_wct = datetime.datetime.now() - duration

                    self.engine.run_event(Event.EPOCH_CHECKPOINT)
            except BreakEpochException:
                log.info(f'Skipping the rest of Epoch {int(self.state.timestamp.epoch)}')

        self.engine.run_event(Event.FIT_END)
        self._run_evaluators(Event.FIT_END, log_level=LogLevel.FIT)

    def _eval_train_metrics(self):
        assert self._train_data_spec is not None, 'The train data spec should be set on __init__ or fit()'
<<<<<<< HEAD
        assert self.state.train_metrics is not None, 'The train metrics should be set on __init__ or fit()'
=======
        assert self.train_metrics is not None, 'The train metrics should be set on __init__ or fit()'
>>>>>>> 962b3b15

        self.state.model.eval()
        with torch.no_grad():
            # Cache the device batch, because `self.state.batch` gets overridden in microbatching loop
            device_batch = self.state.batch

            # Retry until we successfully complete evaluation
            while True:
                found_cuda_oom = 0  # int since bool BOR not supported on all torch.distributed backends
                try:
                    for eval_microbatch in self._train_data_spec.split_batch(device_batch, self.state.eval_batch_split):
                        # TODO: Detect if self.run_event(Event.AFTER_DATALOADER) changes the training
                        # data and if so print a warning that metrics may return unexpected results
                        with get_precision_context(self.state.precision):
<<<<<<< HEAD
                            if any(self._original_model.validate(eval_microbatch)):  # backwards compatibility check
                                warnings.warn(
                                    'Using ``validate()`` is no longer supported and will be removed in a future version. Please use ``eval_forward()`` instead.'
                                )
                                eval_outputs, _ = self._original_model.validate(eval_microbatch)
                            else:
                                outputs = self._original_model.forward(eval_microbatch)
                                eval_outputs = self._original_model.eval_forward(eval_microbatch, outputs)

                            for _, metric in self.state.train_metrics.items():
                                self._original_model.update_metric(
                                    eval_microbatch,
                                    eval_outputs,
                                    metric,
                                )
=======
                            outputs, targets = self._original_model.validate(eval_microbatch)
                            # Run in same precision context to avoid NaNs
                            self.train_metrics.update(outputs, targets)
>>>>>>> 962b3b15
                except RuntimeError as e:
                    if self.adaptive_gradient_accumulation and _is_cuda_oom(e):
                        log.debug((f"Rank {dist.get_global_rank()} OOM'd."))
                        found_cuda_oom = 1
                    else:
                        raise
                # Auto grad accum only supported on GPU
                if isinstance(self._device, DeviceGPU):
                    # Propagate across all ranks if any rank hit CUDA OOM
                    found_cuda_oom = self._device.tensor_to_device(torch.tensor([found_cuda_oom],
                                                                                dtype=torch.uint8)).item()
                    if found_cuda_oom == 1:
                        device_batch_size = self._train_data_spec.get_num_samples_in_batch(device_batch)
                        _adjust_eval_batch_split(self.state, device_batch_size)
                        # Skip return and rerun after handling oom
                        continue
                # Return if we've successfully completed eval without OOMing.
                return

    def _run_evaluators(self, event: Event, log_level: LogLevel):
        """Runs evaluators periodically during training."""
        for evaluator in self.state.evaluators:
            assert evaluator.eval_interval is not None, 'eval_interval should have been set on __init__() or fit()'
            assert evaluator.subset_num_batches is not None, 'subset_num_batches should have been set on __init__() or fit()'
            if evaluator.eval_interval(self.state, event):
                self.eval(
                    dataloader=evaluator.dataloader,
                    dataloader_label=evaluator.label,
                    subset_num_batches=evaluator.subset_num_batches,
                    metrics=self.state.eval_metrics[evaluator.label],
                    log_level=log_level,
                )

    def _train_batch(self, use_grad_scaling: bool):
        """Compute loss by training on a full batch of data.

        Adaptively change microbatch size if enabled to maximize GPU usage.

        Args:
            use_grad_scaling (bool): Enables gradient scaling
        """
        assert self._train_data_spec is not None, 'The train data spec should be set on __init__ or fit()'

        # Cache the device batch, because `self.state.batch` gets overridden in microbatching loop
        device_batch = self.state.batch

        # Retry until we successfully complete training and return loss
        while True:
            total_loss = None
            found_cuda_oom = 0  # int since bool BOR not supported on all torch.distributed backends
            try:
                assert self.state.scaler is not None
                microbatches = self._train_data_spec.split_batch(device_batch, self.state.grad_accum)
                if self.deepspeed_enabled:
                    total_loss = self._train_microbatches(microbatches)
                elif self._use_closures():
                    for optimizer in self.state.optimizers:
                        if use_grad_scaling:
                            total_loss = self.state.scaler.step(
                                optimizer, closure=lambda **kwargs: self._train_microbatches(microbatches, **kwargs))
                        else:
                            total_loss = optimizer.step(
                                closure=lambda **kwargs: self._train_microbatches(microbatches, **kwargs).item())
                else:
                    total_loss = self._train_microbatches(microbatches)
                    for optimizer in self.state.optimizers:
                        if use_grad_scaling:
                            self.state.scaler.step(optimizer)
                        else:
                            if isinstance(self._device, DeviceTPU):
                                xm.optimizer_step(optimizer, barrier=True)
                            else:
                                optimizer.step()
            except RuntimeError as e:
                if self.adaptive_gradient_accumulation and _is_cuda_oom(e):
                    log.debug((f"Rank {dist.get_global_rank()} OOM'd."))
                    found_cuda_oom = 1
                else:
                    raise

            # Auto grad accum only supported on GPU
            if isinstance(self._device, DeviceGPU):
                # Propagate across all ranks if any rank hit CUDA OOM
                found_cuda_oom = self._device.tensor_to_device(torch.tensor([found_cuda_oom], dtype=torch.uint8))
                dist.all_reduce(found_cuda_oom, reduce_operation='MAX')
                if found_cuda_oom.item() == 1:
                    device_batch_size = self._train_data_spec.get_num_samples_in_batch(device_batch)
                    _adjust_grad_accum(self.state, device_batch_size)
                    # Skip return and rerun after handling oom
                    continue
            # Log grad_accum and return loss if we've completed without OOMing.
            self.logger.data_batch({'trainer/grad_accum': self.state.grad_accum})
            return total_loss

    def _train_microbatches(self, microbatches: Sequence[Batch], ddp_sync: bool = True):
        """Iterate over microbatches and compute the loss that will be used to step the optimizer.

        Args:
            microbatches (Sequence[Batch]): The microbatches which make up the batch.
            ddp_sync (bool): True to sync gradients between devices on every backwards
                pass and False to only sync gradients after each device has finished
                computing a gradient on it's entire set of microbatches. (default: ``True``)
        """
        if ddp_sync or not isinstance(self.state.model, DistributedDataParallel):
            context = contextlib.nullcontext
        else:
            context = cast(Callable[[], ContextManager], self.state.model.no_sync)

        assert self._train_data_spec is not None

        with context():
            self.engine.run_event(Event.BEFORE_TRAIN_BATCH)

            assert self.state.optimizers is not None
            assert self.state.scaler is not None

            use_grad_scaling = self._use_grad_scaling(self.state.precision, self.state.scaler)

            if not self.deepspeed_enabled:
                for optimizer in self.state.optimizers:
                    optimizer.zero_grad()

            # tracker for gradient accumulation
            total_loss = self._device.tensor_to_device(torch.zeros(size=(1,)))
            current_batch_size = sum([self._train_data_spec.get_num_samples_in_batch(batch) for batch in microbatches])

            for microbatch_idx, self.state.batch in enumerate(microbatches):
                is_final_microbatch = microbatch_idx + 1 == len(microbatches)
                self._train_microbatch(use_grad_scaling, current_batch_size, total_loss, is_final_microbatch)

            # Unscale gradients before `Event.AFTER_TRAIN_BATCH`
            if use_grad_scaling:
                for optimizer in ensure_tuple(self.state.optimizers):
                    self.state.scaler.unscale_(optimizer)

            self.engine.run_event(Event.AFTER_TRAIN_BATCH)

            return total_loss

    def _train_microbatch(self, use_grad_scaling: bool, current_batch_size: int, total_loss: torch.Tensor,
                          is_final_microbatch: bool):
        """Train and compute the loss of ``state.batch``, which is assumed to be a single microbatch.

        Args:
            use_grad_scaling (bool): Whether to use gradient scaling.
            current_batch_size (int): The current batch size.
            minibatch_num_samples (int): Number of samples in the minibatch.
            total_loss (torch.Tensor): Total loss aggregated across all microbatches.
            is_final_microbatch (bool): If current microbatch is the last one.
        """
        assert self.state.scaler is not None
        assert self._train_data_spec is not None

        microbatch_num_samples = self._train_data_spec.get_num_samples_in_batch(self.state.batch)
        sync_context = contextlib.nullcontext() if self.deepspeed_enabled else ddp_sync_context(
            self.state,
            is_final_microbatch,
            self._ddp_sync_strategy,
        )

        with sync_context:
            # forward pass
            self.engine.run_event(Event.BEFORE_FORWARD)

            with get_precision_context(self.state.precision):
                self.state.outputs = self.state.model(self.state.batch)

            self.engine.run_event(Event.AFTER_FORWARD)

            # loss
            self.engine.run_event(Event.BEFORE_LOSS)

            with get_precision_context(self.state.precision):
                self.state.loss = self._original_model.loss(self.state.outputs, self.state.batch)

            assert self.state.loss is not None
            self.engine.run_event(Event.AFTER_LOSS)

            # backward
            self.engine.run_event(Event.BEFORE_BACKWARD)

            # Sum individual losses
            microbatch_loss = self._device.tensor_to_device(torch.zeros(size=(1,)))
            for loss in ensure_tuple(self.state.loss):
                microbatch_loss.add_(loss.mean())

            # Loss used for logging, scaled by grad_accum for correctly calculating metrics
            total_loss += microbatch_loss.detach().clone() * (microbatch_num_samples / current_batch_size)

            if use_grad_scaling:
                microbatch_loss = cast(torch.Tensor, self.state.scaler.scale(microbatch_loss))

            if self.deepspeed_enabled:
                self.state.deepspeed_model.backward(microbatch_loss)

            else:
                # Scale loss based on the number of samples in the microbatch to maintain gradient numerics
                microbatch_loss.mul_(microbatch_num_samples / current_batch_size)
                microbatch_loss.backward(create_graph=self._backwards_create_graph)

            self.engine.run_event(Event.AFTER_BACKWARD)

        if self.deepspeed_enabled:
            self.state.deepspeed_model.step()

    def predict(
        self,
        dataloader: Union[DataLoader, DataSpec],
        subset_num_batches: int = -1,
        *,
        return_outputs: bool = True,
    ):
        """Output model prediction on the provided data.

        There are two ways to access the prediction outputs.

        1.  With ``return_outputs`` set to True, the batch predictions will be collected into a list and returned.
        2.  Via a custom callback, which can be used with ``return_outputs`` set to False.

            This technique can be useful if collecting all the outputs from the dataloader would exceed available memory,
            and you want to write outputs directly to files. For example:

            .. testsetup::

                predict_dl = train_dataloader

            .. testcode::

                import os
                import torch

                from torch.utils.data import DataLoader

                from composer import Trainer, Callback
                from composer.loggers import Logger, LogLevel

                class PredictionSaver(Callback):
                    def __init__(self, folder: str):
                        self.folder = folder
                        os.makedirs(self.folder, exist_ok=True)

                    def predict_batch_end(self, state: State, logger: Logger) -> None:
                        name = f'batch_{int(state.predict_timestamp.batch)}.pt'
                        filepath = os.path.join(self.folder, name)
                        torch.save(state.outputs, filepath)

                        # Also log the outputs as an artifact
                        logger.file_artifact(LogLevel.BATCH, artifact_name=name, file_path=filepath)

                trainer = Trainer(
                    ...,
                    callbacks=PredictionSaver('./predict_outputs'),
                )

                trainer.predict(predict_dl, return_outputs=False)

                print(sorted(os.listdir('./predict_outputs')))

            .. testoutput::

                ['batch_1.pt', ...]

        Args:
            dataloader (DataLoader | DataSpec): The :class:`.DataLoader` or
                :class:`.DataSpec` for the prediction data.
            subset_num_batches (int, optional): If specified, only perform model prediction
                on this many batches. This parameter has no effect if it is greater than ``len(dataloader)``.
                If ``-1``, then the entire loader will be iterated over. (default: ``-1``)
            return_outputs (bool, optional): If True (the default), then prediction outputs will be (recursively)
                moved to cpu and accumulated into a list. Otherwise, prediction outputs are discarded after each
                batch.

        Returns:
            List: A list of batch outputs, if ``return_outputs`` is True. Otherwise, an empty list.

        """
        if isinstance(dataloader, DataSpec):
            data_spec = dataloader
        else:
            data_spec = DataSpec(dataloader)

        # Put the model into evaluation mode, but be able to restore it to training mode afterwards
        restore_model_train = self.state.model.training
        self.state.model.eval()

        # Bind the dataloader to the state, but be able to restore the previous dataloader afterwards
        original_dataloader = self.state.dataloader
        original_dataloader_label = self.state.dataloader_label
        original_dataloader_len = self.state.dataloader_len
        self.state.set_dataloader(data_spec.dataloader, 'predict', subset_num_batches)
        assert self.state.dataloader is not None, 'Already set the dataloader'

        # Reset the predict timestamp
        self.state.predict_timestamp = Timestamp()

        last_wct = datetime.datetime.now()

        outputs = []
        cpu_device = DeviceCPU()

        with torch.no_grad():

            self.engine.run_event(Event.PREDICT_START)

            for self.state.batch in self._iter_dataloader(TrainerMode.PREDICT):
                # Move the batch onto the device
                self.state.batch = self._device.batch_to_device(self.state.batch)

                # Perform any device transforms
                if data_spec.device_transforms is not None:
                    self.state.batch = data_spec.device_transforms(self.state.batch)

                # Count the batch size and num tokens before any events run
                rank_num_samples = data_spec.get_num_samples_in_batch(self.state.batch)
                rank_num_tokens = data_spec.get_num_tokens_in_batch(self.state.batch)

                # Fix the batch if using DeepSpeed
                if self.deepspeed_enabled:
                    self.state.batch = _fix_batch_precision_for_deepspeed(self.state.batch, self.state.precision)

                self.engine.run_event(Event.PREDICT_BATCH_START)

                self.engine.run_event(Event.PREDICT_BEFORE_FORWARD)
                with get_precision_context(self.state.precision):
                    self.state.outputs = self.state.model(self.state.batch)
                self.engine.run_event(Event.PREDICT_AFTER_FORWARD)

                if return_outputs:
                    outputs.append(cpu_device.batch_to_device(self.state.outputs))

                now = datetime.datetime.now()
                batch_time = now - last_wct

                total_num_samples, total_num_tokens, batch_time = self._accumulate_time_across_ranks(
                    num_samples=rank_num_samples,
                    num_tokens=rank_num_tokens,
                    batch_time=batch_time,
                )

                last_wct = now

                self.state.predict_timestamp = self.state.predict_timestamp.to_next_batch(samples=total_num_samples,
                                                                                          tokens=total_num_tokens,
                                                                                          duration=batch_time)

                self.engine.run_event(Event.PREDICT_BATCH_END)

            self.engine.run_event(Event.PREDICT_END)

        # Restore training mode
        if restore_model_train:
            self.state.model.train()

        # Restore the dataloader
        self.state.set_dataloader(original_dataloader, original_dataloader_label)
        if original_dataloader_len is not None:
            self.state.dataloader_len = original_dataloader_len

        return outputs

    def eval(
        self,
        dataloader: Union[Iterable, DataSpec, dict],
        dataloader_label: str = 'eval',
        *,
        metrics: Dict[str, Metric],
        subset_num_batches: int = -1,
        log_level: Union[str, LogLevel] = LogLevel.FIT,
    ):
        """Evaluate the model and log appropriate metrics.

        Args:
            dataloader (DataLoader | DataSpec | dict): The class:`.DataLoader`, :class:`.DataSpec`, or
                dict of :class:`.DataSpec` kwargs to use for evaluation
            dataloader_label (str, optional): The dataloader label to use for logging metrics. Defaults to ``'eval'``.
            metrics (Dict[str, Metric]): Dictionary mapping metric names to metrics to evaluate against.
            subset_num_batches (int, optional): If specified, evaluate on this many batches. Defaults to ``-1``,
                which means to iterate over the entire dataloader.

                This parameter has no effect if ``eval_dataloader`` is not specified, it is greater than
                ``len(eval_dataloader)``, or ``eval_dataloader`` is an :class:`.Evaluator` (which is via
                ``Evaluator(subset_num_batches=...)``.)
            log_level (LogLevel | str, optional): The log level to use when logging metrics. Defaults to
                :attr:`~.LogLevel.FIT`.
        """
        log_level = LogLevel(log_level)
        restore_model_train = self.state.model.training

        # back up the original dataloader on the state, so we can restore it after evaluation is finished
        original_dataloader = self.state.dataloader
        original_dataloader_label = self.state.dataloader_label
        original_num_batches = self.state.dataloader_len

        # Unpack the dataloader
        if isinstance(dataloader, dict):
            # treat as DataSpec kwargs
            dataloader = DataSpec(**dataloader)
        if not isinstance(dataloader, DataSpec):
            dataloader = DataSpec(dataloader)
        data_spec = dataloader

        # Reset the eval timestamp
        self.state.eval_timestamp = Timestamp()

        last_wct = datetime.datetime.now()

        self.state.model.eval()
        with torch.no_grad():
            self.state.set_dataloader(data_spec.dataloader, dataloader_label, subset_num_batches)
            assert self.state.dataloader is not None, 'dataloader is set'

            self.engine.run_event(Event.EVAL_START)

            metrics = self._ensure_metrics_device_and_dtype(metrics)

            for _, metric in metrics.items():
                metric.reset()

<<<<<<< HEAD
=======
            metrics = self._ensure_metrics_device_and_dtype(metrics)

            metrics.reset()
>>>>>>> 962b3b15
            dataloader = self.state.dataloader
            if isinstance(dataloader, DataLoader) and isinstance(dataloader.sampler, DistributedSampler):
                # The distributed sampler uses `set_epoch` to set the random seed
                # Because evaluation can run on each batch, we use the batch to seed the sampler
                # so each evaluation will get a proper shuffle.
                # The epoch provided to `set_epoch` need not be sequential, so this is fine.
                dataloader.sampler.set_epoch(int(self.state.timestamp.batch))

            for self.state.batch in self._iter_dataloader(TrainerMode.EVAL):
                self.state.batch = self._device.batch_to_device(self.state.batch)
                if data_spec.device_transforms is not None:
                    self.state.batch = data_spec.device_transforms(self.state.batch)

                # Count the batch size and num tokens before any events run
                rank_num_samples = data_spec.get_num_samples_in_batch(self.state.batch)
                rank_num_tokens = data_spec.get_num_tokens_in_batch(self.state.batch)

                if self.deepspeed_enabled:
                    self.state.batch = _fix_batch_precision_for_deepspeed(self.state.batch, self.state.precision)

                self.engine.run_event(Event.EVAL_BATCH_START)

                # Cache the device batch, because `self.state.batch` gets overridden in microbatching loop
                device_batch = self.state.batch
                # Retry until we successfully complete evaluation
                while True:
                    # Note: We use uint8 instead of bool as BOR is not supported on all torch.distributed backends
                    found_cuda_oom = 0
                    try:
                        for eval_microbatch in data_spec.split_batch(self.state.batch, self.state.eval_batch_split):
                            self.engine.run_event(Event.EVAL_BEFORE_FORWARD)
                            with get_precision_context(self.state.precision):
<<<<<<< HEAD
                                if any(self._original_model.validate(
                                        self.state.batch)):  # backwards compatibility check
                                    warnings.warn(
                                        'Using ``validate()`` is no longer supported and will be removed in a future version. Please use ``eval_forward()`` instead.'
                                    )
                                    self.state.outputs, _ = self._original_model.validate(eval_microbatch)
                                else:
                                    self.state.outputs = self._original_model.eval_forward(eval_microbatch)
=======
                                self.state.outputs, targets = self._original_model.validate(eval_microbatch)
>>>>>>> 962b3b15
                            self.engine.run_event(Event.EVAL_AFTER_FORWARD)

                            # Run in same precision context to avoid NaNs
                            with get_precision_context(self.state.precision):
                                if isinstance(self._device, DeviceMPS):
                                    # torchmetrics math has numerical errors on M1 devices
                                    # running the compute on CPU instead
<<<<<<< HEAD
                                    outputs = self.state.outputs.cpu()
                                else:
                                    outputs = self.state.outputs
                                for _, metric in metrics.items():
                                    self._original_model.update_metric(
                                        eval_microbatch,
                                        outputs,
                                        metric,
                                    )
=======
                                    metrics.update(self.state.outputs.cpu(), targets.cpu())
                                else:
                                    metrics.update(self.state.outputs, targets)
>>>>>>> 962b3b15
                    except RuntimeError as e:
                        if self.adaptive_gradient_accumulation and _is_cuda_oom(e):
                            log.debug((f"Rank {dist.get_global_rank()} OOM'd."))
                            found_cuda_oom = 1
                        else:
                            raise
                    # Auto grad accum only supported on GPU
                    if isinstance(self._device, DeviceGPU):
                        # Propagate across all ranks if any rank hit CUDA OOM
                        found_cuda_oom = self._device.tensor_to_device(torch.tensor([found_cuda_oom],
                                                                                    dtype=torch.uint8))
                        dist.all_reduce(found_cuda_oom, reduce_operation='MAX')
                        if found_cuda_oom.item() == 1:
                            device_batch_size = data_spec.get_num_samples_in_batch(device_batch)
                            _adjust_eval_batch_split(self.state, device_batch_size)
                            # Skip return and rerun after handling oom
                            continue
                    # Break if we've successfully completed eval without OOMing.
                    break

                now = datetime.datetime.now()
                batch_time = now - last_wct

                total_num_samples, total_num_tokens, batch_time = self._accumulate_time_across_ranks(
                    num_samples=rank_num_samples,
                    num_tokens=rank_num_tokens,
                    batch_time=batch_time,
                )

                self.state.eval_timestamp = self.state.eval_timestamp.to_next_batch(
                    samples=total_num_samples,
                    tokens=total_num_tokens,
                    duration=batch_time,
                )

                last_wct = now

                self.engine.run_event(Event.EVAL_BATCH_END)

            self.logger.data_epoch({'epoch': self.state.timestamp.epoch.value})
            self.logger.data_batch({'trainer/global_step': self.state.timestamp.batch.value})

            self._compute_and_log_metrics(dataloader_label=dataloader_label, metrics=metrics, log_level=log_level)

            self.engine.run_event(Event.EVAL_END)

        if restore_model_train:
            self.state.model.train()

        self.state.set_dataloader(original_dataloader, original_dataloader_label)
        if original_num_batches is not None:
            self.state.dataloader_len = original_num_batches

    def _use_grad_scaling(self, precision: Union[str, Precision], scaler: Optional[GradScaler]) -> bool:
        """Determines based on precision when to use grad scaling.

        By default, the pytorch GradScaler is a no-op if running on
        unsupported hardware. Here we raise a RuntimeError instead.

        Args:
            precision (Precision): Numerical precision, based on the Precision Enum.
            scaler (GradScaler): Used to make sure that the scaler is enabled when
            using grad scaling.

        Raises:
            RuntimeError:
                Occurs when attempting to use grad scaling without the scaler
                enabled. Likely due to hardware not supporting the provided precision.
        """
        if self.deepspeed_enabled:
            return False

        precision = Precision(precision)
        use_grad_scaling = precision == Precision.AMP

        if use_grad_scaling and (scaler is None or not scaler.is_enabled()):
            raise RuntimeError(f'Attempting to use grad scaling with {precision}, but scaler is not enabled.'
                               f'Potentially your hardware does not support Precision {precision}.')
        return use_grad_scaling

    def _iter_dataloader(self, trainer_mode: TrainerMode):
        """Helper method to iterate over the dataloader.

        This method yields up to :attr:`.State.dataloader_len`` batches from the dataloader. In addition, if the
        profiler is enabled, the dataloader latency recorded via the :class:`.Marker` API.

        Args:
            trainer_mode (TrainerMode): Specifies which mode the trainer is in.
        """
        assert self.state.dataloader is not None, 'the dataloader should be set before calling this method'

        if self.state.dataloader_len is None:
            dataloader_iter = iter(self.state.dataloader)
        else:
            dataloader_iter = itertools.islice(self.state.dataloader, int(self.state.dataloader_len))

        while True:
            try:
                # [BEFORE/AFTER]_DATALOADER only runs while training
                if trainer_mode == TrainerMode.TRAIN:
                    self.engine.run_event(Event.BEFORE_DATALOADER)
                batch = next(dataloader_iter)
            except StopIteration:
                # [BEFORE/AFTER]_DATALOADER only runs while training
                if trainer_mode == TrainerMode.TRAIN:
                    # Event.AFTER_DATALOADER is normally called in the train loop. However, if we
                    # encounter StopIteration, the train loop will not run. Accordingly, we need to
                    # explicitly call the engine to run marker.finish() for the dataloader marker.
                    # Otherwise, we will encounter an error at the start of the next epoch when
                    # Event.BEFORE_DATALOADER tries to start an unfinished marker.
                    self.engine.run_marker_only_event(Event.AFTER_DATALOADER)
                break
            yield batch

    def _use_closures(self) -> bool:
        """Determines based on precision and optimizers whether to use closures.

        We default to using closures unless AMP is enabled, in which case we only allow closures when using optimizers
        with the _step_supports_amp_closure flag.
        """
        if self.deepspeed_enabled:
            return False

        if isinstance(self._device, DeviceTPU):
            return False

        if self.state.precision != Precision.AMP:
            return True

        if self.state.optimizers is None:
            raise RuntimeError('state.optimizers must be set before `_use_closures` can be determined')

        return all(
            getattr(optimizer, '_step_supports_amp_closure', False)
            for optimizer in ensure_tuple(self.state.optimizers))

    def save_checkpoint(self, name: str = 'ep{epoch}-ba{batch}-rank{rank}', *, weights_only: bool = False):
        """Checkpoint the training :class:`~.State`.

        Args:
            name (str, optional): See :func:`.save_checkpoint`.
            weights_only (bool, optional): See :func:`.save_checkpoint`.

        Returns:
            List[pathlib.Path]: See :func:`.save_checkpoint`.
        """
        return save_checkpoint(state=self.state, filename=name, weights_only=weights_only)

    def export_for_inference(
        self,
        save_format: Union[str, ExportFormat],
        save_path: str,
        save_object_store: Optional[ObjectStore] = None,
        sample_input: Optional[Any] = None,
        transforms: Optional[Sequence[Transform]] = None,
    ):
        """Export a model for inference.

        Args:
            save_format (Union[str, ExportFormat]):  Format to export to. Either ``"torchscript"`` or ``"onnx"``.
            save_path: (str): The path for storing the exported model. It can be a path to a file on the local disk,
            a URL, or if ``save_object_store`` is set, the object name
                in a cloud bucket. For example, ``my_run/exported_model``.
            save_object_store (ObjectStore, optional): If the ``save_path`` is in an object name in a cloud bucket
                (i.e. AWS S3 or Google Cloud Storage), an instance of
                :class:`~.ObjectStore` which will be used
                to store the exported model. If this is set to ``None``,  will save to ``save_path`` using the trainer's
                logger. (default: ``None``)
            sample_input (Any, optional): Example model inputs used for tracing. This is needed for "onnx" export.
                The ``sample_input`` need not match the batch size you intend to use for inference. However, the model
                should accept the ``sample_input`` as is. (default: ``None``)
            transforms (Sequence[Transform], optional): transformations (usually optimizations) that should
                be applied to the model. Each Transform should be a callable that takes a model and returns a modified model.

        Returns:
            None
        """
        export_model = self.state.model.module if self.state.is_model_ddp else self.state.model
        if not isinstance(export_model, nn.Module):
            raise ValueError(f'Exporting Model requires type torch.nn.Module, got {type(export_model)}')
        if sample_input == None and save_format == 'onnx':
            sample_input = self.state.batch
        export_with_logger(model=export_model,
                           save_format=save_format,
                           save_path=save_path,
                           logger=self.logger,
                           save_object_store=save_object_store,
                           sample_input=(sample_input,),
                           transforms=transforms)<|MERGE_RESOLUTION|>--- conflicted
+++ resolved
@@ -1615,11 +1615,7 @@
                     if self.deepspeed_enabled:
                         self.state.batch = _fix_batch_precision_for_deepspeed(self.state.batch, self.state.precision)
 
-<<<<<<< HEAD
                     if self.state.train_metrics is not None:
-=======
-                    if self.train_metrics is not None:
->>>>>>> 962b3b15
                         self._eval_train_metrics()
 
                     self.state.model.train()
@@ -1732,11 +1728,7 @@
 
     def _eval_train_metrics(self):
         assert self._train_data_spec is not None, 'The train data spec should be set on __init__ or fit()'
-<<<<<<< HEAD
         assert self.state.train_metrics is not None, 'The train metrics should be set on __init__ or fit()'
-=======
-        assert self.train_metrics is not None, 'The train metrics should be set on __init__ or fit()'
->>>>>>> 962b3b15
 
         self.state.model.eval()
         with torch.no_grad():
@@ -1751,7 +1743,6 @@
                         # TODO: Detect if self.run_event(Event.AFTER_DATALOADER) changes the training
                         # data and if so print a warning that metrics may return unexpected results
                         with get_precision_context(self.state.precision):
-<<<<<<< HEAD
                             if any(self._original_model.validate(eval_microbatch)):  # backwards compatibility check
                                 warnings.warn(
                                     'Using ``validate()`` is no longer supported and will be removed in a future version. Please use ``eval_forward()`` instead.'
@@ -1767,11 +1758,7 @@
                                     eval_outputs,
                                     metric,
                                 )
-=======
-                            outputs, targets = self._original_model.validate(eval_microbatch)
-                            # Run in same precision context to avoid NaNs
-                            self.train_metrics.update(outputs, targets)
->>>>>>> 962b3b15
+                                
                 except RuntimeError as e:
                     if self.adaptive_gradient_accumulation and _is_cuda_oom(e):
                         log.debug((f"Rank {dist.get_global_rank()} OOM'd."))
@@ -2190,12 +2177,7 @@
             for _, metric in metrics.items():
                 metric.reset()
 
-<<<<<<< HEAD
-=======
-            metrics = self._ensure_metrics_device_and_dtype(metrics)
-
-            metrics.reset()
->>>>>>> 962b3b15
+
             dataloader = self.state.dataloader
             if isinstance(dataloader, DataLoader) and isinstance(dataloader.sampler, DistributedSampler):
                 # The distributed sampler uses `set_epoch` to set the random seed
@@ -2228,7 +2210,6 @@
                         for eval_microbatch in data_spec.split_batch(self.state.batch, self.state.eval_batch_split):
                             self.engine.run_event(Event.EVAL_BEFORE_FORWARD)
                             with get_precision_context(self.state.precision):
-<<<<<<< HEAD
                                 if any(self._original_model.validate(
                                         self.state.batch)):  # backwards compatibility check
                                     warnings.warn(
@@ -2237,9 +2218,7 @@
                                     self.state.outputs, _ = self._original_model.validate(eval_microbatch)
                                 else:
                                     self.state.outputs = self._original_model.eval_forward(eval_microbatch)
-=======
-                                self.state.outputs, targets = self._original_model.validate(eval_microbatch)
->>>>>>> 962b3b15
+
                             self.engine.run_event(Event.EVAL_AFTER_FORWARD)
 
                             # Run in same precision context to avoid NaNs
@@ -2247,7 +2226,6 @@
                                 if isinstance(self._device, DeviceMPS):
                                     # torchmetrics math has numerical errors on M1 devices
                                     # running the compute on CPU instead
-<<<<<<< HEAD
                                     outputs = self.state.outputs.cpu()
                                 else:
                                     outputs = self.state.outputs
@@ -2257,11 +2235,7 @@
                                         outputs,
                                         metric,
                                     )
-=======
-                                    metrics.update(self.state.outputs.cpu(), targets.cpu())
-                                else:
-                                    metrics.update(self.state.outputs, targets)
->>>>>>> 962b3b15
+
                     except RuntimeError as e:
                         if self.adaptive_gradient_accumulation and _is_cuda_oom(e):
                             log.debug((f"Rank {dist.get_global_rank()} OOM'd."))
