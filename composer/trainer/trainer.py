# Copyright 2022 MosaicML Composer authors
# SPDX-License-Identifier: Apache-2.0

"""Train models."""

from __future__ import annotations

import contextlib
import datetime
import itertools
import logging
import os
import pathlib
import re
import time
import warnings
from copy import deepcopy
from typing import Any, Callable, ContextManager, Dict, Iterable, List, Optional, Sequence, TextIO, Tuple, Union, cast

import coolname
import torch
import torch.distributed
import torch.nn as nn
import torch.utils.data
from torch.cuda.amp.grad_scaler import GradScaler
from torch.nn.parallel import DistributedDataParallel
from torch.utils.data import DataLoader, DistributedSampler
from torchmetrics import Metric

from composer.algorithms import GradientClipping
from composer.callbacks import CheckpointSaver
from composer.core import (Algorithm, Callback, DataSpec, Engine, Evaluator, Event, Precision, State, Time, Timestamp,
                           ensure_data_spec, ensure_evaluator, ensure_time)
from composer.core.precision import get_precision_context
from composer.core.time import TimeUnit
from composer.core.types import Batch, BreakEpochException, PyTorchScheduler, TrainerMode
from composer.loggers import Logger, LoggerDestination, ProgressBarLogger
from composer.models.base import ComposerModel
from composer.optim.decoupled_weight_decay import DecoupledSGDW
from composer.optim.scheduler import ComposerScheduler, compile_composer_scheduler
from composer.profiler import Profiler
from composer.trainer._deepspeed import _fix_batch_precision_for_deepspeed, _parse_deepspeed_config
from composer.trainer._scale_schedule import scale_pytorch_scheduler
from composer.trainer._scaler import ClosureGradScaler
from composer.trainer.ddp import DDPSyncStrategy, ddp_sync_context, prepare_ddp_module
from composer.trainer.devices import Device, DeviceCPU, DeviceGPU, DeviceMPS, DeviceTPU
from composer.utils import (ObjectStore, dist, ensure_tuple, format_name_with_dist, is_model_deepspeed, map_collection,
                            reproducibility)
from composer.utils.checkpoint import load_checkpoint, save_checkpoint
from composer.utils.file_helpers import get_file
from composer.utils.import_helpers import MissingConditionalImportError
from composer.utils.inference import ExportFormat, Transform, export_with_logger

log = logging.getLogger(__name__)

__all__ = ['Trainer']

# syntax to shorten the Scheduler type annoations
Scheduler = Union[ComposerScheduler, PyTorchScheduler]


def _raise_missing_argument_exception(arg_name: str):
    raise ValueError((f'{arg_name} is a required argument and must be specified when constructing the '
                      f'{Trainer.__name__} or when calling {Trainer.__name__}.{Trainer.fit.__name__}(). '
                      f'To fix, please specify `{arg_name}` via {Trainer.__name__}({arg_name}=...) or '
                      f'{Trainer.__name__}.{Trainer.fit.__name__}({arg_name}=...).'))


def _scale_max_duration_by_ssr(
    scale_schedule_ratio: float,
    orig_max_duration: Optional[Time[int]],
) -> Optional[Time[int]]:
    if orig_max_duration is None:
        return None
    max_duration = cast(Time[int], orig_max_duration * scale_schedule_ratio)
    log.info(f'max_duration changed from {orig_max_duration} to {max_duration}')
    if max_duration.value == 0:
        raise ValueError('Scale schedule has reduced the max_duration to 0. Set a higher ratio or use more epochs.')
    return max_duration


def _get_default_scheduler_frequency(schedulers: Optional[Union[Scheduler, Sequence[Scheduler]]]):
    has_pytorch_scheduler = any(isinstance(scheduler, PyTorchScheduler) for scheduler in ensure_tuple(schedulers))
    if has_pytorch_scheduler:
        log.info(('Stepping schedulers every epoch, as a PyTorch scheduler was provided. '
                  'The trainer cannot automatically convert the parameters (e.g. step_size, T_max) of the '
                  'PyTorch scheduler to be in terms of batches. If the PyTorch scheduler should be stepped '
                  'every batch, set `step_schedulers_every_batch=True`.'))
        return TimeUnit.EPOCH
    else:
        log.info(('Stepping schedulers every batch. '
                  'To step schedulers every epoch, set `step_schedulers_every_batch=False`.'))
        return TimeUnit.BATCH


def _filter_metrics(metrics: Dict[str, Metric], metric_names: Optional[List[str]]) -> Dict[str, Metric]:
    """Filter the metrics based on the given metric_names as regex strings (e.g. 'Accuracy', 'f1' for 'BinaryF1Score', 'Top-.' for 'Top-1 Accuracy' and 'Top-2 Accuracy', etc). If no metric_names are provided, all metrics will be returned."""
    metrics = deepcopy(metrics)
    if not metric_names:
        return metrics
    else:
        filtered_metrics = {}
        for name, metric in metrics.items():
            if any(re.match(f'.*{metric_name}.*', name, re.IGNORECASE) for metric_name in metric_names):
                filtered_metrics[name] = metric
        return filtered_metrics


def _validate_precision(precision: Precision, device: Device, deepspeed_enabled: bool):
    if isinstance(device, DeviceCPU) and precision != Precision.FP32:
        raise ValueError(f'{precision} is not supproted for CPU training.')
    if not deepspeed_enabled and precision == Precision.FP16:
        raise ValueError('FP16 precision is only supported when training with DeepSpeed.')


def _compile_schedulers(
    schedulers: Optional[Union[Scheduler, Sequence[Scheduler]]],
    state: State,
    scale_schedule_ratio: float,
) -> List[PyTorchScheduler]:
    compiled_schedulers = []
    for scheduler in ensure_tuple(schedulers):
        if isinstance(scheduler, PyTorchScheduler):
            scale_pytorch_scheduler(scheduler, scale_schedule_ratio)
            compiled_schedulers.append(scheduler)
        else:  # it's a composer scheduler
            compiled_schedulers.append(compile_composer_scheduler(scheduler, state, scale_schedule_ratio))

    return compiled_schedulers


def _set_evaluator_interval_and_subset_num_batches(
    evaluators: Sequence[Evaluator],
    eval_interval: Union[int, str, Time, Callable[[State, Event], bool]],
    subset_num_batches: int,
):
    # convert eval_dataloader to `List[Evaluator]`
    for evaluator in evaluators:
        if evaluator.subset_num_batches is None:
            evaluator.subset_num_batches = subset_num_batches
        if evaluator.eval_interval is None:
            evaluator.eval_interval = eval_interval


def _is_adaptive_grad_accum(grad_accum: Union[int, str], device: Device):
    if grad_accum == 'auto':
        warnings.warn(("Setting `grad_accum='auto'` is an experimental feature which may cause "
                       'uncaught Cuda Out of Memory errors. In this case, please manually '
                       'set grad_accum explicitly to an integer instead. '))
        if isinstance(device, DeviceCPU):
            raise ValueError('Cannot use adaptive grad_accum on CPU. Please set grad_accum >= 1')
        return True
    else:
        return False


def _get_initial_grad_accum(grad_accum: Union[int, str]):
    if grad_accum == 'auto':
        return 1
    elif isinstance(grad_accum, int):
        return grad_accum
    else:
        raise ValueError("grad_accum must be an int or ``'auto'``")


def _is_cuda_oom(e: RuntimeError):
    """Determines if error is CUDA Out of Memory and if adaptive_grad_accum is enabled."""
    if 'CUDA out of memory' in str(e):
        return True
    # With batch_norm, large batch sizes sometimes result in cuDNN instead of Cuda OOMs.
    if 'cuDNN error: CUDNN_STATUS_NOT_SUPPORTED. This error may appear if you passed in a non-contiguous input.' in str(
            e):
        warnings.warn(
            f'Encountered "cuDNN error: CUDNN_STATUS_NOT_SUPPORTED. This error may appear if you passed in a non-contiguous input." This can happen when the batch_size is too large for the GPU so auto grad_accum will rerun with a higher grad_accum value, but there may be a user error with non-contiguous inputs.'
        )
        return True
    return False


def _adjust_grad_accum(state: State, device_batch_size):
    """Adjust grad_accum if we encounter OOM.

    Args:
        state (State): State of trainer.
        device_batch_size (int): Batch size.
    """
    # If any rank hit CUDA OOM, update grad_accum and retry. Raise runtime error if training 1 sample
    # at a time still resulted in CUDA out of memory.
    if state.grad_accum == device_batch_size:
        raise RuntimeError(('CUDA out of memory. The train loop failed with an internal microbatch of size 1.'
                            'The GPU does not have enough memory to process even 1 sample during train.'))
    else:
        original_grad_accum = state.grad_accum
        state.grad_accum = min(2 * state.grad_accum, device_batch_size)
        warnings.warn(
            RuntimeWarning('CUDA out of memory detected. Gradient Accumulation, the number of train microbatches, '
                           f'increased from {original_grad_accum} -> {state.grad_accum}, '
                           'and the batch will be retrained with a '
                           f'micro-batchsize of {device_batch_size // state.grad_accum}'))
    # Clear gradients in case failure happened during backwards pass
    for optimizer in state.optimizers:
        optimizer.zero_grad()
    torch.cuda.empty_cache()


def _adjust_eval_batch_split(state: State, device_batch_size):
    """Adjust eval_batch_split if we encounter OOM.

    Args:
        state (State): State of trainer.
        device_batch_size (int): Batch size.
    """
    # If any rank hit CUDA OOM, update grad_accum and retry. Raise runtime error if training 1 sample
    # at a time still resulted in CUDA out of memory.
    if state.eval_batch_split == device_batch_size:
        raise RuntimeError(('CUDA out of memory. The train loop failed with an internal microbatch of size 1.'
                            'The GPU does not have enough memory to process even 1 sample in eval. '))
    else:
        original_eval_batch_split = state.eval_batch_split
        state.eval_batch_split = min(2 * state.eval_batch_split, device_batch_size)
        warnings.warn(
            RuntimeWarning('CUDA out of memory detected. Number of eval microbatches '
                           f'increased from {original_eval_batch_split} -> {state.eval_batch_split}, '
                           'and the batch will be retrained with a '
                           f'micro-batchsize of {device_batch_size // state.eval_batch_split}'))
    torch.cuda.empty_cache()


def _get_device(device: Optional[Union[str, Device]]):
    if not device:
        device = DeviceGPU() if torch.cuda.is_available() else DeviceCPU()
    elif isinstance(device, str):
        if device.lower() == 'cpu':
            device = DeviceCPU()
        elif device.lower() == 'gpu':
            device = DeviceGPU()
        elif device.lower() == 'mps':
            device = DeviceMPS()
        elif device.lower() == 'tpu':
            if not _is_tpu_installed():
                raise ImportError(
                    'Unable to import torch_xla. Please follow installation instructions at https://github.com/pytorch/xla'
                )
            device = DeviceTPU()
        else:
            raise ValueError(f'device ({device}) must be one of (cpu, gpu, mps, tpu).')
    return device


def _distribute_and_get_random_seed(seed: Optional[int], device: Device):
    if not seed:
        seed = reproducibility.get_random_seed()

    # Ensure that each process has a seed = rank_zero_seed + global_rank
    # This "deterministically different" seed behavior is required to be able
    # to restore seeds when resuming form checkpoints, since only the
    # `rank_zero_seed` is stored on state.
    if seed < 0 or seed > reproducibility.MAX_SEED:
        raise ValueError(f'Invalid seed: {seed}. It must be on [0; 2**32 - 1)')

    # using int64 to prevent overflow
    rank_zero_seed = device.tensor_to_device(torch.tensor([seed], dtype=torch.int64))
    dist.broadcast(rank_zero_seed, src=0)
    rank_zero_seed = rank_zero_seed.item()
    assert isinstance(rank_zero_seed, int)
    seed = rank_zero_seed + dist.get_global_rank()
    return rank_zero_seed, seed


def _get_ddp_sync_strategy(ddp_sync_strategy: Optional[Union[str, DDPSyncStrategy]], find_unused_parameters: bool):
    if ddp_sync_strategy is None:
        if find_unused_parameters:
            ddp_sync_strategy = DDPSyncStrategy.MULTI_AUTO_SYNC
        else:
            ddp_sync_strategy = DDPSyncStrategy.SINGLE_AUTO_SYNC
    else:
        ddp_sync_strategy = DDPSyncStrategy(ddp_sync_strategy)
    return ddp_sync_strategy


def _generate_run_name() -> str:
    # prefixing with the time so experiments sorted alphabetically will have the latest experiment last
    generated_run_name = str(int(time.time())) + '-' + coolname.generate_slug(2)
    run_name_list = [generated_run_name]
    # ensure all ranks have the same experiment name
    dist.broadcast_object_list(run_name_list)
    generated_run_name = run_name_list[0]
    return generated_run_name


def _is_tpu_installed() -> bool:
    try:
        import torch_xla.core.xla_model as xm
        del xm
    except ImportError:
        return False
    else:
        return True


if _is_tpu_installed():
    import torch_xla.core.xla_model as xm
    import torch_xla.distributed.parallel_loader as pl


class Trainer:
    """Train models with Composer algorithms.

    The trainer supports models with :class:`~composer.models.base.ComposerModel` instances.
    The :class:`.Trainer` is highly customizable and can support a wide variety of workloads.
    See the :doc:`training guide</trainer/using_the_trainer>` for more information.

    Example
    --------

    Train a model and save a checkpoint:

    .. testcode::

        import os
        from composer import Trainer

        ### Create a trainer
        trainer = Trainer(
            model=model,
            train_dataloader=train_dataloader,
            max_duration="1ep",
            eval_dataloader=eval_dataloader,
            optimizers=optimizer,
            schedulers=scheduler,
            device="cpu",
            eval_interval="1ep",
            save_folder="checkpoints",
            save_filename="ep{epoch}.pt",
            save_interval="1ep",
            save_overwrite=True,
        )

        # Fit and run evaluation for 1 epoch.
        # Save a checkpoint after 1 epoch as specified during trainer creation.
        trainer.fit()

    Load the checkpoint and resume training:

    .. testcode::

        # Get the saved checkpoint filepath
        checkpoint_path = trainer.saved_checkpoints.pop()[0]

        # Create a new trainer with the `load_path` argument set to the checkpoint path.
        trainer = Trainer(
            model=model,
            train_dataloader=train_dataloader,
            max_duration="2ep",
            eval_dataloader=eval_dataloader,
            optimizers=optimizer,
            schedulers=scheduler,
            device="cpu",
            eval_interval="1ep",
            load_path=checkpoint_path,
        )

        # Continue training and running evaluation where the previous trainer left off
        # until the new max_duration is reached.
        # In this case it will be one additional epoch to reach 2 epochs total.
        trainer.fit()


    Args:
        model (ComposerModel): The model to train. Can be user-defined or one of the models included
            with Composer.

            .. seealso:: :mod:`composer.models` for models built into Composer.
        train_dataloader (Iterable | DataSpec | dict, optional): The dataloader, :class:`.DataSpec`,
            or dict of :class:`.DataSpec` kwargs for the training data. In order to specify custom
            preprocessing steps on each data batch, specify a :class:`.DataSpec` instead of a dataloader.
            It is recommended that the dataloader, whether specified directly or as part of a :class:`.DataSpec`,
            should be a :class:`torch.utils.data.DataLoader`.

            .. note:: The ``train_dataloader`` should yield per-rank batches. Each per-rank batch
                will then be further divided based on the ``grad_accum`` parameter. For example, if the
                desired optimization batch size is ``2048`` and training is happening across 8 GPUs, then each
                ``train_dataloader`` should yield a batch of size ``2048 / 8 = 256``. If ``grad_accum = 2``,
                then the per-rank batch will be divided into microbatches of size ``256 / 2 = 128``.

            If ``train_dataloader`` is not specified when constructing the trainer, it must be specified when invoking
            :meth:`.Trainer.fit`.
        train_dataloader_label (str, optional): The label for the train dataloader. (default: ``'train'``)

            This label is used to index the training metrics in
            :attr:`.State.train_metrics`.

            This parameter has no effect if ``train_dataloader`` is not specified.
        train_subset_num_batches (int, optional): If specified, finish every epoch early after training
            on this many batches. This parameter has no effect if it is greater than ``len(train_dataloader)``.
            If ``-1``, then the entire dataloader will be iterated over. (default: ``-1``)

            When using the profiler, it can be helpful to set this parameter to the length of the profile schedule.
            This setting will end each epoch early to avoid additional training that will not be profiled.

            This parameter is ignored if ``train_dataloader`` is not specified.
        max_duration (Time | str | int, optional): The maximum duration to train. Can be an integer, which will be
            interpreted to be epochs, a str (e.g. ``1ep``, or ``10ba``), or a :class:`.Time` object.

            If ``max_duration`` is not specified when constructing the trainer, ``duration`` must be specified when invoking
            :meth:`.Trainer.fit`.
        algorithms (Algorithm | Sequence[Algorithm], optional): The algorithms to use during training. If ``None``, then
            no algorithms will be used. (default: ``None``)

            .. seealso:: :mod:`composer.algorithms` for the different algorithms built into Composer.
        optimizers (torch.optim.Optimizer, optional): The optimizer.
            If ``None``, will be set to ``DecoupledSGDW(model.parameters(), lr=0.1)``. (default: ``None``)

            .. seealso:: :mod:`composer.optim` for the different optimizers built into Composer.
        schedulers (PyTorchScheduler | ComposerScheduler | Sequence[PyTorchScheduler | ComposerScheduler], optional):
            The learning rate schedulers. If ``[]`` or ``None``, the learning rate will be constant.
            (default: ``None``).

            .. seealso:: :mod:`composer.optim.scheduler` for the different schedulers built into Composer.
        scale_schedule_ratio (float, optional): Ratio by which to scale the training duration and learning rate
            schedules. (default: ``1.0``)

            E.g., ``0.5`` makes the schedule take half as many epochs and ``2.0`` makes it take twice as
            many epochs. ``1.0`` means no change.

            This parameter has no effect if ``schedulers`` is not specified.

            .. note ::

                Training for less time, while rescaling the learning rate schedule,
                is a strong baseline approach to speeding up training. E.g., training
                for half duration often yields minor accuracy degradation,
                provided that the learning rate schedule is also rescaled to take half as long.

                To see the difference, consider training for half as long using a cosine
                annealing learning rate schedule. If the schedule is not rescaled,
                training ends while the learning rate is still ~0.5 of the initial LR.
                If the schedule is rescaled with ``scale_schedule_ratio``, the LR schedule
                would finish the entire cosine curve, ending with a learning rate near zero.
        step_schedulers_every_batch (bool, optional): By default, native
            `PyTorch schedulers <https://pytorch.org/docs/stable/optim.html#how-to-adjust-learning-rate>`_
            are updated every epoch, while :doc:`Composer Schedulers</trainer/schedulers>` are updated every step.
            Setting this to ``True`` will force schedulers to be stepped every batch,
            while ``False`` means schedulers stepped every epoch. ``None`` indicates the default behavior.
            (default: ``None``)
        eval_dataloader (DataLoader | DataSpec | Evaluator | Sequence[Evaluator], optional): The :class:`.DataLoader`,
            :class:`.DataSpec`, :class:`.Evaluator`, or sequence of evaluators for the evaluation data.

            To evaluate one or more specific metrics across one or more datasets, pass in an
            :class:`.Evaluator`. If a :class:`.DataSpec` or :class:`.DataLoader` is passed in, then all
            metrics returned by ``model.get_metrics()`` will be used during evaluation.
            ``None`` results in no evaluation. (default: ``None``)
        eval_interval (int | str | Time | (State, Event) -> bool, optional): Specifies how frequently to run evaluation.
            An integer, which will be interpreted to be epochs, a str (e.g. ``1ep``, or ``10ba``), a :class:`.Time`
            object, or a callable.
            Defaults to ``1`` (evaluate every epoch).

            If an integer (in epochs), :class:`.Time` string, or :class:`.Time` instance, the evaluator will be run
            with this frequency. :class:`.Time` strings or :class:`.Time` instances must have units of
            :attr:`.TimeUnit.BATCH` or :attr:`.TimeUnit.EPOCH`.

            Set to ``0`` to disable evaluation.

            If a callable, it should take two arguments (:class:`.State`, :class:`.Event`) and return a bool
            representing whether the evaluator should be invoked. The event will be either :attr:`.Event.BATCH_END`
            or :attr:`.Event.EPOCH_END`.

            This ``eval_interval`` will apply to any :class:`.Evaluator` in ``eval_dataloader`` that does not specify
            an ``eval_interval`` or if a dataloader is passed in directly. This parameter has no effect if
            ``eval_dataloader`` is not specified.

            When specifying time string or integer for the ``eval_interval``, the evaluator(s) are also run at the ``Event.FIT_END`` if it doesn't
            evenly divide the training duration.

        eval_subset_num_batches (int, optional): If specified, evaluate on this many batches. Defaults to ``-1``,
            which means to iterate over the entire dataloader.

            This parameter has no effect if ``eval_dataloader`` is not specified, it is greater than
            ``len(eval_dataloader)``, or ``eval_dataloader`` is an :class:`.Evaluator` and ``subset_num_batches``
            was specified as part of the :class:`.Evaluator`.
        callbacks (Callback | Sequence[Callback], optional): The callbacks to run during training. If ``None``,
            then no callbacks will be run. (default: ``None``).

            .. seealso:: :mod:`composer.callbacks` for the different callbacks built into Composer.
        loggers (LoggerDestination | Sequence[LoggerDestination], optional): The destinations to log training information to.

            .. seealso:: :mod:`composer.loggers` for the different loggers built into Composer.
        run_name (str, optional): A name for this training run. If not specified, the timestamp will be combined with a
            :doc:`coolname <coolname:index>`, e.g. ``1654298855-electric-zebra``.
        progress_bar (bool, optional): Whether to show a progress bar. (default: ``True``)
        log_to_console (bool, optional): Whether to print logging statements to the console. (default: ``None``)

            The default behavior (when set to ``None``) only prints logging statements when ``progress_bar`` is ``False``.

        console_stream (TextIO | str, optional): The stream to write to. If a string, it can either be
            ``'stdout'`` or ``'stderr'``. (default: :attr:`sys.stderr`)
        load_path (str, optional):  The path format string to an existing checkpoint file.

            It can be a path to a file on the local disk, a URL, or if ``load_object_store`` is set, the object name
            for a checkpoint in a cloud bucket.

            When using `Deepspeed ZeRO <https://www.deepspeed.ai/tutorials/zero/>`_, checkpoints are shareded by rank.
            Instead of hard-coding the rank in the ``path``, use the following format variables:

            +------------------------+-------------------------------------------------------+
            | Variable               | Description                                           |
            +========================+=======================================================+
            | ``{rank}``             | The global rank, as returned by                       |
            |                        | :func:`~.dist.get_global_rank`.                       |
            +------------------------+-------------------------------------------------------+
            | ``{local_rank}``       | The local rank of the process, as returned by         |
            |                        | :func:`~.dist.get_local_rank`.                        |
            +------------------------+-------------------------------------------------------+
            | ``{node_rank}``        | The node rank, as returned by                         |
            |                        | :func:`~.dist.get_node_rank`.                         |
            +------------------------+-------------------------------------------------------+

            For example, suppose that checkpoints are stored in the following structure:

            .. code-block::

                my_model/ep1-rank0.tar
                my_model/ep1-rank1.tar
                my_model/ep1-rank2.tar
                ...

            Then, ``load_path`` should be set to ``my_model/ep1-rank{rank}.tar``, and all ranks will load the
            correct state.

            If ``None`` then no checkpoint will be loaded. (default: ``None``)
        load_object_store (Union[ObjectStore, LoggerDestination], optional): If the ``load_path`` is in an
            object store (i.e. AWS S3 or Google Cloud Storage), an instance of :class:`.ObjectStore` or
            :class:`.LoggerDestination` which will be used to retreive the checkpoint. Otherwise, if the
            checkpoint is a local filepath, set to ``None``. Ignored if ``load_path`` is ``None``.
            (default: ``None``)

            Example:

            .. testsetup::

                import composer.trainer

                composer.trainer.trainer.load_checkpoint = lambda *args, **kwargs: None

            .. testcode::

                from composer import Trainer
                from composer.utils import LibcloudObjectStore

                # Create the object store provider with the specified credentials
                creds = {"key": "object_store_key",
                         "secret": "object_store_secret"}
                store = LibcloudObjectStore(provider="s3",
                                            container="my_container",
                                            provider_kwargs=creds)

                checkpoint_path = "./path_to_the_checkpoint_in_object_store"

                # Create a trainer which will load a checkpoint from the specified object store
                trainer = Trainer(
                    model=model,
                    train_dataloader=train_dataloader,
                    max_duration="10ep",
                    eval_dataloader=eval_dataloader,
                    optimizers=optimizer,
                    schedulers=scheduler,
                    device="cpu",
                    eval_interval="1ep",
                    load_path=checkpoint_path,
                    load_object_store=store,
                )
        load_weights_only (bool, optional): Whether or not to only restore the weights from the checkpoint without
            restoring the associated state. Ignored if ``load_path`` is ``None``. (default: ``False``)
        load_strict_model_weights (bool, optional): Ensure that the set of weights in the checkpoint and model must exactly match.
            Ignored if ``load_path`` is ``None``. (default: ``False``)
        load_progress_bar (bool, optional): Display the progress bar for downloading the checkpoint.
            Ignored if ``load_path`` is either ``None`` or a local file path. (default: ``True``)
        load_ignore_keys (List[str] | (Dict) -> None, optional): A list of paths for the ``state_dict`` of the checkpoint,
            which, when provided, will be ignored from the state_dict before a checkpoint is loaded. Each path is a list
            of strings specifying the keys to index into ``state_dict`` joined together with `/` as a seperator (as PyTorch
            uses `.` in parameter names). If a prefix is provided, all children are also ignored (see Example 2).
            See :mod:`composer.core.state` for the structure of state_dict.

            Example 1: ``load_ignore_keys = ["state/model/layer1.weights", "state/model/layer1.bias"]`` would ignore
            layer 1 weights and bias.

            Example 2: ``load_ignore_keys = ["state/model/*"]`` would ignore the entire model, which would have the same
            effect as the previous example if there was only 1 layer.

            Example 3: ``load_ignore_keys = ["state/model/layer*.weights"]`` would ignore all weights in the model.

            Example 4: ``load_ignore_keys = ["state/rank_zero_seed", "rng"]`` would reset all randomness when
            loading the checkpoint.

            If a callable, it should take one argument which is the state_dict. The callable is free to arbitrarily modify
            the state_dict before it is loaded.

            (default: ``None``)

        save_folder (str, optional): Format string for the folder where checkpoints are saved.
            If ``None``, checkpoints will not be saved. (default: ``None``)

            .. seealso:: :class:`~.CheckpointSaver`

            .. note::

                For fine-grained control on checkpoint saving (e.g. to save different types of checkpoints
                at different intervals), leave this parameter as ``None``, and instead pass
                instance(s) of :class:`~.CheckpointSaver` directly as ``callbacks``.
        save_filename (str, optional): A format string describing how to name checkpoints.
            This parameter has no effect if ``save_folder`` is ``None``.
            (default: ``"ep{epoch}-ba{batch}-rank{rank}.pt"``)

            .. seealso:: :class:`~.CheckpointSaver`
        save_artifact_name (str, optional): A format string describing how to name checkpoints in loggers.
            This parameter has no effect if ``save_folder`` is ``None``.
            (default: ``"{run_name}/checkpoints/ep{epoch}-ba{batch}-rank{rank}"``)

            .. seealso:: :class:`~.CheckpointSaver` and :doc:`Artifact Logging</trainer/artifact_logging>` notes.
        save_latest_filename (str, optional): A format string for the name of a symlink
            (relative to ``save_folder``) that points to the last saved checkpoint.
            This parameter has no effect if ``save_folder`` is ``None``.
            To disable symlinking, set this to ``None``. (default: ``"latest-rank{rank}.pt"``)

            .. seealso:: :class:`~.CheckpointSaver`
        save_latest_artifact_name (str, optional): A format string describing how to name symlinks in loggers.
            This parameter has no effect if ``save_folder``, ``save_latest_filename``, or ``save_artifact_name`` are ``None``.
            To disable symlinking in logger, set this or ``save_latest_filename`` to ``None``. (default: ``"{run_name}/checkpoints/latest-rank{rank}"``)

            .. seealso:: :class:`~.CheckpointSaver` and :doc:`Artifact Logging</trainer/artifact_logging>` notes.
        save_overwrite (bool, optional): Whether existing checkpoints should be overridden.
            This parameter has no effect if ``save_folder`` is None. (default: ``False``)

            .. seealso:: :class:`~.CheckpointSaver`
        save_interval (Time | str | int | (State, Event) -> bool): A :class:`Time`, time-string, integer (in epochs),
            or a function that takes (state, event) and returns a boolean whether a checkpoint should be saved.
            This parameter has no effect if ``save_folder`` is ``None``. (default: ``'1ep'``)

            .. seealso:: :class:`~.CheckpointSaver`
        save_weights_only (bool, optional): Whether to save only the model weights instead of the entire training
            state. This parameter has no effect if ``save_folder`` is ``None``. (default: ``False``)

            .. seealso:: :class:`~.CheckpointSaver`
        save_num_checkpoints_to_keep (int, optional): The number of checkpoints to keep locally. The oldest checkpoints
            are removed first. Set to ``-1`` to keep all checkpoints locally. (default: ``-1``)

            Checkpoints will be removed after they have been logged as a file artifact. For example, when this callback
            is used in conjunction with the :class:`.ObjectStoreLogger`, set this
            parameter to ``0`` to immediately delete checkpoints from the local disk after they have been uploaded to
            the object store.

            This parameter only controls how many checkpoints are kept locally; checkpoints are not deleted from
            artifact stores.
        autoresume (bool, optional): Whether or not to enable autoresume, which allows for stopping and resuming
            training. This allows use of spot instances, as the training run is now fault tolerant.  This parameter
            requires ``save_folder`` and ``run_name`` to be specified and ``save_overwrite`` to be ``False``.
            (default: ``False``)

            When enabled, the save_folder is checked for checkpoints of the format ``"{save_folder}/{save_latest_filename}"``,
            which are loaded to continue training. If no local checkpoints are found, each logger is checked for potential
            checkpoints named ``save_latest_artifact_name``. Finally, if no logged checkpoints are found, ``load_path`` is
            used to load a checkpoint if specified. This should only occur at the start of a run using autoresume.

            For example, to run a fine-tuning run on a spot instance, ``load_path`` would be set to the original
            weights and an object store logger would be added. In the original run, ``load_path`` would be used
            to get the starting checkpoint. For any future restarts, such as due to the spot instance being killed,
            the loggers would be queried for the latest checkpoint the object store logger would be downloaded and
            used to resume training.
        deepspeed_config (Dict[str, Any], optional): Configuration for DeepSpeed, formatted as a JSON
            according to `DeepSpeed's documentation <https://www.deepspeed.ai/docs/config-json/>`_. (default: ``None``)

            To use DeepSpeed with default values, set to the empty dictionary ``{}``.
            To disable DeepSpeed (the default), set to ``None``.
        device (Device | str, optional): The device to use for training, which can be ``'cpu'``, ``'gpu'``,
            ``'tpu'``, or ``'mps'``. (default: ``None``)

            The default behavior sets the device to ``'gpu'`` if CUDA is available, and otherwise ``'cpu'``.
        precision (Precision | str, optional): Numerical precision to use for training. One of ``fp32``, ``fp16``
            or ``amp`` (recommended). (default: ``Precision.FP32`` if training on CPU; ``Precision.AMP`` if training
            on GPU)

            .. note::
                ``fp16`` only works if ``deepspeed_config`` is also provided.
        grad_accum (Union[int, str], optional): The number of microbatches to split a per-device batch into. Gradients
            are summed over the microbatches per device. If set to ``auto``, dynamically increases grad_accum
            if microbatch is too large for GPU. (default: ``1``)

            .. note:: This is implemented by taking the batch yielded by the ``train_dataloader`` and splitting
                it into ``grad_accum`` sections. Each section is of size ``train_dataloader // grad_accum``.
                If the batch size of the dataloader is not divisible by ``grad_accum``,
                then the last section will be of size ``batch_size mod grad_accum``.
        seed (int, optional): The seed used in randomization. If ``None``, then a random seed
            will be created. (default: ``None``)

            .. note:: In order to get reproducible results, call the
                :func:`.seed_all` function at the start of your script with the seed
                passed to the trainer. This will ensure any initialization done before the trainer init
                (ex. model weight initialization) also uses the provided seed.

            .. seealso:: :mod:`composer.utils.reproducibility` for more details on reproducibility.
        deterministic_mode (bool, optional): Run the model deterministically. (default: ``False``)

            .. note:: This is an experimental feature. Performance degradations expected. Certain Torch modules may
                not have deterministic implementations, which will result in a crash.

            .. note:: In order to get reproducible results, call the
                :func:`.configure_deterministic_mode` function at the start of your script.
                This will ensure any initialization done before the trainer init also runs deterministically.

            .. seealso:: :mod:`composer.utils.reproducibility` for more details on reproducibility.
        dist_timeout (float, optional): Timeout, in seconds, for initializing the distributed process group.
            (default: ``15.0``)
        ddp_sync_strategy (str | DDPSyncStrategy, optional): The strategy to use for synchronizing gradients.
            Leave unset to let the trainer auto-configure this. See :class:`.DDPSyncStrategy`
            for more details.
        grad_clip_norm (float, optional): The norm to clip gradient magnitudes to. Set to ``-1`` for no gradient
            clipping. (default: ``-1``).

            .. deprecated:: 0.8
               Deprecated. Please use composer.algorithms.GradientClipping.
        profiler (Profiler, optional): The profiler, if profiling should be enabled. (default: ``None``)

            .. seealso::

                See the :doc:`Profiling Guide </trainer/performance_tutorials/profiling>` for
                additional information.

    Attributes:
        state (State): The :class:`.State` object used to store training state.
        evaluators (List[Evaluator]): The :class:`.Evaluator` objects to use for validation
            during training.
        logger (Logger): The :class:`.Logger` used for logging.
        engine (Engine): The :class:`.Engine` used for running callbacks and algorithms.
    """

    def __init__(
        self,
        *,
        # The Model
        model: ComposerModel,

        # Train Dataloader
        train_dataloader: Optional[Union[Iterable, DataSpec, Dict[str, Any]]] = None,
        train_dataloader_label: str = 'train',
        train_subset_num_batches: int = -1,

        # Stopping Condition
        max_duration: Optional[Union[int, str, Time]] = None,

        # Algorithms
        algorithms: Optional[Union[Algorithm, Sequence[Algorithm]]] = None,

        # Optimizers and Scheduling
        optimizers: Optional[torch.optim.Optimizer] = None,
        schedulers: Optional[Union[ComposerScheduler, PyTorchScheduler, Sequence[Union[ComposerScheduler,
                                                                                       PyTorchScheduler]]]] = None,
        scale_schedule_ratio: float = 1.0,
        step_schedulers_every_batch: Optional[bool] = None,

        # Evaluators
        eval_dataloader: Optional[Union[Iterable, DataSpec, Evaluator, Sequence[Evaluator]]] = None,
        eval_interval: Union[int, str, Time, Callable[[State, Event], bool]] = 1,
        eval_subset_num_batches: int = -1,

        # Callbacks and Logging
        callbacks: Optional[Union[Callback, Sequence[Callback]]] = None,
        loggers: Optional[Union[LoggerDestination, Sequence[LoggerDestination]]] = None,
        run_name: Optional[str] = None,
        progress_bar: bool = True,
        log_to_console: Optional[bool] = None,
        console_stream: Union[str, TextIO] = 'stderr',

        # Load Checkpoint
        load_path: Optional[str] = None,
        load_object_store: Optional[Union[ObjectStore, LoggerDestination]] = None,
        load_weights_only: bool = False,
        load_strict_model_weights: bool = False,
        load_progress_bar: bool = True,
        load_ignore_keys: Optional[Union[List[str], Callable[[Dict], None]]] = None,

        # Save Checkpoint
        save_folder: Optional[str] = None,
        save_filename: str = 'ep{epoch}-ba{batch}-rank{rank}.pt',
        save_artifact_name: str = '{run_name}/checkpoints/ep{epoch}-ba{batch}-rank{rank}',
        save_latest_filename: Optional[str] = 'latest-rank{rank}.pt',
        save_latest_artifact_name: Optional[str] = '{run_name}/checkpoints/latest-rank{rank}',
        save_overwrite: bool = False,
        save_interval: Union[str, int, Time, Callable[[State, Event], bool]] = '1ep',
        save_weights_only: bool = False,
        save_num_checkpoints_to_keep: int = -1,

        # Graceful Resumption
        autoresume: bool = False,

        # DeepSpeed
        deepspeed_config: Optional[Dict[str, Any]] = None,

        # System/Numerics
        device: Optional[Union[str, Device]] = None,
        precision: Optional[Union[str, Precision]] = None,
        grad_accum: Union[int, str] = 1,

        # Reproducibility
        seed: Optional[int] = None,
        deterministic_mode: bool = False,

        # Distributed Training
        dist_timeout: float = 300.0,
        ddp_sync_strategy: Optional[Union[str, DDPSyncStrategy]] = None,

        # Grad Clip Norm
        grad_clip_norm: float = -1.0,

        # Profiling
        profiler: Optional[Profiler] = None,
    ):
        algorithms = list(ensure_tuple(algorithms))

        # Determine whether DeepSpeed is enabled
        deepspeed_enabled = deepspeed_config is not None

        # Device
        self._device = _get_device(device)

        # Distributed
        if deepspeed_enabled or dist.get_world_size() > 1:
            # deepspeed requires torch.distributed to be initialized, even if the world size is 1
            # distributed is always required with multi-rank training
            dist.initialize_dist(self._device, datetime.timedelta(seconds=dist_timeout))

        # Reproducibility
        rank_zero_seed, seed = _distribute_and_get_random_seed(seed, self._device)
        # If hparams is used to create the Trainer this function is called twice
        # which is okay because all runs with the hparams codepath will do this
        reproducibility.seed_all(seed)
        if deterministic_mode:
            reproducibility.configure_deterministic_mode()

        # Precision
        if precision is None:
            precision = Precision.AMP if isinstance(self._device, DeviceGPU) else Precision.FP32
        if isinstance(precision, str):
            precision = Precision(precision)

        _validate_precision(precision, self._device, deepspeed_enabled)

        # Optimizers and Schedulers
        if not optimizers:
            optimizers = DecoupledSGDW(list(model.parameters()), lr=0.1)
            # hard-coding the optimizer in the warning, as repr(optimizers) would print an annoying, multi-line warning
            warnings.warn(('No optimizer was specified. Defaulting to '
                           f"{type(optimizers).__name__}(lr={optimizers.defaults['lr']})"))

        num_optimizers = len(ensure_tuple(optimizers))
        if num_optimizers != 1:
            raise NotImplementedError(f'Only one optimizer is supported; found {num_optimizers} optimizers')

        # Move the model and optimizers to the device

        if not deepspeed_enabled:
            # check if model is already on tpu
            if isinstance(self._device, DeviceTPU) and 'xla' not in str(next(model.parameters()).device):
                raise ValueError(
                    'Use model.to(xm.xla_device()) to set the model to the TPU before providing to the trainer.')
            else:
                model = self._device.module_to_device(model)
                # Move any remaining optimizer parameters onto the device
                # It is possible that optimizer initialize created some internal tensors on CPU
                # that need to be moved onto GPU.
            optimizers = map_collection(optimizers, self._device.optimizer_to_device)

        # Grad Accum
        self.adaptive_gradient_accumulation = _is_adaptive_grad_accum(grad_accum, device=self._device)
        grad_accum = _get_initial_grad_accum(grad_accum)
        eval_batch_split = 1
        if self.adaptive_gradient_accumulation and isinstance(self._device, DeviceTPU):
            raise NotImplementedError(f'grad_accum=auto not supported on TPUs.')

        # Grad Clip Norm
        if grad_clip_norm > 0:

            warnings.warn(
                DeprecationWarning((f"Using the 'grad_clip_norm' field in Trainer is deprecated. Please use"
                                    'the GradientClipping Algorithm in composer.algorithms.gradient_clipping.')))

            if any(isinstance(alg, GradientClipping) for alg in algorithms):
                warnings.warn(
                    UserWarning(
                        f'The GradientClipping algorithm is already specified. Ignoring grad_clip_norm={grad_clip_norm}'
                    ))
            else:
                algorithms.append(GradientClipping(clipping_type='norm', clipping_threshold=grad_clip_norm))

        # Run Name
        if run_name is None:
            if autoresume:
                raise ValueError('When autoresume=True, the `run_name` must be specified.')
            run_name = _generate_run_name()
        log.info('Run name: %s', run_name)

        # Create the State
        self.state = State(rank_zero_seed=rank_zero_seed,
                           algorithms=algorithms,
                           model=model,
                           callbacks=callbacks,
                           grad_accum=grad_accum,
                           eval_batch_split=eval_batch_split,
                           precision=precision,
                           optimizers=optimizers,
                           run_name=run_name,
                           deepspeed_config=deepspeed_config)

        # Profiler
        if profiler is not None:
            warnings.warn('The profiler is enabled. Using the profiler adds additional overhead when training.')
            self.state.profiler = profiler
            self.state.profiler.bind_to_state(self.state)

        # Console Logging
        loggers = list(ensure_tuple(loggers))
        if any(isinstance(x, ProgressBarLogger) for x in loggers):
            warnings.warn(
                DeprecationWarning(
                    (f'Specifying the {ProgressBarLogger.__name__} via `loggers` is deprecated. Instead, '
                     'please specify `progress_bar`, `log_to_console`, and `stream` arguments when '
                     'constructing the trainer. If specified, these arguments will be ignored, as the '
                     f'{ProgressBarLogger.__name__} was already created.')))
        else:
            loggers.append(
                ProgressBarLogger(
                    progress_bar=progress_bar,
                    log_to_console=log_to_console,
                    stream=console_stream,
                ))

        # Logger
        self.logger = Logger(state=self.state, destinations=loggers)

        # Callbacks
        self.state.callbacks[:] = list(cast(List[Callback], loggers)) + self.state.callbacks

        # Checkpoint Saving
        self._checkpoint_saver = None
        if save_folder is not None:
            self._checkpoint_saver = CheckpointSaver(
                folder=save_folder,
                filename=save_filename,
                artifact_name=save_artifact_name,
                latest_filename=save_latest_filename,
                latest_artifact_name=save_latest_artifact_name,
                overwrite=save_overwrite,
                weights_only=save_weights_only,
                save_interval=save_interval,
                num_checkpoints_to_keep=save_num_checkpoints_to_keep,
            )
            self.state.callbacks.append(self._checkpoint_saver)

        # The Engine
        self.engine = Engine(state=self.state, logger=self.logger)

        # Set the logger
        model.logger = self.logger

        # Run Event.INIT
        self.engine.run_event(Event.INIT)

        if not isinstance(self.state.model, ComposerModel):
            raise ValueError('Provided model should be a subclass of ComposerModel.')

        # After running Event.INIT, then set the "optional" elements of state that could be passed in on FIT instead of INIT
        # Setting these attributes here ensures that algorithms do not depend on unavailable attributes during Event.INIT

        # Metrics and Evaluators
        # Set state.train_metrics and state.eval_metrics here to allow callbacks / algs to potentially
        # change the model, which could change what metrics are computed
        self.state.train_metrics = deepcopy(self.state.model.get_metrics(is_train=True))
        self.state.eval_metrics = {}
        if eval_dataloader is None:
            evaluators: List[Evaluator] = []
        else:
            eval_metrics = self.state.model.get_metrics(is_train=False)
            model_metric_names = [str(k) for k in eval_metrics.keys()]

            evaluators = [
                ensure_evaluator(evaluator, default_metric_names=model_metric_names)
                for evaluator in ensure_tuple(eval_dataloader)
            ]

            # match metric names to model metrics
            self.state.eval_metrics = {
                evaluator.label: _filter_metrics(eval_metrics, evaluator.metric_names) for evaluator in evaluators
            }

            _set_evaluator_interval_and_subset_num_batches(
                evaluators=evaluators,
                eval_interval=eval_interval,
                subset_num_batches=eval_subset_num_batches,
            )
        if len(evaluators) == 0:
            if eval_subset_num_batches != -1:
                raise ValueError('Specifying `eval_subset_num_batches` without an `eval_dataloader` has no effect.')
            if eval_interval != 1:
                raise ValueError('Specifying `eval_interval` without an `eval_dataloader` has no effect.')

        self.state.evaluators = evaluators

        # Train Dataloader
        self._train_data_spec = None if train_dataloader is None else ensure_data_spec(train_dataloader)
        if self._train_data_spec is not None:
            self.state.set_dataloader(self._train_data_spec.dataloader, train_dataloader_label,
                                      train_subset_num_batches)
            if isinstance(self._device, DeviceTPU):
                self.state.train_dataloader = pl.MpDeviceLoader(self.state.dataloader, xm.xla_device())
            else:
                self.state.train_dataloader = self.state.dataloader

        # Max Duration
        if max_duration is not None:
            self.state.max_duration = ensure_time(max_duration, TimeUnit.EPOCH)

        self.logger.log_hyperparameters({'rank_zero_seed': rank_zero_seed})

        self._original_model = self.state.model

        # Schedulers
        self.state.schedulers = _compile_schedulers(schedulers, self.state, scale_schedule_ratio)
        if scale_schedule_ratio != 1.0:
            if len(self.state.schedulers) == 0:
                raise ValueError('Specifying `scale_schedule_ratio` without `schedulers` has no effect.')
            self.state.max_duration = _scale_max_duration_by_ssr(scale_schedule_ratio, self.state.max_duration)

        if step_schedulers_every_batch is None:
            self._scheduler_step_frequency = _get_default_scheduler_frequency(schedulers)
        else:
            self._scheduler_step_frequency = TimeUnit.BATCH if step_schedulers_every_batch else TimeUnit.EPOCH

        # Some algorithms require specific settings
        self._backwards_create_graph = any(map(lambda x: x.backwards_create_graph, self.state.algorithms))
        self._find_unused_parameters = any(map(lambda x: x.find_unused_parameters, self.state.algorithms))
        self._ddp_sync_strategy = _get_ddp_sync_strategy(ddp_sync_strategy, self._find_unused_parameters)
        # Configure Deepspeed
        if self.state.deepspeed_config is not None:
            try:
                import deepspeed
            except ImportError as e:
                raise MissingConditionalImportError(
                    extra_deps_group='deepspeed',
                    conda_package='deepspeed>=0.5.5',
                    conda_channel=None,
                ) from e
            self.state.deepspeed_config = _parse_deepspeed_config(self.state.deepspeed_config, state=self.state)
            optimizer = ensure_tuple(self.state.optimizers)[0]
            log.debug('Initializing deepspeed')
            (self.state.model, self.state.optimizers, _, _) = deepspeed.initialize(config=self.state.deepspeed_config,
                                                                                   model=self.state.model,
                                                                                   optimizer=optimizer)
            # Since the DeepSpeed ZeRO optimizer does not inherit torch.optim.Optimizer, the schedulers must be
            # compiled and bound BEFORE DeepSpeed initialization. However, this is OK, as the the DeepSpeed Zero
            # optimizer uses the same underlying parameter groups as the original optimizer. See
            # * https://github.com/microsoft/DeepSpeed/blob/fee73135980e78f8be7e1a3ff556751623ef6aaa/deepspeed/runtime/zero/stage_1_and_2.py#L1911-L1917
            # * https://github.com/microsoft/DeepSpeed/blob/ef17c89570ceae5b26a5f886e9d8cd0941afc0ac/deepspeed/runtime/zero/stage3.py#L2532-L2538
            # In addition, the deepspeed engine is responsible for serializing the model and optimizer state,
            # so these attributes should not be serialized with the composer state.
            if 'model' in self.state.serialized_attributes:
                self.state.serialized_attributes.remove('model')

            if 'optimizers' in self.state.serialized_attributes:
                self.state.serialized_attributes.remove('optimizers')

        # If using DeepSpeed, the model must be loaded from checkpoint after the engine has been
        # initialized, but if using PyTorch DDP, the model must be loaded before it is wrapped with
        # DDP.

        # surpressing GradScaler warnings as they are always created
        # self._use_grad_scaling() will raise a RuntimeError if grad scaling is not available when it is required
        warnings.filterwarnings(action='ignore', message='torch.cuda.amp.GradScaler')
        self.state.scaler = ClosureGradScaler() if self._use_closures() else GradScaler()

        # Load Checkpoint
        self._rng_state = None
        # If autoresume is enabled, first check for existing checkpoints to load
        if autoresume:
            log.info('Searching for a previous checkpoint to autoresume')
            if save_folder is None:
                raise ValueError('The `save_folder` must be specified when autoresume is enabled.')
            if save_overwrite:
                raise ValueError(
                    'The flag `save_overwrite` must be False when autoresume is enabled as autoresume always loads the '
                    'latest existing checkpoint in `save_folder`.')
            if save_latest_filename is None:
                raise ValueError(
                    'The `save_latest_filename` must be specified so autoresume knows where to load checkpoints from.')
            if save_latest_artifact_name is None:
                raise ValueError(
                    'The `save_latest_artifact_name` must be specified so autoresume can load the latest checkpoint.')
            if run_name is None:
                raise ValueError(
                    'The `run_name` must be specified when using autoresume so Event.INIT is run with the correct run name.'
                )
            autoresume_checkpoint_path = self._get_autoresume_checkpoint(
                save_folder=save_folder,
                save_latest_filename=save_latest_filename,
                save_latest_artifact_name=save_latest_artifact_name,
                loggers=loggers,
                load_progress_bar=load_progress_bar)
            # Found latest checkpoint path, load that instead
            if autoresume_checkpoint_path:
                load_path = autoresume_checkpoint_path
                # Disable object_store since _get_autoresume_checkpoint will download the checkpoint
                # To the save folder, if needed.
                load_object_store = None
                # Disable `load_weights_only` since this applies only to the initial training run
                load_weights_only = False
                log.info('Autoresuming training from checkpoint')
            else:
                log.info('No previous autoresume checkpoint found')
        # Actually load the checkpoint from potentially updated arguments
        if load_path is not None:
            self._rng_state = load_checkpoint(
                state=self.state,
                path=load_path,
                object_store=load_object_store,
                load_weights_only=load_weights_only,
                strict_model_weights=load_strict_model_weights,
                progress_bar=load_progress_bar,
                ignore_keys=load_ignore_keys,
            )
            self.state.run_name = run_name

        # reseed here. This helps with a couple of issues:
        # 1. rng state may change at Event.INIT. For example, if an algorithm creates a new module and module
        # parameters are initialized randomly, rng state will change. This reseeding nullifies such effects.
        # 2. While resuming from a checkpoint, we want to spin dataloader and bring it back to the same state as at the time
        # of the checkpoint. Therefore, spinning needs to start from the same rng state as in the original run.
        log.info(f'Setting seed to {self.state.seed}')
        reproducibility.seed_all(self.state.seed)

        # Move the model and optimizers to the specified device
        if not self.deepspeed_enabled and dist.get_world_size() > 1:
            # Only wrap the module if required
            self.state.model = prepare_ddp_module(self.state.model, self._find_unused_parameters)

    @property
    def deepspeed_enabled(self):
        """Whether DeepSpeed is enabled.

        .. seealso:: `DeepSpeed's documentation <https://www.deepspeed.ai/docs/config-json/>`_
        """
        return is_model_deepspeed(self.state.model)

    @property
    def saved_checkpoints(self) -> List[Tuple[Timestamp, List[pathlib.Path]]]:
        """The checkpoint timestamps and filepaths.

        This list contains tuples of the save timestamp and the checkpoint filepaths.
        This list will have at most ``save_num_checkpoints_to_keep`` entries. The latest checkpoint
        will be at the end.

        .. note::

            When using DeepSpeed, the index of a filepath in each list corresponds to the global rank of
            the process that wrote that file. Each filepath is valid only on the process's (rank's) node.

            Otherwise, when not using DeepSpeed, each sub-list will contain only one filepath since only rank zero
            saves checkpoints.
        """
        if self._checkpoint_saver is None:
            return []
        return self._checkpoint_saver.saved_checkpoints

    def _get_autoresume_checkpoint(
        self,
        save_folder: str,
        save_latest_filename: str,
        save_latest_artifact_name: str,
        loggers: Sequence[LoggerDestination],
        load_progress_bar: bool,
    ):
        """Determines the load path when using autoresume.

        First, check the ``save_folder`` for the latest checkpoint.
        If no latest checkpoint is found locally, then check each logger for the latest checkpoint, and download
        it to the ``save_folder``.

        Returns:
            Optional[str]: The path to the latest checkpoint, if found, otherwise None.
        """
        save_latest_filename = format_name_with_dist(save_latest_filename, self.state.run_name)
        save_folder = format_name_with_dist(save_folder, self.state.run_name)
        save_latest_artifact_name = format_name_with_dist(save_latest_artifact_name, self.state.run_name)
        latest_checkpoint_path = os.path.join(save_folder, save_latest_filename)
        # If latest checkpoint is not saved locally, try to fetch from loggers
        if not os.path.exists(latest_checkpoint_path):
            # Make save folder in case it doesn't exist so latest checkpoint can be downloaded
            os.makedirs(save_folder, exist_ok=True)
            for logger in loggers:
                try:
                    # Fetch from logger. If it succeeds, stop trying the rest of the loggers
                    get_file(
                        path=save_latest_artifact_name,
                        destination=latest_checkpoint_path,
                        object_store=logger,
                        overwrite=True,
                        progress_bar=load_progress_bar,
                    )
                    break
                except (NotImplementedError, FileNotFoundError):
                    # Ignore errors caused by no checkpoint saved with logger
                    pass
        # Require all ranks to have local checkpoint if we wish to restore from it
        latest_checkpoint_exists = self._device.tensor_to_device(
            torch.tensor([os.path.exists(latest_checkpoint_path)], dtype=torch.uint8))
        dist.all_reduce(latest_checkpoint_exists, reduce_operation='MIN')
        # If latest checkpoint is saved locally, change load_path to it
        if int(latest_checkpoint_exists.item()) == 1:
            return latest_checkpoint_path

    def fit(
        self,
        *,
        # Train Dataloader
        train_dataloader: Optional[Union[Iterable, DataSpec, Dict[str, Any]]] = None,
        train_dataloader_label: str = 'train',
        train_subset_num_batches: Optional[int] = None,

        # Timing
        duration: Optional[Union[int, str, Time[int]]] = None,
        reset_time: bool = False,

        # Schedulers
        schedulers: Optional[Union[ComposerScheduler, PyTorchScheduler, Sequence[Union[ComposerScheduler,
                                                                                       PyTorchScheduler]]]] = None,
        scale_schedule_ratio: float = 1.0,
        step_schedulers_every_batch: Optional[bool] = None,

        # Evaluation
        eval_dataloader: Optional[Union[Iterable, DataSpec, Evaluator, Sequence[Evaluator]]] = None,
        eval_subset_num_batches: int = -1,
        eval_interval: Union[int, str, Time, Callable[[State, Event], bool]] = 1,

        # Numerics
        grad_accum: Optional[Union[int, str]] = None,
        precision: Optional[Union[str, Precision]] = None,
    ):
        """Train the model.

        The Composer :class:`.Trainer` supports multiple calls to :meth:`.fit`. Any arguments specified during
        the call to :meth:`.fit` will override the values specified when constructing the :class:`.Trainer`.
        All arguments are optional, with the following exceptions:

        *   The ``train_dataloader`` must be specified here if not provided when constructing the :class:`.Trainer`.
        *   The ``duration`` must be specified here if not provided when constructing the :class:`.Trainer`,
            or if this is a subsequent call to :meth:`.fit`.

        For example, the following are equivalent:

        .. testcode::

            # The `train_dataloader` and `duration` can be specified
            # when constructing the Trainer
            trainer_1 = Trainer(
                model=model,
                train_dataloader=train_dataloader,
                max_duration="1ep",
            )
            trainer_1.fit()

            # Or, these arguments can be specified on `fit()`
            trainer_2 = Trainer(model)
            trainer_2.fit(
                train_dataloader=train_dataloader,
                duration="1ep"
            )

        When invoking :meth:`.fit` for a subsequent time, either ``reset_time`` or ``duration`` must be specified.
        Otherwise, it is ambiguous for how long to train.

        *   If ``reset_time`` is True, then :meth:`.fit` will train for the same amount of time as the previous
            call (or for ``duration`` if that parameter is also specified). The :attr:`.State.timestamp` will be reset,
            causing :class:`.ComposerScheduler` and :class:`.Algorithm` instances to start from the beginning, as if it
            is a new training run. Model gradients, optimizer states, and native PyTorch schedulers will not be reset.

        *   If ``reset_time`` is False, then :meth:`.fit` will train for the amount of time specified by
            ``duration``. The :attr:`.State.max_duration` will be incremented by ``duration``.

        For example:

        .. testcode::

            # Construct the trainer
            trainer = Trainer(max_duration="1ep")

            # Train for 1 epoch
            trainer.fit()
            assert trainer.state.timestamp.epoch == "1ep"

            # Reset the time to 0, then train for 1 epoch
            trainer.fit(reset_time=True)
            assert trainer.state.timestamp.epoch == "1ep"

            # Train for another epoch (2 epochs total)
            trainer.fit(duration="1ep")
            assert trainer.state.timestamp.epoch == "2ep"

            # Train for another batch (2 epochs + 1 batch total)
            # It's OK to switch time units!
            trainer.fit(duration="1ba")
            assert trainer.state.timestamp.epoch == "2ep"
            assert trainer.state.timestamp.batch_in_epoch == "1ba"

            # Reset the time, then train for 3 epochs
            trainer.fit(reset_time=True, duration="3ep")
            assert trainer.state.timestamp.epoch == "3ep"

        Args:
            train_dataloader (Iterable | DataSpec | Dict[str, Any], optional): See :class:`.Trainer`.
            train_dataloader_label (str, optional): See :class:`.Trainer`.
            train_subset_num_batches (int, optional): See :class:`.Trainer`.
            reset_time (bool): Whether to reset the :attr:`.State.timestamp` to zero values. Defaults to False.

                If ``True``, the timestamp will be zeroed out, causing :class:`.ComposerScheduler` and
                :class:`.Algorithm` instances to start from the beginning, as if it is a new training run. The model
                will be trained for ``duration``, if specified, or for :attr:`.State.max_duration`, which would have
                been provided when constructing the :class:`.Trainer` or by a previous call to :meth:`.fit`.

                .. note::

                    Model gradients, optimizer states, and native PyTorch schedulers will not be reset.

                If ``False`` (the default), training time will be incremented from where the previous call to
                :meth:`.fit` finished (or from zero, if a new training run).
                The :attr:`~.State.max_duration` will be incremented by the ``duration`` parameter.

            duration (Time[int] | str | int, optional): The duration to train. Can be an integer, which will be
                interpreted to be epochs, a str (e.g. ``1ep``, or ``10ba``), or a :class:`.Time` object.

                If ``reset_time`` is False (the default), then :attr:`.State.max_duration` will be converted
                into the same units as this parameter (if necessary), and then the max duration incremented by the
                value of this parameter.

                If ``reset_time`` is True, then :attr:`.State.max_duration` will be set to this parameter.

            optimizers (torch.optim.Optimizer | Sequence[torch.optim.Optimizer], optional): See :class:`.Trainer`.
            schedulers (PyTorchScheduler | ComposerScheduler | Sequence[PyTorchScheduler | ComposerScheduler], optional): See :class:`.Trainer`.
            scale_schedule_ratio (float, optional): See :class:`.Trainer`.
            step_schedulers_every_batch (bool, optional): See :class:`.Trainer`.
            eval_dataloader (Iterable | DataSpec | Evaluator | Sequence[Evaluator], optional): See :class:`.Trainer`.
            eval_subset_num_batches (int, optional): See :class:`.Trainer`.
            eval_interval (int | str | Time | (State, Event) -> bool, optional): See :class:`.Trainer`.
            grad_accum (int | str, optional): See :class:`.Trainer`.
            precision (Precision | str, optional): See :class:`.Trainer`.
        """
        # Train Dataloader
        if train_dataloader is not None:
            self._train_data_spec = ensure_data_spec(train_dataloader)
            self.state.set_dataloader(self._train_data_spec.dataloader, train_dataloader_label)
            self.state.train_dataloader = self.state.dataloader
        if self._train_data_spec is None:
            _raise_missing_argument_exception('train_dataloader')
        if train_subset_num_batches is not None:
            self.state.dataloader_len = train_subset_num_batches

        # Reset Time
        if reset_time:
            self.state.timestamp = Timestamp()

        # Max Duration
        if duration is not None:
            duration = ensure_time(duration, TimeUnit.EPOCH)
            # Effectively increment the max duration (if not resetting the Time)
            # or set the max_duration (if resetting the time -- self.state.timestamp.get(duration.unit) will be 0)
            # It is important to set the duration, rather than incrementing it, as ``duration`` could be in
            # different units than ``max_duration``
            self.state.max_duration = duration + self.state.timestamp.get(duration.unit)

        if self.state.max_duration is None:
            _raise_missing_argument_exception('max_duration')

        if self.state.max_duration <= self.state.timestamp.get(self.state.max_duration.unit) and not reset_time:
            raise ValueError(
                (f'The max_duration ({self.state.max_duration}) is less than or equal to the elapsed training duration '
                 f'({self.state.timestamp.get(self.state.max_duration.unit)}). No training would occur. '
                 'Please provide the `duration` or specify `reset_time=True` in Trainer.fit().'))

        # Scale Schedule Ratio and Schedulers
        if scale_schedule_ratio != 1.0:
            # Not scaling the schedulers if the ratio is 1.0 in case if the scheduler cannot be scaled
            # (e.g. a custom LambdaLR). However, since 1.0 implies no scaling, it is still possible
            # to train with it.
            self.state.max_duration = _scale_max_duration_by_ssr(scale_schedule_ratio, self.state.max_duration)
        if schedulers is not None:
            self.state.schedulers = _compile_schedulers(schedulers, self.state, scale_schedule_ratio)

            if step_schedulers_every_batch is None:
                self._scheduler_step_frequency = _get_default_scheduler_frequency(schedulers)
            else:
                self._scheduler_step_frequency = TimeUnit.BATCH if step_schedulers_every_batch else TimeUnit.EPOCH
        else:
            if scale_schedule_ratio != 1.0:
                raise ValueError('Specifying `scale_schedule_ratio` without `schedulers` has no effect.')

            if step_schedulers_every_batch is not None:
                raise ValueError('Specifying `step_schedulers_every_batch` without `schedulers` has no effect.')

            if step_schedulers_every_batch is not None:
                raise ValueError('Specifying `step_schedulers_every_batch` without `schedulers` has no effect.')

        # Evaluators
        if eval_dataloader is not None:
            # Need to use the `original_model` rather than `state.model`, as `state.model`
            # could be DDP / DeepSpeed wrapped.
            eval_metrics = self._original_model.get_metrics(is_train=False)
            metric_names = [str(k) for k in eval_metrics.keys()]

            evaluators = [
                ensure_evaluator(evaluator, default_metric_names=metric_names)
                for evaluator in ensure_tuple(eval_dataloader)
            ]

            # match metric names to model metrics
            self.state.eval_metrics = {
                evaluator.label: _filter_metrics(eval_metrics, evaluator.metric_names) for evaluator in evaluators
            }

            _set_evaluator_interval_and_subset_num_batches(
                evaluators=evaluators,
                eval_interval=eval_interval,
                subset_num_batches=eval_subset_num_batches,
            )
            if len(evaluators) == 0:
                if eval_subset_num_batches != -1:
                    raise ValueError('Specifying `eval_subset_num_batches` without an `eval_dataloader` has no effect.')
                if eval_interval != 1:
                    raise ValueError('Specifying `eval_interval` without an `eval_dataloader` has no effect.')

            self.state.evaluators = evaluators

        # Grad Accum
        if grad_accum is not None:
            self.adaptive_gradient_accumulation = _is_adaptive_grad_accum(grad_accum, device=self._device)
            self.state.grad_accum = _get_initial_grad_accum(grad_accum)

        # Precision
        if precision is not None and Precision(precision) != self.state.precision:
            if self.deepspeed_enabled:
                raise ValueError('Changing the precision when using DeepSpeed is not supported')
            precision = Precision(precision)
            _validate_precision(precision, self._device, self.deepspeed_enabled)
            self.state.precision = precision

            # update scaler since precision was provided
            self.state.scaler = ClosureGradScaler() if self._use_closures() else GradScaler()
        self._train_loop()

    def close(self):
        """Shutdown the trainer.

        .. seealso:: :meth:`.Engine.close` for additional information.
        """
        self.engine.close()

    def _ensure_metrics_device_and_dtype(self, metrics: Dict[str, Metric]):
        # HACK: DeepSpeed somehow manages to convert metric internal states to its own dtype. When
        # running with FP16, this tends to result in overflows. Let's assume FP32 is good enough.
        for name, metric in metrics.items():
            # Safety check to ensure the metric and data are on the same device. Normally not
            # needed because the metric is automatically on the same device as the model.
            # See https://torchmetrics.readthedocs.io/en/latest/pages/overview.html for details.
            metrics[name] = self._device.module_to_device(metric)
            metric.set_dtype(torch.float32)  # type: ignore

        return metrics

<<<<<<< HEAD
    def _compute_and_log_metrics(self, dataloader_label: str, metrics: MetricCollection):
=======
    def _compute_and_log_metrics(self, dataloader_label: str, log_level: LogLevel, metrics: Dict[str, Metric]):
>>>>>>> 151b0690
        """Computes metrics, logs the results, and updates the state with the deep-copied metrics.

        Args:
            dataloader_label (str): The dataloader label.
<<<<<<< HEAD
            metrics (MetricCollection): The metrics to compute.
=======
            metrics (Dict[str, Metric]): The metrics to compute.
            log_level (LogLevel): The LogLevel for logging metrics.
>>>>>>> 151b0690
        """
        metrics = deepcopy(metrics)

        # log computed metrics
<<<<<<< HEAD
        computed_metrics = metrics.compute()
        self.logger.log_metrics({f'metrics/{dataloader_label}/{name}': val for (name, val) in computed_metrics.items()},
                                step=self.state.timestamp.batch.value)
=======
        computed_metrics = {}
        for metric_name, metric in metrics.items():
            computed_metrics[metric_name] = metric.compute()

        self.logger.data(
            log_level=log_level,
            data={f'metrics/{dataloader_label}/{name}': val for (name, val) in computed_metrics.items()},
        )
>>>>>>> 151b0690

        # store metric instances
        for metric_name, metric in metrics.items():
            assert isinstance(metric, Metric)
            if dataloader_label == 'train':
                self.state.train_metrics[metric_name] = metric
            else:
                if dataloader_label not in self.state.eval_metrics:
                    self.state.eval_metrics[dataloader_label] = {}
                self.state.eval_metrics[dataloader_label][metric_name] = metric

    def _spin_dataloaders(self):
        """Spin the dataloaders to restore sampler state.

        Only one batch must be loaded to seed the sampler's generator. since only the first batch is being loaded, the
        dataloader may not be completely iterated through.
        """
        # spin the evaluator dataloaders once to initialize its sampler deterministically
        # so it does not affect any other RNG reads
        log.debug('Spinning the dataloaders')
        for evaluator in self.state.evaluators:
            dataloader = evaluator.dataloader.dataloader
            if isinstance(dataloader, DataLoader) and isinstance(dataloader.sampler, DistributedSampler):
                dataloader.sampler.set_epoch(0)
            for _ in dataloader:
                break

        # spin the train dataloader's sampler to get to the state of the desired epoch
        dataloader = self.state.dataloader
        assert dataloader is not None, 'train dataloader is set on state after FIT_START'
        for epoch in range(int(self.state.timestamp.epoch)):
            if isinstance(dataloader, DataLoader) and isinstance(dataloader.sampler, DistributedSampler):
                dataloader.sampler.set_epoch(epoch)
            for _ in dataloader:
                break

    def _accumulate_time_across_ranks(
        self,
        num_samples: int,
        num_tokens: int,
        batch_time: datetime.timedelta,
    ) -> Tuple[int, int, datetime.timedelta]:
        """Accumulate the number of samples and tokens across ranks.

        Returns a (num_samples, num_tokens, batch_time) tuple.
        """
        # Samples and tokens should be summed
        # Batch time should be the value from rank 0
        sample_token_tensor = self._device.tensor_to_device(torch.tensor([num_samples, num_tokens], dtype=torch.int))
        dist.all_reduce(sample_token_tensor, reduce_operation='SUM')
        batch_time_tensor = self._device.tensor_to_device(
            torch.tensor([batch_time.total_seconds()], dtype=torch.float32))
        dist.broadcast(batch_time_tensor, src=0)
        batch_time = datetime.timedelta(seconds=batch_time_tensor[0].cpu().item())

        return int(sample_token_tensor[0].cpu().item()), int(sample_token_tensor[1].cpu().item()), batch_time

    def _train_loop(self) -> None:
        """Run training for the specified number of epochs and log results."""
        # print training start
        log.info('Using precision %s', self.state.precision)
        self.logger.log_hyperparameters(
            {'enabled_algorithms/' + algo.__class__.__name__: True for algo in self.state.algorithms})

        assert self.state.dataloader is not None, 'dataloader is set in __init__() or fit()'
        assert self._train_data_spec is not None, 'The train data spec is set in __init__() or fit()'
        assert self.state.scaler is not None, 'scaler should have been set in __init__()'

        self.engine.run_event(Event.FIT_START)

        use_grad_scaling = self._use_grad_scaling(self.state.precision, self.state.scaler)

        self._spin_dataloaders()

        if self.state.timestamp.batch_in_epoch == 0 and self._rng_state is not None:
            # only restore the rng state here if the step in the current epoch is zero.
            reproducibility.load_rng_state(self._rng_state)
            self._rng_state = None

        # Flag if the epoch finished early, so it can be tracked whether to run the epoch end events
        finished_epoch_early = False

        last_wct = datetime.datetime.now()

        while self.state.timestamp < self.state.max_duration:
            try:
                self.state.model.train()

                if int(self.state.timestamp.batch_in_epoch) == 0:
                    self.engine.run_event(Event.EPOCH_START)
<<<<<<< HEAD
                    self.logger.log_metrics({'trainer/epoch': int(self.state.timestamp.epoch)},
                                            step=self.state.timestamp.batch.value)
                    if self.train_metrics is not None:
                        # reset the metrics before every epoch
                        self.train_metrics.reset()
=======
                    self.logger.data_epoch({'epoch': int(self.state.timestamp.epoch)})
                    if self.state.train_metrics is not None:
                        for _, metric in self.state.train_metrics.items():
                            # reset the metrics before every epoch
                            metric.reset()
>>>>>>> 151b0690

                dataloader = self.state.dataloader
                if isinstance(dataloader, DataLoader) and isinstance(dataloader.sampler, DistributedSampler):
                    dataloader.sampler.set_epoch(int(self.state.timestamp.epoch))

                for batch_idx, self.state.batch in enumerate(self._iter_dataloader(TrainerMode.TRAIN)):

                    # if resuming, skip dataloader forward to the minibatch index
                    if batch_idx < int(self.state.timestamp.batch_in_epoch):
                        # Restore the RNG state immediately before the next batch is yielded from the dataloader
                        if batch_idx + 1 == int(self.state.timestamp.batch_in_epoch) and self._rng_state is not None:
                            reproducibility.load_rng_state(self._rng_state)
                            self._rng_state = None
                        continue

                    self.state.batch = self._device.batch_to_device(self.state.batch)
                    self.state.batch = self._train_data_spec.device_transforms(self.state.batch)
                    rank_num_samples = self._train_data_spec.get_num_samples_in_batch(self.state.batch)
                    rank_num_tokens = self._train_data_spec.get_num_tokens_in_batch(self.state.batch)

                    if self.deepspeed_enabled:
                        self.state.batch = _fix_batch_precision_for_deepspeed(self.state.batch, self.state.precision)

                    self.state.model.train()

                    self.engine.run_event(Event.AFTER_DATALOADER)

                    self.engine.run_event(Event.BATCH_START)
                    self.logger.log_metrics(
                        {
                            'trainer/global_step': int(self.state.timestamp.batch),
                            'trainer/batch_idx': self.state.timestamp.batch_in_epoch.value,
                        },
                        step=self.state.timestamp.batch.value)

                    total_loss_dict = self._train_batch(use_grad_scaling)

                    if use_grad_scaling:
                        self.state.scaler.update()

<<<<<<< HEAD
                    if total_loss is not None:
                        if not isinstance(total_loss, torch.Tensor):
                            total_loss = self._device.tensor_to_device(torch.tensor([total_loss]))

                        # total_loss can be None if gradient scaling failed
                        dist.all_reduce(total_loss, reduce_operation='SUM')
                        full_loss = total_loss.cpu().item()
                        self.logger.log_metrics({'loss/train': full_loss / dist.get_world_size()},
                                                step=self.state.timestamp.batch.value)
=======
                    # total_loss_dict can be None if gradient scaling failed
                    if total_loss_dict is not None:
                        map_collection(total_loss_dict, dist.all_reduce)
                        total_loss_dict = {
                            k: loss.cpu().item() / dist.get_world_size() for k, loss in total_loss_dict.items()
                        }
                        self.logger.data_batch(total_loss_dict)
>>>>>>> 151b0690

                    # The scheduler step.step() and compute_and_log_metrics() are going to be included in the
                    # next batch's wall clock time. The time accumulation must be done here so schedulers
                    # have the latest timing information

                    now = datetime.datetime.now()

                    batch_time = now - last_wct

                    total_num_samples, total_num_tokens, batch_time = self._accumulate_time_across_ranks(
                        rank_num_samples,
                        rank_num_tokens,
                        batch_time,
                    )

                    # `now` is actually in the past, but want to include the time it takes to perform this reduction
                    last_wct = now

                    if self._scheduler_step_frequency == TimeUnit.BATCH:
                        for scheduler in self.state.schedulers:
                            scheduler.step()

                    if self.state.train_metrics is not None:
                        self._compute_and_log_metrics(
                            dataloader_label='train',
<<<<<<< HEAD
                            metrics=self.train_metrics,
=======
                            log_level=LogLevel.BATCH,
                            metrics=self.state.train_metrics,
>>>>>>> 151b0690
                        )

                    self.state.timestamp = self.state.timestamp.to_next_batch(
                        samples=total_num_samples,
                        tokens=total_num_tokens,
                        duration=batch_time,
                    )

                    self.engine.run_event(Event.BATCH_END)

                    # Pause the timing during evaluation
                    # Evaluation time is tracked separately in state.eval_timestamp
                    duration = datetime.datetime.now() - last_wct
                    self._run_evaluators(Event.BATCH_END)
                    last_wct = datetime.datetime.now() - duration

                    self.engine.run_event(Event.BATCH_CHECKPOINT)

                    if self.state.timestamp >= self.state.max_duration:
                        # If max_duration is specified in batches, samples, or tokens, and
                        # and the max_duration is reached mid-epoch, then break out of the dataloader
                        # to finish the epoch early and finish training.
                        finished_epoch_early = True
                        break

                if not finished_epoch_early or self.state.dataloader_len == self.state.timestamp.batch_in_epoch:
                    # Trigger the epoch end events if the dataloader was exhausted.
                    # This happens if the "break" did not trigger above, or if it
                    # did (e.g. duration specified in samples/batches/tokens), but it is still
                    # the end of the dataloader (i.e. next(dataloader) would raise StopIteration)
                    self.state.timestamp = self.state.timestamp.to_next_epoch()

                    if self.state.train_metrics is not None:
                        self._compute_and_log_metrics(
                            dataloader_label='train',
<<<<<<< HEAD
                            metrics=self.train_metrics,
=======
                            log_level=LogLevel.EPOCH,
                            metrics=self.state.train_metrics,
>>>>>>> 151b0690
                        )

                    if self._scheduler_step_frequency == TimeUnit.EPOCH:
                        for scheduler in self.state.schedulers:
                            scheduler.step()

                    self.engine.run_event(Event.EPOCH_END)

                    # Pause the timing during evaluation
                    # Evaluation time is tracked separately in state.eval_timestamp
                    duration = datetime.datetime.now() - last_wct
                    self._run_evaluators(Event.EPOCH_END)
                    last_wct = datetime.datetime.now() - duration

                    self.engine.run_event(Event.EPOCH_CHECKPOINT)
            except BreakEpochException:
                log.info(f'Skipping the rest of Epoch {int(self.state.timestamp.epoch)}')

        self.engine.run_event(Event.FIT_END)
        self._run_evaluators(Event.FIT_END)

    def _eval_train_metrics(self, device_batch):
        assert self._train_data_spec is not None, 'The train data spec should be set on __init__ or fit()'
        assert self.state.train_metrics is not None, 'The train metrics should be set on __init__ or fit()'

        self.state.model.eval()
        with torch.no_grad():
            # Retry until we successfully complete evaluation
            while True:
                found_cuda_oom = 0  # int since bool BOR not supported on all torch.distributed backends
                try:
                    for eval_microbatch in self._train_data_spec.split_batch(device_batch, self.state.eval_batch_split):
                        # TODO: Detect if self.run_event(Event.AFTER_DATALOADER) changes the training
                        # data and if so print a warning that metrics may return unexpected results
                        with get_precision_context(self.state.precision):
                            if hasattr(self._original_model, 'validate'):  # backwards compatibility check
                                warnings.warn(
                                    'Using validate() is no longer supported and will be removed in a future version. Please use eval_forward() instead.'
                                )
                                assert isinstance(self._original_model.validate, Callable)
                                eval_outputs, target = self._original_model.validate(eval_microbatch)

                                for _, metric in self.state.train_metrics.items():
                                    metric.update(eval_outputs, target)
                            else:
                                eval_outputs = self._original_model.eval_forward(eval_microbatch, self.state.outputs)
                                for _, metric in self.state.train_metrics.items():
                                    self._original_model.update_metric(
                                        eval_microbatch,
                                        eval_outputs,
                                        metric,
                                    )

                except RuntimeError as e:
                    if self.adaptive_gradient_accumulation and _is_cuda_oom(e):
                        log.debug((f"Rank {dist.get_global_rank()} OOM'd."))
                        found_cuda_oom = 1
                    else:
                        raise
                # Auto grad accum only supported on GPU
                if isinstance(self._device, DeviceGPU):
                    # Propagate across all ranks if any rank hit CUDA OOM
                    found_cuda_oom = self._device.tensor_to_device(torch.tensor([found_cuda_oom],
                                                                                dtype=torch.uint8)).item()
                    if found_cuda_oom == 1:
                        device_batch_size = self._train_data_spec.get_num_samples_in_batch(device_batch)
                        _adjust_eval_batch_split(self.state, device_batch_size)
                        # Skip return and rerun after handling oom
                        continue
                # Return if we've successfully completed eval without OOMing.
                return

    def _run_evaluators(self, event: Event):
        """Runs evaluators periodically during training."""
        for evaluator in self.state.evaluators:
            assert evaluator.eval_interval is not None, 'eval_interval should have been set on __init__() or fit()'
            assert evaluator.subset_num_batches is not None, 'subset_num_batches should have been set on __init__() or fit()'
            if evaluator.eval_interval(self.state, event):
                self.eval(
                    dataloader=evaluator.dataloader,
                    dataloader_label=evaluator.label,
                    subset_num_batches=evaluator.subset_num_batches,
<<<<<<< HEAD
                    metric_names=evaluator.metric_names,
=======
                    metrics=self.state.eval_metrics[evaluator.label],
                    log_level=log_level,
>>>>>>> 151b0690
                )

    def _train_batch(self, use_grad_scaling: bool) -> Dict[str, torch.Tensor]:
        """Compute loss by training on a full batch of data.

        Adaptively change microbatch size if enabled to maximize GPU usage.

        Args:
            use_grad_scaling (bool): Enables gradient scaling.

        Returns:
            Dict[str, torch.Tensor]: a dictionary containing the total loss and individual losses if available.
        """
        assert self._train_data_spec is not None, 'The train data spec should be set on __init__ or fit()'

        # Cache the device batch, because `self.state.batch` gets overridden in microbatching loop
        device_batch = self.state.batch

        # Retry until we successfully complete training and return loss
        while True:
            total_loss_dict = {'loss/train/total': self._device.tensor_to_device(torch.zeros(size=(1,)))}
            found_cuda_oom = 0  # int since bool BOR not supported on all torch.distributed backends
            try:
                assert self.state.scaler is not None
                microbatches = self._train_data_spec.split_batch(device_batch, self.state.grad_accum)
                if self._use_closures():
                    for optimizer in self.state.optimizers:
                        if use_grad_scaling:
                            self.state.scaler.step(optimizer,
                                                   closure=lambda **kwargs: self._train_microbatches(
                                                       microbatches, total_loss_dict, **kwargs))
                        else:
                            optimizer.step(closure=lambda **kwargs: self._train_microbatches(
                                microbatches, total_loss_dict, **kwargs).item())
                else:
                    self._train_microbatches(microbatches, total_loss_dict)
                    if not self.deepspeed_enabled:
                        for optimizer in self.state.optimizers:
                            if use_grad_scaling:
                                self.state.scaler.step(optimizer)
                            else:
                                if isinstance(self._device, DeviceTPU):
                                    xm.optimizer_step(optimizer, barrier=True)
                                else:
                                    optimizer.step()
            except RuntimeError as e:
                if self.adaptive_gradient_accumulation and _is_cuda_oom(e):
                    log.debug((f"Rank {dist.get_global_rank()} OOM'd."))
                    found_cuda_oom = 1
                else:
                    raise

            # Auto grad accum only supported on GPU
            if isinstance(self._device, DeviceGPU):
                # Propagate across all ranks if any rank hit CUDA OOM
                found_cuda_oom = self._device.tensor_to_device(torch.tensor([found_cuda_oom], dtype=torch.uint8))
                dist.all_reduce(found_cuda_oom, reduce_operation='MAX')
                if found_cuda_oom.item() == 1:
                    device_batch_size = self._train_data_spec.get_num_samples_in_batch(device_batch)
                    _adjust_grad_accum(self.state, device_batch_size)
                    # Skip return and rerun after handling oom
                    continue
            # Log grad_accum and return loss if we've completed without OOMing.
<<<<<<< HEAD
            self.logger.log_metrics({'trainer/grad_accum': self.state.grad_accum},
                                    step=self.state.timestamp.batch.value)
            return total_loss
=======
            self.logger.data_batch({'trainer/grad_accum': self.state.grad_accum})
            return total_loss_dict
>>>>>>> 151b0690

    def _train_microbatches(self,
                            microbatches: Sequence[Batch],
                            total_loss_dict: Dict[str, torch.Tensor],
                            ddp_sync: bool = True) -> torch.Tensor:
        """Iterate over microbatches and compute the loss that will be used to step the optimizer.

        Args:
            microbatches (Sequence[Batch]): The microbatches which make up the batch.
            total_loss_dict (Dict[str, torch.tensor]): Dictionary containing individual losses and their sum aggregated across all
                microbatches.
            ddp_sync (bool): True to sync gradients between devices on every backwards
                pass and False to only sync gradients after each device has finished
                computing a gradient on it's entire set of microbatches. (default: ``True``)
        """
        if ddp_sync or not isinstance(self.state.model, DistributedDataParallel):
            context = contextlib.nullcontext
        else:
            context = cast(Callable[[], ContextManager], self.state.model.no_sync)

        assert self._train_data_spec is not None

        with context():
            self.engine.run_event(Event.BEFORE_TRAIN_BATCH)

            assert self.state.optimizers is not None
            assert self.state.scaler is not None

            use_grad_scaling = self._use_grad_scaling(self.state.precision, self.state.scaler)

            if not self.deepspeed_enabled:
                for optimizer in self.state.optimizers:
                    optimizer.zero_grad()

            # tracker for gradient accumulation
            current_batch_size = sum([self._train_data_spec.get_num_samples_in_batch(batch) for batch in microbatches])

            for microbatch_idx, self.state.batch in enumerate(microbatches):
                is_final_microbatch = microbatch_idx + 1 == len(microbatches)
                microbatch_loss_dict = self._train_microbatch(use_grad_scaling, current_batch_size, is_final_microbatch)

                # Aggregate each loss in microbatch_loss_dict into total_loss_dict
                for k, microbatch_loss in microbatch_loss_dict.items():
                    loss_key = f'loss/train/{k}'
                    if loss_key not in total_loss_dict:
                        total_loss_dict[loss_key] = self._device.tensor_to_device(torch.zeros(size=(1,)))
                    total_loss_dict[loss_key] += microbatch_loss

            # Unscale gradients before `Event.AFTER_TRAIN_BATCH`
            if use_grad_scaling:
                for optimizer in ensure_tuple(self.state.optimizers):
                    self.state.scaler.unscale_(optimizer)

            self.engine.run_event(Event.AFTER_TRAIN_BATCH)

            return total_loss_dict['loss/train/total']

    def _train_microbatch(self, use_grad_scaling: bool, current_batch_size: int,
                          is_final_microbatch: bool) -> Dict[str, torch.Tensor]:
        """Train and compute the loss of ``state.batch``, which is assumed to be a single microbatch.

        Args:
            use_grad_scaling (bool): Whether to use gradient scaling.
            current_batch_size (int): The current batch size.
            minibatch_num_samples (int): Number of samples in the minibatch.
            is_final_microbatch (bool): If current microbatch is the last one.
        """
        assert self.state.scaler is not None
        assert self._train_data_spec is not None

        # Cache the device batch, because `self.state.batch` gets overridden in microbatching loop
        device_batch = deepcopy(self.state.batch)

        microbatch_num_samples = self._train_data_spec.get_num_samples_in_batch(self.state.batch)
        sync_context = contextlib.nullcontext() if self.deepspeed_enabled else ddp_sync_context(
            self.state,
            is_final_microbatch,
            self._ddp_sync_strategy,
        )

        with sync_context:
            # forward pass
            self.engine.run_event(Event.BEFORE_FORWARD)

            with get_precision_context(self.state.precision):
                self.state.outputs = self.state.model(self.state.batch)

            self.engine.run_event(Event.AFTER_FORWARD)

            # loss
            self.engine.run_event(Event.BEFORE_LOSS)

            with get_precision_context(self.state.precision):
                self.state.loss = self._original_model.loss(self.state.outputs, self.state.batch)

            assert self.state.loss is not None
            self.engine.run_event(Event.AFTER_LOSS)

            # backward
            self.engine.run_event(Event.BEFORE_BACKWARD)

            microbatch_loss_dict = {}
            # If total loss key is present, copy loss
            if isinstance(self.state.loss, dict) and ('total' in self.state.loss):
                microbatch_loss = self.state.loss['total']  # type: ignore
                microbatch_loss_dict = self.state.loss.copy()
            # If total loss key is not present, sum individual losses
            else:
                microbatch_loss = self._device.tensor_to_device(torch.zeros(size=(1,)))
                for loss in ensure_tuple(self.state.loss):
                    microbatch_loss.add_(loss.mean())

                # Copy the loss if it is a dictionary
                if isinstance(self.state.loss, dict):
                    microbatch_loss_dict = self.state.loss.copy()
                # If not, create a dictionary with generic loss names
                elif len(ensure_tuple(self.state.loss)) > 1:
                    microbatch_loss_dict = {f'loss{i}': loss for i, loss in enumerate(ensure_tuple(self.state.loss))}

                # Include total loss
                microbatch_loss_dict['total'] = microbatch_loss

            # For each loss to log: detach, clone, mean, then multiply by (microbatch size) / (batch size)
            for k, loss in microbatch_loss_dict.items():
                microbatch_loss_dict[k] = loss.detach().clone().mean() * (microbatch_num_samples / current_batch_size)

            if use_grad_scaling:
                microbatch_loss = cast(torch.Tensor, self.state.scaler.scale(microbatch_loss))

            if self.deepspeed_enabled:
                self.state.deepspeed_model.backward(microbatch_loss)

            else:
                # Scale loss based on the number of samples in the microbatch to maintain gradient numerics
                microbatch_loss.mul_(microbatch_num_samples / current_batch_size)
                microbatch_loss.backward(create_graph=self._backwards_create_graph)

            self.engine.run_event(Event.AFTER_BACKWARD)

            # Use microbatch outputs to update training metrics
            if self.state.train_metrics is not None:
                self.state.train_metrics = self._ensure_metrics_device_and_dtype(self.state.train_metrics)
                self._eval_train_metrics(device_batch)

        if self.deepspeed_enabled:
            self.state.deepspeed_model.step()

        return microbatch_loss_dict

    def predict(
        self,
        dataloader: Union[DataLoader, DataSpec],
        subset_num_batches: int = -1,
        *,
        return_outputs: bool = True,
    ):
        """Output model prediction on the provided data.

        There are two ways to access the prediction outputs.

        1.  With ``return_outputs`` set to True, the batch predictions will be collected into a list and returned.
        2.  Via a custom callback, which can be used with ``return_outputs`` set to False.

            This technique can be useful if collecting all the outputs from the dataloader would exceed available memory,
            and you want to write outputs directly to files. For example:

            .. testsetup::

                predict_dl = train_dataloader

            .. testcode::

                import os
                import torch

                from torch.utils.data import DataLoader

                from composer import Trainer, Callback
                from composer.loggers import Logger, LogLevel

                class PredictionSaver(Callback):
                    def __init__(self, folder: str):
                        self.folder = folder
                        os.makedirs(self.folder, exist_ok=True)

                    def predict_batch_end(self, state: State, logger: Logger) -> None:
                        name = f'batch_{int(state.predict_timestamp.batch)}.pt'
                        filepath = os.path.join(self.folder, name)
                        torch.save(state.outputs, filepath)

                        # Also log the outputs as an artifact
                        logger.file_artifact(LogLevel.BATCH, artifact_name=name, file_path=filepath)

                trainer = Trainer(
                    ...,
                    callbacks=PredictionSaver('./predict_outputs'),
                )

                trainer.predict(predict_dl, return_outputs=False)

                print(sorted(os.listdir('./predict_outputs')))

            .. testoutput::

                ['batch_1.pt', ...]

        Args:
            dataloader (DataLoader | DataSpec): The :class:`.DataLoader` or
                :class:`.DataSpec` for the prediction data.
            subset_num_batches (int, optional): If specified, only perform model prediction
                on this many batches. This parameter has no effect if it is greater than ``len(dataloader)``.
                If ``-1``, then the entire loader will be iterated over. (default: ``-1``)
            return_outputs (bool, optional): If True (the default), then prediction outputs will be (recursively)
                moved to cpu and accumulated into a list. Otherwise, prediction outputs are discarded after each
                batch.

        Returns:
            List: A list of batch outputs, if ``return_outputs`` is True. Otherwise, an empty list.

        """
        if isinstance(dataloader, DataSpec):
            data_spec = dataloader
        else:
            data_spec = DataSpec(dataloader)

        # Put the model into evaluation mode, but be able to restore it to training mode afterwards
        restore_model_train = self.state.model.training
        self.state.model.eval()

        # Bind the dataloader to the state, but be able to restore the previous dataloader afterwards
        original_dataloader = self.state.dataloader
        original_dataloader_label = self.state.dataloader_label
        original_dataloader_len = self.state.dataloader_len
        self.state.set_dataloader(data_spec.dataloader, 'predict', subset_num_batches)
        assert self.state.dataloader is not None, 'Already set the dataloader'

        # Reset the predict timestamp
        self.state.predict_timestamp = Timestamp()

        last_wct = datetime.datetime.now()

        outputs = []
        cpu_device = DeviceCPU()

        with torch.no_grad():

            self.engine.run_event(Event.PREDICT_START)

            for self.state.batch in self._iter_dataloader(TrainerMode.PREDICT):
                # Move the batch onto the device
                self.state.batch = self._device.batch_to_device(self.state.batch)

                # Perform any device transforms
                if data_spec.device_transforms is not None:
                    self.state.batch = data_spec.device_transforms(self.state.batch)

                # Count the batch size and num tokens before any events run
                rank_num_samples = data_spec.get_num_samples_in_batch(self.state.batch)
                rank_num_tokens = data_spec.get_num_tokens_in_batch(self.state.batch)

                # Fix the batch if using DeepSpeed
                if self.deepspeed_enabled:
                    self.state.batch = _fix_batch_precision_for_deepspeed(self.state.batch, self.state.precision)

                self.engine.run_event(Event.PREDICT_BATCH_START)

                self.engine.run_event(Event.PREDICT_BEFORE_FORWARD)
                with get_precision_context(self.state.precision):
                    self.state.outputs = self.state.model(self.state.batch)
                self.engine.run_event(Event.PREDICT_AFTER_FORWARD)

                if return_outputs:
                    outputs.append(cpu_device.batch_to_device(self.state.outputs))

                now = datetime.datetime.now()
                batch_time = now - last_wct

                total_num_samples, total_num_tokens, batch_time = self._accumulate_time_across_ranks(
                    num_samples=rank_num_samples,
                    num_tokens=rank_num_tokens,
                    batch_time=batch_time,
                )

                last_wct = now

                self.state.predict_timestamp = self.state.predict_timestamp.to_next_batch(samples=total_num_samples,
                                                                                          tokens=total_num_tokens,
                                                                                          duration=batch_time)

                self.engine.run_event(Event.PREDICT_BATCH_END)

            self.engine.run_event(Event.PREDICT_END)

        # Restore training mode
        if restore_model_train:
            self.state.model.train()

        # Restore the dataloader
        self.state.set_dataloader(original_dataloader, original_dataloader_label)
        if original_dataloader_len is not None:
            self.state.dataloader_len = original_dataloader_len

        return outputs

    def eval(
        self,
        dataloader: Union[Iterable, DataSpec, dict],
        dataloader_label: str = 'eval',
        *,
        metrics: Dict[str, Metric],
        subset_num_batches: int = -1,
    ):
        """Evaluate the model and log appropriate metrics.

        Args:
            dataloader (DataLoader | DataSpec | dict): The class:`.DataLoader`, :class:`.DataSpec`, or
                dict of :class:`.DataSpec` kwargs to use for evaluation
            dataloader_label (str, optional): The dataloader label to use for logging metrics. Defaults to ``'eval'``.
            metrics (Dict[str, Metric]): Dictionary mapping metric names to metrics to evaluate against.
            subset_num_batches (int, optional): If specified, evaluate on this many batches. Defaults to ``-1``,
                which means to iterate over the entire dataloader.

                This parameter has no effect if ``eval_dataloader`` is not specified, it is greater than
                ``len(eval_dataloader)``, or ``eval_dataloader`` is an :class:`.Evaluator` (which is via
                ``Evaluator(subset_num_batches=...)``.)
        """
        restore_model_train = self.state.model.training

        # back up the original dataloader on the state, so we can restore it after evaluation is finished
        original_dataloader = self.state.dataloader
        original_dataloader_label = self.state.dataloader_label
        original_num_batches = self.state.dataloader_len

        # Unpack the dataloader
        if isinstance(dataloader, dict):
            # treat as DataSpec kwargs
            dataloader = DataSpec(**dataloader)
        if not isinstance(dataloader, DataSpec):
            dataloader = DataSpec(dataloader)
        data_spec = dataloader

        # Reset the eval timestamp
        self.state.eval_timestamp = Timestamp()

        last_wct = datetime.datetime.now()

        self.state.model.eval()
        with torch.no_grad():
            self.state.set_dataloader(data_spec.dataloader, dataloader_label, subset_num_batches)
            assert self.state.dataloader is not None, 'dataloader is set'

            self.engine.run_event(Event.EVAL_START)

            metrics = self._ensure_metrics_device_and_dtype(metrics)

            for _, metric in metrics.items():
                metric.reset()

            dataloader = self.state.dataloader
            if isinstance(dataloader, DataLoader) and isinstance(dataloader.sampler, DistributedSampler):
                # The distributed sampler uses `set_epoch` to set the random seed
                # Because evaluation can run on each batch, we use the batch to seed the sampler
                # so each evaluation will get a proper shuffle.
                # The epoch provided to `set_epoch` need not be sequential, so this is fine.
                dataloader.sampler.set_epoch(int(self.state.timestamp.batch))

            for self.state.batch in self._iter_dataloader(TrainerMode.EVAL):
                self.state.batch = self._device.batch_to_device(self.state.batch)
                if data_spec.device_transforms is not None:
                    self.state.batch = data_spec.device_transforms(self.state.batch)

                # Count the batch size and num tokens before any events run
                rank_num_samples = data_spec.get_num_samples_in_batch(self.state.batch)
                rank_num_tokens = data_spec.get_num_tokens_in_batch(self.state.batch)

                if self.deepspeed_enabled:
                    self.state.batch = _fix_batch_precision_for_deepspeed(self.state.batch, self.state.precision)

                self.engine.run_event(Event.EVAL_BATCH_START)

                # Cache the device batch, because `self.state.batch` gets overridden in microbatching loop
                device_batch = self.state.batch
                # Retry until we successfully complete evaluation
                while True:
                    # Note: We use uint8 instead of bool as BOR is not supported on all torch.distributed backends
                    found_cuda_oom = 0
                    try:
                        for eval_microbatch in data_spec.split_batch(self.state.batch, self.state.eval_batch_split):
                            self.engine.run_event(Event.EVAL_BEFORE_FORWARD)
                            with get_precision_context(self.state.precision):
                                if hasattr(self._original_model, 'validate'):  # backwards compatibility check
                                    warnings.warn(
                                        'Using validate() is no longer supported and will be removed in a future version. Please use eval_forward() instead.'
                                    )
                                    assert isinstance(self._original_model.validate, Callable)
                                    self.state.outputs, target = self._original_model.validate(eval_microbatch)
                                else:
                                    self.state.outputs = self._original_model.eval_forward(eval_microbatch)
                                    target = None

                            self.engine.run_event(Event.EVAL_AFTER_FORWARD)

                            # Run in same precision context to avoid NaNs
                            with get_precision_context(self.state.precision):
                                if isinstance(self._device, DeviceMPS):
                                    # torchmetrics math has numerical errors on M1 devices
                                    # running the compute on CPU instead
                                    outputs = self.state.outputs.cpu()
                                else:
                                    outputs = self.state.outputs

                                if hasattr(self._original_model, 'validate'):
                                    for _, metric in self.state.train_metrics.items():
                                        metric.update(outputs, target)
                                else:
                                    for _, metric in metrics.items():
                                        self._original_model.update_metric(
                                            eval_microbatch,
                                            outputs,
                                            metric,
                                        )

                    except RuntimeError as e:
                        if self.adaptive_gradient_accumulation and _is_cuda_oom(e):
                            log.debug((f"Rank {dist.get_global_rank()} OOM'd."))
                            found_cuda_oom = 1
                        else:
                            raise
                    # Auto grad accum only supported on GPU
                    if isinstance(self._device, DeviceGPU):
                        # Propagate across all ranks if any rank hit CUDA OOM
                        found_cuda_oom = self._device.tensor_to_device(torch.tensor([found_cuda_oom],
                                                                                    dtype=torch.uint8))
                        dist.all_reduce(found_cuda_oom, reduce_operation='MAX')
                        if found_cuda_oom.item() == 1:
                            device_batch_size = data_spec.get_num_samples_in_batch(device_batch)
                            _adjust_eval_batch_split(self.state, device_batch_size)
                            # Skip return and rerun after handling oom
                            continue
                    # Break if we've successfully completed eval without OOMing.
                    break

                now = datetime.datetime.now()
                batch_time = now - last_wct

                total_num_samples, total_num_tokens, batch_time = self._accumulate_time_across_ranks(
                    num_samples=rank_num_samples,
                    num_tokens=rank_num_tokens,
                    batch_time=batch_time,
                )

                self.state.eval_timestamp = self.state.eval_timestamp.to_next_batch(
                    samples=total_num_samples,
                    tokens=total_num_tokens,
                    duration=batch_time,
                )

                last_wct = now

                self.engine.run_event(Event.EVAL_BATCH_END)

            self.logger.log_metrics({'epoch': self.state.timestamp.epoch.value})
            self.logger.log_metrics({'trainer/global_step': self.state.timestamp.batch.value})

            self._compute_and_log_metrics(dataloader_label=dataloader_label, metrics=metrics)

            self.engine.run_event(Event.EVAL_END)

        if restore_model_train:
            self.state.model.train()

        self.state.set_dataloader(original_dataloader, original_dataloader_label)
        if original_num_batches is not None:
            self.state.dataloader_len = original_num_batches

    def _use_grad_scaling(self, precision: Union[str, Precision], scaler: Optional[GradScaler]) -> bool:
        """Determines based on precision when to use grad scaling.

        By default, the pytorch GradScaler is a no-op if running on
        unsupported hardware. Here we raise a RuntimeError instead.

        Args:
            precision (Precision): Numerical precision, based on the Precision Enum.
            scaler (GradScaler): Used to make sure that the scaler is enabled when
            using grad scaling.

        Raises:
            RuntimeError:
                Occurs when attempting to use grad scaling without the scaler
                enabled. Likely due to hardware not supporting the provided precision.
        """
        if self.deepspeed_enabled:
            return False

        precision = Precision(precision)
        use_grad_scaling = precision == Precision.AMP

        if use_grad_scaling and (scaler is None or not scaler.is_enabled()):
            raise RuntimeError(f'Attempting to use grad scaling with {precision}, but scaler is not enabled.'
                               f'Potentially your hardware does not support Precision {precision}.')
        return use_grad_scaling

    def _iter_dataloader(self, trainer_mode: TrainerMode):
        """Helper method to iterate over the dataloader.

        This method yields up to :attr:`.State.dataloader_len`` batches from the dataloader. In addition, if the
        profiler is enabled, the dataloader latency recorded via the :class:`.Marker` API.

        Args:
            trainer_mode (TrainerMode): Specifies which mode the trainer is in.
        """
        assert self.state.dataloader is not None, 'the dataloader should be set before calling this method'

        if self.state.dataloader_len is None:
            dataloader_iter = iter(self.state.dataloader)
        else:
            dataloader_iter = itertools.islice(self.state.dataloader, int(self.state.dataloader_len))

        while True:
            try:
                # [BEFORE/AFTER]_DATALOADER only runs while training
                if trainer_mode == TrainerMode.TRAIN:
                    self.engine.run_event(Event.BEFORE_DATALOADER)
                batch = next(dataloader_iter)
            except StopIteration:
                # [BEFORE/AFTER]_DATALOADER only runs while training
                if trainer_mode == TrainerMode.TRAIN:
                    # Event.AFTER_DATALOADER is normally called in the train loop. However, if we
                    # encounter StopIteration, the train loop will not run. Accordingly, we need to
                    # explicitly call the engine to run marker.finish() for the dataloader marker.
                    # Otherwise, we will encounter an error at the start of the next epoch when
                    # Event.BEFORE_DATALOADER tries to start an unfinished marker.
                    self.engine.run_marker_only_event(Event.AFTER_DATALOADER)
                break
            yield batch

    def _use_closures(self) -> bool:
        """Determines based on precision and optimizers whether to use closures.

        We default to using closures unless AMP is enabled, in which case we only allow closures when using optimizers
        with the _step_supports_amp_closure flag.
        """
        if self.deepspeed_enabled:
            return False

        if isinstance(self._device, DeviceTPU):
            return False

        if self.state.precision != Precision.AMP:
            return True

        if self.state.optimizers is None:
            raise RuntimeError('state.optimizers must be set before `_use_closures` can be determined')

        return all(
            getattr(optimizer, '_step_supports_amp_closure', False)
            for optimizer in ensure_tuple(self.state.optimizers))

    def save_checkpoint(self, name: str = 'ep{epoch}-ba{batch}-rank{rank}', *, weights_only: bool = False):
        """Checkpoint the training :class:`~.State`.

        Args:
            name (str, optional): See :func:`.save_checkpoint`.
            weights_only (bool, optional): See :func:`.save_checkpoint`.

        Returns:
            List[pathlib.Path]: See :func:`.save_checkpoint`.
        """
        return save_checkpoint(state=self.state, filename=name, weights_only=weights_only)

    def export_for_inference(
        self,
        save_format: Union[str, ExportFormat],
        save_path: str,
        save_object_store: Optional[ObjectStore] = None,
        sample_input: Optional[Any] = None,
        transforms: Optional[Sequence[Transform]] = None,
    ):
        """Export a model for inference.

        Args:
            save_format (Union[str, ExportFormat]):  Format to export to. Either ``"torchscript"`` or ``"onnx"``.
            save_path: (str): The path for storing the exported model. It can be a path to a file on the local disk,
            a URL, or if ``save_object_store`` is set, the object name
                in a cloud bucket. For example, ``my_run/exported_model``.
            save_object_store (ObjectStore, optional): If the ``save_path`` is in an object name in a cloud bucket
                (i.e. AWS S3 or Google Cloud Storage), an instance of
                :class:`~.ObjectStore` which will be used
                to store the exported model. If this is set to ``None``,  will save to ``save_path`` using the trainer's
                logger. (default: ``None``)
            sample_input (Any, optional): Example model inputs used for tracing. This is needed for "onnx" export.
                The ``sample_input`` need not match the batch size you intend to use for inference. However, the model
                should accept the ``sample_input`` as is. (default: ``None``)
            transforms (Sequence[Transform], optional): transformations (usually optimizations) that should
                be applied to the model. Each Transform should be a callable that takes a model and returns a modified model.

        Returns:
            None
        """
        export_model = self.state.model.module if self.state.is_model_ddp else self.state.model
        if not isinstance(export_model, nn.Module):
            raise ValueError(f'Exporting Model requires type torch.nn.Module, got {type(export_model)}')
        if sample_input == None and save_format == 'onnx':
            sample_input = self.state.batch
        export_with_logger(model=export_model,
                           save_format=save_format,
                           save_path=save_path,
                           logger=self.logger,
                           save_object_store=save_object_store,
                           sample_input=(sample_input,),
                           transforms=transforms)<|MERGE_RESOLUTION|>--- conflicted
+++ resolved
@@ -1471,39 +1471,22 @@
 
         return metrics
 
-<<<<<<< HEAD
-    def _compute_and_log_metrics(self, dataloader_label: str, metrics: MetricCollection):
-=======
-    def _compute_and_log_metrics(self, dataloader_label: str, log_level: LogLevel, metrics: Dict[str, Metric]):
->>>>>>> 151b0690
+    def _compute_and_log_metrics(self, dataloader_label: str, metrics: Dict[str, Metric]):
         """Computes metrics, logs the results, and updates the state with the deep-copied metrics.
 
         Args:
             dataloader_label (str): The dataloader label.
-<<<<<<< HEAD
-            metrics (MetricCollection): The metrics to compute.
-=======
             metrics (Dict[str, Metric]): The metrics to compute.
-            log_level (LogLevel): The LogLevel for logging metrics.
->>>>>>> 151b0690
         """
         metrics = deepcopy(metrics)
 
         # log computed metrics
-<<<<<<< HEAD
-        computed_metrics = metrics.compute()
-        self.logger.log_metrics({f'metrics/{dataloader_label}/{name}': val for (name, val) in computed_metrics.items()},
-                                step=self.state.timestamp.batch.value)
-=======
         computed_metrics = {}
         for metric_name, metric in metrics.items():
             computed_metrics[metric_name] = metric.compute()
 
-        self.logger.data(
-            log_level=log_level,
-            data={f'metrics/{dataloader_label}/{name}': val for (name, val) in computed_metrics.items()},
+        self.logger.log_metrics({f'metrics/{dataloader_label}/{name}': val for (name, val) in computed_metrics.items()},
         )
->>>>>>> 151b0690
 
         # store metric instances
         for metric_name, metric in metrics.items():
@@ -1594,19 +1577,11 @@
 
                 if int(self.state.timestamp.batch_in_epoch) == 0:
                     self.engine.run_event(Event.EPOCH_START)
-<<<<<<< HEAD
-                    self.logger.log_metrics({'trainer/epoch': int(self.state.timestamp.epoch)},
-                                            step=self.state.timestamp.batch.value)
-                    if self.train_metrics is not None:
-                        # reset the metrics before every epoch
-                        self.train_metrics.reset()
-=======
-                    self.logger.data_epoch({'epoch': int(self.state.timestamp.epoch)})
+                    self.logger.log_metrics({'epoch': int(self.state.timestamp.epoch)})
                     if self.state.train_metrics is not None:
                         for _, metric in self.state.train_metrics.items():
                             # reset the metrics before every epoch
                             metric.reset()
->>>>>>> 151b0690
 
                 dataloader = self.state.dataloader
                 if isinstance(dataloader, DataLoader) and isinstance(dataloader.sampler, DistributedSampler):
@@ -1647,25 +1622,13 @@
                     if use_grad_scaling:
                         self.state.scaler.update()
 
-<<<<<<< HEAD
-                    if total_loss is not None:
-                        if not isinstance(total_loss, torch.Tensor):
-                            total_loss = self._device.tensor_to_device(torch.tensor([total_loss]))
-
-                        # total_loss can be None if gradient scaling failed
-                        dist.all_reduce(total_loss, reduce_operation='SUM')
-                        full_loss = total_loss.cpu().item()
-                        self.logger.log_metrics({'loss/train': full_loss / dist.get_world_size()},
-                                                step=self.state.timestamp.batch.value)
-=======
                     # total_loss_dict can be None if gradient scaling failed
                     if total_loss_dict is not None:
                         map_collection(total_loss_dict, dist.all_reduce)
                         total_loss_dict = {
                             k: loss.cpu().item() / dist.get_world_size() for k, loss in total_loss_dict.items()
                         }
-                        self.logger.data_batch(total_loss_dict)
->>>>>>> 151b0690
+                        self.logger.log_metrics(total_loss_dict)
 
                     # The scheduler step.step() and compute_and_log_metrics() are going to be included in the
                     # next batch's wall clock time. The time accumulation must be done here so schedulers
@@ -1691,12 +1654,7 @@
                     if self.state.train_metrics is not None:
                         self._compute_and_log_metrics(
                             dataloader_label='train',
-<<<<<<< HEAD
-                            metrics=self.train_metrics,
-=======
-                            log_level=LogLevel.BATCH,
                             metrics=self.state.train_metrics,
->>>>>>> 151b0690
                         )
 
                     self.state.timestamp = self.state.timestamp.to_next_batch(
@@ -1732,12 +1690,7 @@
                     if self.state.train_metrics is not None:
                         self._compute_and_log_metrics(
                             dataloader_label='train',
-<<<<<<< HEAD
-                            metrics=self.train_metrics,
-=======
-                            log_level=LogLevel.EPOCH,
                             metrics=self.state.train_metrics,
->>>>>>> 151b0690
                         )
 
                     if self._scheduler_step_frequency == TimeUnit.EPOCH:
@@ -1820,12 +1773,7 @@
                     dataloader=evaluator.dataloader,
                     dataloader_label=evaluator.label,
                     subset_num_batches=evaluator.subset_num_batches,
-<<<<<<< HEAD
-                    metric_names=evaluator.metric_names,
-=======
-                    metrics=self.state.eval_metrics[evaluator.label],
-                    log_level=log_level,
->>>>>>> 151b0690
+                    metrics=self.state.eval_metrics[evaluator.label]
                 )
 
     def _train_batch(self, use_grad_scaling: bool) -> Dict[str, torch.Tensor]:
@@ -1889,14 +1837,8 @@
                     # Skip return and rerun after handling oom
                     continue
             # Log grad_accum and return loss if we've completed without OOMing.
-<<<<<<< HEAD
-            self.logger.log_metrics({'trainer/grad_accum': self.state.grad_accum},
-                                    step=self.state.timestamp.batch.value)
-            return total_loss
-=======
-            self.logger.data_batch({'trainer/grad_accum': self.state.grad_accum})
+            self.logger.log_metrics({'trainer/grad_accum': self.state.grad_accum})
             return total_loss_dict
->>>>>>> 151b0690
 
     def _train_microbatches(self,
                             microbatches: Sequence[Batch],
