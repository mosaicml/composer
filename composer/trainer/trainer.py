--- conflicted
+++ resolved
@@ -1424,13 +1424,8 @@
 
         return metrics
 
-<<<<<<< HEAD
-    def _compute_and_log_metrics(self, dataloader_label: str, metrics: MetricCollection):
-        """Computes metrics, logs the results, and updates the state.
-=======
-    def _compute_and_log_metrics(self, dataloader_label: str, log_level: LogLevel, metrics: MetricCollection):
+    def _compute_and_log_metrics(self, dataloader_label: str,   metrics: MetricCollection):
         """Computes metrics, logs the results, and updates the state with the deep-copied metrics.
->>>>>>> 90778f9f
 
         Args:
             dataloader_label (str): The dataloader label.
@@ -1440,15 +1435,9 @@
 
         # log computed metrics
         computed_metrics = metrics.compute()
-<<<<<<< HEAD
         self.logger.log_metrics(
-            metrics={f'metrics/{dataloader_label}/{name}': val for (name, val) in computed_metrics.items()},
-            step=self.state.timestamp.batch.value)
-        self.state.current_metrics[dataloader_label] = computed_metrics
-=======
-        self.logger.data(
-            log_level=log_level,
-            data={f'metrics/{dataloader_label}/{name}': val for (name, val) in computed_metrics.items()},
+            {f'metrics/{dataloader_label}/{name}': val for (name, val) in computed_metrics.items()},
+            step=self.state.timestamp.batch.value
         )
 
         # store metric instances
@@ -1460,7 +1449,6 @@
                 if dataloader_label not in self.state.eval_metrics:
                     self.state.eval_metrics[dataloader_label] = {}
                 self.state.eval_metrics[dataloader_label][metric_name] = metric
->>>>>>> 90778f9f
 
     def _spin_dataloaders(self):
         """Spin the dataloaders to restore sampler state.
@@ -1544,12 +1532,8 @@
 
                 if int(self.state.timestamp.batch_in_epoch) == 0:
                     self.engine.run_event(Event.EPOCH_START)
-<<<<<<< HEAD
                     self.logger.log_metrics({'trainer/epoch': int(self.state.timestamp.epoch)},
                                             step=self.state.timestamp.batch.value)
-=======
-                    self.logger.data_epoch({'epoch': int(self.state.timestamp.epoch)})
->>>>>>> 90778f9f
                     if self.train_metrics is not None:
                         # reset the metrics before every epoch
                         self.train_metrics.reset()
@@ -1593,19 +1577,12 @@
                     self.engine.run_event(Event.AFTER_DATALOADER)
 
                     self.engine.run_event(Event.BATCH_START)
-<<<<<<< HEAD
                     self.logger.log_metrics(
                         {
                             'trainer/global_step': int(self.state.timestamp.batch),
                             'trainer/batch_idx': self.state.timestamp.batch_in_epoch.value,
                         },
                         step=self.state.timestamp.batch.value)
-=======
-                    self.logger.data_batch({
-                        'trainer/global_step': int(self.state.timestamp.batch),
-                        'trainer/batch_idx': self.state.timestamp.batch_in_epoch.value,
-                    })
->>>>>>> 90778f9f
 
                     total_loss = self._train_batch(use_grad_scaling)
 
@@ -1619,12 +1596,8 @@
                         # total_loss can be None if gradient scaling failed
                         dist.all_reduce(total_loss, reduce_operation='SUM')
                         full_loss = total_loss.cpu().item()
-<<<<<<< HEAD
                         self.logger.log_metrics({'loss/train': full_loss / dist.get_world_size()},
                                                 step=self.state.timestamp.batch.value)
-=======
-                        self.logger.data_batch({'loss/train': full_loss / dist.get_world_size()})
->>>>>>> 90778f9f
 
                     # The scheduler step.step() and compute_and_log_metrics() are going to be included in the
                     # next batch's wall clock time. The time accumulation must be done here so schedulers
@@ -1639,10 +1612,10 @@
                         rank_num_tokens,
                         batch_time,
                     )
-<<<<<<< HEAD
 
                     # `now` is actually in the past, but want to include the time it takes to perform this reduction
                     last_wct = now
+
 
                     if self._scheduler_step_frequency == TimeUnit.BATCH:
                         for scheduler in self.state.schedulers:
@@ -1703,80 +1676,9 @@
                     last_wct = datetime.datetime.now() - duration
 
                     self.engine.run_event(Event.EPOCH_CHECKPOINT)
-
             except BreakEpochException:
                 log.info(f'Skipping the rest of Epoch {int(self.state.timestamp.epoch)}')
 
-=======
-
-                    # `now` is actually in the past, but want to include the time it takes to perform this reduction
-                    last_wct = now
-
-                    self.state.timestamp = self.state.timestamp.to_next_batch(
-                        samples=total_num_samples,
-                        tokens=total_num_tokens,
-                        duration=batch_time,
-                    )
-
-                    if self._scheduler_step_frequency == TimeUnit.BATCH:
-                        for scheduler in self.state.schedulers:
-                            scheduler.step()
-
-                    if self.train_metrics is not None:
-                        self._compute_and_log_metrics(
-                            dataloader_label='train',
-                            log_level=LogLevel.BATCH,
-                            metrics=self.train_metrics,
-                        )
-
-                    self.engine.run_event(Event.BATCH_END)
-
-                    # Pause the timing during evaluation
-                    # Evaluation time is tracked separately in state.eval_timestamp
-                    duration = datetime.datetime.now() - last_wct
-                    self._run_evaluators(Event.BATCH_END, log_level=LogLevel.BATCH)
-                    last_wct = datetime.datetime.now() - duration
-
-                    self.engine.run_event(Event.BATCH_CHECKPOINT)
-
-                    if self.state.timestamp >= self.state.max_duration:
-                        # If max_duration is specified in batches, samples, or tokens, and
-                        # and the max_duration is reached mid-epoch, then break out of the dataloader
-                        # to finish the epoch early and finish training.
-                        finished_epoch_early = True
-                        break
-
-                if not finished_epoch_early or self.state.dataloader_len == self.state.timestamp.batch_in_epoch:
-                    # Trigger the epoch end events if the dataloader was exhausted.
-                    # This happens if the "break" did not trigger above, or if it
-                    # did (e.g. duration specified in samples/batches/tokens), but it is still
-                    # the end of the dataloader (i.e. next(dataloader) would raise StopIteration)
-                    self.state.timestamp = self.state.timestamp.to_next_epoch()
-
-                    if self.train_metrics is not None:
-                        self._compute_and_log_metrics(
-                            dataloader_label='train',
-                            log_level=LogLevel.EPOCH,
-                            metrics=self.train_metrics,
-                        )
-
-                    if self._scheduler_step_frequency == TimeUnit.EPOCH:
-                        for scheduler in self.state.schedulers:
-                            scheduler.step()
-
-                    self.engine.run_event(Event.EPOCH_END)
-
-                    # Pause the timing during evaluation
-                    # Evaluation time is tracked separately in state.eval_timestamp
-                    duration = datetime.datetime.now() - last_wct
-                    self._run_evaluators(Event.EPOCH_END, log_level=LogLevel.EPOCH)
-                    last_wct = datetime.datetime.now() - duration
-
-                    self.engine.run_event(Event.EPOCH_CHECKPOINT)
-            except BreakEpochException:
-                log.info(f'Skipping the rest of Epoch {int(self.state.timestamp.epoch)}')
-
->>>>>>> 90778f9f
         self.engine.run_event(Event.FIT_END)
         self._run_evaluators(Event.FIT_END)
 
@@ -1790,12 +1692,7 @@
                     dataloader=evaluator.dataloader,
                     dataloader_label=evaluator.label,
                     subset_num_batches=evaluator.subset_num_batches,
-<<<<<<< HEAD
-                    metrics=evaluator.metrics,
-=======
                     metric_names=evaluator.metric_names,
-                    log_level=log_level,
->>>>>>> 90778f9f
                 )
 
     def _train_batch(self, use_grad_scaling: bool):
