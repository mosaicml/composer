# Copyright 2022 MosaicML Composer authors
# SPDX-License-Identifier: Apache-2.0

"""Train models."""

from __future__ import annotations

import gc
import collections.abc
import contextlib
import datetime
import itertools
import logging
import os
import random
import re
import tempfile
import textwrap
import time
import warnings
from collections import defaultdict
from copy import deepcopy
from pathlib import Path
from typing import (
    Any,
    Callable,
    ContextManager,
    Iterable,
    Mapping,
    Optional,
    Sequence,
    TextIO,
    Union,
    cast,
)
import weakref
import math

import coolname
import torch
import torch.distributed
import torch.nn as nn
import torch.utils.data
from packaging import version
from torch._dynamo import OptimizedModule
from torch.distributed.fsdp import FullyShardedDataParallel
from torch.distributed.fsdp._runtime_utils import _post_backward_final_callback
from torch.distributed.fsdp.sharded_grad_scaler import ShardedGradScaler
from torch.nn.parallel import DistributedDataParallel
from torch.optim.lr_scheduler import LRScheduler
from torch.utils.data import DataLoader, DistributedSampler
from torchmetrics import Metric

if version.parse(torch.__version__) >= version.parse('2.3.0'):
    from torch.amp.grad_scaler import GradScaler, _refresh_per_optimizer_state  # type: ignore
else:
    from torch.cuda.amp.grad_scaler import GradScaler, _refresh_per_optimizer_state  # type: ignore

from composer.callbacks import CheckpointSaver, MemorySnapshot, OOMObserver, OptimizerMonitor
from composer.core import (
    Algorithm,
    AlgorithmPass,
    Batch,
    Callback,
    DataSpec,
    Engine,
    Evaluator,
    Event,
    Precision,
    State,
    Time,
    Timestamp,
    TimeUnit,
    TrainerMode,
    ensure_data_spec,
    ensure_evaluator,
    ensure_time,
    get_precision_context,
)
from composer.core.precision import _validate_precision
from composer.devices import Device, DeviceCPU, DeviceGPU, DeviceMPS, DeviceTPU
from composer.distributed import (
    DDPSyncStrategy,
    ddp_sync_context,
    fix_batch_precision_for_deepspeed,
    parse_deepspeed_config,
    prepare_ddp_module,
    prepare_fsdp_module,
    prepare_tp_module,
)
from composer.loggers import (
    ConsoleLogger,
    Logger,
    LoggerDestination,
    MLFlowLogger,
    MosaicMLLogger,
    ProgressBarLogger,
    RemoteUploaderDownloader,
    WandBLogger,
)
from composer.loggers.mosaicml_logger import MOSAICML_ACCESS_TOKEN_ENV_VAR, MOSAICML_PLATFORM_ENV_VAR
from composer.models import ComposerModel
from composer.optim import ComposerScheduler, DecoupledSGDW, compile_composer_scheduler
from composer.profiler import Profiler
from composer.trainer._patch_pytorch import patch_pytorch, patch_unshard_for_automicrobatching
from composer.trainer._scale_schedule import scale_pytorch_scheduler
from composer.trainer._scaler import ClosureGradScaler
from composer.utils import (
    MLFLOW_EXPERIMENT_ID_FORMAT_KEY,
    MLFLOW_RUN_ID_FORMAT_KEY,
    ExportFormat,
    FSDPConfig,
    MissingConditionalImportError,
    ObjectStore,
    ParallelismConfig,
    TPConfig,
    Transform,
    VersionedDeprecationWarning,
    checkpoint,
    dist,
    ensure_tuple,
    export_with_logger,
    extract_hparams,
    format_name_with_dist,
    get_composer_env_dict,
    get_device,
    get_file,
    is_model_deepspeed,
    is_xla_installed,
    map_collection,
    maybe_create_object_store_from_uri,
    maybe_create_remote_uploader_downloader_from_uri,
    model_eval_mode,
    parse_uri,
    partial_format,
    reproducibility,
)

if is_xla_installed():
    import torch_xla.core.xla_model as xm
    import torch_xla.distributed.parallel_loader as pl

log = logging.getLogger(__name__)

__all__ = ['Trainer']

# syntax to shorten the Scheduler type annotations
Scheduler = Union[ComposerScheduler, LRScheduler]

OOM_FOUND_ON_OTHER_RANK = 'CUDA out of memory encountered on a different rank'


def _raise_missing_argument_exception(arg_name: str):
    raise ValueError((
        f'{arg_name} is a required argument and must be specified when constructing the '
        f'{Trainer.__name__} or when calling {Trainer.__name__}.{Trainer.fit.__name__}(). '
        f'To fix, please specify `{arg_name}` via {Trainer.__name__}({arg_name}=...) or '
        f'{Trainer.__name__}.{Trainer.fit.__name__}({arg_name}=...).'
    ))


def _scale_max_duration_by_ssr(
    scale_schedule_ratio: float,
    orig_max_duration: Optional[Time[int]],
) -> Optional[Time[int]]:
    if orig_max_duration is None:
        return None
    max_duration = cast(Time[int], orig_max_duration * scale_schedule_ratio)
    log.info(f'max_duration changed from {orig_max_duration} to {max_duration}')
    if max_duration.value == 0:
        raise ValueError('Scale schedule has reduced the max_duration to 0. Set a higher ratio or use more epochs.')
    return max_duration


def _get_default_scheduler_frequency(schedulers: Optional[Union[Scheduler, Sequence[Scheduler]]]):
    has_pytorch_scheduler = any(isinstance(scheduler, LRScheduler) for scheduler in ensure_tuple(schedulers))
    if has_pytorch_scheduler:
        log.info((
            'Stepping schedulers every epoch, as a PyTorch scheduler was provided. '
            'The trainer cannot automatically convert the parameters (e.g. step_size, T_max) of the '
            'PyTorch scheduler to be in terms of batches. If the PyTorch scheduler should be stepped '
            'every batch, set `step_schedulers_every_batch=True`.'
        ))
        return TimeUnit.EPOCH
    else:
        log.info((
            'Stepping schedulers every batch. '
            'To step schedulers every epoch, set `step_schedulers_every_batch=False`.'
        ))
        return TimeUnit.BATCH


def _filter_metrics(metrics: dict[str, Metric], metric_names: Optional[list[str]]) -> dict[str, Metric]:
    """Filter the metrics based on the given metric_names as regex strings (e.g. 'Accuracy', 'f1' for 'BinaryF1Score', 'Top-.' for 'Top-1 Accuracy' and 'Top-2 Accuracy', etc). If no metric_names are provided, all metrics will be returned."""
    metrics = deepcopy(metrics)
    if metric_names is None:
        return metrics
    filtered_metrics = {}
    for name, metric in metrics.items():
        if any(re.match(f'.*{metric_name}.*', name, re.IGNORECASE) for metric_name in metric_names):
            filtered_metrics[name] = metric
    return filtered_metrics


def _compile_schedulers(
    schedulers: Optional[Union[Scheduler, Sequence[Scheduler]]],
    state: State,
    scale_schedule_ratio: float,
) -> list[LRScheduler]:
    compiled_schedulers = []
    for scheduler in ensure_tuple(schedulers):
        if isinstance(scheduler, LRScheduler):
            scale_pytorch_scheduler(scheduler, scale_schedule_ratio)
            compiled_schedulers.append(scheduler)
        # It's a composer scheduler
        else:
            compiled_schedulers.append(
                compile_composer_scheduler(
                    scheduler,
                    # NOTE: Passing a weakref to avoid circular reference
                    weakref.proxy(state),
                    # state,
                    scale_schedule_ratio,
                ),
            )

    return compiled_schedulers


def _set_evaluator_interval_and_subset_num_batches(
    evaluators: Sequence[Evaluator],
    eval_interval: Union[int, str, Time, Callable[[State, Event], bool]],
    subset_num_batches: int,
):
    # Convert eval_dataloader to `list[Evaluator]`
    for evaluator in evaluators:
        if evaluator.subset_num_batches is None:
            evaluator.subset_num_batches = subset_num_batches
        if evaluator.eval_interval is None:
            evaluator.eval_interval = eval_interval
        eval_dataloader = evaluator.dataloader.dataloader
        if isinstance(eval_dataloader, collections.abc.Sized) and evaluator.subset_num_batches == -1:
            try:
                dataloader_len = len(eval_dataloader)
            except TypeError:
                dataloader_len = None
            if dataloader_len == None:
                raise ValueError(
                    'eval_subset_num_batches must be set when using an infinite sized '
                    'eval_dataloader where length is `None`. Otherwise, evaluation will '
                    'run forever and never terminate.',
                )


def _is_auto_microbatching(device_train_microbatch_size: Optional[Union[int, float, str]], device: Device):
    if device_train_microbatch_size == 'auto':
        warnings.warn((
            "`device_train_microbatch_size='auto'` may potentially fail with unexpected "
            'CUDA errors. Auto microbatching attempts to catch CUDA Out of Memory errors '
            'and adjust the batch size, but it is possible CUDA will be put into an '
            'irrecoverable state due to PyTorch bugs, e.g. integer overflow. In this case, '
            'please manually set device_train_microbatch_size explicitly to an integer '
            'instead.'
        ))
        if not isinstance(device, DeviceGPU):
            raise ValueError(
                'Can only use adaptive device_train_microbatch_size on GPU. Please set device_train_microbatch_size >= 1.',
            )
        return True
    else:
        return False


def _get_initial_device_train_microbatch_size(
    device_train_microbatch_size: Optional[Union[int, float, str]],
    auto_microbatching: bool,
    train_dataloader: Optional[Iterable],
) -> Optional[Tuple[Union[int, float], Union[int, float]]]:
    """Return upper bound of device_train_microbatch_size and mid-point.

    If auto_microbatching, sets initial `device_train_microbatch_size` to per rank batch size. If
    `train_dataloader` is not set yet, returns None and this function will be called again when
    `train_dataloader` is set, such as when `fit()` is called.
    """
    if device_train_microbatch_size is None or auto_microbatching:
        # Return None, this function will be called again when `train_dataloader` is set
        if train_dataloader is None:
            return None
        try:
            batch_size = getattr(train_dataloader, 'batch_size')
        except AttributeError as e:
            # Error message when `device_train_microbatch_size` is None
            # Note: This code path will be removed after `auto` is made default
            if device_train_microbatch_size is None:
                raise ValueError(
                    '`device_train_microbatch_size` must be set when `state.train_dataloader` does not have a `batch_size` attribute.',
                ) from e
            # Error message when `device_train_microbatch_size` is 'auto'
            raise AttributeError(
                "`device_train_microbatch_size='auto'` requires the `state.train_dataloader` to have a `batch_size` attribute.",
            ) from e
<<<<<<< HEAD
        # Get the mid-point on a scale in powers of 2 between batch_size and 1
        mid_point_exponent = math.log2(batch_size) // 2
        mid_point = 2 ** mid_point_exponent
        # return int(mid_point), batch_size
        return batch_size, batch_size
    elif isinstance(device_train_microbatch_size, Union[int, float]):
        # NOTE: Since here it has been manually set the upper bound is unused
        return device_train_microbatch_size, 0
=======
        return batch_size
    elif isinstance(device_train_microbatch_size, (int, float)):
        return device_train_microbatch_size
>>>>>>> 3c7fefb7
    else:
        raise ValueError("device_train_microbatch_size must be an int or ``'auto'``")


def _is_cuda_oom(e: RuntimeError):
    """Determines if error is CUDA Out of Memory and if auto_microbatching is enabled."""
    if any(s in str(e) for s in ['CUDA out of memory', 'CUDA error: out of memory']):
        return True
    # With batch_norm, large batch sizes sometimes result in cuDNN instead of Cuda OOMs.
    if 'cuDNN error: CUDNN_STATUS_NOT_SUPPORTED. This error may appear if you passed in a non-contiguous input.' in str(
        e,
    ):
        warnings.warn(
            'Encountered "cuDNN error: CUDNN_STATUS_NOT_SUPPORTED. This error may appear if you passed in '
            'a non-contiguous input." This can happen when the batch_size is too large for the GPU so auto '
            'auto_microbatching will rerun with a smaller microbatch size value, but there may be a user '
            'error with non-contiguous inputs.',
        )
        return True
    return False


def _fsdp_reshard_and_cleanup(model: torch.nn.Module):
    """Manually reshard and clean up FSDP model.

    When an exception like OOM happens, _post_backward_final_callback, which
    is registered as a backward callback, will not run. We manually call it to cleanup
    loose memory.
    """
    for __, module in model.named_modules():
        if isinstance(module, FullyShardedDataParallel):
            if module.check_is_root():
                # Only call _post_backward_final_callback on root module. It will
                # traverse and reshard all FSDP sub-modules
                _post_backward_final_callback(module, module)


<<<<<<< HEAD
def _adjust_device_train_microbatch_size_lb(state: State):
    """Adjust device_train_microbatch_size lower bound if we dont' encounter OOM.

    Args:
        state (State): State of trainer.
    """
    assert state.device_train_microbatch_size is not None
    assert state.device_train_microbatch_size_lb is not None
    assert state.device_train_microbatch_size_ub is not None
    # Assign the new lower bound
    state.device_train_microbatch_size_lb = state.device_train_microbatch_size * 2
    # There's still something bigger to try
    if state.device_train_microbatch_size_ub > state.device_train_microbatch_size_lb:
        # Get the mid-point (+1) on a scale in powers of 2 between batch_size and 1
        mid_point_exponent = int(
            math.log2(state.device_train_microbatch_size_lb) + \
                ((math.log2(state.device_train_microbatch_size_ub) - \
                    math.log2(state.device_train_microbatch_size_lb)) // 2)
        )
        mid_point = 2 ** mid_point_exponent
        state.device_train_microbatch_size = int(mid_point)
        warnings.warn(
            RuntimeWarning(
                'The microbatch size has not reached the upper bound yet. Train microbatch size will be increase from '
                f'{state.device_train_microbatch_size_lb // 2} -> {state.device_train_microbatch_size}. '
                f'UB = {state.device_train_microbatch_size_ub}; LB = {state.device_train_microbatch_size_lb}',
            ),
        )


def _adjust_device_train_microbatch_size_ub(state: State):
=======
def _clear_incomplete_train_states(state: State):
    """Manually clear gradients when automicrobatching reruns a batch.

    Before automicrobatching tries a lower microbatch size, clear the
    training states and memory of the previous run of the batch to reset the memory to
    before the batch was run.
    """
    if hasattr(state, 'outputs'):
        del state.outputs
    if hasattr(state, 'loss'):
        del state.loss
    for optimizer in state.optimizers:
        optimizer.zero_grad(set_to_none=True)
    if state.scaler is not None:
        state.scaler._per_optimizer_states = defaultdict(_refresh_per_optimizer_state)
    _fsdp_reshard_and_cleanup(state.model)
    torch.cuda.empty_cache()


def _adjust_device_train_microbatch_size(state: State):
>>>>>>> 3c7fefb7
    """Adjust device_train_microbatch_size if we encounter OOM.

    Args:
        state (State): State of trainer.
    """
    # If any rank hit CUDA OOM, update device_train_microbatch_size and retry. Raise runtime error
    # if training 1 sample at a time still resulted in CUDA out of memory.
    assert state.device_train_microbatch_size is not None
    assert state.device_train_microbatch_size_lb is not None
    assert state.device_train_microbatch_size_ub is not None
    # The upper bound must be something that we cannot run
    state.device_train_microbatch_size_ub = state.device_train_microbatch_size
    if state.device_train_microbatch_size == 1:
        raise RuntimeError((
            'CUDA out of memory or excessive memory allocation retries detected. The train loop failed with an internal microbatch of size 1.'
            'The GPU does not have enough memory to process even 1 sample during train.'
        ))
    # We found the smallest microbatch size that gives OOM
    elif state.device_train_microbatch_size_lb >= state.device_train_microbatch_size_ub:
        state.device_train_microbatch_size = state.device_train_microbatch_size_lb // 2
    else:
        # Get the mid-point on a scale in powers of 2 between upper and lower bound
        mid_point_exponent = int(
            math.log2(state.device_train_microbatch_size_lb) + \
            ((math.log2(state.device_train_microbatch_size_ub) - \
                math.log2(state.device_train_microbatch_size_lb)) // 2)
        )
        mid_point = 2 ** mid_point_exponent
        state.device_train_microbatch_size = int(mid_point)
        warnings.warn(
            RuntimeWarning(
<<<<<<< HEAD
                'CUDA out of memory detected. Train microbatch size will be decreased from '
                f'{state.device_train_microbatch_size_ub} -> {state.device_train_microbatch_size}. '
                f'UB = {state.device_train_microbatch_size_ub}; LB = {state.device_train_microbatch_size_lb}',
=======
                'CUDA out of memory or excessive memory allocation retries detected. Train microbatch size will be decreased from '
                f'{original_microbatch_size} -> {state.device_train_microbatch_size}.',
>>>>>>> 3c7fefb7
            ),
        )
    # Clear gradients in case failure happened during backwards pass
    _clear_incomplete_train_states(state)


def _adjust_device_eval_microbatch_size(evaluator: Evaluator):
    """Adjust device_eval_microbatch_size if we encounter OOM.

    Args:
        evaluator (State): Current evaluator
    """
    # If any rank hit CUDA OOM, update device_eval_microbatch_size and retry. Raise runtime error
    # if evaluating 1 sample at a time still resulted in CUDA out of memory.
    assert evaluator.device_eval_microbatch_size is not None
    if evaluator.device_eval_microbatch_size == 1:
        raise RuntimeError((
            'CUDA out of memory. The eval loop failed with an internal microbatch of size 1.'
            'The GPU does not have enough memory to process even 1 sample during eval.'
        ))
    else:
        original_microbatch_size = evaluator.device_eval_microbatch_size
        evaluator.device_eval_microbatch_size = max(int(original_microbatch_size / 2), 1)
        warnings.warn(
            RuntimeWarning(
                'CUDA out of memory detected. Train microbatch size will be decreased from '
                f'{original_microbatch_size} -> {evaluator.device_eval_microbatch_size}.',
            ),
        )
    torch.cuda.empty_cache()


def _update_num_consecutive_thrashes(state: State, num_consecutive_thrashes: int, num_alloc_retries: int):
    """Update the number of consecutive batches where we experienced alloc retries.

    Consecutive alloc retries in GPU memory usually indicate thrashing, where GPU memory usage is so close
    to the memory limit that it hinders throughput.
    """
    # Check for alloc retries between batches
    stats = torch.cuda.memory_stats()
    cur_num_alloc_retries = stats['num_alloc_retries']

    if cur_num_alloc_retries - num_alloc_retries > 0:
        alloc_retry_this_batch = 1
        log.info('Found new alloc retries this batch: ' + str(num_alloc_retries) + ' to ' + str(cur_num_alloc_retries))
    else:
        alloc_retry_this_batch = 0

    # Propagate across all ranks if any rank had alloc retries this batch
    alloc_retry_tensor = state.device.tensor_to_device(torch.tensor([alloc_retry_this_batch], dtype=torch.uint8),)
    dist.all_reduce(alloc_retry_tensor, reduce_operation='MAX')
    alloc_retry_this_batch = alloc_retry_tensor.item() == 1
    if alloc_retry_this_batch:
        num_consecutive_thrashes += 1
    else:
        num_consecutive_thrashes = 0
    return num_consecutive_thrashes


def _create_sync_hook(state: State):
    """Check if other ranks OOMed after forward/backward pass when using auto microbatching.

    This may happen when close to memory limit or with uneven memory usage across ranks. Since we
    need to do this before the model weights are gathered for the next FSDP block, we wrap every
    FSPD block with a hook that checks if any other rank OOMed.

    This wrapper method is needed because PyTorch FSDP doesn't take `state` as an argument in hooks
    that are registered using methods such as `register_forward_pre_hook`.
    """

    def sync_hook(*args):
        # Check if any other rank hit an OOM
        found_cuda_oom_tensor = state.device.tensor_to_device(torch.tensor([0], dtype=torch.uint8))
        dist.all_reduce(found_cuda_oom_tensor, reduce_operation='MAX')
        found_cuda_oom = found_cuda_oom_tensor.item()
        # Signal current rank is still in batch
        all_ranks_finished_tensor = state.device.tensor_to_device(torch.tensor([0], dtype=torch.uint8))
        dist.all_reduce(all_ranks_finished_tensor, reduce_operation='MIN')

        if found_cuda_oom == 1:
            raise RuntimeError()

    return sync_hook


def _readd_fsdp_sync_hooks(fsdp_modules: dict[str, torch.nn.Module], sync_hook):
    """Readds previously removed sync hooks back to FSDP modules.

    Called when preparing to search for or searching for new microbatch size during automicrobatching.
    """
    automicrobatch_fsdp_hook_handles = []
    patch_unshard_for_automicrobatching(auto_microbatch_size_found=False)
    for module in fsdp_modules.values():
        if isinstance(module, FullyShardedDataParallel):
            automicrobatch_fsdp_hook_handles.append(module.register_forward_pre_hook(sync_hook, prepend=True))
            automicrobatch_fsdp_hook_handles.append(module.register_full_backward_pre_hook(sync_hook, prepend=True))
        else:
            automicrobatch_fsdp_hook_handles.append(module.register_full_backward_hook(sync_hook))
    return automicrobatch_fsdp_hook_handles


def _validate_evaluator(evaluator: Evaluator, device: Device):
    """Ensure automicrobatching is only on GPU.

    Unlike `device_train_microbatch_size`, this validation must be done separately from the
    `_is_auto_microbatching` check because `device` is not available during `Evaluator`
    initialization.
    """
    auto_microbatching = evaluator.auto_microbatching
    if auto_microbatching and not isinstance(device, DeviceGPU):
        raise ValueError(
            'Can only use adaptive device_eval_microbatch_size on GPU. Please set device_eval_microbatch_size >= 1.',
        )
    if evaluator.auto_microbatching and hasattr(evaluator.dataloader, 'seq_parallel_world_size'):
        raise ValueError(
            'Auto microbatching on evaluators is not compatible with sequence parallelism. '
            'Please manually set device_eval_microbatch_size or disable sequence parallelism .',
        )
    if hasattr(
        evaluator.dataloader,
        'seq_parallel_world_size',
    ) and evaluator.dataloader.seq_parallel_world_size > 1 and abs(  # type: ignore
        evaluator.device_eval_microbatch_size * evaluator.dataloader.seq_parallel_world_size - 1,  # type: ignore
    ) > 1e-4:
        raise ValueError(
            'Sequence parallelism requires a microbatch size of 1 distributed over the sequence parallel group.',
        )


def _distribute_and_get_random_seed(seed: Optional[int], device: Device):
    if seed is None:
        seed = reproducibility.get_random_seed()

    # Ensure that each process has a seed = rank_zero_seed + global_rank
    # This "deterministically different" seed behavior is required to be able
    # to restore seeds when resuming form checkpoints, since only the
    # `rank_zero_seed` is stored on state.
    if seed < 0 or seed > reproducibility.MAX_SEED:
        raise ValueError(f'Invalid seed: {seed}. It must be on [0; 2**32 - 1)')

    # using int64 to prevent overflow
    rank_zero_seed = device.tensor_to_device(torch.tensor([seed], dtype=torch.int64))
    if dist.get_world_size() > 1:
        dist.broadcast(rank_zero_seed, src=0)
    rank_zero_seed = rank_zero_seed.item()
    assert isinstance(rank_zero_seed, int)
    seed = rank_zero_seed + dist.get_global_rank()
    return rank_zero_seed, seed


def _get_ddp_sync_strategy(ddp_sync_strategy: Optional[Union[str, DDPSyncStrategy]], find_unused_parameters: bool):
    if ddp_sync_strategy is None:
        if find_unused_parameters:
            ddp_sync_strategy = DDPSyncStrategy.MULTI_AUTO_SYNC
        else:
            ddp_sync_strategy = DDPSyncStrategy.SINGLE_AUTO_SYNC
    else:
        ddp_sync_strategy = DDPSyncStrategy(ddp_sync_strategy)
    return ddp_sync_strategy


def _get_precision_context(
    precision: Precision,
    precision_config: Optional[dict[str, Any]],
    deepspeed_enabled: bool,
    fp8_autocast_enabled: bool = True,
):
    if deepspeed_enabled:
        return contextlib.nullcontext()
    return get_precision_context(precision, precision_config, fp8_autocast_enabled)


def _generate_run_name() -> str:
    # change coolname randomness for different names with same seed
    coolname.replace_random(random.Random(os.urandom(128)))
    # prefixing with the time so experiments sorted alphabetically will have the latest experiment last
    generated_run_name = str(int(time.time())) + '-' + coolname.generate_slug(2)
    run_name_list = [generated_run_name]
    # ensure all ranks have the same experiment name
    dist.broadcast_object_list(run_name_list)
    generated_run_name = run_name_list[0]
    return generated_run_name


def _get_distributed_sampler(dataloader: DataLoader) -> Optional[DistributedSampler]:
    """Fetch a distributed sampler from a `dataloader` if it exists."""
    if isinstance(dataloader.batch_sampler, DistributedSampler):
        return dataloader.batch_sampler
    if isinstance(dataloader.sampler, DistributedSampler):
        return dataloader.sampler
    return None


class Trainer:
    """Train models with Composer algorithms.

    The trainer supports models with :class:`~composer.models.base.ComposerModel` instances.
    The :class:`.Trainer` is highly customizable and can support a wide variety of workloads.
    See the :doc:`training guide</trainer/using_the_trainer>` for more information.

    Example
    --------

    Train a model and save a checkpoint:

    .. testcode::

        import os
        from composer import Trainer

        ### Create a trainer
        trainer = Trainer(
            model=model,
            train_dataloader=train_dataloader,
            max_duration="1ep",
            eval_dataloader=eval_dataloader,
            optimizers=optimizer,
            schedulers=scheduler,
            device="cpu",
            eval_interval="1ep",
            save_folder="checkpoints",
            save_filename="ep{epoch}.pt",
            save_interval="1ep",
            save_overwrite=True,
        )

        # Fit and run evaluation for 1 epoch.
        # Save a checkpoint after 1 epoch as specified during trainer creation.
        trainer.fit()

    Load the checkpoint and resume training:

    .. testcode::

        # Get the saved checkpoint filepath
        checkpoint_path = trainer.saved_checkpoints.pop()

        # Create a new trainer with the `load_path` argument set to the checkpoint path.
        trainer = Trainer(
            model=model,
            train_dataloader=train_dataloader,
            max_duration="2ep",
            eval_dataloader=eval_dataloader,
            optimizers=optimizer,
            schedulers=scheduler,
            device="cpu",
            eval_interval="1ep",
            load_path=checkpoint_path,
        )

        # Continue training and running evaluation where the previous trainer left off
        # until the new max_duration is reached.
        # In this case it will be one additional epoch to reach 2 epochs total.
        trainer.fit()


    Args:
        model (ComposerModel): The model to train. Can be user-defined or one of the models included
            with Composer.

            .. seealso:: :mod:`composer.models` for models built into Composer.
        train_dataloader (Iterable | DataSpec | dict, optional): The dataloader, :class:`.DataSpec`,
            or dict of :class:`.DataSpec` kwargs for the training data. In order to specify custom
            preprocessing steps on each data batch, specify a :class:`.DataSpec` instead of a dataloader.
            It is recommended that the dataloader, whether specified directly or as part of a :class:`.DataSpec`,
            should be a :class:`torch.utils.data.DataLoader`.

            .. note:: The ``train_dataloader`` should yield per-rank batches. Each per-rank batch
                will then be further divided based on the ``device_train_microbatch_size`` parameter. For example, if the
                desired optimization batch size is ``2048`` and training is happening across 8 GPUs, then each
                ``train_dataloader`` should yield a batch of size ``2048 / 8 = 256``. If ``device_train_microbatch_size = 128``,
                then the per-rank batch will be divided into ``256 / 128 = 2`` microbatches of size ``128``.

            If ``train_dataloader`` is not specified when constructing the trainer, it must be specified when invoking
            :meth:`.Trainer.fit`.
        train_dataloader_label (str, optional): The label for the train dataloader. (default: ``'train'``)

            This label is used to index the training metrics in
            :attr:`.State.train_metrics`.

            This parameter has no effect if ``train_dataloader`` is not specified.
        train_subset_num_batches (int, optional): If specified, finish every epoch early after training
            on this many batches. This parameter has no effect if it is greater than ``len(train_dataloader)``.
            If ``-1``, then the entire dataloader will be iterated over. (default: ``-1``)

            When using the profiler, it can be helpful to set this parameter to the length of the profile schedule.
            This setting will end each epoch early to avoid additional training that will not be profiled.

            This parameter is ignored if ``train_dataloader`` is not specified.
        spin_dataloaders (bool, optional): If ``True``, dataloaders will be spun up to the current timestamp
            by skipping samples which have already been trained on. If a dataloader has a way to resume from
            the current batch without spinning, this will be a no-op. This ensures dataloaders continue from
            the same batch when resuming training. (default: ``True``)

            .. note:: Spinning dataloaders can be potentially very slow but is required to skip samples which
                have already been trained on. If it is acceptable to repeat samples when resuming training,
                it is possible to resume faster by setting ``spin_dataloaders=False``. This may have severe
                performance implications and is generally not recommended unless you confidently understand the
                implications.
        max_duration (Time | str | int, optional): The maximum duration to train. Can be an integer, which will be
            interpreted to be epochs, a str (e.g. ``1ep``, or ``10ba``), or a :class:`.Time` object.

            If ``max_duration`` is not specified when constructing the trainer, ``duration`` must be specified when invoking
            :meth:`.Trainer.fit`.
        algorithms (Algorithm | Sequence[Algorithm], optional): The algorithms to use during training. If ``None``, then
            no algorithms will be used. (default: ``None``)

            .. seealso:: :mod:`composer.algorithms` for the different algorithms built into Composer.
        algorithm_passes ([AlgorithmPass | tuple[AlgorithmPass, int] | Sequence[AlgorithmPass | tuple[AlgorithmPass, int]], optional):
            Optional list of passes to change order in which algorithms are applied. These passes are merged with the
            default passes specified in :class:`.Engine`. If ``None``, then no additional passes will be used.
            (default: ``None``)

            .. seealso:: :class:`composer.core.Engine` for more information.
        optimizers (torch.optim.Optimizer, optional): The optimizer.
            If ``None``, will be set to ``DecoupledSGDW(model.parameters(), lr=0.1)``. (default: ``None``)

            .. seealso:: :mod:`composer.optim` for the different optimizers built into Composer.
        schedulers (LRScheduler | ComposerScheduler | Sequence[LRScheduler | ComposerScheduler], optional):
            The learning rate schedulers. If ``[]`` or ``None``, the learning rate will be constant.
            (default: ``None``).

            .. seealso:: :mod:`composer.optim.scheduler` for the different schedulers built into Composer.
        scale_schedule_ratio (float, optional): Ratio by which to scale the training duration and learning rate
            schedules. (default: ``1.0``)

            E.g., ``0.5`` makes the schedule take half as many epochs and ``2.0`` makes it take twice as
            many epochs. ``1.0`` means no change.

            This parameter has no effect if ``schedulers`` is not specified.

            .. note ::

                Training for less time, while rescaling the learning rate schedule,
                is a strong baseline approach to speeding up training. E.g., training
                for half duration often yields minor accuracy degradation,
                provided that the learning rate schedule is also rescaled to take half as long.

                To see the difference, consider training for half as long using a cosine
                annealing learning rate schedule. If the schedule is not rescaled,
                training ends while the learning rate is still ~0.5 of the initial LR.
                If the schedule is rescaled with ``scale_schedule_ratio``, the LR schedule
                would finish the entire cosine curve, ending with a learning rate near zero.
        step_schedulers_every_batch (bool, optional): By default, native
            `PyTorch schedulers <https://pytorch.org/docs/stable/optim.html#how-to-adjust-learning-rate>`_
            are updated every epoch, while :doc:`Composer Schedulers</trainer/schedulers>` are updated every step.
            Setting this to ``True`` will force schedulers to be stepped every batch,
            while ``False`` means schedulers stepped every epoch. ``None`` indicates the default behavior.
            (default: ``None``)
        eval_dataloader (Iterable | DataLoader | DataSpec | Evaluator | Sequence[Evaluator], optional): The :class:`.Iterable`,
            :class:`.DataLoader`, :class:`.DataSpec`, :class:`.Evaluator`, or sequence of evaluators for the evaluation data.

            To evaluate one or more specific metrics across one or more datasets, pass in an
            :class:`.Evaluator`. If a :class:`.DataLoader`, :class:`.DataSpec`, or :class:`.Iterable` is passed in, then all
            metrics returned by ``model.get_metrics()`` will be used during evaluation. If a :class:`.Evaluator`
            is specified in a list, all eval dataloaders must be :class:`.Evaluator` instances.
            ``None`` results in no evaluation. (default: ``None``)
        eval_interval (int | str | Time | (State, Event) -> bool, optional): Specifies how frequently to run evaluation.
            An integer, which will be interpreted to be epochs, a str (e.g. ``1ep``, or ``10ba``), a :class:`.Time`
            object, or a callable.
            Defaults to ``1`` (evaluate every epoch).

            If an integer (in epochs), :class:`.Time` string, or :class:`.Time` instance, the evaluator will be run
            with this frequency. :class:`.Time` strings or :class:`.Time` instances must have units of
            :attr:`.TimeUnit.BATCH` or :attr:`.TimeUnit.EPOCH`.

            Set to ``0`` to disable evaluation.

            If a callable, it should take two arguments (:class:`.State`, :class:`.Event`) and return a bool
            representing whether the evaluator should be invoked. The event will be either :attr:`.Event.BATCH_END`
            or :attr:`.Event.EPOCH_END`.

            This ``eval_interval`` will apply to any :class:`.Evaluator` in ``eval_dataloader`` that does not specify
            an ``eval_interval`` or if a dataloader is passed in directly. This parameter has no effect if
            ``eval_dataloader`` is not specified.

            When specifying time string or integer for the ``eval_interval``, the evaluator(s) are also run at the ``Event.FIT_END`` if it doesn't
            evenly divide the training duration.

        eval_subset_num_batches (int, optional): If specified, evaluate on this many batches. Defaults to ``-1``,
            which means to iterate over the entire dataloader.

            This parameter has no effect if ``eval_dataloader`` is not specified, it is greater than
            ``len(eval_dataloader)``, or ``eval_dataloader`` is an :class:`.Evaluator` and ``subset_num_batches``
            was specified as part of the :class:`.Evaluator`.
        callbacks (Callback | Sequence[Callback], optional): The callbacks to run during training. If ``None``,
            then no callbacks will be run. (default: ``None``).

            .. seealso:: :mod:`composer.callbacks` for the different callbacks built into Composer.
        loggers (LoggerDestination | Sequence[LoggerDestination], optional): The destinations to log training information to.

            .. seealso:: :mod:`composer.loggers` for the different loggers built into Composer.
        run_name (str, optional): A name for this training run. If not specified, the env var
            `COMPOSER_RUN_NAME` or `RUN_NAME` will be used if set. Otherwise, the timestamp will be
            combined with a :doc:`coolname <coolname:index>`, e.g. ``1654298855-electric-zebra``.
        progress_bar (bool): Whether to show a progress bar. (default: ``True``)
        log_to_console (bool): Whether to print logging statements to the console. (default: ``False``)
        console_stream (TextIO | str, optional): The stream to write to. If a string, it can either be
            ``'stdout'`` or ``'stderr'``. (default: :attr:`sys.stderr`)
        console_log_interval (int | str | Time, optional): Specifies how frequently to log metrics to console.
            An integer, which will be interpreted to be epochs, a str (e.g. ``1ep``, or ``10ba``), a :class:`.Time`
            object, or a callable. (default: ``1ba``)
            Defaults to ``1ba`` (log metrics every batch).

            If an integer (in epochs), :class:`.Time` string, or :class:`.Time` instance, the metrics will be logged
            with this frequency. :class:`.Time` strings or :class:`.Time` instances must have units of
            :attr:`.TimeUnit.BATCH` or :attr:`.TimeUnit.EPOCH`.

            Set to ``0`` to disable metrics logging to console.
        log_traces (bool): Whether to log traces or not. (default: ``False``)
        auto_log_hparams (bool): Whether to automatically extract hyperparameters. (default: ``False``)
        load_path (str, optional):  The path format string to an existing checkpoint file.

            It can be a path to a file on the local disk, a URL, or if ``load_object_store`` is set, the object name
            for a checkpoint in a cloud bucket. If a URI is specified, ``load_object_store`` does not need to be set.

            When using `Deepspeed ZeRO <https://www.deepspeed.ai/tutorials/zero/>`_, checkpoints are sharded by rank.
            Instead of hard-coding the rank in the ``path``, use the following format variables:

            +------------------------+-------------------------------------------------------+
            | Variable               | Description                                           |
            +========================+=======================================================+
            | ``{rank}``             | The global rank, as returned by                       |
            |                        | :func:`~.dist.get_global_rank`.                       |
            +------------------------+-------------------------------------------------------+
            | ``{local_rank}``       | The local rank of the process, as returned by         |
            |                        | :func:`~.dist.get_local_rank`.                        |
            +------------------------+-------------------------------------------------------+
            | ``{node_rank}``        | The node rank, as returned by                         |
            |                        | :func:`~.dist.get_node_rank`.                         |
            +------------------------+-------------------------------------------------------+

            For example, suppose that checkpoints are stored in the following structure:

            .. code-block::

                my_model/ep1-rank0.tar
                my_model/ep1-rank1.tar
                my_model/ep1-rank2.tar
                ...

            Then, ``load_path`` should be set to ``my_model/ep1-rank{rank}.tar``, and all ranks will load the
            correct state.

            If ``None`` then no checkpoint will be loaded. (default: ``None``)
        load_object_store (Union[ObjectStore, LoggerDestination], optional): If the ``load_path`` is in an
            object store (i.e. AWS S3 or Google Cloud Storage), an instance of :class:`.ObjectStore` or
            :class:`.LoggerDestination` which will be used to retrieve the checkpoint. Otherwise, if the
            checkpoint is a local filepath, set to ``None``. Also, it can be ``None`` if the ``load_path`` is
            an S3 URI because the appropriate object store will be automatically constructed in that case.
            Ignored if ``load_path`` is ``None``.
            (default: ``None``)

            Example:

            .. testsetup::

                import composer.trainer

                composer.trainer.trainer.checkpoint.load_checkpoint = lambda *args, **kwargs: None

            .. testcode::

                from composer import Trainer
                from composer.utils import LibcloudObjectStore

                # Create the object store provider with the specified credentials
                creds = {"key": "object_store_key",
                         "secret": "object_store_secret"}
                store = LibcloudObjectStore(provider="s3",
                                            container="my_container",
                                            provider_kwargs=creds)

                checkpoint_path = "./path_to_the_checkpoint_in_object_store"

                # Create a trainer which will load a checkpoint from the specified object store
                trainer = Trainer(
                    model=model,
                    train_dataloader=train_dataloader,
                    max_duration="10ep",
                    eval_dataloader=eval_dataloader,
                    optimizers=optimizer,
                    schedulers=scheduler,
                    device="cpu",
                    eval_interval="1ep",
                    load_path=checkpoint_path,
                    load_object_store=store,
                )
        load_weights_only (bool, optional): Whether or not to only restore the weights from the checkpoint without
            restoring the associated state. Ignored if ``load_path`` is ``None``. (default: ``False``)
        load_strict_model_weights (bool, optional): Ensure that the set of weights in the checkpoint and model must exactly match.
            Ignored if ``load_path`` is ``None``. (default: ``True``)
        load_progress_bar (bool, optional): Display the progress bar for downloading the checkpoint.
            Ignored if ``load_path`` is either ``None`` or a local file path. (default: ``True``)
        load_ignore_keys (list[str] | (dict) -> None, optional): A list of paths for the ``state_dict`` of the checkpoint,
            which, when provided, will be ignored from the state_dict before a checkpoint is loaded. Each path is a list
            of strings specifying the keys to index into ``state_dict`` joined together with `/` as a separator (as PyTorch
            uses `.` in parameter names). If a prefix is provided, all children are also ignored (see Example 2).
            See :mod:`composer.core.state` for the structure of state_dict.

            Example 1: ``load_ignore_keys = ["state/model/layer1.weights", "state/model/layer1.bias"]`` would ignore
            layer 1 weights and bias.

            Example 2: ``load_ignore_keys = ["state/model/*"]`` would ignore the entire model, which would have the same
            effect as the previous example if there was only 1 layer.

            Example 3: ``load_ignore_keys = ["state/model/layer*.weights"]`` would ignore all weights in the model.

            Example 4: ``load_ignore_keys = ["state/rank_zero_seed", "rng"]`` would reset all randomness when
            loading the checkpoint.

            If a callable, it should take one argument which is the state_dict. The callable is free to arbitrarily modify
            the state_dict before it is loaded.

            (default: ``None``)
        load_exclude_algorithms (list[str], optional): A list of algorithm names to exclude from loading.
            By default, algorithms with `required_on_load=True` which were enabled when training the loaded
            checkpoint are automatically applied unless they conflict with a user specified algorithm. These
            algorithms often change the model, and not applying them could result in certain layers not having
            weights loaded.

            Example 1: ``load_exclude_algorithms = ["BlurPool"]`` would exclude BlurPool from loading.

            Example 2: ``load_exclude_algorithms = ["FusedLayerNorm", "Alibi"]`` would exclude FusedLayerNorm and Alibi from loading.

            (default: ``None``)
        save_folder (str, optional): Format string for the folder where checkpoints are saved.
            If ``None``, checkpoints will not be saved. Can also be a URI for S3 paths only.
            In the case of an S3 URI, the appropriate `~.RemoteUploader` object will be created
            automatically. (default: ``None``)

            .. seealso:: :class:`~.CheckpointSaver`

            .. note::

                For fine-grained control on checkpoint saving (e.g. to save different types of checkpoints
                at different intervals), leave this parameter as ``None``, and instead pass
                instance(s) of :class:`~.CheckpointSaver` directly as ``callbacks``.
        save_filename (str, optional): A format string describing how to name checkpoints.
            This parameter has no effect if ``save_folder`` is ``None``.
            (default: ``"ep{epoch}-ba{batch}-rank{rank}.pt"``)

            .. seealso:: :class:`~.CheckpointSaver`
        save_latest_filename (str, optional): A format string for the name of a symlink
            (relative to ``save_folder``) that points to the last saved checkpoint.
            This parameter has no effect if ``save_folder`` is ``None``.
            To disable symlinking, set this to ``None``. (default: ``"latest-rank{rank}.pt"``)

            .. seealso:: :class:`~.CheckpointSaver`
        save_overwrite (bool, optional): Whether existing checkpoints should be overridden.
            This parameter has no effect if ``save_folder`` is None. (default: ``False``)

            .. seealso:: :class:`~.CheckpointSaver`
        save_interval (Time | str | int | (State, Event) -> bool): A :class:`Time`, time-string, integer (in epochs),
            or a function that takes (state, event) and returns a boolean whether a checkpoint should be saved.
            This parameter has no effect if ``save_folder`` is ``None``. (default: ``'1ep'``)

            .. seealso:: :class:`~.CheckpointSaver`
        save_weights_only (bool, optional): Whether to save only the model weights instead of the entire training
            state. This parameter has no effect if ``save_folder`` is ``None``. (default: ``False``)

            .. seealso:: :class:`~.CheckpointSaver`
        save_ignore_keys (list[str] | (dict) -> None, optional): A list of paths for the ``state_dict`` of the checkpoint,
            which, when provided, will be ignored from the state_dict before a checkpoint is saved. Each path is a list
            of strings specifying the keys to index into ``state_dict`` joined together with `/` as a separator (as PyTorch
            uses `.` in parameter names). If a prefix is provided, all children are also ignored (see Example 2).
            See :mod:`composer.core.state` for the structure of state_dict.

            Example 1: ``save_ignore_keys = ["state/model/layer1.weights", "state/model/layer1.bias"]`` would ignore
            layer 1 weights and bias.

            Example 2: ``save_ignore_keys = ["state/model/*"]`` would ignore the entire model, which would have the same
            effect as the previous example if there was only 1 layer.

            Example 3: ``save_ignore_keys = ["state/model/layer*.weights"]`` would ignore all weights in the model.

            Example 4: ``save_ignore_keys = ["state/rank_zero_seed", "rng"]`` would reset all randomness when
            saving the checkpoint.

            If a callable, it should take one argument which is the state_dict. The callable is free to arbitrarily modify
            the state_dict before it is loaded.

            (default: ``None``)
        save_num_checkpoints_to_keep (int, optional): The number of checkpoints to keep locally. The oldest checkpoints
            are removed first. Set to ``-1`` to keep all checkpoints locally. (default: ``-1``)

            Checkpoints will be removed after they have been uploaded. For example, when this callback
            is used in conjunction with the :class:`.RemoteUploaderDownloader`, set this
            parameter to ``0`` to immediately delete checkpoints from the local disk after they have been uploaded to
            the object store.

            This parameter only controls how many checkpoints are kept locally; checkpoints are not deleted from
            remote file systems.
        save_metrics (bool, optional): Whether to save the metrics. By default, metrics are not saved to checkpoint
            as state usually does not need to be preserved and inconsistent state can cause issues when loading.
            (default: ``False``)
        autoresume (bool, optional): Whether or not to enable autoresume, which allows for stopping and resuming
            training. This allows use of spot instances, as the training run is now fault tolerant.  This parameter
            requires ``save_folder`` and ``run_name`` to be specified.
            (default: ``False``)

            When enabled, the save_folder is checked for checkpoints of the format ``"{save_folder}/{save_latest_filename}"``,
            which are loaded to continue training. If no local checkpoints are found, each logger is checked for potential
            remote checkpoints named ``"{save_folder}/{save_latest_filename}"``. Finally, if no logged checkpoints are found, ``load_path`` is
            used to load a checkpoint if specified. This should only occur at the start of a run using autoresume.

            For example, to run a fine-tuning run on a spot instance, ``load_path`` would be set to the original
            weights and an object store logger would be added. In the original run, ``load_path`` would be used
            to get the starting checkpoint. For any future restarts, such as due to the spot instance being killed,
            the loggers would be queried for the latest checkpoint the object store logger would be downloaded and
            used to resume training.
        deepspeed_config (dict[str, Any], optional): Configuration for DeepSpeed, formatted as a JSON
            according to `DeepSpeed's documentation <https://www.deepspeed.ai/docs/config-json/>`_. (default: ``None``)

            To use DeepSpeed with default values, set to the empty dictionary ``{}``.
            To disable DeepSpeed (the default), set to ``None``.
        fsdp_config (dict[str, Any], optional): Configuration for FSDP.
            See :doc:`FSDP Documentation </notes/distributed_training>` for more details.
            To use FSDP with default values, set to the empty dictionary ``{}``. To
            disable FSDP, set to ``None``. (default: ``None``)
        fsdp_auto_wrap (bool, optional): option to let trainer wrap the module, or if
            the module is already wrapped outside, allow the user to disable auto-wrapping.
        parallelism_config (Union[dict[str, Any], ParallelismConfig], optional): Configuration for parallelism options.
            Currently supports fsdp and tensor parallelism, whose respective configs are specified
            as the keys ``fsdp`` and ``tp``. (default: ``None``)

            For `parallelism_config['fsdp']`, see :doc:`FSDP Documentation </notes/distributed_training>`
                for more details. To use FSDP with default values, set to the empty dictionary ``{}``. To
                disable FSDP, set to ``None`` or remove the key from the dictionary.

            For `parallelism_config['tp']`, see :doc:`TP Documentation </notes/distributed_training>`
                for more details. To use Tensor Parallelism with default values, set to the empty dictionary ``{}``. To
                disable Tensor Parallelism, set to ``None`` or remove the key from the dictionary.

            .. note:: This parameter is experimental and subject to change without standard deprecation
                cycles.
        device (Device | str, optional): The device to use for training, which can be ``'cpu'``, ``'gpu'``,
            ``'tpu'``, or ``'mps'``. (default: ``None``)

            The default behavior sets the device to ``'gpu'`` if CUDA is available, and otherwise ``'cpu'``.
        precision (Precision | str, optional): Numerical precision to use for training. One of ``fp32``, ``amp_bf16``
            or ``amp_fp16`` (recommended). (default: ``Precision.FP32`` if training on CPU; ``Precision.AMP_FP16`` if
            training on GPU)
        precision_config (Optional[dict[str, Any]]): The config for FP8 scaling strategy. See parameters for
            `DelayedScaling <https://docs.nvidia.com/deeplearning/transformer-engine/user-guide/api/common.html?highlight=delayedscaling#transformer_engine.common.recipe.DelayedScaling>`_.
        device_train_microbatch_size (Union[int, float, str), optional): The number of samples to process on each device per
            microbatch during training. Gradients are summed over the microbatches per device. If set to ``auto``,
            dynamically decreases device_train_microbatch_size if microbatch is too large for GPU. (default: ``None``)

            .. note:: This is implemented by taking the batch yielded by the ``train_dataloader`` and splitting
                it into sections of size ``device_train_microbatch_size``. If the batch size of the dataloader
                is not divisible by ``device_train_microbatch_size``, the last section will be potentially smaller.
        accumulate_train_batch_on_tokens (bool, optional): Whether training loss is accumulated over the number of tokens in a batch,
             rather than the number of samples. Only works if the train data spec implements `get_num_tokens_in_batch`. (default: ``False``)
        seed (int, optional): The seed used in randomization. If ``None``, then a random seed
            will be created. (default: ``None``)

            .. note:: In order to get reproducible results, call the
                :func:`.seed_all` function at the start of your script with the seed
                passed to the trainer. This will ensure any initialization done before the trainer init
                (ex. model weight initialization) also uses the provided seed.

            .. seealso:: :mod:`composer.utils.reproducibility` for more details on reproducibility.
        deterministic_mode (bool, optional): Run the model deterministically. (default: ``False``)

            .. note:: This is an experimental feature. Performance degradations expected. Certain Torch modules may
                not have deterministic implementations, which will result in a crash.

            .. note:: In order to get reproducible results, call the
                :func:`.configure_deterministic_mode` function at the start of your script.
                This will ensure any initialization done before the trainer init also runs deterministically.

            .. seealso:: :mod:`composer.utils.reproducibility` for more details on reproducibility.
        dist_timeout (float, optional): Timeout, in seconds, for initializing the distributed process group.
            (default: ``300.0``)
        ddp_sync_strategy (str | DDPSyncStrategy, optional): The strategy to use for synchronizing gradients.
            Leave unset to let the trainer auto-configure this. See :class:`.DDPSyncStrategy`
            for more details.
        profiler (Profiler, optional): The profiler, if profiling should be enabled. (default: ``None``)

            .. seealso::

                See the :doc:`Profiling Guide </trainer/performance_tutorials/profiling>` for
                additional information.
        python_log_level (str, optional): The Python log level to use for log statements in the :mod:`composer`
            module. (default: ``None``). If it is ``None``, python logging will not be configured (i.e.
            ``logging.basicConfig`` won't be called).

            .. seealso:: The :mod:`logging` module in Python.
        compile_config (dict[str, Any], optional): Configuration for torch compile. Only supported with PyTorch 2.0 or higher.
            Checkout [`torch.compile`](https://pytorch.org/get-started/pytorch-2.0/) for more details.
            To use torch compile with default values, set it to empty dictionary ``{}``.
            To use torch compile with custom config, set to a dictionary such as ``{'mode': 'max-autotune'}``.
            To disable torch compile, set to ``None``. (default: ``None``)

    Attributes:
        state (State): The :class:`.State` object used to store training state.
        evaluators (list[Evaluator]): The :class:`.Evaluator` objects to use for validation
            during training.
        logger (Logger): The :class:`.Logger` used for logging.
        engine (Engine): The :class:`.Engine` used for running callbacks and algorithms.
    """

    def __init__(
        self,
        *,
        # The Model
        model: ComposerModel,

        # Train Dataloader
        train_dataloader: Optional[Union[Iterable, DataSpec, dict[str, Any]]] = None,
        train_dataloader_label: str = 'train',
        train_subset_num_batches: int = -1,
        spin_dataloaders: bool = True,

        # Stopping Condition
        max_duration: Optional[Union[int, str, Time]] = None,

        # Algorithms
        algorithms: Optional[Union[Algorithm, Sequence[Algorithm]]] = None,

        # Engine Pass Registration
        algorithm_passes: Optional[Union[AlgorithmPass,
                                         tuple[AlgorithmPass, int],
                                         Sequence[Union[AlgorithmPass, tuple[AlgorithmPass, int]]],
                                        ]] = None,

        # Optimizers and Scheduling
        optimizers: Optional[torch.optim.Optimizer] = None,
        schedulers: Optional[Union[ComposerScheduler,
                                   LRScheduler,
                                   Sequence[Union[ComposerScheduler,
                                                  LRScheduler,
                                                 ]],
                                  ]] = None,
        scale_schedule_ratio: float = 1.0,
        step_schedulers_every_batch: Optional[bool] = None,

        # Evaluators
        eval_dataloader: Optional[Union[Iterable, DataSpec, Evaluator, Sequence[Evaluator]]] = None,
        eval_interval: Union[int, str, Time, Callable[[State, Event], bool]] = 1,
        eval_subset_num_batches: int = -1,

        # Callbacks and Logging
        callbacks: Optional[Union[Callback, Sequence[Callback]]] = None,
        loggers: Optional[Union[LoggerDestination, Sequence[LoggerDestination]]] = None,
        run_name: Optional[str] = None,
        progress_bar: bool = True,
        log_to_console: bool = False,
        console_stream: Union[str, TextIO] = 'stderr',
        console_log_interval: Union[int, str, Time] = '1ba',
        log_traces: bool = False,
        auto_log_hparams: bool = False,

        # Load Checkpoint
        load_path: Optional[str] = None,
        load_object_store: Optional[Union[ObjectStore, LoggerDestination]] = None,
        load_weights_only: bool = False,
        load_strict_model_weights: bool = True,
        load_progress_bar: bool = True,
        load_ignore_keys: Optional[Union[list[str], Callable[[dict], None]]] = None,
        load_exclude_algorithms: Optional[list[str]] = None,

        # Save Checkpoint
        save_folder: Optional[str] = None,
        save_filename: str = 'ep{epoch}-ba{batch}-rank{rank}.pt',
        save_latest_filename: Optional[str] = 'latest-rank{rank}.pt',
        save_overwrite: bool = False,
        save_interval: Union[str, int, Time, Callable[[State, Event], bool]] = '1ep',
        save_weights_only: bool = False,
        save_ignore_keys: Optional[Union[list[str], Callable[[dict], None]]] = None,
        save_num_checkpoints_to_keep: int = -1,
        save_metrics: bool = False,

        # Graceful Resumption
        autoresume: bool = False,

        # Parallelism
        deepspeed_config: Optional[dict[str, Any]] = None,
        fsdp_config: Optional[dict[str, Any]] = None,
        fsdp_auto_wrap: bool = True,
        parallelism_config: Optional[Union[dict[str, Any], ParallelismConfig]] = None,

        # System/Numerics
        device: Optional[Union[str, Device]] = None,
        precision: Optional[Union[str, Precision]] = None,
        precision_config: Optional[dict[str, Any]] = None,
        device_train_microbatch_size: Optional[Union[int, float, str]] = None,
        accumulate_train_batch_on_tokens: bool = False,

        # Reproducibility
        seed: Optional[int] = None,
        deterministic_mode: bool = False,

        # Distributed Training
        dist_timeout: float = 300.0,
        ddp_sync_strategy: Optional[Union[str, DDPSyncStrategy]] = None,

        # Profiling
        profiler: Optional[Profiler] = None,

        # Python logging
        python_log_level: Optional[str] = None,

        # compile config for PyTorch 2.0 or higher
        compile_config: Optional[dict[str, Any]] = None,
    ):
        if deepspeed_config is not None:
            warnings.warn(
                VersionedDeprecationWarning(
                    'The use of DeepSpeed for training new models in Composer is deprecated. Composer is tightly integrated with PyTorch FSDP '
                    +
                    'which provides similar functionality. Please use the `parallelism_config` parameter instead. Please open '
                    + 'a GitHub issue if you need help migrating from DeepSpeed to FSDP.',
                    remove_version='0.28.0',
                ),
            )

        self.auto_log_hparams = auto_log_hparams
        self.python_log_level = python_log_level
        if self.python_log_level is not None:
            logging.basicConfig(
                # Example of format string
                # 2022-06-29 11:22:26,152: rank0[822018][MainThread]: INFO: composer.trainer.trainer: Using precision Precision.FP32
                # Including the PID and thread name to help with debugging dataloader workers and callbacks that spawn background
                # threads / processes
                format=
                f'%(asctime)s: rank{dist.get_global_rank()}[%(process)d][%(threadName)s]: %(levelname)s: %(name)s: %(message)s',
            )
            logging.getLogger('composer').setLevel(self.python_log_level.upper())

        # Algorithms
        algorithms = list(ensure_tuple(algorithms))

        # Device
        device = get_device(device)

        # Precision
        if precision is None:
            precision = Precision.AMP_FP16 if isinstance(device, DeviceGPU) else Precision.FP32
        elif isinstance(precision, str):
            precision = Precision(precision)
        _validate_precision(precision, device)

        # Check if provided model is compiled or not
        is_model_compiled = False
        if isinstance(model, OptimizedModule):
            log.warning(
                f'Provided `model` is already compiled with `torch.compile`. Ignoring ' +
                f'parameter `compile_config` if provided. If you would like `Trainer` ' +
                f'to takes care of model compilation, provide a not-compiled model and ' +
                f'`compile_config` parameter.',
            )
            # The `torch.compile` function returns an object of type `torch._dynamo.OptimizedModule`
            # which wraps the original `nn.Module` object and later patches its forward method to
            # optimized `self.forward` method.
            is_model_compiled = True
            compiled_model = model._orig_mod
            if not isinstance(compiled_model, ComposerModel):
                raise ValueError(
                    f'Provided `model` must be a subclass of ComposerModel. ' +
                    f'Instead found as type `{type(compiled_model)}`',
                )
            compiled_model.forward = model.dynamo_ctx(compiled_model.forward)
            model = compiled_model

        # Microbatching
        auto_microbatching = _is_auto_microbatching(device_train_microbatch_size, device=device)
        if auto_microbatching and train_dataloader is not None and hasattr(train_dataloader, 'seq_parallel_world_size'):
            raise ValueError('`device_train_microbatch_size="auto"` is not compatible with sequence parallelism.')
        if train_dataloader is not None and hasattr(
            train_dataloader,
            'seq_parallel_world_size',
        ) and train_dataloader.seq_parallel_world_size > 1 and abs( # type: ignore
            device_train_microbatch_size * train_dataloader.seq_parallel_world_size - 1, # type: ignore
        ) > 1e-4:
            raise ValueError(
                '`Sequence parallelism requires a microbatch size of 1 distributed over the sequence parallel group.',
            )

        # Automicrobatching
        self.cumulative_alloc_retries = 0
        self.num_consecutive_thrashes = 0
        self.num_consecutive_non_OOM_batches = 0

        if auto_microbatching and profiler:
            raise ValueError(
                "`device_train_microbatch_size='auto'` is not compatible with the profiler. It is "
                "recommended to run a mini-run with `device_train_microbatch_size='auto'` to identify "
                'the optimal device_train_microbatch_size value and then manually specify that in a '
                'second run with profiler.',
            )
        self.first_batch_complete = False
        # If auto_microbatching is True or `device_train_microbatch_size` is not specified, the microbatch size
        # will be determined when dataloader is specified. train_dataloader is parsed after `Event.INIT` or in
        # fit()
        _init_res = _get_initial_device_train_microbatch_size(
            device_train_microbatch_size,
            auto_microbatching,
            None,
        )
        if _init_res is not None:
            device_train_microbatch_size, _device_train_microbatch_size_ub = _init_res
        else:
            device_train_microbatch_size = None

        assert not isinstance(device_train_microbatch_size, str)

        # Distributed
        if fsdp_config is not None:
            warnings.warn(
                VersionedDeprecationWarning(
                    "fsdp_config is deprecated. Please use parallelism_config['fsdp'] instead.",
                    remove_version='0.26.0',
                ),
            )
            if parallelism_config is None:
                parallelism_config = {}
            if isinstance(parallelism_config, ParallelismConfig):
                raise ValueError(
                    'fsdp_config cannot be specified if parallelism_config is a ParallelismConfig object. '
                    'Please instead pass fsdp_config as a FSDPConfig object when constructing ParallelismConfig.',
                )
            elif parallelism_config.get('fsdp') is not None:
                raise ValueError(
                    'fsdp_config is specified in both fsdp_config and parallelism_config. Please specify it in only in parallelism_config.',
                )
            parallelism_config['fsdp'] = fsdp_config
        if not fsdp_auto_wrap:
            warnings.warn(
                VersionedDeprecationWarning(
                    "fsdp_auto_wrap=False is deprecated. Please use parallelism_config['fsdp']['auto_wrap'] instead.",
                    remove_version='0.26.0',
                ),
            )
            if parallelism_config is None:
                parallelism_config = {}
            if isinstance(parallelism_config, ParallelismConfig):
                raise ValueError(
                    'fsdp_auto_wrap cannot be specified if parallelism_config is a ParallelismConfig object. '
                    'Please instead pass fsdp_auto_wrap to FSDPConfig as part of ParallelismConfig.',
                )
            else:
                if parallelism_config.get('fsdp') is None:
                    parallelism_config['fsdp'] = {}
                parallelism_config['fsdp']['auto_wrap'] = fsdp_auto_wrap
        if parallelism_config is not None and not isinstance(parallelism_config, ParallelismConfig):
            parallelism_config_args = {}
            if 'fsdp' in parallelism_config and parallelism_config['fsdp'] is not None:
                if isinstance(parallelism_config['fsdp'], FSDPConfig):
                    parallelism_config_args['fsdp'] = parallelism_config['fsdp']
                else:
                    parallelism_config_args['fsdp'] = FSDPConfig(**parallelism_config['fsdp'])
            if 'tp' in parallelism_config and parallelism_config['tp'] is not None:
                if isinstance(parallelism_config['tp'], TPConfig):
                    parallelism_config_args['tp'] = parallelism_config['tp']
                else:
                    parallelism_config_args['tp'] = TPConfig(**parallelism_config['tp'])
            parallelism_config = ParallelismConfig(
                **parallelism_config_args,
            ) if len(parallelism_config_args) > 0 else None
        if deepspeed_config is not None and parallelism_config is not None:
            raise ValueError(
                'Both deepspeed_config and parallelism_config are specified but incompatible. Please specify only one.',
            )
        if deepspeed_config is not None or parallelism_config is not None or dist.get_world_size() > 1:
            # Deepspeed and FSDP both require torch.distributed to be initialized, even if the world size is 1
            # And torch.distributed is always required for multi-rank training
            dist.initialize_dist(device, dist_timeout)
        if parallelism_config is not None:
            # Patch PyTorch to fix distributed bugs
            patch_pytorch()
            if auto_microbatching:
                patch_unshard_for_automicrobatching(auto_microbatch_size_found=False)

        # Reproducibility
        rank_zero_seed, seed = _distribute_and_get_random_seed(seed, device)
        # If hparams is used to create the Trainer this function is called twice
        # which is okay because all runs with the hparams codepath will do this
        reproducibility.seed_all(seed)
        if deterministic_mode:
            reproducibility.configure_deterministic_mode()

        # Optimizers and Schedulers
        if optimizers is None:
            try:
                optimizers = DecoupledSGDW(model.parameters(), lr=0.1)
                # hard-coding the optimizer in the warning, as repr(optimizers) would print an annoying, multi-line warning
                warnings.warn((
                    'No optimizer was specified. Defaulting to '
                    f"{type(optimizers).__name__}(lr={optimizers.defaults['lr']})"
                ))
            except ValueError as e:
                if 'optimizer got an empty parameter list' in str(e):
                    warnings.warn(
                        'No optimizer was specified, and the model does not have parameters. Skipping auto-creating optimizer.',
                    )
                else:
                    raise

        if optimizers is not None:
            num_optimizers = len(ensure_tuple(optimizers))
            if num_optimizers != 1:
                raise NotImplementedError(f'Only one optimizer is supported; found {num_optimizers} optimizers')

        # Move the model and optimizers to the device
        if deepspeed_config is None and parallelism_config is None:
            # Check if model is already on tpu
            if isinstance(device, DeviceTPU) and 'xla' not in str(next(model.parameters()).device):
                raise ValueError(
                    'Use model.to(xm.xla_device()) to set the model to the TPU before providing to the trainer.',
                )
            else:
                model = device.module_to_device(model)
                # Move any remaining optimizer parameters onto the device
                # It is possible that optimizer initialize created some internal tensors on CPU
                # that need to be moved onto GPU.
            optimizers = map_collection(optimizers, device.optimizer_to_device)

        # Run Name
        run_name = os.getenv('COMPOSER_RUN_NAME', None) if run_name is None else run_name
        run_name = os.getenv('RUN_NAME', None) if run_name is None else run_name
        if run_name is None:
            if autoresume:
                raise ValueError('When autoresume=True, the `run_name` must be specified.')
            run_name = _generate_run_name()
        log.info('Run name: %s', run_name)

        # Create the State
        self.state = State(
            rank_zero_seed=rank_zero_seed,
            algorithms=algorithms,
            model=model,
            device=device,
            callbacks=callbacks,
            device_train_microbatch_size=device_train_microbatch_size,
            auto_microbatching=auto_microbatching,
            precision=precision,
            precision_config=precision_config,
            optimizers=optimizers,
            run_name=run_name,
            save_metrics=save_metrics,
            deepspeed_config=deepspeed_config,
            parallelism_config=parallelism_config,
        )
        self.accumulate_train_batch_on_tokens = accumulate_train_batch_on_tokens

        # Console Logging
        loggers = list(ensure_tuple(loggers))

        # Profiler
        if profiler is not None:
            warnings.warn('The profiler is enabled. Using the profiler adds additional overhead when training.')
            self.state.profiler = profiler
            for remote_uri in profiler.remote_filenames:
                remote_ud = maybe_create_remote_uploader_downloader_from_uri(uri=remote_uri, loggers=loggers)
                if remote_ud is not None:
                    loggers.append(remote_ud)
            self.state.profiler.bind_to_state(self.state)

        # MemorySnapshot, OOMObserver
        for cb in self.state.callbacks:
            if isinstance(cb, MemorySnapshot) or isinstance(cb, OOMObserver):
                if cb.remote_file_name:
                    remote_ud = maybe_create_remote_uploader_downloader_from_uri(
                        uri=cb.remote_file_name,
                        loggers=loggers,
                    )
                    if remote_ud is not None:
                        loggers.append(remote_ud)

        if progress_bar and log_to_console:
            warnings.warn(
                'Setting both `progress_bar` and `log_to_console` both to True is not recommended and will'
                'lead to duplicate logs and weird formatting issues. Please set one of them to False for a better logging experience.',
            )

        if any(isinstance(x, ProgressBarLogger) for x in loggers):
            warnings.warn(
                Warning((
                    f'Specifying the {ProgressBarLogger.__name__} via `loggers` is not recommended as '
                    'any values set for the following Trainer arguments will be ignored: `progress_bar`, `console_stream`, or `log_traces`. '
                    'The recommended way of enabling a progress bar is to set `progress_bar` to True instead of '
                    f'constructing a {ProgressBarLogger.__name__} instance.'
                )),
            )
        else:
            if progress_bar:
                loggers.append(ProgressBarLogger(stream=console_stream, log_traces=log_traces))

        # Console Logging
        if any(isinstance(x, ConsoleLogger) for x in loggers):
            warnings.warn(
                Warning((
                    f'Specifying the {ConsoleLogger.__name__} via `loggers` is not recommended as '
                    'any values set for the following Trainer arguments will be ignored: `log_to_console`, `console_stream`, `log_traces`, and `console_log_interval`. '
                    'The recommended way of enabling a console logging is to set `log_to_console` to True instead of '
                    f'constructing a {ConsoleLogger.__name__} instance.'
                )),
            )
        else:
            if log_to_console:
                loggers.append(
                    ConsoleLogger(stream=console_stream, log_interval=console_log_interval, log_traces=log_traces),
                )

        # MosaicML Logger
        # Keep MosaicML logger above the RemoteUploaderDownloader so that fit end is reported before the final checkpoint begins uploading
        if os.environ.get(MOSAICML_PLATFORM_ENV_VAR, 'false').lower() == 'true' and os.environ.get(
            MOSAICML_ACCESS_TOKEN_ENV_VAR,
        ) is not None and not any(isinstance(x, MosaicMLLogger) for x in loggers):
            log.info('Detected run on MosaicML platform. Adding MosaicMLLogger to loggers.')
            mosaicml_logger = MosaicMLLogger()
            loggers.append(mosaicml_logger)

        # Logger
        self.logger = Logger(state=self.state, destinations=loggers)

        if save_latest_filename is not None:
            remote_ud_has_format_string = [
                isinstance(logger_destination, RemoteUploaderDownloader) and
                logger_destination.file_path_format_string != '{remote_file_name}'
                for logger_destination in self.logger.destinations
            ]
            if any(remote_ud_has_format_string):
                raise ValueError(
                    'Specifying a `file_path_format_string` to a `RemoteUploaderDownloader` is not currently supported while using `save_latest_filename`. '
                    'Please specify the path formatting via `save_folder`, `save_filename`, and `save_latest_filename`',
                )

        # Callbacks
        self.state.callbacks[:] = list(cast(list[Callback], loggers)) + self.state.callbacks

        # Checkpoint Saving
        self._checkpoint_saver = None
        latest_remote_file_name = None

        _checkpoint_savers = [cb for cb in self.state.callbacks if isinstance(cb, CheckpointSaver)]
        if len(_checkpoint_savers) >= 1:
            if len(_checkpoint_savers) > 1:
                log.info('Multiple CheckpointSaver provided as callbacks. Using the first one as reference.')
            self._checkpoint_saver = _checkpoint_savers[0]

            if self._checkpoint_saver.folder != save_folder:
                log.info(f'Using {self._checkpoint_saver.folder} as save_folder.')
                save_folder = self._checkpoint_saver.folder

            if self._checkpoint_saver.latest_filename is None:
                save_latest_filename = None
                log.info(f'Using {save_latest_filename} as latest_filename.')
            elif self._checkpoint_saver.latest_filename.filename != save_latest_filename:
                save_latest_filename = str(self._checkpoint_saver.latest_filename.filename)
                log.info(f'Using {save_latest_filename} as latest_filename.')

            if self._checkpoint_saver.latest_remote_file_name is not None:
                latest_remote_file_name = str(self._checkpoint_saver.latest_remote_file_name.filename)

        if self._checkpoint_saver is None and save_folder is not None:
            if save_weights_only:
                log.info(
                    'save_weights_only=True now also saves metadata and integrations! Please adjust your workflow accordingly.',
                )

            _, _, parsed_save_folder = parse_uri(save_folder)

            # If user passes a URI with s3:// and a bucket_name, but no other
            # path then we assume they just want their checkpoints saved directly in their
            # bucket.
            if parsed_save_folder == '':
                remote_file_name = save_filename
                latest_remote_file_name = save_latest_filename

            # If they actually specify a path, then we use that for their local save path
            # and we prefix save_filename with that path for remote_file_name.
            else:
                remote_file_name = str(Path(parsed_save_folder) / Path(save_filename))
                if save_latest_filename is not None:
                    latest_remote_file_name = str(Path(parsed_save_folder) / Path(save_latest_filename))
                else:
                    latest_remote_file_name = None

            self._checkpoint_saver = CheckpointSaver(
                folder=save_folder,
                filename=save_filename,
                remote_file_name=remote_file_name,
                latest_filename=save_latest_filename,
                latest_remote_file_name=latest_remote_file_name,
                overwrite=save_overwrite,
                weights_only=save_weights_only,
                ignore_keys=save_ignore_keys,
                save_interval=save_interval,
                num_checkpoints_to_keep=save_num_checkpoints_to_keep,
            )
            self.state.callbacks.append(self._checkpoint_saver)

        # The Engine
        self.engine = Engine(state=self.state, logger=self.logger, algorithm_passes=algorithm_passes)

        # Set the logger
        self.state.model.logger = self.logger  # pyright: ignore[reportGeneralTypeIssues]

        # Run Event.INIT
        self.engine.run_event(Event.INIT)

        # If the experiment is being tracked with an `MLFlowLogger`, then MLFlow experiment and run are available
        # after Event.INIT.
        if save_folder is not None:
            mlflow_logger = None
            for destination in self.logger.destinations:
                if isinstance(destination, MLFlowLogger):
                    mlflow_logger = destination
                    break

            if mlflow_logger is not None:
                mlflow_experiment_id = mlflow_logger._experiment_id
                mlflow_run_id = mlflow_logger._run_id

                # The save folder and related paths/filenames may contain format placeholders for the MLFlow IDs, so
                # populate them now.
                mlflow_format_kwargs = {
                    MLFLOW_EXPERIMENT_ID_FORMAT_KEY: mlflow_experiment_id,
                    MLFLOW_RUN_ID_FORMAT_KEY: mlflow_run_id,
                }

                save_folder = partial_format(save_folder, **mlflow_format_kwargs)
                if latest_remote_file_name is not None:
                    latest_remote_file_name = partial_format(latest_remote_file_name, **mlflow_format_kwargs)

        # Log hparams
        if self.auto_log_hparams:
            locs = locals()
            if 'cb' in locs:
                del locs['cb']
            self.local_hparams = extract_hparams(locs)
            self.logger.log_hyperparameters(self.local_hparams)

        # Log composer version
        composer_env_dict = get_composer_env_dict()
        self.logger.log_hyperparameters({'composer_version': composer_env_dict['composer_version']})
        self.logger.log_hyperparameters({'composer_commit_hash': str(composer_env_dict['composer_commit_hash'])})

        # Log gpus and nodes
        device_name = self.state.device.__class__.__name__.lstrip('Device').lower()
        self.logger.log_hyperparameters({
            'num_nodes': int(dist.get_world_size() / dist.get_local_world_size()),
            f'num_{device_name}s_per_node': dist.get_local_world_size(),
            'node_name': os.environ.get('NODENAME', 'unknown because NODENAME environment variable not set'),
        })

        if not isinstance(self.state.model, ComposerModel):
            raise ValueError('Provided model must be a subclass of ComposerModel.')

        # After running Event.INIT, then set the "optional" elements of state that could be passed in on FIT instead of INIT.
        # Setting these attributes here ensures that algorithms do not depend on unavailable attributes during Event.INIT

        # Metrics and Evaluators
        # Set state.train_metrics and state.eval_metrics here to allow callbacks / algs to potentially
        # change the model, which could change what metrics are computed
        self.state.train_metrics = deepcopy(self.state.model.get_metrics(is_train=True))
        self.state.eval_metrics = {}
        if eval_dataloader is None:
            evaluators: list[Evaluator] = []
        else:
            eval_metrics = deepcopy(self.state.model.get_metrics(is_train=False))
            model_metric_names = [str(k) for k in eval_metrics.keys()]
            eval_dataloader = ensure_tuple(eval_dataloader)

            evaluator_types = [isinstance(evaluator, Evaluator) for evaluator in eval_dataloader]
            if any(evaluator_types) and not all(evaluator_types):
                raise ValueError(
                    'Mixing Evaluator with other classes is not allowed, please wrap'
                    'all other classes with the Evaluator class. These are the classes'
                    'that were detected:' + str([type(evaluator) for evaluator in eval_dataloader]),
                )

            evaluators = [
                ensure_evaluator(evaluator, default_metric_names=model_metric_names) for evaluator in eval_dataloader
            ]
            # match metric names to model metrics
            self.state.eval_metrics = {
                evaluator.label: _filter_metrics(eval_metrics, evaluator.metric_names) for evaluator in evaluators
            }

            _set_evaluator_interval_and_subset_num_batches(
                evaluators=evaluators,
                eval_interval=eval_interval,
                subset_num_batches=eval_subset_num_batches,
            )

            for evaluator in evaluators:
                _validate_evaluator(evaluator, self.state.device)
        if len(evaluators) == 0:
            if eval_subset_num_batches != -1:
                warnings.warn(
                    f'Specifying `eval_subset_num_batches={eval_subset_num_batches}` without an `eval_dataloader` '
                    'has no effect. If trying to run an evaluator, make sure `eval_dataloader` is specified. '
                    'Otherwise, set `eval_subset_num_batches` to default value -1.',
                )
            if eval_interval != 0 and eval_interval != 1:
                warnings.warn(
                    f'Specifying `eval_interval={eval_interval}` without an `eval_dataloader` has no effect. '
                    'If trying to run an evaluator, make sure `eval_dataloader` is specified. Otherwise, '
                    'set `eval_interval` to 0 or default value 1.',
                )

        self.state.evaluators = evaluators

        # Train Dataloader
        self._train_data_spec = None if train_dataloader is None else ensure_data_spec(train_dataloader)
        if self._train_data_spec is not None:
            self.state.set_dataloader(
                self._train_data_spec.dataloader,
                train_dataloader_label,
                train_subset_num_batches,
            )
            if self.state.device.dist_backend == 'xla':
                self.state.train_dataloader = pl.MpDeviceLoader(self.state.dataloader, xm.xla_device())
            else:
                self.state.train_dataloader = self.state.dataloader
            _init_res = _get_initial_device_train_microbatch_size(
                self.state.device_train_microbatch_size,
                self.state.auto_microbatching,
                self.state.train_dataloader,
            )
            if _init_res is not None:
                self.state.device_train_microbatch_size, self.state.device_train_microbatch_size_ub = _init_res
            else:
                self.state.device_train_microbatch_size = None
        self.spin_dataloaders = spin_dataloaders

        # Max Duration
        if max_duration is not None:
            self.state.max_duration = ensure_time(max_duration, TimeUnit.EPOCH)
            if self.state.max_duration.unit == TimeUnit.SECOND:
                raise ValueError('Wall clock time not an allowed time unit.')

        self.logger.log_hyperparameters({'rank_zero_seed': rank_zero_seed})

        # Schedulers
        self.state.schedulers = _compile_schedulers(schedulers, self.state, scale_schedule_ratio)
        if scale_schedule_ratio != 1.0:
            if len(self.state.schedulers) == 0:
                raise ValueError('Specifying `scale_schedule_ratio` without `schedulers` has no effect.')
            self.state.max_duration = _scale_max_duration_by_ssr(scale_schedule_ratio, self.state.max_duration)

        if step_schedulers_every_batch is None:
            self._scheduler_step_frequency = _get_default_scheduler_frequency(schedulers)
        else:
            self._scheduler_step_frequency = TimeUnit.BATCH if step_schedulers_every_batch else TimeUnit.EPOCH

        # Some algorithms require specific settings
        self._backwards_create_graph = any((x.backwards_create_graph for x in self.state.algorithms))
        self._find_unused_parameters = any((x.find_unused_parameters for x in self.state.algorithms))
        self._ddp_sync_strategy = _get_ddp_sync_strategy(ddp_sync_strategy, self._find_unused_parameters)

        # Suppressing GradScaler warnings as they are always created
        # self._use_grad_scaling() will raise a RuntimeError if grad scaling is not available when it is required
        warnings.filterwarnings(action='ignore', message='.*torch.cuda.amp.GradScaler.*')
        self.state.scaler = ClosureGradScaler() if self._use_closures() else GradScaler()

        if self.state.fsdp_config is not None:
            # This state should never be reached, but we raise a ValueError just in case
            if self._use_closures() and self.state.precision == Precision.AMP_FP16:
                raise ValueError(
                    f'Using closures and precision {self.state.precision} is not supported'
                    f' with FSDP. Please use another optimizer or precision type.',
                )
            self.state.scaler = ShardedGradScaler()

        # suppressing FSDP warning when auto grad accum exits the forward pass before completing
        warnings.filterwarnings(action='ignore', message='Forward order differs from that of the first iteration')

        # If using DDP or DeepSpeed, we need to wrap the ComposerModel but store a reference to the
        # original model for functions like `eval_forward`, `get_metrics`, etc.
        self._original_model = self.state.model

        # If using PyTorch DDP, the model must be loaded before it is wrapped with DDP.
        # If using TP, the model must be wrapped before FSDP.
        # If using FSDP, the model must be wrapped and then loaded unless loading a monolith
        # checkpoint on rank 0 only, in which case the model be loaded before it is wrapped.
        # If using DeepSpeed, the engine must be initialized before the model is loaded.

        # TP wrap
        if self.state.tp_config is not None:
            # Init with globally fixed seed so all HSDP replicas have the same initial weights
            with reproducibility.seed_context(self.state.rank_zero_seed):
                prepare_tp_module(
                    model,
                    optimizers,
                    self.state.tp_config,
                )

        # FSDP wrap if not using monolith checkpoint on rank 0 only
        if self.state.fsdp_config is not None and self.state.fsdp_config.auto_wrap and not self.state.load_monolith_rank0_only:
            # Init with globally fixed seed so all HSDP replicas have the same initial weights
            with reproducibility.seed_context(self.state.rank_zero_seed):
                self.state.automicrobatch_fsdp_hook_handles, self.state.fsdp_modules = prepare_fsdp_module(
                    model,
                    optimizers,
                    self.state.fsdp_config,
                    precision,
                    device,
                    auto_microbatching,
                    self.state.seed,
                )

        # Configure Deepspeed
        if self.state.deepspeed_config is not None:
            for callback in self.state.callbacks:
                if isinstance(callback, OptimizerMonitor):
                    raise ValueError(
                        'OptimizerMonitor is not supported with DeepSpeed because DeepSpeed clears '
                        'the gradients before in the last call to .backward see: '
                        'https://github.com/microsoft/DeepSpeed/issues/2329 for more details.',
                    )

            try:
                import deepspeed
            except ImportError as e:
                raise MissingConditionalImportError(
                    extra_deps_group='deepspeed',
                    conda_package='deepspeed>=0.5.5',
                    conda_channel=None,
                ) from e
            self.state.deepspeed_config = parse_deepspeed_config(self.state.deepspeed_config, state=self.state)
            optimizer = ensure_tuple(self.state.optimizers)[0]
            log.debug('Initializing deepspeed')
            (self.state.model, self.state.optimizers, _, _) = deepspeed.initialize(
                config=self.state.deepspeed_config,
                model=self.state.model,
                optimizer=optimizer,
            )
            # Since the DeepSpeed ZeRO optimizer does not inherit torch.optim.Optimizer, the schedulers must be
            # compiled and bound BEFORE DeepSpeed initialization. However, this is OK, as the the DeepSpeed Zero
            # optimizer uses the same underlying parameter groups as the original optimizer. See
            # * https://github.com/microsoft/DeepSpeed/blob/fee73135980e78f8be7e1a3ff556751623ef6aaa/deepspeed/runtime/zero/stage_1_and_2.py#L1911-L1917
            # * https://github.com/microsoft/DeepSpeed/blob/ef17c89570ceae5b26a5f886e9d8cd0941afc0ac/deepspeed/runtime/zero/stage3.py#L2532-L2538
            # In addition, the deepspeed engine is responsible for serializing the model and optimizer state,
            # so these attributes should not be serialized with the composer state.
            if 'model' in self.state.serialized_attributes:
                self.state.serialized_attributes.remove('model')

            if 'optimizers' in self.state.serialized_attributes:
                self.state.serialized_attributes.remove('optimizers')

        self.engine.run_event(Event.BEFORE_LOAD)

        # Load Checkpoint
        self._rng_state = None
        # If autoresume is enabled, first check for existing checkpoints to load
        if autoresume:
            log.info('Searching for a previous checkpoint to autoresume')
            error_message = ''
            if save_folder is None:
                error_message += 'The `save_folder` must be specified when autoresume is enabled. '
            if save_latest_filename is None:
                error_message += 'The `save_latest_filename` must be specified so autoresume knows where to load checkpoints from. '
            if error_message != '':
                raise ValueError(error_message)
            assert save_folder is not None
            assert save_latest_filename is not None

            remote_ud_has_multiple_concurrent_uploads = [
                isinstance(logger_destination, RemoteUploaderDownloader) and
                logger_destination._num_concurrent_uploads != 1 for logger_destination in self.logger.destinations
            ]
            if any(remote_ud_has_multiple_concurrent_uploads):
                raise ValueError(
                    'Multiple concurrent uploads is not currently supported when using autoresume. Please set `num_concurrent_uploads` to 1 '
                    'for all `RemoteUploaderDownloader` instances.',
                )
            assert latest_remote_file_name is not None
            if self.state.fsdp_sharded_state_dict_enabled:
                ar_object_store = maybe_create_object_store_from_uri(save_folder)
                # Symlink is on object store
                if ar_object_store is not None:
                    autoresume_checkpoint_path = None
                    if dist.get_global_rank() == 0:
                        with tempfile.TemporaryDirectory() as temp_dir:
                            local_symlink_file = str(Path(temp_dir) / Path('autoresume.symlink'))
                            symlink_file_name = format_name_with_dist(
                                latest_remote_file_name,
                                self.state.run_name,
                            ) + '.symlink'
                            try:
                                ar_object_store.download_object(symlink_file_name, local_symlink_file)
                                with open(local_symlink_file, 'r') as f:
                                    real_path = f.read()
                                    log.debug(f'Read path {real_path} from symlink file')
                                autoresume_checkpoint_path = ar_object_store.get_uri(real_path)
                            except FileNotFoundError:
                                pass
                    autoresume_path_list = [autoresume_checkpoint_path]
                    dist.broadcast_object_list(autoresume_path_list)
                    autoresume_checkpoint_path = autoresume_path_list[0]
                # Symlink is local
                else:
                    save_latest_filename = format_name_with_dist(save_latest_filename, self.state.run_name)
                    rank0_save_latest_filename = dist.all_gather_object(save_latest_filename)[0]
                    save_folder = format_name_with_dist(save_folder, self.state.run_name)
                    latest_checkpoint_path = os.path.join(save_folder, rank0_save_latest_filename)
                    if os.path.exists(latest_checkpoint_path):
                        latest_checkpoint_path = os.path.join(
                            os.path.dirname(latest_checkpoint_path),
                            os.readlink(latest_checkpoint_path),
                        )
                        autoresume_checkpoint_path = latest_checkpoint_path
                    else:
                        autoresume_checkpoint_path = None

            # Standard non-elastic codepath for autoresume
            else:
                autoresume_checkpoint_path = self._get_autoresume_checkpoint(
                    save_folder=save_folder,
                    save_latest_filename=save_latest_filename,
                    save_latest_remote_file_name=latest_remote_file_name,
                    loggers=loggers,
                    load_progress_bar=load_progress_bar,
                )

            # Found latest checkpoint path, load that instead
            if autoresume_checkpoint_path:
                load_path = autoresume_checkpoint_path
                # Disable object_store since _get_autoresume_checkpoint will download the checkpoint
                # To the save folder, if needed.
                load_object_store = None
                # Set load arguments to defaults as this applies only to the initial non-autoresume
                # load. We do not reset `load_strict_model_weights` for models with frozen layers.
                load_weights_only = False
                load_ignore_keys = None
                load_exclude_algorithms = None
                log.info('Autoresuming training from checkpoint')
            else:
                log.info('No previous autoresume checkpoint found')
        # Actually load the checkpoint from potentially updated arguments
<<<<<<< HEAD
        try:
            if load_path is not None:
                if load_object_store is None:
                    load_object_store = maybe_create_object_store_from_uri(load_path)
                if isinstance(load_object_store, WandBLogger):
                    import wandb
                    if wandb.run is None:
                        load_object_store.init(self.state, self.logger)
                _, _, parsed_load_path = parse_uri(load_path)
                self._rng_state = checkpoint.load_checkpoint(
                    state=self.state,
                    logger=self.logger,
                    path=parsed_load_path,
                    object_store=load_object_store,
                    load_weights_only=load_weights_only,
                    strict_model_weights=load_strict_model_weights,
                    progress_bar=load_progress_bar,
                    ignore_keys=load_ignore_keys,
                    exclude_algorithms=load_exclude_algorithms,
                    algorithm_passes=self.engine.algorithm_passes,
                )
                self.state.run_name = run_name
        except FileNotFoundError:
            log.info('No previous checkpoint found. Train from scratch...')
=======
        if load_path is not None:
            if load_object_store is None:
                load_object_store = maybe_create_object_store_from_uri(load_path)
            if isinstance(load_object_store, WandBLogger):
                import wandb
                if wandb.run is None:
                    load_object_store.init(self.state, self.logger)
            _, _, parsed_load_path = parse_uri(load_path)

            self._rng_state = checkpoint.load_checkpoint(
                state=self.state,
                logger=self.logger,
                path=parsed_load_path,
                object_store=load_object_store,
                load_weights_only=load_weights_only,
                strict_model_weights=load_strict_model_weights,
                progress_bar=load_progress_bar,
                ignore_keys=load_ignore_keys,
                exclude_algorithms=load_exclude_algorithms,
                algorithm_passes=self.engine.algorithm_passes,
            )
            self.state.run_name = run_name
            self.state.load_path = load_path
>>>>>>> 3c7fefb7

        # FSDP wrap if model is not yet wrapped and FSDP is enabled. This can happen if
        # load_monolith_rank0_only=True but no checkpoint was loaded.
        if (
            not self.state.fsdp_enabled and self.state.fsdp_config is not None and self.state.fsdp_config.auto_wrap and
            self.state.load_monolith_rank0_only
        ):
            # Init with globally fixed seed so all HSDP replicas have the same initial weights
            with reproducibility.seed_context(self.state.rank_zero_seed):
                self.state.automicrobatch_fsdp_hook_handles, self.state.fsdp_modules = prepare_fsdp_module(
                    model,
                    optimizers,
                    self.state.fsdp_config,
                    precision,
                    device,
                    auto_microbatching,
                )

        # Set the iteration timestamp to the overall timestamp if loading from a checkpoint that was created before
        # iteration was introduced in Composer v0.19.1. This is necessary to ensure that the iteration timestamp is
        # accurate for callbacks and backwards compatibility for checkpoints.
        if (
            self.state.timestamp.iteration == 0 and self.state.timestamp.token_in_iteration == 0 and
            self.state.timestamp.epoch_in_iteration == 0
        ):
            self.state.timestamp = self.state.timestamp.copy(
                epoch_in_iteration=self.state.timestamp.epoch,
                token_in_iteration=self.state.timestamp.token,
            )

        self.engine.run_event(Event.AFTER_LOAD)

        # reseed here. This helps with a couple of issues:
        # 1. rng state may change at Event.INIT/Event.BEFORE_LOAD/Event.AFTER_LOAD. For example,
        # if an algorithm creates a new module and module parameters are initialized randomly, rng
        # state will change. This reseeding nullifies such effects.
        # 2. While resuming from a checkpoint, we want to spin dataloader and bring it back to the
        # same state as at the time of the checkpoint. Therefore, spinning needs to start from the
        # same rng state as in the original run.
        log.info(f'Setting seed to {self.state.seed}')
        reproducibility.seed_all(self.state.seed)

        # DDP wrap if required
        if not self.state.deepspeed_enabled and not self.state.fsdp_enabled and dist.get_world_size() > 1:
            self.state.model = prepare_ddp_module(self.state.model, self._find_unused_parameters)

        # The model would need to be torch.compile()'d after being wrapped in a distributed strategy
        # to take advantage of any graph breaks.
        if not is_model_compiled and compile_config is not None:
            compiled_model = torch.compile(self.state.model, **compile_config)
            self.state.model = compiled_model._orig_mod
            self.state.model.forward = compiled_model.dynamo_ctx(self.state.model.forward)
            is_model_compiled = True
            # update local_hparams to ensure the `is_model_compiled` is set correctly for
            # debugging purpose and for unit test.
            if self.auto_log_hparams:
                self.local_hparams['is_model_compiled'] = is_model_compiled

    @property
    def saved_checkpoints(self) -> list[str]:
        """Returns list of saved checkpoints.

        .. note::

            For DeepSpeed, which saves file on every rank, only the files corresponding to the process's rank
            will be shown.
        """
        if self._checkpoint_saver is None:
            return []
        return self._checkpoint_saver.saved_checkpoints

    def _try_checkpoint_download(
        self,
        latest_checkpoint_path: str,
        save_latest_remote_file_name: str,
        loggers: Sequence[Union[LoggerDestination, ObjectStore]],
        load_progress_bar: bool,
    ) -> None:
        """Attempts to download the checkpoint from the logger destinations."""
        log.debug(
            f'Trying to download {save_latest_remote_file_name} to {latest_checkpoint_path} on rank {dist.get_global_rank()}',
        )
        remote_destination = list(loggers)
        if self._checkpoint_saver is not None and self._checkpoint_saver.remote_uploader is not None:
            remote_destination.append(self._checkpoint_saver.remote_uploader.remote_backend)
        for logger in remote_destination:
            try:
                # Fetch from logger. If it succeeds, stop trying the rest of the loggers
                get_file(
                    path=save_latest_remote_file_name,
                    destination=latest_checkpoint_path,
                    object_store=logger,
                    overwrite=True,
                    progress_bar=load_progress_bar,
                )
                break
            except (NotImplementedError, FileNotFoundError):
                log.info(f'Checkpoint not found in: {logger}')
                # Ignore errors caused by no checkpoint saved with logger
                pass

    def _get_autoresume_checkpoint(
        self,
        save_folder: str,
        save_latest_filename: str,
        save_latest_remote_file_name: str,
        loggers: Sequence[LoggerDestination],
        load_progress_bar: bool,
    ) -> Optional[str]:
        """Determines the load path when using autoresume.

        First, check the ``save_folder`` for the latest checkpoint.
        If no latest checkpoint is found locally, then check each logger for the latest checkpoint, and download
        it to the ``save_folder``.

        Returns:
            Optional[str]: The path to the latest checkpoint, if found, otherwise None.
        """
        save_latest_filename = format_name_with_dist(save_latest_filename, self.state.run_name)
        save_folder = format_name_with_dist(save_folder, self.state.run_name)
        save_latest_remote_file_name = format_name_with_dist(save_latest_remote_file_name, self.state.run_name)
        latest_checkpoint_path = os.path.join(save_folder, save_latest_filename)

        log.info(
            f'Looking for autoresume checkpoint: {save_latest_remote_file_name} (remote), {latest_checkpoint_path} (local)',
        )

        if self.state.deepspeed_enabled:
            # If latest checkpoint is not saved locally, try to fetch from loggers
            if not os.path.exists(latest_checkpoint_path):
                log.debug(f'Attempting to download the checkpoint on to rank {dist.get_global_rank()}')
                os.makedirs(save_folder, exist_ok=True)
                self._try_checkpoint_download(
                    latest_checkpoint_path,
                    save_latest_remote_file_name,
                    loggers,
                    load_progress_bar,
                )

            # List of whether the checkpoint exists on each rank
            latest_checkpoint_exists = dist.all_gather_object(os.path.exists(latest_checkpoint_path))

            if all(latest_checkpoint_exists):  # All paths exist, so return the path.
                return latest_checkpoint_path
            # Require all ranks to have their own local checkpoint if we wish to restore from it for
            # deepspeed or fsdp + sharding
            elif any(latest_checkpoint_exists):  # Some but not all exist, which is very bad.
                missing_ranks = [n for (n, exist) in enumerate(latest_checkpoint_exists) if not exist]
                mode = 'Deepspeed' if self.state.deepspeed_enabled else 'FSDP sharding'
                raise RuntimeError(f'{mode} was enabled, but checkpoints missing on ranks: {missing_ranks}')
            else:  # None of the paths exists, so no autoresume necessary.
                return None
        else:
            # broadcast the local checkpoint path to all ranks
            latest_checkpoint_path_list = [os.path.abspath(latest_checkpoint_path)]
            dist.broadcast_object_list(latest_checkpoint_path_list, src=0)
            latest_checkpoint_path = latest_checkpoint_path_list[0]

            # broadcast the remote checkpoint path to all ranks
            save_latest_remote_file_name_list = [save_latest_remote_file_name]
            dist.broadcast_object_list(save_latest_remote_file_name_list, src=0)
            save_latest_remote_file_name = save_latest_remote_file_name_list[0]

            # try to download the checkpoint on local rank 0 of all nodes
            if dist.get_local_rank() == 0 and not os.path.exists(latest_checkpoint_path):
                log.debug(f'Attempting to download the checkpoint {save_latest_remote_file_name} on to all nodes')
                os.makedirs(save_folder, exist_ok=True)
                self._try_checkpoint_download(
                    latest_checkpoint_path,
                    save_latest_remote_file_name,
                    loggers,
                    load_progress_bar,
                )

            signal_file_path = os.path.join(
                os.path.dirname(latest_checkpoint_path),
                dist.get_node_signal_file_name(),
            )
            if dist.get_local_rank() == 0:
                os.makedirs(os.path.dirname(signal_file_path), exist_ok=True)
                with open(signal_file_path, 'wb') as f:
                    f.write(b'local_rank0_completed_autoresume')

            # Avoid the collective call until the local rank zero has finished trying to download the checkpoint
            # so that we don't timeout for large downloads. This syncs all processes on the node
            with dist.local_rank_zero_download_and_wait(signal_file_path):
                # Then, wait to ensure every node has finished downloading the checkpoint
                dist.barrier()

            if dist.get_local_rank() == 0:
                os.remove(signal_file_path)
            dist.barrier()

            # At this point the rank 0 filepath should exist on all ranks if the download succeeded
            # list of whether the checkpoint exists on each rank
            latest_checkpoint_exists = dist.all_gather_object(os.path.exists(latest_checkpoint_path))

            log.debug(
                f'Checkpoint {latest_checkpoint_path} exists on rank {dist.get_global_rank()}? {os.path.exists(latest_checkpoint_path)}',
            )

            if not latest_checkpoint_exists[0]:
                # If the checkpoint doesn't exist on rank 0, don't crash, so the initial autoresume run can succeed
                return None
            elif not all(latest_checkpoint_exists):
                raise RuntimeError('Downloading the checkpoint to all nodes failed')

            return latest_checkpoint_path

    def fit(
        self,
        *,
        # Train Dataloader
        train_dataloader: Optional[Union[Iterable, DataSpec, dict[str, Any]]] = None,
        train_dataloader_label: str = 'train',
        train_subset_num_batches: Optional[int] = None,
        spin_dataloaders: Optional[bool] = None,

        # Timing
        duration: Optional[Union[int, str, Time[int]]] = None,
        reset_time: bool = False,

        # Schedulers
        schedulers: Optional[Union[ComposerScheduler,
                                   LRScheduler,
                                   Sequence[Union[ComposerScheduler, LRScheduler]],
                                  ]] = None,
        scale_schedule_ratio: float = 1.0,
        step_schedulers_every_batch: Optional[bool] = None,

        # Evaluation
        eval_dataloader: Optional[Union[Iterable, DataSpec, Evaluator, Sequence[Evaluator]]] = None,
        eval_subset_num_batches: int = -1,
        eval_interval: Union[int, str, Time, Callable[[State, Event], bool]] = 1,

        # Numerics
        device_train_microbatch_size: Optional[Union[int, float, str]] = None,
        precision: Optional[Union[str, Precision]] = None,
    ):
        """Train the model.

        The Composer :class:`.Trainer` supports multiple calls to :meth:`.fit`. Any arguments specified during
        the call to :meth:`.fit` will override the values specified when constructing the :class:`.Trainer`.
        All arguments are optional, with the following exceptions:

        *   The ``train_dataloader`` must be specified here if not provided when constructing the :class:`.Trainer`.
        *   The ``duration`` must be specified here if not provided when constructing the :class:`.Trainer`,
            or if this is a subsequent call to :meth:`.fit`.

        For example, the following are equivalent:

        .. testcode::

            # The `train_dataloader` and `duration` can be specified
            # when constructing the Trainer
            trainer_1 = Trainer(
                model=model,
                train_dataloader=train_dataloader,
                max_duration="1ep",
            )
            trainer_1.fit()

            # Or, these arguments can be specified on `fit()`
            trainer_2 = Trainer(model)
            trainer_2.fit(
                train_dataloader=train_dataloader,
                duration="1ep"
            )

        When invoking :meth:`.fit` for a subsequent time, either ``reset_time`` or ``duration`` must be specified.
        Otherwise, it is ambiguous for how long to train.

        *   If ``reset_time`` is True, then :meth:`.fit` will train for the same amount of time as the previous
            call (or for ``duration`` if that parameter is also specified). The :attr:`.State.timestamp` will be reset,
            causing :class:`.ComposerScheduler` and :class:`.Algorithm` instances to start from the beginning, as if it
            is a new training run. Model gradients, optimizer states, and native PyTorch schedulers will not be reset.

        *   If ``reset_time`` is False, then :meth:`.fit` will train for the amount of time specified by
            ``duration``. The :attr:`.State.max_duration` will be incremented by ``duration``.

        For example:

        .. testcode::

            # Construct the trainer
            trainer = Trainer(max_duration="1ep")

            # Train for 1 epoch
            trainer.fit()
            assert trainer.state.timestamp.epoch == "1ep"

            # Reset the time to 0, then train for 1 epoch
            trainer.fit(reset_time=True)
            assert trainer.state.timestamp.epoch == "1ep"

            # Train for another epoch (2 epochs total)
            trainer.fit(duration="1ep")
            assert trainer.state.timestamp.epoch == "2ep"

            # Train for another batch (2 epochs + 1 batch total)
            # It's OK to switch time units!
            trainer.fit(duration="1ba")
            assert trainer.state.timestamp.epoch == "2ep"
            assert trainer.state.timestamp.batch_in_epoch == "1ba"

            # Reset the time, then train for 3 epochs
            trainer.fit(reset_time=True, duration="3ep")
            assert trainer.state.timestamp.epoch == "3ep"

        Args:
            train_dataloader (Iterable | DataSpec | dict[str, Any], optional): See :class:`.Trainer`.
            train_dataloader_label (str, optional): See :class:`.Trainer`.
            train_subset_num_batches (int, optional): See :class:`.Trainer`.
            spin_dataloaders (bool, optional): See :class:`.Trainer`.
            reset_time (bool): Whether to reset the :attr:`.State.timestamp` to zero values. Defaults to False.

                If ``True``, the timestamp will be zeroed out, causing :class:`.ComposerScheduler` and
                :class:`.Algorithm` instances to start from the beginning, as if it is a new training run. The model
                will be trained for ``duration``, if specified, or for :attr:`.State.max_duration`, which would have
                been provided when constructing the :class:`.Trainer` or by a previous call to :meth:`.fit`.

                .. note::

                    Model gradients, optimizer states, and native PyTorch schedulers will not be reset.

                If ``False`` (the default), training time will be incremented from where the previous call to
                :meth:`.fit` finished (or from zero, if a new training run).
                The :attr:`~.State.max_duration` will be incremented by the ``duration`` parameter.

            duration (Time[int] | str | int, optional): The duration to train. Can be an integer, which will be
                interpreted to be epochs, a str (e.g. ``1ep``, or ``10ba``), or a :class:`.Time` object.

                If ``reset_time`` is False (the default), then :attr:`.State.max_duration` will be converted
                into the same units as this parameter (if necessary), and then the max duration incremented by the
                value of this parameter.

                If ``reset_time`` is True, then :attr:`.State.max_duration` will be set to this parameter.

            optimizers (torch.optim.Optimizer | Sequence[torch.optim.Optimizer], optional): See :class:`.Trainer`.
            schedulers (LRScheduler | ComposerScheduler | Sequence[LRScheduler | ComposerScheduler], optional): See :class:`.Trainer`.
            scale_schedule_ratio (float, optional): See :class:`.Trainer`.
            step_schedulers_every_batch (bool, optional): See :class:`.Trainer`.
            eval_dataloader (Iterable | DataSpec | Evaluator | Sequence[Evaluator], optional): See :class:`.Trainer`.
            eval_subset_num_batches (int, optional): See :class:`.Trainer`.
            eval_interval (int | str | Time | (State, Event) -> bool, optional): See :class:`.Trainer`.
            device_train_microbatch_size (int | float | str, optional): See :class:`.Trainer`.
            precision (Precision | str, optional): See :class:`.Trainer`.
        """
        # Check Optimizer
        if len(self.state.optimizers) == 0:
            raise ValueError(
                f'No optimizer was specified when constructing the Trainer. As the '
                'model had no parameters, SGD was not created by default. This trainer '
                'object can only be used to evaluate or predict. Please specify a model '
                'with parameters and an optimizer for training.',
            )

        # Train Dataloader
        if train_dataloader is not None:
            self._train_data_spec = ensure_data_spec(train_dataloader)
            self.state.set_dataloader(self._train_data_spec.dataloader, train_dataloader_label)
            self.state.train_dataloader = self.state.dataloader
            _init_res = _get_initial_device_train_microbatch_size(
                self.state.device_train_microbatch_size,
                self.state.auto_microbatching,
                self.state.train_dataloader,
            )
            if _init_res is not None:
                self.state.device_train_microbatch_size, self.state.device_train_microbatch_size_ub = _init_res
            else:
                self.state.device_train_microbatch_size = None
        if self._train_data_spec is None:
            _raise_missing_argument_exception('train_dataloader')
        if train_subset_num_batches is not None:
            self.state.dataloader_len = train_subset_num_batches
        if spin_dataloaders is not None:
            self.spin_dataloaders = spin_dataloaders

        # Reset Time
        if reset_time:
            self.state.timestamp = Timestamp()

        # Max Duration
        if duration is not None:
            duration = ensure_time(duration, TimeUnit.EPOCH)
            if duration.unit == TimeUnit.SECOND:
                raise ValueError('Wall clock time not an allowed time unit.')
            # Effectively increment the max duration (if not resetting the Time)
            # or set the max_duration (if resetting the time -- self.state.timestamp.get(duration.unit) will be 0)
            # It is important to set the duration, rather than incrementing it, as ``duration`` could be in
            # different units than ``max_duration``
            self.state.max_duration = duration + self.state.timestamp.get(duration.unit)

        # Raise error if callig fit with SGD
        if type(
            self.state.optimizers[0],
        ) == torch.optim.SGD and version.parse(torch.__version__) >= version.parse('2.4.0'):
            raise ValueError(
                'PyTorch 2.4 breaks (distributed) checkpointing with SGD. '
                'Please use a different optimizer, e.g. composer.optim.DecoupledSGDW, '
                'instead or downgrade to PyTorch <2.4. See ',
                'https://github.com/pytorch/pytorch/issues/133415 for further information.',
            )

        if self.state.max_duration is None:
            _raise_missing_argument_exception('max_duration')
        assert self.state.max_duration is not None

        if self.state.dataloader_len is None and self.state.max_duration.unit == TimeUnit.EPOCH:
            raise ValueError((
                'max_duration cannot be specified in epochs when using an infinite dataloader. Please either '
                'provide a dataloader with a length, specify max_duration in batches, samples, or tokens, or provide '
                'train_subset_num_batches.'
            ))

        if self.state.max_duration <= self.state.timestamp.get(self.state.max_duration.unit) and not reset_time:
            raise ValueError((
                f'The max_duration ({self.state.max_duration}) is less than or equal to the elapsed training duration '
                f'({self.state.timestamp.get(self.state.max_duration.unit)}). No training would occur. '
                'Please provide the `duration` or specify `reset_time=True` in Trainer.fit().'
            ))

        # Scale Schedule Ratio and Schedulers
        if scale_schedule_ratio != 1.0:
            # Not scaling the schedulers if the ratio is 1.0 in case if the scheduler cannot be scaled
            # (e.g. a custom LambdaLR). However, since 1.0 implies no scaling, it is still possible
            # to train with it.
            self.state.max_duration = _scale_max_duration_by_ssr(scale_schedule_ratio, self.state.max_duration)
        if schedulers is not None:
            self.state.schedulers = _compile_schedulers(schedulers, self.state, scale_schedule_ratio)

            if step_schedulers_every_batch is None:
                self._scheduler_step_frequency = _get_default_scheduler_frequency(schedulers)
            else:
                self._scheduler_step_frequency = TimeUnit.BATCH if step_schedulers_every_batch else TimeUnit.EPOCH
        else:
            if scale_schedule_ratio != 1.0:
                raise ValueError('Specifying `scale_schedule_ratio` without `schedulers` has no effect.')

            if step_schedulers_every_batch is not None:
                raise ValueError('Specifying `step_schedulers_every_batch` without `schedulers` has no effect.')

            if step_schedulers_every_batch is not None:
                raise ValueError('Specifying `step_schedulers_every_batch` without `schedulers` has no effect.')

        # Evaluators
        if eval_dataloader is not None:
            # Need to use the `original_model` rather than `state.model`, as `state.model`
            # could be DDP / DeepSpeed wrapped.
            eval_metrics = self._original_model.get_metrics(is_train=False)
            metric_names = [str(k) for k in eval_metrics.keys()]
            eval_dataloader = ensure_tuple(eval_dataloader)

            evaluator_types = [isinstance(evaluator, Evaluator) for evaluator in eval_dataloader]
            if any(evaluator_types) and not all(evaluator_types):
                raise ValueError(
                    'Mixing Evaluator with other classes is not allowed, please wrap'
                    'all other classes with the Evaluator class. These are the classes'
                    'that were detected:' + str([type(evaluator) for evaluator in eval_dataloader]),
                )

            evaluators = [
                ensure_evaluator(evaluator, default_metric_names=metric_names) for evaluator in eval_dataloader
            ]

            # match metric names to model metrics
            self.state.eval_metrics = {
                evaluator.label: _filter_metrics(eval_metrics, evaluator.metric_names) for evaluator in evaluators
            }

            _set_evaluator_interval_and_subset_num_batches(
                evaluators=evaluators,
                eval_interval=eval_interval,
                subset_num_batches=eval_subset_num_batches,
            )

            for evaluator in evaluators:
                _validate_evaluator(evaluator, self.state.device)

            if len(evaluators) == 0:
                if eval_subset_num_batches != -1:
                    warnings.warn(
                        f'Specifying `eval_subset_num_batches={eval_subset_num_batches}` without an `eval_dataloader` '
                        'has no effect. If trying to run an evaluator, make sure `eval_dataloader` is specified. '
                        'Otherwise, set `eval_subset_num_batches` to default value -1.',
                    )
                if eval_interval != 0 and eval_interval != 1:
                    warnings.warn(
                        f'Specifying `eval_interval={eval_interval}` without an `eval_dataloader` has no effect. '
                        'If trying to run an evaluator, make sure `eval_dataloader` is specified. Otherwise, '
                        'set `eval_interval` to 0 or default value 1.',
                    )

            self.state.evaluators = evaluators

        # Microbatching
        if device_train_microbatch_size is not None:
            self.state.auto_microbatching = _is_auto_microbatching(
                device_train_microbatch_size,
                device=self.state.device,
            )
            if self.state.auto_microbatching and self._train_data_spec is not None and hasattr(
                self._train_data_spec,
                'seq_parallel_world_size',
            ):
                raise ValueError('`device_train_microbatch_size="auto"` is not compatible with sequence parallelism.')
            if train_dataloader is not None and hasattr(
                train_dataloader,
                'seq_parallel_world_size',
            ) and train_dataloader.seq_parallel_world_size > 1 and abs(  # type: ignore
                device_train_microbatch_size * train_dataloader.seq_parallel_world_size - 1, # type: ignore
            ) > 1e-4:
                raise ValueError(
                    '`Sequence parallelism requires a microbatch size of 1 distributed over the sequence parallel group.',
                )
            if self.state.auto_microbatching and self.state.profiler:
                raise ValueError(
                    "`device_train_microbatch_size='auto'` is not compatible with the profiler. It is "
                    "recommended to run a mini-run with `device_train_microbatch_size='auto'` to identify "
                    'the optimal device_train_microbatch_size value and then manually specify that in a '
                    'second run with profiler.',
                )
            _init_res = _get_initial_device_train_microbatch_size(
                self.state.device_train_microbatch_size,
                self.state.auto_microbatching,
                self.state.train_dataloader,
            )
            if _init_res is not None:
                self.state.device_train_microbatch_size, self.state.device_train_microbatch_size_ub = _init_res
            else:
                self.state.device_train_microbatch_size = None

        # Precision
        if precision is not None:
            if Precision(precision) != self.state.precision:
                if self.state.deepspeed_enabled:
                    raise ValueError('Changing the precision when using DeepSpeed is not supported')
                precision = Precision(precision)
                _validate_precision(precision, self.state.device)
                self.state.precision = precision

            # update scaler since precision was provided
            self.state.scaler = ClosureGradScaler() if self._use_closures() else GradScaler()

        self.first_batch_complete = False
        self._train_loop()

        # Zero gradients at the end of fit so same model/optimizer can be used for further training
        # with checkpoint loading. See https://github.com/pytorch/pytorch/issues/133415
        for optimizer in self.state.optimizers:
            try:
                try:
                    optimizer.zero_grad(set_to_none=True)
                except TypeError:
                    optimizer.zero_grad()
            except:
                log.exception('Failed to zero out optimizer at end of fit')

    def close(self):
        """Shutdown the trainer.

        .. seealso:: :meth:`.Engine.close` for additional information.
        """
        self.engine.close()
        dist.barrier()

    def _ensure_metrics_device_and_dtype(
        self,
        metrics: dict[str, Metric],
        ensure_cpu: bool = False,
    ):
        for name, metric in metrics.items():
            # Safety check to ensure the metric and data are on the same device. Normally not
            # needed because the metric is automatically on the same device as the model.
            # See https://torchmetrics.readthedocs.io/en/latest/pages/overview.html for details.

            # Force all metrics to go on the CPU
            if ensure_cpu:
                metrics[name] = DeviceCPU().module_to_device(metric)
            else:
                metrics[name] = self.state.device.module_to_device(metric)
            if is_model_deepspeed(self.state.model):
                # HACK: DeepSpeed somehow manages to convert metric internal states to its own dtype. When
                # running with FP16, this tends to result in overflows. Let's assume FP32 is good enough.
                for key in metric._defaults:
                    metric_data = getattr(metric, key)
                    if isinstance(metric_data, torch.Tensor) and metric_data.dtype == torch.float16:
                        metric_data = metric_data.to(torch.float32)  # type: ignore
                        setattr(metric, key, metric_data)
        return metrics

    def _compute_and_log_metrics(self, dataloader_label: str, metrics: dict[str, Metric]):
        """Computes metrics, logs the results, and updates the state with the metrics.

        Args:
            dataloader_label (str): The dataloader label.
            metrics (dict[str, Metric]): The metrics to compute.
        """
        # log computed metrics
        computed_metrics = {}
        for metric_name, metric in metrics.items():
            computed_metrics[metric_name] = metric.compute()

        self.logger.log_metrics({f'metrics/{dataloader_label}/{name}': val for (name, val) in computed_metrics.items()
                                },)

        # store metric instances
        for metric_name, metric in metrics.items():
            assert isinstance(metric, Metric)
            if dataloader_label == 'train':
                assert self.state.train_metrics is not None
                self.state.train_metrics[metric_name] = metric
                self.state.train_metric_values[metric_name] = computed_metrics[metric_name]
            else:
                if dataloader_label not in self.state.eval_metrics:
                    self.state.eval_metrics[dataloader_label] = {}
                self.state.eval_metrics[dataloader_label][metric_name] = metric
                self.state.eval_metric_values[metric_name] = computed_metrics[metric_name]

    def _spin_dataloaders_to_cur_epoch(self):
        """Spin the dataloaders to restore sampler state for current epoch.

        Only one batch must be loaded to seed the sampler's generator. since only the first batch is being loaded, the
        dataloader may not be completely iterated through.
        """
        log.debug('Spinning the dataloaders')

        # Spin the evaluator dataloaders once to initialize its sampler deterministically
        # so it does not affect any other RNG reads
        eval_state = self.state.dataset_resumption.get('eval', {})
        for evaluator in self.state.evaluators:
            dataloader = evaluator.dataloader.dataloader
            sampler = _get_distributed_sampler(dataloader) if isinstance(dataloader, DataLoader) else None
            if isinstance(sampler, DistributedSampler):
                sampler.set_epoch(0)
            if evaluator.label not in eval_state:
                for _ in dataloader:
                    break

        # Spin the train dataloader's sampler to get to the state of the desired epoch
        dataloader = self.state.dataloader
        assert dataloader is not None, 'train dataloader is set on state after FIT_START'
        if 'train' not in self.state.dataset_resumption:
            sampler = _get_distributed_sampler(dataloader) if isinstance(dataloader, DataLoader) else None
            for epoch in range(int(self.state.timestamp.epoch)):
                if isinstance(sampler, DistributedSampler):
                    sampler.set_epoch(epoch)
                for _ in dataloader:
                    break

    def _accumulate_time_across_ranks(
        self,
        num_samples: Union[int, float],
        num_tokens: int,
        batch_time: datetime.timedelta,
    ) -> tuple[int, int, datetime.timedelta]:
        """Accumulate the number of samples and tokens across ranks.

        Returns a (num_samples, num_tokens, batch_time) tuple.
        """
        # Samples and tokens should be summed
        # Batch time should be the value from rank 0

        # num_samples can be floating point if we are doing sequence parallelism, since in that case each rank works on only a part of the sample. For example, with sequence parallelism world size 2, each rank trains on half of a sample.
        if isinstance(num_samples, float):
            sample_token_tensor = self.state.device.tensor_to_device(
                torch.tensor([num_samples, num_tokens], dtype=torch.float32),
            )
        else:
            sample_token_tensor = self.state.device.tensor_to_device(
                torch.tensor([num_samples, num_tokens], dtype=torch.int),
            )
        dist.all_reduce(sample_token_tensor, reduce_operation='SUM')
        if isinstance(num_samples, float):
            sample_token_tensor_int = sample_token_tensor.round().to(torch.int)
            if torch.any(torch.abs(sample_token_tensor_int - sample_token_tensor) > 1e-4):
                raise ValueError('The sums of samples and tokens across ranks should each be integers.')
            sample_token_tensor = sample_token_tensor_int
        batch_time_tensor = self.state.device.tensor_to_device(
            torch.tensor([batch_time.total_seconds()], dtype=torch.float32),
        )
        dist.broadcast(batch_time_tensor, src=0)
        batch_time = datetime.timedelta(seconds=batch_time_tensor[0].cpu().item())

        return int(sample_token_tensor[0].cpu().item()), int(sample_token_tensor[1].cpu().item()), batch_time

    def _train_loop(self) -> None:
        """Run training for the specified number of epochs and log results."""
        # Log training start
        log.info('Using precision %s', self.state.precision)
        self.logger.log_hyperparameters({
            'enabled_algorithms/' + algo.__class__.__name__: True for algo in self.state.algorithms
        })
        assert self.state.dataloader is not None, 'dataloader is set in __init__() or fit()'
        assert self._train_data_spec is not None, 'The train data spec is set in __init__() or fit()'
        assert self.state.scaler is not None, 'scaler should have been set in __init__()'

        self.engine.run_event(Event.FIT_START)

        use_grad_scaling = self._use_grad_scaling(self.state.precision, self.state.scaler)

        if self.spin_dataloaders:
            self._spin_dataloaders_to_cur_epoch()

        if self.state.timestamp.batch_in_epoch == 0 and self._rng_state is not None:
            # Only restore the rng state here if the step in the current epoch is zero.
            reproducibility.load_rng_state(self._rng_state)
            self._rng_state = None

        self.state.model.train()
        finished_epoch_early = False
        last_wct = datetime.datetime.now()

        if self.state.max_duration is None:
            # This is essentially just a type check, as max_duration should always be
            # asserted to be not None when Trainer.fit() is called
            raise RuntimeError('max_duration must be specified when initializing the Trainer')

        log.debug('Starting training loop')
        while self.state.timestamp < self.state.max_duration:
            if int(self.state.timestamp.epoch_in_iteration) == 0 and int(self.state.timestamp.batch_in_epoch) == 0:
                self.engine.run_event(Event.ITERATION_START)

            if int(self.state.timestamp.batch_in_epoch) == 0:
                self.engine.run_event(Event.EPOCH_START)
                self.logger.log_metrics({'time/epoch': self.state.timestamp.epoch.value})

            dataloader = self.state.dataloader
            sampler = _get_distributed_sampler(dataloader) if isinstance(dataloader, DataLoader) else None
            if isinstance(sampler, DistributedSampler):
                sampler.set_epoch(int(self.state.timestamp.epoch))

            for batch_idx, self.state.batch in enumerate(self._iter_dataloader(TrainerMode.TRAIN)):
                # Spin dataloader forward unless dataloader handles internally with dataset_resumption
                if self.spin_dataloaders and 'train' not in self.state.dataset_resumption and batch_idx < int(
                    self.state.timestamp.batch_in_epoch,
                ):
                    # Restore the RNG state immediately before the next batch is yielded from the dataloader
                    if batch_idx + 1 == int(self.state.timestamp.batch_in_epoch) and self._rng_state is not None:
                        reproducibility.load_rng_state(self._rng_state)
                        self._rng_state = None
                    continue

                self.state.batch = self.state.device.batch_to_device(self.state.batch)
                self.state.batch = self._train_data_spec.device_transforms(self.state.batch)
                rank_num_samples = self._train_data_spec.get_num_samples_in_batch(self.state.batch)
                rank_num_tokens = self._train_data_spec.get_num_tokens_in_batch(self.state.batch)

                if self.state.deepspeed_enabled:
                    self.state.batch = fix_batch_precision_for_deepspeed(self.state.batch, self.state.precision)

                self.engine.run_event(Event.AFTER_DATALOADER)

                self.engine.run_event(Event.BATCH_START)

                # Log time values
                self.logger.log_metrics({
                    'time/batch': self.state.timestamp.batch.value,
                    'time/sample': self.state.timestamp.sample.value,
                    'time/batch_in_epoch': self.state.timestamp.batch_in_epoch.value,
                    'time/sample_in_epoch': self.state.timestamp.sample_in_epoch.value,
                })
                if rank_num_tokens > 0:
                    self.logger.log_metrics({'time/token': self.state.timestamp.token.value})
                    self.logger.log_metrics({'time/token_in_epoch': self.state.timestamp.token_in_epoch.value})

                total_loss_dict = self._train_batch(use_grad_scaling)

                if use_grad_scaling:
                    self.state.scaler.update()

                # total_loss_dict can be None if gradient scaling failed
                if total_loss_dict is not None:  # pyright: ignore[reportUnnecessaryComparison]
                    map_collection(total_loss_dict, dist.all_reduce)
                    total_loss_dict = {
                        k: loss.cpu().item() / dist.get_world_size() for k, loss in total_loss_dict.items()
                    }
                    self.state.total_loss_dict = total_loss_dict
                    self.logger.log_metrics(total_loss_dict)

                # The scheduler step.step() and compute_and_log_metrics() are going to be included in the
                # next batch's wall clock time. The time accumulation must be done here so schedulers
                # have the latest timing information

                now = datetime.datetime.now()

                batch_time = now - last_wct

                total_num_samples, total_num_tokens, batch_time = self._accumulate_time_across_ranks(
                    rank_num_samples,
                    rank_num_tokens,
                    batch_time,
                )

                # `now` is actually in the past, but want to include the time it takes to perform this reduction
                last_wct = now

                if self._scheduler_step_frequency == TimeUnit.BATCH:
                    for scheduler in self.state.schedulers:
                        scheduler.step()

                if self.state.train_metrics is not None:  # pyright: ignore[reportUnnecessaryComparison]
                    self._compute_and_log_metrics(
                        dataloader_label='train',
                        metrics=self.state.train_metrics,
                    )

                self.state.previous_timestamp = self.state.timestamp
                self.state.timestamp = self.state.timestamp.to_next_batch(
                    samples=total_num_samples,
                    tokens=total_num_tokens,
                    duration=batch_time,
                )

                self.engine.run_event(Event.BATCH_END)

                # Pause the timing during evaluation
                # Evaluation time is tracked separately in state.eval_timestamp
                duration = datetime.datetime.now() - last_wct
                self._run_evaluators(Event.BATCH_END)
                last_wct = datetime.datetime.now() - duration

                self.engine.run_event(Event.BATCH_CHECKPOINT)

                if (
                    self.state.timestamp >= self.state.max_duration or (
                        self.state._iteration_length is not None and
                        self.state.timestamp.token_in_iteration.unit == self.state._iteration_length.unit and
                        self.state.timestamp.token_in_iteration >= self.state._iteration_length
                    )
                ):
                    # If max_duration is specified in batches, samples, or tokens, and
                    # and the max_duration is reached mid-epoch, then break out of the dataloader
                    # to finish the epoch early and finish training.

                    # Increment iteration
                    if (
                        self.state._iteration_length is not None and
                        self.state.timestamp.token_in_iteration.unit == self.state._iteration_length.unit and
                        self.state.timestamp.token_in_iteration >= self.state._iteration_length
                    ):
                        self._increment_iteration()
                    finished_epoch_early = True
                    break

            if not finished_epoch_early or self.state.dataloader_len == self.state.timestamp.batch_in_epoch:
                # Trigger the epoch end events if the dataloader was exhausted.
                # This happens if the "break" did not trigger above, or if it
                # did (e.g. duration specified in samples/batches/tokens), but it is still
                # the end of the dataloader (i.e. next(dataloader) would raise StopIteration)
                if self.state.train_metrics is not None:  # pyright: ignore[reportUnnecessaryComparison]
                    self.state.train_metrics = self._ensure_metrics_device_and_dtype(self.state.train_metrics)
                    self._compute_and_log_metrics(
                        dataloader_label='train',
                        metrics=self.state.train_metrics,
                    )

                if self._scheduler_step_frequency == TimeUnit.EPOCH:
                    for scheduler in self.state.schedulers:
                        scheduler.step()

                self.state.previous_timestamp = self.state.timestamp
                self.state.timestamp = self.state.timestamp.to_next_epoch()

                self.engine.run_event(Event.EPOCH_END)

                # Pause the timing during evaluation
                # Evaluation time is tracked separately in state.eval_timestamp
                duration = datetime.datetime.now() - last_wct
                self._run_evaluators(Event.EPOCH_END)
                last_wct = datetime.datetime.now() - duration

                self.engine.run_event(Event.EPOCH_CHECKPOINT)

                # Increment iteration
                if (
                    self.state._iteration_length is not None and
                    self.state.timestamp.epoch_in_iteration.unit == self.state._iteration_length.unit and
                    self.state.timestamp.epoch_in_iteration >= self.state._iteration_length
                ):
                    self._increment_iteration()

        # Log final time values
        self.logger.log_metrics({
            'time/epoch': self.state.timestamp.epoch.value,
            'time/batch': self.state.timestamp.batch.value,
            'time/sample': self.state.timestamp.sample.value,
            'time/batch_in_epoch': self.state.timestamp.batch_in_epoch.value,
            'time/sample_in_epoch': self.state.timestamp.sample_in_epoch.value,
        })
        if self.state.timestamp.token.value > 0:
            self.logger.log_metrics({'time/token': self.state.timestamp.token.value})
            self.logger.log_metrics({'time/token_in_epoch': self.state.timestamp.token_in_epoch.value})

        self.engine.run_event(Event.FIT_END)
        self._run_evaluators(Event.FIT_END)

    def _eval_train_metrics(self, device_batch):
        assert self._train_data_spec is not None, 'The train data spec should be set on __init__ or fit()'
        assert self.state.train_metrics is not None, 'The train metrics should be set on __init__ or fit()'
        # We disable FP8 autocast in eval metrics and default to the activation dtype for the forward pass
        # This is because FP8 in TE requires all eval data sizes to be divisible by 16 which does not hold for all evaluation datasets.
        # See https://docs.nvidia.com/deeplearning/transformer-engine/user-guide/examples/fp8_primer.html for more info.
        # Note: the activation dtype is BF16 if FSDP Mixed Precision PURE is enabled and FP32 if FSDP Mixed Precision FULL is enabled.
        # See https://github.com/NVIDIA/TransformerEngine/blob/8e039fdcd98fc56582d81e373880c1509c2b8f73/transformer_engine/pytorch/module/linear.py#L250-L252 and \
        # https://github.com/NVIDIA/TransformerEngine/blob/8e039fdcd98fc56582d81e373880c1509c2b8f73/transformer_engine/pytorch/module/base.py#L495-L513 for more info.
        with torch.no_grad(),\
                model_eval_mode(self.state.model),\
                _get_precision_context(self.state.precision, self.state.precision_config, self.state.deepspeed_enabled, fp8_autocast_enabled=False):
            eval_outputs = self._original_model.eval_forward(device_batch, self.state.outputs)
            for metric in self.state.train_metrics.values():
                self._original_model.update_metric(
                    device_batch,
                    eval_outputs,
                    metric,
                )

    def _run_evaluators(self, event: Event):
        """Runs evaluators periodically during training."""
        evaluators_executing = []
        for evaluator in self.state.evaluators:
            assert evaluator.eval_interval is not None, 'eval_interval should have been set on __init__() or fit()'
            assert evaluator.subset_num_batches is not None, 'subset_num_batches should have been set on __init__() or fit()'
            evaluators_executing.append(evaluator.eval_interval(self.state, event))
        if not any(evaluators_executing):
            return

        self.engine.run_event(Event.EVAL_BEFORE_ALL)
        for index, evaluator in enumerate(self.state.evaluators):
            if evaluators_executing[index]:
                self._eval_loop(
                    evaluator=evaluator,
                    subset_num_batches=evaluator.subset_num_batches,
                    metrics=self.state.eval_metrics[evaluator.label],
                )

        self.engine.run_event(Event.EVAL_AFTER_ALL)

    def _train_batch(self, use_grad_scaling: bool) -> dict[str, torch.Tensor]:
        """Compute loss by training on a full batch of data.

        Adaptively change microbatch size if enabled to maximize GPU usage.

        Args:
            use_grad_scaling (bool): Enables gradient scaling.

        Returns:
            dict[str, torch.Tensor]: a dictionary containing the total loss and individual losses if available.
        """
        assert self._train_data_spec is not None, 'The train data spec should be set on __init__ or fit()'

        # Cache the device batch, because `self.state.batch` gets overridden in microbatching loop.
        # Any in-place changes to a microbatch will be reflected in the device batch.
        device_batch = self.state.batch

        # Define sync hook for FSDP modules if automicrobatching is on
        sync_hook = _create_sync_hook(self.state)

        original_microbatch_size = self.state.device_train_microbatch_size
        oom_found_this_batch = False

        # Retry until we successfully complete training and return loss
        while True:
            # Reset train_metrics on every batch
            # Placing reset here ensures that if auto grad accum catches an OOM, incomplete metric state is cleared
            if self.state.train_metrics is not None:  # pyright: ignore[reportUnnecessaryComparison]
                for metric in self.state.train_metrics.values():
                    metric.reset()

            total_loss_dict = {
                'loss/train/total': self.state.device.tensor_to_device(torch.zeros(size=(1,))),
            }
            found_cuda_oom = 0  # int since bool BOR not supported on all torch.distributed backends
            try:
                assert self.state.scaler is not None
                assert self.state.device_train_microbatch_size is not None
                microbatches = self._train_data_spec.split_batch(device_batch, self.state.device_train_microbatch_size)
                if self._use_closures():
                    for optimizer in self.state.optimizers:
                        if use_grad_scaling:
                            self.state.scaler.step(
                                optimizer,
                                closure=lambda loss_dict=total_loss_dict,
                                **kwargs: self._train_microbatches(microbatches, loss_dict, **kwargs),
                            )
                        else:
                            optimizer.step(
                                closure=lambda loss_dict=total_loss_dict,
                                **kwargs: self._train_microbatches(microbatches, loss_dict, **kwargs).item(),
                            )
                else:
                    self._train_microbatches(microbatches, total_loss_dict)
                    if not self.state.deepspeed_enabled:
                        for optimizer in self.state.optimizers:
                            if use_grad_scaling:
                                self.state.scaler.step(optimizer)
                            else:
                                optimizer.step()
            except RuntimeError as e:
                if self.state.auto_microbatching and str(e) == OOM_FOUND_ON_OTHER_RANK:
                    log.debug((f"A Different Rank OOM'd."))
                    found_cuda_oom = 1
                elif self.state.auto_microbatching and _is_cuda_oom(e):
                    log.debug((f"Rank {dist.get_global_rank()} OOM'd."))
                    found_cuda_oom = 1
                elif self.state.auto_microbatching and ('cuda' in str(e).lower() or 'c10' in str(e).lower()):
                    raise RuntimeError(
                        textwrap.dedent(
                            'Encountered non-addressable cuda error while using auto microbatching. '
                            'If this repeatedly occurs, set `device_train_microbatch_size` manually.',
                        ),
                    ) from e
                else:
                    raise

            if self.state.auto_microbatching:
                all_ranks_finished = False
                while not all_ranks_finished:
                    # Propagate across all ranks if any rank hit CUDA OOM
                    found_cuda_oom_tensor = self.state.device.tensor_to_device(
                        torch.tensor([found_cuda_oom], dtype=torch.uint8),
                    )
                    dist.all_reduce(found_cuda_oom_tensor, reduce_operation='MAX')
                    found_cuda_oom = found_cuda_oom_tensor.item()
                    # Check if any rank is still not done with the batch. This may happen if only a
                    # subset of ranks OOM, leaving some batches still in the forward pass
                    all_ranks_finished_tensor = self.state.device.tensor_to_device(torch.tensor([1], dtype=torch.uint8))
                    dist.all_reduce(all_ranks_finished_tensor, reduce_operation='MIN')
                    all_ranks_finished = all_ranks_finished_tensor.item() == 1
                if found_cuda_oom == 1:
<<<<<<< HEAD
                    # Correct the upper bound if we've hit OOM
                    _adjust_device_train_microbatch_size_ub(self.state)
                    # Skip return and rerun after handling OOM
                    continue
                else:
                    # Correct the lower bound if we've completed without OOMing
                    _adjust_device_train_microbatch_size_lb(self.state)
=======
                    # Readd sync hooks if they were previously turned off
                    if self.state.fsdp_enabled and len(self.state.automicrobatch_fsdp_hook_handles) == 0:
                        self.state.automicrobatch_fsdp_hook_handles = _readd_fsdp_sync_hooks(
                            self.state.fsdp_modules,
                            sync_hook,
                        )
                    _adjust_device_train_microbatch_size(self.state)
                    self.num_consecutive_thrashes = 0
                    self.num_consecutive_non_OOM_batches = 0
                    oom_found_this_batch = True
                    # Skip return and rerun after handling oom
                    continue
                if not oom_found_this_batch and torch.cuda.is_available():
                    # Sync across all ranks to check if any rank had additional alloc retries this batch
                    self.num_consecutive_thrashes = _update_num_consecutive_thrashes(
                        self.state,
                        self.num_consecutive_thrashes,
                        self.cumulative_alloc_retries,
                    )
                if self.num_consecutive_thrashes >= 2:
                    # Readd sync hooks if they were previously turned off
                    if self.state.fsdp_enabled and len(self.state.automicrobatch_fsdp_hook_handles) == 0:
                        self.state.automicrobatch_fsdp_hook_handles = _readd_fsdp_sync_hooks(
                            self.state.fsdp_modules,
                            sync_hook,
                        )
                    _adjust_device_train_microbatch_size(self.state)
                    self.num_consecutive_thrashes = 0
                    continue

>>>>>>> 3c7fefb7
            # Log microbatch and return loss if we've completed without OOMing.
            assert self.state.device_train_microbatch_size is not None
            if original_microbatch_size != self.state.device_train_microbatch_size:
                log.info(
                    'Automicrobatching changed the microbatch size from '
                    f'{original_microbatch_size} -> {self.state.device_train_microbatch_size}.',
                )
            self.num_consecutive_non_OOM_batches += 1
            if self.state.fsdp_enabled and len(
                self.state.automicrobatch_fsdp_hook_handles,
            ) > 0 and self.num_consecutive_non_OOM_batches >= 3:
                patch_unshard_for_automicrobatching(auto_microbatch_size_found=True)
                for handle in self.state.automicrobatch_fsdp_hook_handles:
                    handle.remove()
                self.state.automicrobatch_fsdp_hook_handles.clear()
            if torch.cuda.is_available():
                memory_stats = torch.cuda.memory_stats()
                self.cumulative_alloc_retries = memory_stats['num_alloc_retries']
            self.logger.log_metrics({'trainer/device_train_microbatch_size': self.state.device_train_microbatch_size})
            self.first_batch_complete = True
            return total_loss_dict

    def _train_microbatches(
        self,
        microbatches: Sequence[Batch],
        total_loss_dict: dict[str, torch.Tensor],
        ddp_sync: bool = True,
    ) -> torch.Tensor:
        """Iterate over microbatches and compute the loss that will be used to step the optimizer.

        Args:
            microbatches (Sequence[Batch]): The microbatches which make up the batch.
            total_loss_dict (dict[str, torch.tensor]): Dictionary containing individual losses
                and their sum aggregated across all microbatches.
            ddp_sync (bool): True to sync gradients between devices on every backwards
                pass and False to only sync gradients after each device has finished
                computing a gradient on it's entire set of microbatches. (default: ``True``)
        """
        if ddp_sync or not isinstance(self.state.model, DistributedDataParallel):
            context = contextlib.nullcontext
        else:
            if self.state.auto_microbatching and not self.first_batch_complete:
                # PyTorch DDP rebuilds gradient reduction buckets after 1) a forward pass where the
                # no_sync context was not set 2) a backward pass 3) a forward pass. If only a
                # subset of ranks OOM on the first batch, this will cause a deadlock since a rank
                # that did not OOM will complete steps (1), (2), and (3) on the first succesful
                # microbatch after the OOMs but an OOMing rank will have never completed (1) if
                # using `SINGLE_AUTO_SYNC`. To avoid this, we force a sync on every microbatch for
                # the first batch.
                log.info(
                    'Auto microbatching requires syncing every microbatch (`MULTI_AUTO_SYNC`)'
                    ' to avoid deadlock on first batch, so ddp_sync_strategy will be ignored.',
                )
                context = contextlib.nullcontext
            else:
                context = cast(Callable[[], ContextManager], self.state.model.no_sync)

        assert self._train_data_spec is not None

        with context():
            self.engine.run_event(Event.BEFORE_TRAIN_BATCH)

            assert self.state.optimizers is not None
            assert self.state.scaler is not None

            use_grad_scaling = self._use_grad_scaling(self.state.precision, self.state.scaler)

            if not self.state.deepspeed_enabled:
                for optimizer in self.state.optimizers:
                    try:
                        optimizer.zero_grad(set_to_none=True)
                    except TypeError:
                        optimizer.zero_grad()

            # Tracker for gradient accumulation
            if self.accumulate_train_batch_on_tokens:
                current_batch_size = sum([self._train_data_spec.get_num_tokens_in_batch(b) for b in microbatches])
                if current_batch_size == 0:
                    raise ValueError(
                        textwrap.dedent(
                            'Requested loss accumulation based on number of tokens in training batch, '
                            'but zero tokens found (perhaps due to an improper DataSpec).',
                        ),
                    )
            else:
                current_batch_size = sum([self._train_data_spec.get_num_samples_in_batch(b) for b in microbatches])
            # Average the current batch size across ranks, to ensure each rank contributes appropriately
            current_batch_size = self.state.device.tensor_to_device(torch.tensor(current_batch_size))
            dist.all_reduce(current_batch_size, reduce_operation='SUM')
            current_batch_size = current_batch_size.item() / dist.get_world_size()

            # Cache batch, which will be overwritten by microbatches. Restore after microbatches complete
            current_batch = self.state.batch

            for microbatch_idx, self.state.batch in enumerate(microbatches):
                is_final_microbatch = microbatch_idx + 1 == len(microbatches)
                microbatch_loss_dict = self._train_microbatch(use_grad_scaling, current_batch_size, is_final_microbatch)

                # Aggregate each loss in microbatch_loss_dict into total_loss_dict
                for k, microbatch_loss in microbatch_loss_dict.items():
                    loss_key = f'loss/train/{k}'
                    if loss_key not in total_loss_dict:
                        total_loss_dict[loss_key] = self.state.device.tensor_to_device(torch.zeros(size=(1,)))
                    total_loss_dict[loss_key] += microbatch_loss

            # Restore batch
            self.state.batch = current_batch

            # Unscale gradients before `Event.AFTER_TRAIN_BATCH`
            if use_grad_scaling:
                for optimizer in ensure_tuple(self.state.optimizers):
                    self.state.scaler.unscale_(optimizer)

            self.engine.run_event(Event.AFTER_TRAIN_BATCH)

            return total_loss_dict['loss/train/total']

    def _train_microbatch(
        self,
        use_grad_scaling: bool,
        current_batch_size: Union[int, float],
        is_final_microbatch: bool,
    ) -> dict[str, torch.Tensor]:
        """Train and compute the loss of ``state.batch``, which is assumed to be a single microbatch.

        Args:
            use_grad_scaling (bool): Whether to use gradient scaling.
            current_batch_size (int, float): The current batch size.
            minibatch_num_samples (int): Number of samples in the minibatch.
            is_final_microbatch (bool): If current microbatch is the last one.
        """
        assert self.state.scaler is not None
        assert self._train_data_spec is not None

        # Cache the device batch, because `self.state.batch` gets overridden in microbatching loop
        device_batch = deepcopy(self.state.batch)

        if self.accumulate_train_batch_on_tokens:
            microbatch_size = self._train_data_spec.get_num_tokens_in_batch(self.state.batch)
        else:
            microbatch_size = self._train_data_spec.get_num_samples_in_batch(self.state.batch)
        if self.state.deepspeed_enabled or not isinstance(self.state.model, DistributedDataParallel):
            sync_context = contextlib.nullcontext()
        elif self.state.auto_microbatching and not self.first_batch_complete:
            # PyTorch DDP rebuilds gradient reduction buckets after 1) a forward pass where the
            # no_sync context was not set 2) a backward pass 3) a forward pass. If only a
            # subset of ranks OOM on the first batch, this will cause a deadlock since a rank
            # that did not OOM will complete steps (1), (2), and (3) on the first succesful
            # microbatch after the OOMs but an OOMing rank will have never completed (1) if
            # using `SINGLE_AUTO_SYNC`. To avoid this, we force a sync on every microbatch for
            # the first batch.
            log.info(
                'Auto microbatching requires syncing every microbatch (`MULTI_AUTO_SYNC`)'
                ' to avoid deadlock on first batch, so ddp_sync_strategy will be ignored.',
            )
            sync_context = contextlib.nullcontext()
        else:
            sync_context = ddp_sync_context(
                self.state,
                is_final_microbatch,
                self._ddp_sync_strategy,
            )

        with sync_context:
            # Forward pass
            self.engine.run_event(Event.BEFORE_FORWARD)

            with _get_precision_context(
                self.state.precision,
                self.state.precision_config,
                self.state.deepspeed_enabled,
            ):
                self.state.outputs = self.state.model(self.state.batch)

            self.engine.run_event(Event.AFTER_FORWARD)

            # Check if other ranks OOMed after forward pass when using auto microbatching. This may
            # happen when close to memory limit or with uneven memory usage across ranks
            if self.state.auto_microbatching:
                # Check if any other rank hit an OOM
                found_cuda_oom_tensor = self.state.device.tensor_to_device(torch.tensor([0], dtype=torch.uint8))
                dist.all_reduce(found_cuda_oom_tensor, reduce_operation='MAX')
                found_cuda_oom = found_cuda_oom_tensor.item()
                # Signal current rank is still in batch
                all_ranks_finished_tensor = self.state.device.tensor_to_device(torch.tensor([0], dtype=torch.uint8))
                dist.all_reduce(all_ranks_finished_tensor, reduce_operation='MIN')

                if found_cuda_oom == 1:
                    raise RuntimeError(OOM_FOUND_ON_OTHER_RANK)

            # Loss
            self.engine.run_event(Event.BEFORE_LOSS)

            with _get_precision_context(
                self.state.precision,
                self.state.precision_config,
                self.state.deepspeed_enabled,
            ):
                self.state.loss = self._original_model.loss(self.state.outputs, self.state.batch)

            assert self.state.loss is not None
            self.engine.run_event(Event.AFTER_LOSS)

            # Backward Pass
            self.engine.run_event(Event.BEFORE_BACKWARD)

            microbatch_loss_dict = {}
            # If total loss key is present, copy loss
            if isinstance(self.state.loss, dict) and ('total' in self.state.loss):
                microbatch_loss = self.state.loss['total']  # type: ignore
                microbatch_loss_dict = self.state.loss.copy()
            # If total loss key is not present, sum individual losses
            else:
                microbatch_loss = self.state.device.tensor_to_device(torch.zeros(size=(1,)))
                for loss in ensure_tuple(self.state.loss):
                    assert isinstance(loss, torch.Tensor)
                    microbatch_loss.add_(loss.mean())

                # Copy the loss if it is a dictionary
                if isinstance(self.state.loss, dict):
                    microbatch_loss_dict = self.state.loss.copy()
                # If not, create a dictionary with generic loss names
                elif len(ensure_tuple(self.state.loss)) > 1:
                    microbatch_loss_dict = {f'loss{i}': loss for i, loss in enumerate(ensure_tuple(self.state.loss))}

                # Include total loss
                microbatch_loss_dict['total'] = microbatch_loss

            # For each loss to log: detach, clone, mean, then multiply by (microbatch size) / (batch size)
            for k, loss in microbatch_loss_dict.items():
                microbatch_loss_dict[k] = loss.detach().clone().mean() * (microbatch_size / current_batch_size)

            if use_grad_scaling:
                microbatch_loss = cast(torch.Tensor, self.state.scaler.scale(microbatch_loss))  # type: ignore

            if self.state.deepspeed_enabled:
                self.state.deepspeed_model.backward(microbatch_loss)
            else:
                # Scale loss based on the number of samples in the microbatch to maintain gradient numerics
                microbatch_loss.mul_(microbatch_size / current_batch_size)
                microbatch_loss.backward(create_graph=self._backwards_create_graph)

            if self.state.device.dist_backend == 'xla':
                # For xla devices, the program between any pair of mark_steps() calls is compiled. With out this, the
                # microbatching loop is unrolled, drastically increasing compile time.
                xm.mark_step()

            self.engine.run_event(Event.AFTER_BACKWARD)

            # Use microbatch outputs to update training metrics
            if (
                self.state.train_metrics is not None and  # pyright: ignore[reportUnnecessaryComparison]
                len(self.state.train_metrics) != 0
            ):
                self.state.train_metrics = self._ensure_metrics_device_and_dtype(self.state.train_metrics)
                self._eval_train_metrics(device_batch)

        if self.state.deepspeed_enabled:
            self.state.deepspeed_model.step()

        return microbatch_loss_dict

    def _increment_iteration(self):
        self.state.previous_timestamp = self.state.timestamp
        self.state.timestamp = self.state.timestamp.to_next_iteration()
        self.engine.run_event(Event.ITERATION_END)
        self.engine.run_event(Event.ITERATION_CHECKPOINT)

    def predict(
        self,
        dataloader: Union[DataLoader, DataSpec],
        subset_num_batches: int = -1,
        *,
        return_outputs: bool = True,
    ):
        """Output model prediction on the provided data.

        There are two ways to access the prediction outputs.

        1.  With ``return_outputs`` set to True, the batch predictions will be collected into a list and returned.
        2.  Via a custom callback, which can be used with ``return_outputs`` set to False.

            This technique can be useful if collecting all the outputs from the dataloader would exceed available memory,
            and you want to write outputs directly to files. For example:

            .. testsetup::

                predict_dl = train_dataloader

            .. testcode::

                import os
                import torch

                from torch.utils.data import DataLoader

                from composer import Trainer, Callback
                from composer.loggers import Logger

                class PredictionSaver(Callback):
                    def __init__(self, folder: str):
                        self.folder = folder
                        os.makedirs(self.folder, exist_ok=True)

                    def predict_batch_end(self, state: State, logger: Logger) -> None:
                        name = f'batch_{int(state.predict_timestamp.batch)}.pt'
                        filepath = os.path.join(self.folder, name)
                        torch.save(state.outputs, filepath)

                        # Also upload the files
                        logger.upload_file(remote_file_name=name, file_path=filepath)

                trainer = Trainer(
                    ...,
                    callbacks=PredictionSaver('./predict_outputs'),
                )

                trainer.predict(predict_dl, return_outputs=False)

                print(sorted(os.listdir('./predict_outputs')))

            .. testoutput::

                ['batch_1.pt', ...]

        Args:
            dataloader (DataLoader | DataSpec): The :class:`.DataLoader` or
                :class:`.DataSpec` for the prediction data.
            subset_num_batches (int, optional): If specified, only perform model prediction
                on this many batches. This parameter has no effect if it is greater than ``len(dataloader)``.
                If ``-1``, then the entire loader will be iterated over. (default: ``-1``)
            return_outputs (bool, optional): If True (the default), then prediction outputs will be (recursively)
                moved to cpu and accumulated into a list. Otherwise, prediction outputs are discarded after each
                batch.

        Returns:
            list: A list of batch outputs, if ``return_outputs`` is True. Otherwise, an empty list.

        """
        if isinstance(dataloader, DataSpec):
            data_spec = dataloader
        else:
            data_spec = DataSpec(dataloader)

        # Bind the dataloader to the state, but be able to restore the previous dataloader afterwards
        original_dataloader = self.state.dataloader
        original_dataloader_label = self.state.dataloader_label
        original_dataloader_len = self.state.dataloader_len
        self.state.set_dataloader(data_spec.dataloader, 'predict', subset_num_batches)
        assert self.state.dataloader is not None, 'Already set the dataloader'

        # Reset the predict timestamp
        self.state.predict_timestamp = Timestamp()

        last_wct = datetime.datetime.now()

        outputs = []
        cpu_device = DeviceCPU()

        with torch.no_grad(), model_eval_mode(self.state.model):

            self.engine.run_event(Event.PREDICT_START)

            for self.state.batch in self._iter_dataloader(TrainerMode.PREDICT):
                # Move the batch onto the device
                self.state.batch = self.state.device.batch_to_device(self.state.batch)

                # Perform any device transforms
                self.state.batch = data_spec.device_transforms(self.state.batch)

                # Count the batch size and num tokens before any events run
                rank_num_samples = data_spec.get_num_samples_in_batch(self.state.batch)
                rank_num_tokens = data_spec.get_num_tokens_in_batch(self.state.batch)

                # Fix the batch if using DeepSpeed
                if self.state.deepspeed_enabled:
                    self.state.batch = fix_batch_precision_for_deepspeed(self.state.batch, self.state.precision)

                self.engine.run_event(Event.PREDICT_BATCH_START)

                self.engine.run_event(Event.PREDICT_BEFORE_FORWARD)
                with _get_precision_context(
                    self.state.precision,
                    self.state.precision_config,
                    self.state.deepspeed_enabled,
                ):
                    self.state.outputs = self.state.model(self.state.batch)
                self.engine.run_event(Event.PREDICT_AFTER_FORWARD)

                if return_outputs:
                    outputs.append(cpu_device.batch_to_device(self.state.outputs))

                now = datetime.datetime.now()
                batch_time = now - last_wct

                total_num_samples, total_num_tokens, batch_time = self._accumulate_time_across_ranks(
                    num_samples=rank_num_samples,
                    num_tokens=rank_num_tokens,
                    batch_time=batch_time,
                )

                last_wct = now

                self.state.predict_timestamp = self.state.predict_timestamp.to_next_batch(
                    samples=total_num_samples,
                    tokens=total_num_tokens,
                    duration=batch_time,
                )

                self.engine.run_event(Event.PREDICT_BATCH_END)

            self.engine.run_event(Event.PREDICT_END)

        # Restore the dataloader
        self.state.set_dataloader(original_dataloader, original_dataloader_label)
        if original_dataloader_len is not None:
            self.state.dataloader_len = original_dataloader_len

        return outputs

    def eval(
        self,
        eval_dataloader: Optional[Union[Iterable, DataSpec, Evaluator, Sequence[Evaluator]]] = None,
        subset_num_batches: int = -1,
    ):
        """Run evaluation loop.

        Results are stored in ``trainer.state.eval_metrics``. The ``eval_dataloader`` can be provided to
        either the eval() method or during training init().

        Examples:
        .. testcode::

            trainer = Trainer(
                model=model,
                train_dataloader=train_dataloader,
                max_duration="2ep",
                device="cpu",
            )

            trainer.fit()

            # run eval
            trainer.eval(
                eval_dataloader=eval_dataloader,
            )

        Or, if the ``eval_dataloader`` is provided during init:

        .. testcode::

            trainer = Trainer(
                model=model,
                eval_dataloader=eval_dataloader,
                train_dataloader=train_dataloader,
                max_duration="2ep",
                device="cpu",
            )

            trainer.fit()

            # eval_dataloader already provided:
            trainer.eval()

        For multiple metrics or dataloaders, use :class:`.Evaluator` to provide
        identifier names. For example, to run the GLUE task:

        .. code:: python

            from composer.core import Evaluator
            from composer.models.nlp_metrics import BinaryF1Score

            glue_mrpc_task = Evaluator(
                label='glue_mrpc',
                dataloader=mrpc_dataloader,
                metric_names=['BinaryF1Score', 'MulticlassAccuracy']
            )

            glue_mnli_task = Evaluator(
                label='glue_mnli',
                dataloader=mnli_dataloader,
                metric_names=['MulticlassAccuracy']
            )

            trainer = Trainer(
                ...,
                eval_dataloader=[glue_mrpc_task, glue_mnli_task],
                ...
            )

        The metrics used are defined in your model's ``get_metrics()`` method. For more information,
        see :doc:`/trainer/evaluation`.

        .. note::

            If evaluating with multiple GPUs using a DistributedSampler with `drop_last=False`, the last
            batch will contain duplicate samples, which may affect metrics. To avoid this, as long as
            the dataset passed to the DistributedSampler has a length defined, Composer will correctly
            drop duplicate samples.

        Args:
            eval_dataloader (Iterable | DataLoader | DataSpec | Evaluator | Sequence[Evaluator], optional): Dataloaders
                for evaluation.  If not provided, defaults to using the
                ``eval_dataloader`` provided to the trainer init().
            subset_num_batches (int, optional): Evaluate on this many batches. Default to ``-1`` (the entire
                dataloader. Can also be provided in the trainer.__init__() as ``eval_subset_num_batches``.

        """
        self.engine.run_event(Event.EVAL_STANDALONE_START)

        if eval_dataloader is not None:
            eval_passed_in = True
            eval_metrics = deepcopy(self._original_model.get_metrics(is_train=False))
            metric_names = [str(k) for k in eval_metrics.keys()]

            eval_dataloader = ensure_tuple(eval_dataloader)

            evaluator_types = [isinstance(evaluator, Evaluator) for evaluator in eval_dataloader]
            if any(evaluator_types) and not all(evaluator_types):
                raise ValueError(
                    'Mixing Evaluator with other classes is not allowed, please wrap'
                    'all other classes with the Evaluator class. These are the classes'
                    'that were detected:' + str([type(evaluator) for evaluator in eval_dataloader]),
                )

            evaluators = [
                ensure_evaluator(evaluator, default_metric_names=metric_names) for evaluator in eval_dataloader
            ]

            if self.state.eval_metrics:
                for evaluator in evaluators:
                    if evaluator.label in self.state.eval_metrics:
                        warnings.warn(
                            f'eval_dataloader label \'{evaluator.label}\' was already provided in '
                            'trainer initialization. Existing data for that label will be overwritten. '
                            'To prevent this in the future, assign unique label names.',
                            category=UserWarning,
                        )

            # match metric names to model metrics
            log.info(f'Added {[e.label for e in evaluators]} to eval_metrics.')
            self.state.eval_metrics.update({e.label: _filter_metrics(eval_metrics, e.metric_names) for e in evaluators})

            _set_evaluator_interval_and_subset_num_batches(
                evaluators=evaluators,
                eval_interval='1ep',  # ignored
                subset_num_batches=subset_num_batches,
            )

            for evaluator in evaluators:
                _validate_evaluator(evaluator, self.state.device)

            self.state.evaluators.extend(evaluators)  # Add evaluators to state.evaluators
        else:
            eval_passed_in = False
            if not self.state.evaluators:
                raise ValueError('eval_dataloader must be provided to either Trainer init() or eval().')
            evaluators = self.state.evaluators

        for evaluator in evaluators:
            eval_subset_num_batches = evaluator.subset_num_batches if subset_num_batches == -1 else subset_num_batches
            self._eval_loop(
                evaluator=evaluator,
                metrics=self.state.eval_metrics[evaluator.label],
                subset_num_batches=eval_subset_num_batches,
            )
            if eval_passed_in:
                self.state.evaluators.remove(evaluator)  # Remove them from state once eval is finished.

        self.engine.run_event(Event.EVAL_STANDALONE_END)

    def _eval_loop(
        self,
        evaluator: Evaluator,
        metrics: dict[str, Metric],
        subset_num_batches: Optional[int] = None,
    ):
        """Evaluate the model and log appropriate metrics.

        Args:
            evaluator (Evaluator): The evaluator to use for evaluation.
            metrics (dict[str, Metric]): Dictionary mapping metric names to metrics to evaluate against.
            subset_num_batches (int, optional): If specified, evaluate on this many batches. Defaults to ``-1``,
                which means to iterate over the entire dataloader.
        """
        if subset_num_batches is None:
            subset_num_batches = -1

        # back up the original dataloader on the state, so we can restore it after evaluation is finished
        original_dataloader = self.state.dataloader
        original_dataloader_label = self.state.dataloader_label
        original_num_batches = self.state.dataloader_len

        # Unpack data_spec
        data_spec = evaluator.dataloader

        # Reset the eval timestamp
        self.state.eval_timestamp = Timestamp()

        last_wct = datetime.datetime.now()

        with torch.no_grad(), model_eval_mode(self.state.model):
            self.state.set_dataloader(data_spec.dataloader, evaluator.label, subset_num_batches)
            assert self.state.dataloader is not None, 'dataloader is set'

            self.engine.run_event(Event.EVAL_START)

            # On MPS device we ensure the eval metrics are computed on CPU to avoid numerical errors
            metrics = self._ensure_metrics_device_and_dtype(
                metrics,
                ensure_cpu=isinstance(self.state.device, DeviceMPS),
            )

            for metric in metrics.values():
                metric.reset()

            dataloader = self.state.dataloader
            drop_last = None
            dataset_len = None
            last_batch = False
            dist_sampler = _get_distributed_sampler(dataloader) if isinstance(dataloader, DataLoader) else None
            if isinstance(dist_sampler, DistributedSampler) and isinstance(dataloader, DataLoader):
                # The distributed sampler uses `set_epoch` to set the random seed
                # Because evaluation can run on each batch, we use the batch to seed the sampler
                # so each evaluation will get a proper shuffle.
                # The epoch provided to `set_epoch` need not be sequential, so this is fine.
                dist_sampler.set_epoch(int(self.state.timestamp.batch))
                drop_last = dataloader.drop_last
                # Only compute the dataset length if drop_last is False, as otherwise we don't need
                # to remove any duplicate samples.
                if drop_last == False:
                    try:
                        dataset_len = len(dist_sampler.dataset)  # type: ignore
                    except AttributeError:
                        warnings.warn(
                            "DistributedSampler's dataset does not have length defined. When "
                            '`drop_last=False`, metrics may be incorrect, as DistributedSampler '
                            'duplicates samples to make the dataset divisible by world size. To '
                            'fix this, provide a dataset with a length attribute to the '
                            'DistributedSampler to correctly drop duplicate samples.',
                        )

            for self.state.batch in self._iter_dataloader(TrainerMode.EVAL):
                self.state.batch = self.state.device.batch_to_device(self.state.batch)
                self.state.batch = data_spec.device_transforms(self.state.batch)

                # Count the batch size and num tokens before any events run
                rank_num_samples = data_spec.get_num_samples_in_batch(self.state.batch)
                rank_num_tokens = data_spec.get_num_tokens_in_batch(self.state.batch)

                # If using a distributed sampler, keep track of last_batch for metrics update
                if dist_sampler is not None and drop_last == False and dataset_len is not None:
                    batch_num_samples_tensor = self.state.device.tensor_to_device(torch.tensor(rank_num_samples))
                    dist.all_reduce(batch_num_samples_tensor, reduce_operation='SUM')
                    batch_num_samples = int(batch_num_samples_tensor.item())
                    if abs(batch_num_samples - batch_num_samples_tensor.item()) > 1e-4:
                        raise ValueError('Number of samples in a batch should be an integer.')
                    last_batch = self.state.eval_timestamp.sample + batch_num_samples >= dataset_len

                if self.state.deepspeed_enabled:
                    self.state.batch = fix_batch_precision_for_deepspeed(self.state.batch, self.state.precision)

                self.engine.run_event(Event.EVAL_BATCH_START)

                # Cache the device batch, because `self.state.batch` gets overridden in microbatching loop
                device_batch = self.state.batch
                # Retry until we successfully complete evaluation
                while True:
                    # Note: We use uint8 instead of bool as BOR is not supported on all torch.distributed backends
                    found_cuda_oom = 0
                    try:
                        microbatches = data_spec.split_batch(device_batch, evaluator.device_eval_microbatch_size)
                        for i, self.state.batch in enumerate(microbatches):
                            last_microbatch = i == len(microbatches) - 1
                            skip_metric_update = False
                            # Distributed samplers pad batches to be the same size. If using a
                            # distributed sampler and on last batch, remove the padding
                            if dist_sampler is not None and drop_last == False and dataset_len is not None and last_batch and last_microbatch:
                                padding = dist_sampler.total_size - dataset_len
                                if dist.get_global_rank() >= dist.get_world_size() - padding:
                                    rank_num_samples -= 1
                                    num_samples_in_microbatch = data_spec.get_num_samples_in_batch(self.state.batch)
                                    # Skip updating metric if batch is only padded samples
                                    if num_samples_in_microbatch == 1 or hasattr(data_spec, 'seq_parallel_world_size'):
                                        skip_metric_update = True
                                    # Remove padded samples from batch
                                    else:
                                        if not isinstance(num_samples_in_microbatch, int):
                                            raise ValueError('Number of samples in a batch should be an integer.')
                                        self.state.batch = data_spec.split_batch(
                                            self.state.batch,
                                            num_samples_in_microbatch - 1,
                                        )[0]

                            self.engine.run_event(Event.EVAL_BEFORE_FORWARD)
                            # We disable FP8 autocast in eval mode and default to the activation dtype for the forward pass
                            # This is because FP8 in TE requires all eval data sizes to be divisible by 16 which does not hold for all evaluation datasets.
                            # See https://docs.nvidia.com/deeplearning/transformer-engine/user-guide/examples/fp8_primer.html for more info.
                            # Note: the activation dtype is BF16 if FSDP Mixed Precision PURE is enabled and FP32 if FSDP Mixed Precision FULL is enabled.
                            # See https://github.com/NVIDIA/TransformerEngine/blob/8e039fdcd98fc56582d81e373880c1509c2b8f73/transformer_engine/pytorch/module/linear.py#L250-L252 and \
                            # https://github.com/NVIDIA/TransformerEngine/blob/8e039fdcd98fc56582d81e373880c1509c2b8f73/transformer_engine/pytorch/module/base.py#L495-L513 for more info.
                            with _get_precision_context(
                                self.state.precision,
                                self.state.precision_config,
                                self.state.deepspeed_enabled,
                                fp8_autocast_enabled=False,
                            ):
                                self.state.outputs = self._original_model.eval_forward(self.state.batch)

                            self.engine.run_event(Event.EVAL_AFTER_FORWARD)

                            # Skip metric update if batch is only padded samples. We do this after
                            # forward as all models must run forward for FSDP.
                            if skip_metric_update:
                                continue

                            # Run in same precision context to avoid NaNs
                            with _get_precision_context(
                                self.state.precision,
                                self.state.precision_config,
                                self.state.deepspeed_enabled,
                            ):
                                if isinstance(self.state.device, DeviceMPS):
                                    # torchmetrics math has numerical errors on M1 devices
                                    # running the compute on CPU instead
                                    if isinstance(self.state.outputs, Mapping):
                                        outputs = {}
                                        for k, v in self.state.outputs.items():
                                            if isinstance(v, torch.Tensor):
                                                outputs[k] = v.cpu()
                                            else:
                                                outputs[k] = v
                                    elif isinstance(self.state.outputs, Sequence):
                                        outputs = []
                                        for v in self.state.outputs:
                                            if isinstance(v, torch.Tensor):
                                                outputs.append(v.cpu())
                                            else:
                                                outputs.append(v)
                                    else:
                                        outputs = self.state.outputs.cpu()
                                    batch = DeviceCPU().batch_to_device(self.state.batch)
                                else:
                                    outputs = self.state.outputs
                                    batch = self.state.batch

                                for metric in metrics.values():
                                    metric_outputs = self._original_model.update_metric(
                                        batch,
                                        outputs,
                                        metric,
                                    )
                                    self.state.metric_outputs = metric_outputs or {}

                    except RuntimeError as e:
                        if evaluator.auto_microbatching and _is_cuda_oom(e):
                            log.debug((f"Rank {dist.get_global_rank()} OOM'd."))
                            found_cuda_oom = 1
                        elif self.state.auto_microbatching and ('cuda' in str(e).lower() or 'c10' in str(e).lower()):
                            raise ValueError(
                                textwrap.dedent(
                                    'Encountered non-addressable cuda error while using auto microbatching. '
                                    'If this repeatedly occurs, set `device_eval_microbatch_size` manually.',
                                ),
                            ) from e
                        else:
                            raise
                    if evaluator.auto_microbatching:
                        # Propagate across all ranks if any rank hit CUDA OOM
                        found_cuda_oom = self.state.device.tensor_to_device(
                            torch.tensor([found_cuda_oom], dtype=torch.uint8),
                        )
                        dist.all_reduce(found_cuda_oom, reduce_operation='MAX')
                        if found_cuda_oom.item() == 1:
                            _adjust_device_eval_microbatch_size(evaluator)
                            # Skip return and rerun after handling oom
                            continue
                        # Log device_eval_microbatch_size if auto_microbatching is enabled
                        self.logger.log_metrics({
                            f'trainer/{evaluator.label}/device_eval_microbatch_size':
                                evaluator.device_eval_microbatch_size,
                        })
                    # Break if we've successfully completed eval without OOMing.
                    break

                now = datetime.datetime.now()
                batch_time = now - last_wct

                total_num_samples, total_num_tokens, batch_time = self._accumulate_time_across_ranks(
                    num_samples=rank_num_samples,
                    num_tokens=rank_num_tokens,
                    batch_time=batch_time,
                )

                self.state.eval_timestamp = self.state.eval_timestamp.to_next_batch(
                    samples=total_num_samples,
                    tokens=total_num_tokens,
                    duration=batch_time,
                )

                last_wct = now

                self.engine.run_event(Event.EVAL_BATCH_END)

            self._compute_and_log_metrics(dataloader_label=evaluator.label, metrics=metrics)

            self.engine.run_event(Event.EVAL_END)

        self.state.set_dataloader(original_dataloader, original_dataloader_label)
        if original_num_batches is not None:
            self.state.dataloader_len = original_num_batches

        # If training occurs after evaluation, readd hooks in case of memory spike
        if self.state.auto_microbatching:
            sync_hook = _create_sync_hook(self.state)
            if self.state.fsdp_enabled and len(self.state.automicrobatch_fsdp_hook_handles) == 0:
                self.state.automicrobatch_fsdp_hook_handles = _readd_fsdp_sync_hooks(self.state.fsdp_modules, sync_hook)
            self.num_consecutive_non_OOM_batches = 0

    def _use_grad_scaling(self, precision: Union[str, Precision], scaler: Optional[GradScaler]) -> bool:
        """Determines based on precision when to use grad scaling.

        By default, the pytorch GradScaler is a no-op if running on
        unsupported hardware. Here we raise a RuntimeError instead.

        Args:
            precision (Precision): Numerical precision, based on the Precision Enum.
            scaler (GradScaler): Used to make sure that the scaler is enabled when
            using grad scaling.

        Raises:
            RuntimeError:
                Occurs when attempting to use grad scaling without the scaler
                enabled. Likely due to hardware not supporting the provided precision.
        """
        if self.state.deepspeed_enabled:
            return False

        precision = Precision(precision)
        use_grad_scaling = precision == Precision.AMP_FP16

        if use_grad_scaling and (scaler is None or not scaler.is_enabled()):
            raise RuntimeError(
                f'Attempting to use grad scaling with {precision}, but scaler is not enabled.'
                f'Potentially your hardware does not support Precision {precision}.',
            )
        return use_grad_scaling

    def _iter_dataloader(self, trainer_mode: TrainerMode):
        """Helper method to iterate over the dataloader.

        This method yields up to :attr:`.State.dataloader_len`` batches from the dataloader. In addition, if the
        profiler is enabled, the dataloader latency recorded via the :class:`.Marker` API.

        Args:
            trainer_mode (TrainerMode): Specifies which mode the trainer is in.
        """
        assert self.state.dataloader is not None, 'the dataloader should be set before calling this method'

        if self.state.dataloader_len is None:
            dataloader_iter = iter(self.state.dataloader)
        else:
            dataloader_iter = itertools.islice(self.state.dataloader, int(self.state.dataloader_len))

        # Track if iteration has finished (used for distributed training when we have variable length dataloaders)
        # 0 = not finished, 1 = finished (using integer tensors so we can use dist.all_reduce)
        iter_finished = self.state.device.tensor_to_device(torch.zeros(1, dtype=torch.uint8))

        batch = None
        while True:
            try:
                # [BEFORE/AFTER]_DATALOADER only runs while training
                if trainer_mode == TrainerMode.TRAIN:
                    self.engine.run_event(Event.BEFORE_DATALOADER)
                batch = next(dataloader_iter)
            except StopIteration:
                # [BEFORE/AFTER]_DATALOADER only runs while training
                if trainer_mode == TrainerMode.TRAIN:
                    # Event.AFTER_DATALOADER is normally called in the train loop. However, if we
                    # encounter StopIteration, the train loop will not run. Accordingly, we need to
                    # explicitly call the engine to run marker.finish() for the dataloader marker.
                    # Otherwise, we will encounter an error at the start of the next epoch when
                    # Event.BEFORE_DATALOADER tries to start an unfinished marker.
                    self.engine.run_marker_only_event(Event.AFTER_DATALOADER)
                # Mark iteration as finished - don't break yet as we need to sync across ranks
                iter_finished += 1

            # Sync iter finished across ranks
            dist.all_reduce(iter_finished, reduce_operation='MAX')
            # If any rank has finished, stop all rank iterations
            if iter_finished.item() == 1:
                break

            yield batch

    def _use_closures(self) -> bool:
        """Determines based on precision and optimizers whether to use closures.

        We default to using closures unless AMP is enabled, in which case we only allow closures when using optimizers
        with the _step_supports_amp_closure flag.
        """
        if self.state.deepspeed_enabled:
            return False

        if self.state.device.dist_backend == 'xla':
            return False

        if self.state.precision != Precision.AMP_FP16:
            return True

        if not hasattr(self.state, 'optimizers'):
            raise RuntimeError('state.optimizers must be set before `_use_closures` can be determined')

        return all(
            getattr(optimizer, '_step_supports_amp_closure', False)
            for optimizer in ensure_tuple(self.state.optimizers)
        )

    def save_checkpoint(
        self,
        name: str = 'ep{epoch}-ba{batch}-rank{rank}',
        *,
        weights_only: bool = False,
    ):
        """Checkpoint the training :class:`~.State`.

        Args:
            name (str, optional): See :func:`.save_checkpoint`.
            weights_only (bool, optional): See :func:`.save_checkpoint`.

        Returns:
            str or None: See :func:`.save_checkpoint`.
        """
        return checkpoint.save_checkpoint(
            state=self.state,
            filename=name,
            weights_only=weights_only,
        )

    def save_checkpoint_to_save_folder(self):
        """Checkpoints the training :class:`~.State` using a CheckpointSaver if it exists.

        Raises:
            ValueError: If ``_checkpoint_saver`` does not exist.

        Returns:
            None
        """
        if self._checkpoint_saver is None:
            raise ValueError(
                'In order to use save_checkpoint_to_save_folder you must pass a save_folder to the Trainer.',
            )
        else:
            self._checkpoint_saver._save_checkpoint(self.state, self.logger)

    def export_for_inference(
        self,
        save_format: Union[str, ExportFormat],
        save_path: str,
        save_object_store: Optional[ObjectStore] = None,
        sample_input: Optional[Any] = None,
        transforms: Optional[Sequence[Transform]] = None,
        input_names: Optional[Sequence[str]] = None,
        output_names: Optional[Sequence[str]] = None,
    ):
        """Export a model for inference.

        Args:
            save_format (Union[str, ExportFormat]):  Format to export to. Either ``"torchscript"`` or ``"onnx"``.
            save_path: (str): The path for storing the exported model. It can be a path to a file on the local disk,
            a URL, or if ``save_object_store`` is set, the object name
                in a cloud bucket. For example, ``my_run/exported_model``.
            save_object_store (ObjectStore, optional): If the ``save_path`` is in an object name in a cloud bucket
                (i.e. AWS S3 or Google Cloud Storage), an instance of
                :class:`~.ObjectStore` which will be used
                to store the exported model. If this is set to ``None``,  will save to ``save_path`` using the trainer's
                logger. (default: ``None``)
            sample_input (Any, optional): Example model inputs used for tracing. This is needed for "onnx" export.
                The ``sample_input`` need not match the batch size you intend to use for inference. However, the model
                should accept the ``sample_input`` as is. (default: ``None``)
            transforms (Sequence[Transform], optional): transformations (usually optimizations) that should
                be applied to the model. Each Transform should be a callable that takes a model and returns a modified model.
            input_names (Sequence[str], optional): names to assign to the input nodes of the graph, in order. If set
                to ``None``, the keys from the `sample_input` will be used. Fallbacks to ``["input"]``.
            output_names (Sequence[str], optional): names to assign to the output nodes of the graph, in order. It set
                to ``None``, it defaults to ``["output"]``.

        Returns:
            None
        """
        export_model = self.state.model.module if self.state.is_model_ddp else self.state.model
        if not isinstance(export_model, nn.Module):
            raise ValueError(f'Exporting Model requires type torch.nn.Module, got {type(export_model)}')
        if sample_input == None and save_format == 'onnx':
            sample_input = self.state.batch
        export_with_logger(
            model=export_model,
            save_format=save_format,
            save_path=save_path,
            logger=self.logger,
            save_object_store=save_object_store,
            sample_input=(sample_input, {}),
            transforms=transforms,
            input_names=input_names,
            output_names=output_names,
        )
    <|MERGE_RESOLUTION|>--- conflicted
+++ resolved
@@ -5,7 +5,6 @@
 
 from __future__ import annotations
 
-import gc
 import collections.abc
 import contextlib
 import datetime
@@ -34,7 +33,6 @@
     cast,
 )
 import weakref
-import math
 
 import coolname
 import torch
@@ -275,8 +273,8 @@
     device_train_microbatch_size: Optional[Union[int, float, str]],
     auto_microbatching: bool,
     train_dataloader: Optional[Iterable],
-) -> Optional[Tuple[Union[int, float], Union[int, float]]]:
-    """Return upper bound of device_train_microbatch_size and mid-point.
+) -> Optional[Union[int, float]]:
+    """Sets initial value of device_train_microbatch_size.
 
     If auto_microbatching, sets initial `device_train_microbatch_size` to per rank batch size. If
     `train_dataloader` is not set yet, returns None and this function will be called again when
@@ -299,20 +297,9 @@
             raise AttributeError(
                 "`device_train_microbatch_size='auto'` requires the `state.train_dataloader` to have a `batch_size` attribute.",
             ) from e
-<<<<<<< HEAD
-        # Get the mid-point on a scale in powers of 2 between batch_size and 1
-        mid_point_exponent = math.log2(batch_size) // 2
-        mid_point = 2 ** mid_point_exponent
-        # return int(mid_point), batch_size
-        return batch_size, batch_size
-    elif isinstance(device_train_microbatch_size, Union[int, float]):
-        # NOTE: Since here it has been manually set the upper bound is unused
-        return device_train_microbatch_size, 0
-=======
         return batch_size
     elif isinstance(device_train_microbatch_size, (int, float)):
         return device_train_microbatch_size
->>>>>>> 3c7fefb7
     else:
         raise ValueError("device_train_microbatch_size must be an int or ``'auto'``")
 
@@ -350,39 +337,6 @@
                 _post_backward_final_callback(module, module)
 
 
-<<<<<<< HEAD
-def _adjust_device_train_microbatch_size_lb(state: State):
-    """Adjust device_train_microbatch_size lower bound if we dont' encounter OOM.
-
-    Args:
-        state (State): State of trainer.
-    """
-    assert state.device_train_microbatch_size is not None
-    assert state.device_train_microbatch_size_lb is not None
-    assert state.device_train_microbatch_size_ub is not None
-    # Assign the new lower bound
-    state.device_train_microbatch_size_lb = state.device_train_microbatch_size * 2
-    # There's still something bigger to try
-    if state.device_train_microbatch_size_ub > state.device_train_microbatch_size_lb:
-        # Get the mid-point (+1) on a scale in powers of 2 between batch_size and 1
-        mid_point_exponent = int(
-            math.log2(state.device_train_microbatch_size_lb) + \
-                ((math.log2(state.device_train_microbatch_size_ub) - \
-                    math.log2(state.device_train_microbatch_size_lb)) // 2)
-        )
-        mid_point = 2 ** mid_point_exponent
-        state.device_train_microbatch_size = int(mid_point)
-        warnings.warn(
-            RuntimeWarning(
-                'The microbatch size has not reached the upper bound yet. Train microbatch size will be increase from '
-                f'{state.device_train_microbatch_size_lb // 2} -> {state.device_train_microbatch_size}. '
-                f'UB = {state.device_train_microbatch_size_ub}; LB = {state.device_train_microbatch_size_lb}',
-            ),
-        )
-
-
-def _adjust_device_train_microbatch_size_ub(state: State):
-=======
 def _clear_incomplete_train_states(state: State):
     """Manually clear gradients when automicrobatching reruns a batch.
 
@@ -403,7 +357,6 @@
 
 
 def _adjust_device_train_microbatch_size(state: State):
->>>>>>> 3c7fefb7
     """Adjust device_train_microbatch_size if we encounter OOM.
 
     Args:
@@ -412,37 +365,18 @@
     # If any rank hit CUDA OOM, update device_train_microbatch_size and retry. Raise runtime error
     # if training 1 sample at a time still resulted in CUDA out of memory.
     assert state.device_train_microbatch_size is not None
-    assert state.device_train_microbatch_size_lb is not None
-    assert state.device_train_microbatch_size_ub is not None
-    # The upper bound must be something that we cannot run
-    state.device_train_microbatch_size_ub = state.device_train_microbatch_size
     if state.device_train_microbatch_size == 1:
         raise RuntimeError((
             'CUDA out of memory or excessive memory allocation retries detected. The train loop failed with an internal microbatch of size 1.'
             'The GPU does not have enough memory to process even 1 sample during train.'
         ))
-    # We found the smallest microbatch size that gives OOM
-    elif state.device_train_microbatch_size_lb >= state.device_train_microbatch_size_ub:
-        state.device_train_microbatch_size = state.device_train_microbatch_size_lb // 2
     else:
-        # Get the mid-point on a scale in powers of 2 between upper and lower bound
-        mid_point_exponent = int(
-            math.log2(state.device_train_microbatch_size_lb) + \
-            ((math.log2(state.device_train_microbatch_size_ub) - \
-                math.log2(state.device_train_microbatch_size_lb)) // 2)
-        )
-        mid_point = 2 ** mid_point_exponent
-        state.device_train_microbatch_size = int(mid_point)
+        original_microbatch_size = state.device_train_microbatch_size
+        state.device_train_microbatch_size = max(int(original_microbatch_size / 2), 1)
         warnings.warn(
             RuntimeWarning(
-<<<<<<< HEAD
-                'CUDA out of memory detected. Train microbatch size will be decreased from '
-                f'{state.device_train_microbatch_size_ub} -> {state.device_train_microbatch_size}. '
-                f'UB = {state.device_train_microbatch_size_ub}; LB = {state.device_train_microbatch_size_lb}',
-=======
                 'CUDA out of memory or excessive memory allocation retries detected. Train microbatch size will be decreased from '
                 f'{original_microbatch_size} -> {state.device_train_microbatch_size}.',
->>>>>>> 3c7fefb7
             ),
         )
     # Clear gradients in case failure happened during backwards pass
@@ -1339,15 +1273,11 @@
         # If auto_microbatching is True or `device_train_microbatch_size` is not specified, the microbatch size
         # will be determined when dataloader is specified. train_dataloader is parsed after `Event.INIT` or in
         # fit()
-        _init_res = _get_initial_device_train_microbatch_size(
+        device_train_microbatch_size = _get_initial_device_train_microbatch_size(
             device_train_microbatch_size,
             auto_microbatching,
             None,
         )
-        if _init_res is not None:
-            device_train_microbatch_size, _device_train_microbatch_size_ub = _init_res
-        else:
-            device_train_microbatch_size = None
 
         assert not isinstance(device_train_microbatch_size, str)
 
@@ -1762,15 +1692,11 @@
                 self.state.train_dataloader = pl.MpDeviceLoader(self.state.dataloader, xm.xla_device())
             else:
                 self.state.train_dataloader = self.state.dataloader
-            _init_res = _get_initial_device_train_microbatch_size(
+            self.state.device_train_microbatch_size = _get_initial_device_train_microbatch_size(
                 self.state.device_train_microbatch_size,
                 self.state.auto_microbatching,
                 self.state.train_dataloader,
             )
-            if _init_res is not None:
-                self.state.device_train_microbatch_size, self.state.device_train_microbatch_size_ub = _init_res
-            else:
-                self.state.device_train_microbatch_size = None
         self.spin_dataloaders = spin_dataloaders
 
         # Max Duration
@@ -1978,7 +1904,6 @@
             else:
                 log.info('No previous autoresume checkpoint found')
         # Actually load the checkpoint from potentially updated arguments
-<<<<<<< HEAD
         try:
             if load_path is not None:
                 if load_object_store is None:
@@ -2001,33 +1926,9 @@
                     algorithm_passes=self.engine.algorithm_passes,
                 )
                 self.state.run_name = run_name
+                self.state.load_path = load_path
         except FileNotFoundError:
             log.info('No previous checkpoint found. Train from scratch...')
-=======
-        if load_path is not None:
-            if load_object_store is None:
-                load_object_store = maybe_create_object_store_from_uri(load_path)
-            if isinstance(load_object_store, WandBLogger):
-                import wandb
-                if wandb.run is None:
-                    load_object_store.init(self.state, self.logger)
-            _, _, parsed_load_path = parse_uri(load_path)
-
-            self._rng_state = checkpoint.load_checkpoint(
-                state=self.state,
-                logger=self.logger,
-                path=parsed_load_path,
-                object_store=load_object_store,
-                load_weights_only=load_weights_only,
-                strict_model_weights=load_strict_model_weights,
-                progress_bar=load_progress_bar,
-                ignore_keys=load_ignore_keys,
-                exclude_algorithms=load_exclude_algorithms,
-                algorithm_passes=self.engine.algorithm_passes,
-            )
-            self.state.run_name = run_name
-            self.state.load_path = load_path
->>>>>>> 3c7fefb7
 
         # FSDP wrap if model is not yet wrapped and FSDP is enabled. This can happen if
         # load_monolith_rank0_only=True but no checkpoint was loaded.
@@ -2390,15 +2291,11 @@
             self._train_data_spec = ensure_data_spec(train_dataloader)
             self.state.set_dataloader(self._train_data_spec.dataloader, train_dataloader_label)
             self.state.train_dataloader = self.state.dataloader
-            _init_res = _get_initial_device_train_microbatch_size(
+            self.state.device_train_microbatch_size = _get_initial_device_train_microbatch_size(
                 self.state.device_train_microbatch_size,
                 self.state.auto_microbatching,
                 self.state.train_dataloader,
             )
-            if _init_res is not None:
-                self.state.device_train_microbatch_size, self.state.device_train_microbatch_size_ub = _init_res
-            else:
-                self.state.device_train_microbatch_size = None
         if self._train_data_spec is None:
             _raise_missing_argument_exception('train_dataloader')
         if train_subset_num_batches is not None:
@@ -2550,15 +2447,11 @@
                     'the optimal device_train_microbatch_size value and then manually specify that in a '
                     'second run with profiler.',
                 )
-            _init_res = _get_initial_device_train_microbatch_size(
+            self.state.device_train_microbatch_size = _get_initial_device_train_microbatch_size(
                 self.state.device_train_microbatch_size,
                 self.state.auto_microbatching,
                 self.state.train_dataloader,
             )
-            if _init_res is not None:
-                self.state.device_train_microbatch_size, self.state.device_train_microbatch_size_ub = _init_res
-            else:
-                self.state.device_train_microbatch_size = None
 
         # Precision
         if precision is not None:
@@ -3058,15 +2951,6 @@
                     dist.all_reduce(all_ranks_finished_tensor, reduce_operation='MIN')
                     all_ranks_finished = all_ranks_finished_tensor.item() == 1
                 if found_cuda_oom == 1:
-<<<<<<< HEAD
-                    # Correct the upper bound if we've hit OOM
-                    _adjust_device_train_microbatch_size_ub(self.state)
-                    # Skip return and rerun after handling OOM
-                    continue
-                else:
-                    # Correct the lower bound if we've completed without OOMing
-                    _adjust_device_train_microbatch_size_lb(self.state)
-=======
                     # Readd sync hooks if they were previously turned off
                     if self.state.fsdp_enabled and len(self.state.automicrobatch_fsdp_hook_handles) == 0:
                         self.state.automicrobatch_fsdp_hook_handles = _readd_fsdp_sync_hooks(
@@ -3097,7 +2981,6 @@
                     self.num_consecutive_thrashes = 0
                     continue
 
->>>>>>> 3c7fefb7
             # Log microbatch and return loss if we've completed without OOMing.
             assert self.state.device_train_microbatch_size is not None
             if original_microbatch_size != self.state.device_train_microbatch_size:
