--- conflicted
+++ resolved
@@ -22,13 +22,11 @@
 
 from composer.core import Callback, DataSpec, Engine, Event, Logger, State, Time, surgery
 from composer.core.algorithm import Algorithm
+from composer.core.evaluator import Evaluator
 from composer.core.logging import BaseLoggerBackend, LogLevel
-<<<<<<< HEAD
-from composer.core.types import Batch, BreakEpochException, DataLoader, Evaluator, Evaluators, Metrics, Precision
-=======
 from composer.core.time import TimeUnit
-from composer.core.types import Batch, BreakEpochException, DataLoader, Metrics, Optimizers, Precision, Schedulers
->>>>>>> 257720a6
+from composer.core.types import (Batch, BreakEpochException, DataLoader, Evaluators, Metrics, Optimizers, Precision,
+                                 Schedulers)
 from composer.loggers.tqdm_logger import TQDMLoggerBackend
 from composer.models.base import BaseMosaicModel
 from composer.optim import ComposedScheduler
@@ -63,17 +61,10 @@
         model (BaseMosaicModel): The model to train.
         train_dataloader (DataLoader, DataSpec, or dict): The :class:`DataLoader`, :class:`DataSpec`,
             or dict of :class:`DataSpec` kwargs for the training data.
-<<<<<<< HEAD
         eval_dataloader (DataLoader, DataSpec, Evaluators, or dict): The :class:`DataLoader`, :class:`DataSpec`,
             :class:`Evaluators` or dict of :class:`DataSpec` kwargs for the evaluation data. The :class:`Evaluator` 
             class contains metrics relevant to the specific dataset. Set to ``None`` for no evaluation.
-        max_duration (Union[str, `~composer.core.Time`]): The maxmimum number amount of Time to train for.
-            See `~composer.core.Time` for details.
-=======
-        eval_dataloader (DataLoader, DataSpec, or dict): The :class:`DataLoader`, :class:`DataSpec`,
-            or dict of :class:`DataSpec` kwargs for the evaluation data.
         max_duration (Time or str): The maximum duration to train. See `~composer.core.Time` for details.
->>>>>>> 257720a6
         algorithms (List[Algorithm], optional): The algorithms to use during training.
             (default: ``[]``)
         optimizers: (Optimizers, optional): The optimizers.
@@ -195,13 +186,10 @@
         # surpressing GradScaler warnings as they are always created
         # self._use_grad_scaling() will raise a RuntimeError if grad scaling is not available when it is required
         warnings.filterwarnings(action="ignore", message="torch.cuda.amp.GradScaler")
-<<<<<<< HEAD
-=======
 
         if isinstance(max_duration, str):
             max_duration = Time.from_timestring(max_duration)
 
->>>>>>> 257720a6
         self.config = config
 
         if isinstance(deepspeed_hparams, dict):
@@ -286,17 +274,18 @@
         self._train_data_spec = train_dataloader
 
         if eval_subset_num_batches is not None:
-            try:
-                eval_dataloader_len = len(eval_dataloader.dataloader)
-            except (NotImplementedError, TypeError):
-                pass
-            else:
-                if eval_subset_num_batches > eval_dataloader_len:
-                    warnings.warn(
-                        textwrap.dedent(
-                            f"""SubsetNumBatchesWarning: The eval_subset_num_batches({eval_subset_num_batches})
-                            is greater than the number of batches in the evaluation dataloader
-                            ({len(eval_dataloader.dataloader)})"""))
+            for evaluator in self.evaluators:
+                try:
+                    eval_dataloader_len = len(evaluator.dataloader.dataloader)
+                except (NotImplementedError, TypeError):
+                    pass
+                else:
+                    if eval_subset_num_batches > eval_dataloader_len:
+                        warnings.warn(
+                            textwrap.dedent(
+                                f"""SubsetNumBatchesWarning: The eval_subset_num_batches({eval_subset_num_batches})
+                                is greater than the number of batches in the evaluator ({evaluator.label}) dataloader
+                                ({len(eval_dataloader.dataloader)})"""))
         self._eval_subset_num_batches = eval_subset_num_batches
 
         if not optimizers:
@@ -327,14 +316,10 @@
             precision=precision,
             precision_context=precision_context,
             train_dataloader=train_dataloader.dataloader,
-<<<<<<< HEAD
             evaluators=self.evaluators,
-=======
-            eval_dataloader=eval_dataloader.dataloader,
             optimizers=optimizers,
             steps_per_epoch=train_subset_num_batches,
             schedulers=schedulers,
->>>>>>> 257720a6
         )
 
         # Configure the profiler
@@ -342,31 +327,6 @@
             self.state.profiler = profiler.initialize_object(self.state)
             self.state.callbacks.extend(self.state.profiler.event_handlers)
 
-<<<<<<< HEAD
-        # Steps per epoch
-        if train_subset_num_batches is not None:
-            if train_subset_num_batches > self.state.steps_per_epoch:
-                warnings.warn(
-                    textwrap.dedent(
-                        f"""SubsetNumBatchesWarning: The train_subset_num_batches({train_subset_num_batches})
-                        is greater than the number of batches in the training dataloader
-                        ({self.state.steps_per_epoch})"""))
-            else:
-                self.state.steps_per_epoch = train_subset_num_batches
-
-        if eval_subset_num_batches is not None:
-            for evaluator in self.evaluators:
-                assert isinstance(evaluator.dataloader, DataSpec)
-                if eval_subset_num_batches > len(evaluator.dataloader.dataloader):
-                    warnings.warn(
-                        textwrap.dedent(
-                            f"""SubsetNumBatchesWarning: The eval_subset_num_batches({eval_subset_num_batches})
-                            is greater than the number of batches in an evaluation dataloader)"""))
-
-        self._eval_subset_num_batches = eval_subset_num_batches
-
-=======
->>>>>>> 257720a6
         if log_destinations is None:
             log_destinations = [TQDMLoggerBackend()]
         self.logger = Logger(self.state, log_destinations)
@@ -495,14 +455,13 @@
         train_data = hparams.train_dataset.initialize_object(train_device_batch_size, hparams.dataloader)
 
         eval_device_batch_size = hparams.eval_batch_size // dist.get_world_size()
-<<<<<<< HEAD
         if hparams.val_dataset is not None and hparams.evaluators is not None and len(hparams.evaluators) > 0:
             raise ValueError("Either val_dataset or evaluators should be set, but not both.")
 
         eval_dataloader = None
 
         if hparams.val_dataset is not None:
-            if hparams.val_dataset.shuffle and hparams.eval_subset_num_batches:
+            if hparams.val_dataset.shuffle and hparams.eval_subset_num_batches is not None:
                 warnings.warn(
                     textwrap.dedent(f"""SubsetNumBatchesWarning: When specifying eval_subset_num_batches,
                 (set to {hparams.eval_subset_num_batches}), val_dataset.shuffle should be set to False. Otherwise,
@@ -515,18 +474,11 @@
                 for evaluator in hparams.evaluators
             ]
             for evaluator in hparams.evaluators:
-                if evaluator.eval_dataset.shuffle and hparams.eval_subset_num_batches:
+                if evaluator.eval_dataset.shuffle and hparams.eval_subset_num_batches is not None:
                     warnings.warn(
                         textwrap.dedent(f"""SubsetNumBatchesWarning: When specifying eval_subset_num_batches,
                     (set to {hparams.eval_subset_num_batches}), evaluator.dataloader.shuffle (for Evaluator: "{evaluator.label}") should be set to False. Otherwise,
                     each evaluation epoch may load a different subset of samples."""))
-=======
-        if hparams.val_dataset.shuffle and hparams.eval_subset_num_batches is not None:
-            warnings.warn(
-                textwrap.dedent(f"""SubsetNumBatchesWarning: When specifying eval_subset_num_batches,
-            (set to {hparams.eval_subset_num_batches}), val_dataset.shuffle should be set to False. Otherwise,
-            each evaluation epoch may load a different subset of samples."""))
-        eval_data = hparams.val_dataset.initialize_object(eval_device_batch_size, hparams.dataloader)
 
         optimizers = hparams.optimizer.initialize_object(model.parameters())
 
@@ -585,12 +537,11 @@
             )
         else:
             save_checkpoint_kwargs = dict()
->>>>>>> 257720a6
 
         trainer = cls(
             model=model,
             train_dataloader=train_data,
-            eval_dataloader=eval_data,
+            eval_dataloader=eval_dataloader,
             max_duration=hparams.max_duration,
             algorithms=algorithms,
             optimizers=optimizers,
