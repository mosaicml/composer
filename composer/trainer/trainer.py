# Copyright 2022 MosaicML Composer authors
# SPDX-License-Identifier: Apache-2.0

"""Train models."""

from __future__ import annotations

import contextlib
import datetime
import itertools
import logging
import os
import random
import re
import time
import warnings
from copy import deepcopy
from typing import Any, Callable, ContextManager, Dict, Iterable, List, Optional, Sequence, TextIO, Tuple, Union, cast

import coolname
import torch
import torch.distributed
import torch.nn as nn
import torch.utils.data
from torch.cuda.amp.grad_scaler import GradScaler
from torch.nn.parallel import DistributedDataParallel
from torch.utils.data import DataLoader, DistributedSampler
from torchmetrics import Metric

from composer.algorithms import GradientClipping
from composer.callbacks import CheckpointSaver, GradMonitor
from composer.core import (Algorithm, Callback, DataSpec, Engine, Evaluator, Event, Precision, State, Time, Timestamp,
                           ensure_data_spec, ensure_evaluator, ensure_time)
from composer.core.precision import get_precision_context
from composer.core.time import TimeUnit
from composer.core.types import Batch, BreakEpochException, PyTorchScheduler, TrainerMode
from composer.loggers import Logger, LoggerDestination, ProgressBarLogger
from composer.models.base import ComposerModel
from composer.optim.decoupled_weight_decay import DecoupledSGDW
from composer.optim.scheduler import ComposerScheduler, compile_composer_scheduler
from composer.profiler import Profiler
from composer.trainer._deepspeed import _fix_batch_precision_for_deepspeed, _parse_deepspeed_config
from composer.trainer._scale_schedule import scale_pytorch_scheduler
from composer.trainer._scaler import ClosureGradScaler
from composer.trainer.devices import Device, DeviceCPU, DeviceGPU, DeviceMPS, DeviceTPU
from composer.trainer.dist_strategy import DDPSyncStrategy, ddp_sync_context, prepare_ddp_module, prepare_fsdp_module
from composer.utils import (ObjectStore, checkpoint, dist, ensure_tuple, format_name_with_dist, map_collection,
                            model_eval_mode, reproducibility)
from composer.utils.file_helpers import get_file
from composer.utils.import_helpers import MissingConditionalImportError
from composer.utils.inference import ExportFormat, Transform, export_with_logger

log = logging.getLogger(__name__)

__all__ = ['Trainer']

# syntax to shorten the Scheduler type annoations
Scheduler = Union[ComposerScheduler, PyTorchScheduler]


def _raise_missing_argument_exception(arg_name: str):
    raise ValueError((f'{arg_name} is a required argument and must be specified when constructing the '
                      f'{Trainer.__name__} or when calling {Trainer.__name__}.{Trainer.fit.__name__}(). '
                      f'To fix, please specify `{arg_name}` via {Trainer.__name__}({arg_name}=...) or '
                      f'{Trainer.__name__}.{Trainer.fit.__name__}({arg_name}=...).'))


def _scale_max_duration_by_ssr(
    scale_schedule_ratio: float,
    orig_max_duration: Optional[Time[int]],
) -> Optional[Time[int]]:
    if orig_max_duration is None:
        return None
    max_duration = cast(Time[int], orig_max_duration * scale_schedule_ratio)
    log.info(f'max_duration changed from {orig_max_duration} to {max_duration}')
    if max_duration.value == 0:
        raise ValueError('Scale schedule has reduced the max_duration to 0. Set a higher ratio or use more epochs.')
    return max_duration


def _get_default_scheduler_frequency(schedulers: Optional[Union[Scheduler, Sequence[Scheduler]]]):
    has_pytorch_scheduler = any(isinstance(scheduler, PyTorchScheduler) for scheduler in ensure_tuple(schedulers))
    if has_pytorch_scheduler:
        log.info(('Stepping schedulers every epoch, as a PyTorch scheduler was provided. '
                  'The trainer cannot automatically convert the parameters (e.g. step_size, T_max) of the '
                  'PyTorch scheduler to be in terms of batches. If the PyTorch scheduler should be stepped '
                  'every batch, set `step_schedulers_every_batch=True`.'))
        return TimeUnit.EPOCH
    else:
        log.info(('Stepping schedulers every batch. '
                  'To step schedulers every epoch, set `step_schedulers_every_batch=False`.'))
        return TimeUnit.BATCH


def _filter_metrics(metrics: Dict[str, Metric], metric_names: Optional[List[str]]) -> Dict[str, Metric]:
    """Filter the metrics based on the given metric_names as regex strings (e.g. 'Accuracy', 'f1' for 'BinaryF1Score', 'Top-.' for 'Top-1 Accuracy' and 'Top-2 Accuracy', etc). If no metric_names are provided, all metrics will be returned."""
    metrics = deepcopy(metrics)
    if not metric_names:
        return metrics
    else:
        filtered_metrics = {}
        for name, metric in metrics.items():
            if any(re.match(f'.*{metric_name}.*', name, re.IGNORECASE) for metric_name in metric_names):
                filtered_metrics[name] = metric
        return filtered_metrics


def _validate_precision(precision: Precision, device: Device, deepspeed_enabled: bool):
    if isinstance(device, DeviceCPU) and precision != Precision.FP32:
        raise ValueError(f'{precision} is not supproted for CPU training.')
    if not deepspeed_enabled and precision == Precision.FP16:
        raise ValueError('FP16 precision is only supported when training with DeepSpeed.')


def _compile_schedulers(
    schedulers: Optional[Union[Scheduler, Sequence[Scheduler]]],
    state: State,
    scale_schedule_ratio: float,
) -> List[PyTorchScheduler]:
    compiled_schedulers = []
    for scheduler in ensure_tuple(schedulers):
        if isinstance(scheduler, PyTorchScheduler):
            scale_pytorch_scheduler(scheduler, scale_schedule_ratio)
            compiled_schedulers.append(scheduler)
        else:  # it's a composer scheduler
            compiled_schedulers.append(compile_composer_scheduler(scheduler, state, scale_schedule_ratio))

    return compiled_schedulers


def _set_evaluator_interval_and_subset_num_batches(
    evaluators: Sequence[Evaluator],
    eval_interval: Union[int, str, Time, Callable[[State, Event], bool]],
    subset_num_batches: int,
):
    # convert eval_dataloader to `List[Evaluator]`
    for evaluator in evaluators:
        if evaluator.subset_num_batches is None:
            evaluator.subset_num_batches = subset_num_batches
        if evaluator.eval_interval is None:
            evaluator.eval_interval = eval_interval


def _is_auto_grad_accum(grad_accum: Union[int, str], device: Device):
    if grad_accum == 'auto':
        warnings.warn(("Setting `grad_accum='auto'` is an experimental feature which may cause "
                       'uncaught Cuda Out of Memory errors. In this case, please manually '
                       'set grad_accum explicitly to an integer instead. '))
        if not isinstance(device, DeviceGPU):
            raise ValueError('Can only use adaptive grad_accum on GPU. Please set grad_accum >= 1')
        return True
    else:
        return False


def _get_initial_grad_accum(grad_accum: Union[int, str]):
    if grad_accum == 'auto':
        return 1
    elif isinstance(grad_accum, int):
        return grad_accum
    else:
        raise ValueError("grad_accum must be an int or ``'auto'``")


def _is_cuda_oom(e: RuntimeError):
    """Determines if error is CUDA Out of Memory and if adaptive_grad_accum is enabled."""
    if 'CUDA out of memory' in str(e):
        return True
    # With batch_norm, large batch sizes sometimes result in cuDNN instead of Cuda OOMs.
    if 'cuDNN error: CUDNN_STATUS_NOT_SUPPORTED. This error may appear if you passed in a non-contiguous input.' in str(
            e):
        warnings.warn(
            f'Encountered "cuDNN error: CUDNN_STATUS_NOT_SUPPORTED. This error may appear if you passed in a non-contiguous input." This can happen when the batch_size is too large for the GPU so auto grad_accum will rerun with a higher grad_accum value, but there may be a user error with non-contiguous inputs.'
        )
        return True
    return False


def _adjust_grad_accum(state: State, device_batch_size):
    """Adjust grad_accum if we encounter OOM.

    Args:
        state (State): State of trainer.
        device_batch_size (int): Batch size.
    """
    # If any rank hit CUDA OOM, update grad_accum and retry. Raise runtime error if training 1 sample
    # at a time still resulted in CUDA out of memory.
    if state.grad_accum == device_batch_size:
        raise RuntimeError(('CUDA out of memory. The train loop failed with an internal microbatch of size 1.'
                            'The GPU does not have enough memory to process even 1 sample during train.'))
    else:
        original_grad_accum = state.grad_accum
        state.grad_accum = min(2 * state.grad_accum, device_batch_size)
        warnings.warn(
            RuntimeWarning('CUDA out of memory detected. Gradient Accumulation, the number of train microbatches, '
                           f'increased from {original_grad_accum} -> {state.grad_accum}, '
                           'and the batch will be retrained with a '
                           f'micro-batchsize of {device_batch_size // state.grad_accum}'))
    # Clear gradients in case failure happened during backwards pass
    for optimizer in state.optimizers:
        optimizer.zero_grad()
    torch.cuda.empty_cache()


def _adjust_eval_batch_split(state: State, device_batch_size):
    """Adjust eval_batch_split if we encounter OOM.

    Args:
        state (State): State of trainer.
        device_batch_size (int): Batch size.
    """
    # If any rank hit CUDA OOM, update grad_accum and retry. Raise runtime error if training 1 sample
    # at a time still resulted in CUDA out of memory.
    if state.eval_batch_split == device_batch_size:
        raise RuntimeError(('CUDA out of memory. The train loop failed with an internal microbatch of size 1.'
                            'The GPU does not have enough memory to process even 1 sample in eval. '))
    else:
        original_eval_batch_split = state.eval_batch_split
        state.eval_batch_split = min(2 * state.eval_batch_split, device_batch_size)
        warnings.warn(
            RuntimeWarning('CUDA out of memory detected. Number of eval microbatches '
                           f'increased from {original_eval_batch_split} -> {state.eval_batch_split}, '
                           'and the batch will be retrained with a '
                           f'micro-batchsize of {device_batch_size // state.eval_batch_split}'))
    torch.cuda.empty_cache()


def _get_device(device: Optional[Union[str, Device]]):
    if not device:
        device = DeviceGPU() if torch.cuda.is_available() else DeviceCPU()
    elif isinstance(device, str):
        if device.lower() == 'cpu':
            device = DeviceCPU()
        elif device.lower() == 'gpu':
            device = DeviceGPU()
        elif device.lower() == 'mps':
            device = DeviceMPS()
        elif device.lower() == 'tpu':
            if not _is_tpu_installed():
                raise ImportError(
                    'Unable to import torch_xla. Please follow installation instructions at https://github.com/pytorch/xla'
                )
            device = DeviceTPU()
        else:
            raise ValueError(f'device ({device}) must be one of (cpu, gpu, mps, tpu).')
    return device


def _distribute_and_get_random_seed(seed: Optional[int], device: Device):
    if not seed:
        seed = reproducibility.get_random_seed()

    # Ensure that each process has a seed = rank_zero_seed + global_rank
    # This "deterministically different" seed behavior is required to be able
    # to restore seeds when resuming form checkpoints, since only the
    # `rank_zero_seed` is stored on state.
    if seed < 0 or seed > reproducibility.MAX_SEED:
        raise ValueError(f'Invalid seed: {seed}. It must be on [0; 2**32 - 1)')

    # using int64 to prevent overflow
    rank_zero_seed = device.tensor_to_device(torch.tensor([seed], dtype=torch.int64))
    dist.broadcast(rank_zero_seed, src=0)
    rank_zero_seed = rank_zero_seed.item()
    assert isinstance(rank_zero_seed, int)
    seed = rank_zero_seed + dist.get_global_rank()
    return rank_zero_seed, seed


def _get_ddp_sync_strategy(ddp_sync_strategy: Optional[Union[str, DDPSyncStrategy]], find_unused_parameters: bool):
    if ddp_sync_strategy is None:
        if find_unused_parameters:
            ddp_sync_strategy = DDPSyncStrategy.MULTI_AUTO_SYNC
        else:
            ddp_sync_strategy = DDPSyncStrategy.SINGLE_AUTO_SYNC
    else:
        ddp_sync_strategy = DDPSyncStrategy(ddp_sync_strategy)
    return ddp_sync_strategy


def _generate_run_name() -> str:
    # change coolname randomness for different names with same seed
    coolname.replace_random(random.Random(os.urandom(128)))
    # prefixing with the time so experiments sorted alphabetically will have the latest experiment last
    generated_run_name = str(int(time.time())) + '-' + coolname.generate_slug(2)
    run_name_list = [generated_run_name]
    # ensure all ranks have the same experiment name
    dist.broadcast_object_list(run_name_list)
    generated_run_name = run_name_list[0]
    return generated_run_name


def _is_tpu_installed() -> bool:
    try:
        import torch_xla.core.xla_model as xm
        del xm
    except ImportError:
        return False
    else:
        return True


if _is_tpu_installed():
    import torch_xla.core.xla_model as xm
    import torch_xla.distributed.parallel_loader as pl


class Trainer:
    """Train models with Composer algorithms.

    The trainer supports models with :class:`~composer.models.base.ComposerModel` instances.
    The :class:`.Trainer` is highly customizable and can support a wide variety of workloads.
    See the :doc:`training guide</trainer/using_the_trainer>` for more information.

    Example
    --------

    Train a model and save a checkpoint:

    .. testcode::

        import os
        from composer import Trainer

        ### Create a trainer
        trainer = Trainer(
            model=model,
            train_dataloader=train_dataloader,
            max_duration="1ep",
            eval_dataloader=eval_dataloader,
            optimizers=optimizer,
            schedulers=scheduler,
            device="cpu",
            eval_interval="1ep",
            save_folder="checkpoints",
            save_filename="ep{epoch}.pt",
            save_interval="1ep",
            save_overwrite=True,
        )

        # Fit and run evaluation for 1 epoch.
        # Save a checkpoint after 1 epoch as specified during trainer creation.
        trainer.fit()

    Load the checkpoint and resume training:

    .. testcode::

        # Get the saved checkpoint filepath
        checkpoint_path = trainer.saved_checkpoints.pop()

        # Create a new trainer with the `load_path` argument set to the checkpoint path.
        trainer = Trainer(
            model=model,
            train_dataloader=train_dataloader,
            max_duration="2ep",
            eval_dataloader=eval_dataloader,
            optimizers=optimizer,
            schedulers=scheduler,
            device="cpu",
            eval_interval="1ep",
            load_path=checkpoint_path,
        )

        # Continue training and running evaluation where the previous trainer left off
        # until the new max_duration is reached.
        # In this case it will be one additional epoch to reach 2 epochs total.
        trainer.fit()


    Args:
        model (ComposerModel): The model to train. Can be user-defined or one of the models included
            with Composer.

            .. seealso:: :mod:`composer.models` for models built into Composer.
        train_dataloader (Iterable | DataSpec | dict, optional): The dataloader, :class:`.DataSpec`,
            or dict of :class:`.DataSpec` kwargs for the training data. In order to specify custom
            preprocessing steps on each data batch, specify a :class:`.DataSpec` instead of a dataloader.
            It is recommended that the dataloader, whether specified directly or as part of a :class:`.DataSpec`,
            should be a :class:`torch.utils.data.DataLoader`.

            .. note:: The ``train_dataloader`` should yield per-rank batches. Each per-rank batch
                will then be further divided based on the ``grad_accum`` parameter. For example, if the
                desired optimization batch size is ``2048`` and training is happening across 8 GPUs, then each
                ``train_dataloader`` should yield a batch of size ``2048 / 8 = 256``. If ``grad_accum = 2``,
                then the per-rank batch will be divided into microbatches of size ``256 / 2 = 128``.

            If ``train_dataloader`` is not specified when constructing the trainer, it must be specified when invoking
            :meth:`.Trainer.fit`.
        train_dataloader_label (str, optional): The label for the train dataloader. (default: ``'train'``)

            This label is used to index the training metrics in
            :attr:`.State.train_metrics`.

            This parameter has no effect if ``train_dataloader`` is not specified.
        train_subset_num_batches (int, optional): If specified, finish every epoch early after training
            on this many batches. This parameter has no effect if it is greater than ``len(train_dataloader)``.
            If ``-1``, then the entire dataloader will be iterated over. (default: ``-1``)

            When using the profiler, it can be helpful to set this parameter to the length of the profile schedule.
            This setting will end each epoch early to avoid additional training that will not be profiled.

            This parameter is ignored if ``train_dataloader`` is not specified.
        max_duration (Time | str | int, optional): The maximum duration to train. Can be an integer, which will be
            interpreted to be epochs, a str (e.g. ``1ep``, or ``10ba``), or a :class:`.Time` object.

            If ``max_duration`` is not specified when constructing the trainer, ``duration`` must be specified when invoking
            :meth:`.Trainer.fit`.
        algorithms (Algorithm | Sequence[Algorithm], optional): The algorithms to use during training. If ``None``, then
            no algorithms will be used. (default: ``None``)

            .. seealso:: :mod:`composer.algorithms` for the different algorithms built into Composer.
        optimizers (torch.optim.Optimizer, optional): The optimizer.
            If ``None``, will be set to ``DecoupledSGDW(model.parameters(), lr=0.1)``. (default: ``None``)

            .. seealso:: :mod:`composer.optim` for the different optimizers built into Composer.
        schedulers (PyTorchScheduler | ComposerScheduler | Sequence[PyTorchScheduler | ComposerScheduler], optional):
            The learning rate schedulers. If ``[]`` or ``None``, the learning rate will be constant.
            (default: ``None``).

            .. seealso:: :mod:`composer.optim.scheduler` for the different schedulers built into Composer.
        scale_schedule_ratio (float, optional): Ratio by which to scale the training duration and learning rate
            schedules. (default: ``1.0``)

            E.g., ``0.5`` makes the schedule take half as many epochs and ``2.0`` makes it take twice as
            many epochs. ``1.0`` means no change.

            This parameter has no effect if ``schedulers`` is not specified.

            .. note ::

                Training for less time, while rescaling the learning rate schedule,
                is a strong baseline approach to speeding up training. E.g., training
                for half duration often yields minor accuracy degradation,
                provided that the learning rate schedule is also rescaled to take half as long.

                To see the difference, consider training for half as long using a cosine
                annealing learning rate schedule. If the schedule is not rescaled,
                training ends while the learning rate is still ~0.5 of the initial LR.
                If the schedule is rescaled with ``scale_schedule_ratio``, the LR schedule
                would finish the entire cosine curve, ending with a learning rate near zero.
        step_schedulers_every_batch (bool, optional): By default, native
            `PyTorch schedulers <https://pytorch.org/docs/stable/optim.html#how-to-adjust-learning-rate>`_
            are updated every epoch, while :doc:`Composer Schedulers</trainer/schedulers>` are updated every step.
            Setting this to ``True`` will force schedulers to be stepped every batch,
            while ``False`` means schedulers stepped every epoch. ``None`` indicates the default behavior.
            (default: ``None``)
        eval_dataloader (DataLoader | DataSpec | Evaluator | Sequence[Evaluator], optional): The :class:`.DataLoader`,
            :class:`.DataSpec`, :class:`.Evaluator`, or sequence of evaluators for the evaluation data.

            To evaluate one or more specific metrics across one or more datasets, pass in an
            :class:`.Evaluator`. If a :class:`.DataSpec` or :class:`.DataLoader` is passed in, then all
            metrics returned by ``model.get_metrics()`` will be used during evaluation.
            ``None`` results in no evaluation. (default: ``None``)
        eval_interval (int | str | Time | (State, Event) -> bool, optional): Specifies how frequently to run evaluation.
            An integer, which will be interpreted to be epochs, a str (e.g. ``1ep``, or ``10ba``), a :class:`.Time`
            object, or a callable.
            Defaults to ``1`` (evaluate every epoch).

            If an integer (in epochs), :class:`.Time` string, or :class:`.Time` instance, the evaluator will be run
            with this frequency. :class:`.Time` strings or :class:`.Time` instances must have units of
            :attr:`.TimeUnit.BATCH` or :attr:`.TimeUnit.EPOCH`.

            Set to ``0`` to disable evaluation.

            If a callable, it should take two arguments (:class:`.State`, :class:`.Event`) and return a bool
            representing whether the evaluator should be invoked. The event will be either :attr:`.Event.BATCH_END`
            or :attr:`.Event.EPOCH_END`.

            This ``eval_interval`` will apply to any :class:`.Evaluator` in ``eval_dataloader`` that does not specify
            an ``eval_interval`` or if a dataloader is passed in directly. This parameter has no effect if
            ``eval_dataloader`` is not specified.

            When specifying time string or integer for the ``eval_interval``, the evaluator(s) are also run at the ``Event.FIT_END`` if it doesn't
            evenly divide the training duration.

        eval_subset_num_batches (int, optional): If specified, evaluate on this many batches. Defaults to ``-1``,
            which means to iterate over the entire dataloader.

            This parameter has no effect if ``eval_dataloader`` is not specified, it is greater than
            ``len(eval_dataloader)``, or ``eval_dataloader`` is an :class:`.Evaluator` and ``subset_num_batches``
            was specified as part of the :class:`.Evaluator`.
        callbacks (Callback | Sequence[Callback], optional): The callbacks to run during training. If ``None``,
            then no callbacks will be run. (default: ``None``).

            .. seealso:: :mod:`composer.callbacks` for the different callbacks built into Composer.
        loggers (LoggerDestination | Sequence[LoggerDestination], optional): The destinations to log training information to.

            .. seealso:: :mod:`composer.loggers` for the different loggers built into Composer.
        run_name (str, optional): A name for this training run. If not specified, the timestamp will be combined with a
            :doc:`coolname <coolname:index>`, e.g. ``1654298855-electric-zebra``.
        progress_bar (bool, optional): Whether to show a progress bar. (default: ``True``)
        log_to_console (bool, optional): Whether to print logging statements to the console. (default: ``None``)

            The default behavior (when set to ``None``) only prints logging statements when ``progress_bar`` is ``False``.

        console_stream (TextIO | str, optional): The stream to write to. If a string, it can either be
            ``'stdout'`` or ``'stderr'``. (default: :attr:`sys.stderr`)
        load_path (str, optional):  The path format string to an existing checkpoint file.

            It can be a path to a file on the local disk, a URL, or if ``load_object_store`` is set, the object name
            for a checkpoint in a cloud bucket.

            When using `Deepspeed ZeRO <https://www.deepspeed.ai/tutorials/zero/>`_, checkpoints are shareded by rank.
            Instead of hard-coding the rank in the ``path``, use the following format variables:

            +------------------------+-------------------------------------------------------+
            | Variable               | Description                                           |
            +========================+=======================================================+
            | ``{rank}``             | The global rank, as returned by                       |
            |                        | :func:`~.dist.get_global_rank`.                       |
            +------------------------+-------------------------------------------------------+
            | ``{local_rank}``       | The local rank of the process, as returned by         |
            |                        | :func:`~.dist.get_local_rank`.                        |
            +------------------------+-------------------------------------------------------+
            | ``{node_rank}``        | The node rank, as returned by                         |
            |                        | :func:`~.dist.get_node_rank`.                         |
            +------------------------+-------------------------------------------------------+

            For example, suppose that checkpoints are stored in the following structure:

            .. code-block::

                my_model/ep1-rank0.tar
                my_model/ep1-rank1.tar
                my_model/ep1-rank2.tar
                ...

            Then, ``load_path`` should be set to ``my_model/ep1-rank{rank}.tar``, and all ranks will load the
            correct state.

            If ``None`` then no checkpoint will be loaded. (default: ``None``)
        load_object_store (Union[ObjectStore, LoggerDestination], optional): If the ``load_path`` is in an
            object store (i.e. AWS S3 or Google Cloud Storage), an instance of :class:`.ObjectStore` or
            :class:`.LoggerDestination` which will be used to retreive the checkpoint. Otherwise, if the
            checkpoint is a local filepath, set to ``None``. Ignored if ``load_path`` is ``None``.
            (default: ``None``)

            Example:

            .. testsetup::

                import composer.trainer

                composer.trainer.trainer.checkpoint.load_checkpoint = lambda *args, **kwargs: None

            .. testcode::

                from composer import Trainer
                from composer.utils import LibcloudObjectStore

                # Create the object store provider with the specified credentials
                creds = {"key": "object_store_key",
                         "secret": "object_store_secret"}
                store = LibcloudObjectStore(provider="s3",
                                            container="my_container",
                                            provider_kwargs=creds)

                checkpoint_path = "./path_to_the_checkpoint_in_object_store"

                # Create a trainer which will load a checkpoint from the specified object store
                trainer = Trainer(
                    model=model,
                    train_dataloader=train_dataloader,
                    max_duration="10ep",
                    eval_dataloader=eval_dataloader,
                    optimizers=optimizer,
                    schedulers=scheduler,
                    device="cpu",
                    eval_interval="1ep",
                    load_path=checkpoint_path,
                    load_object_store=store,
                )
        load_weights_only (bool, optional): Whether or not to only restore the weights from the checkpoint without
            restoring the associated state. Ignored if ``load_path`` is ``None``. (default: ``False``)
        load_strict_model_weights (bool, optional): Ensure that the set of weights in the checkpoint and model must exactly match.
            Ignored if ``load_path`` is ``None``. (default: ``False``)
        load_progress_bar (bool, optional): Display the progress bar for downloading the checkpoint.
            Ignored if ``load_path`` is either ``None`` or a local file path. (default: ``True``)
        load_ignore_keys (List[str] | (Dict) -> None, optional): A list of paths for the ``state_dict`` of the checkpoint,
            which, when provided, will be ignored from the state_dict before a checkpoint is loaded. Each path is a list
            of strings specifying the keys to index into ``state_dict`` joined together with `/` as a seperator (as PyTorch
            uses `.` in parameter names). If a prefix is provided, all children are also ignored (see Example 2).
            See :mod:`composer.core.state` for the structure of state_dict.

            Example 1: ``load_ignore_keys = ["state/model/layer1.weights", "state/model/layer1.bias"]`` would ignore
            layer 1 weights and bias.

            Example 2: ``load_ignore_keys = ["state/model/*"]`` would ignore the entire model, which would have the same
            effect as the previous example if there was only 1 layer.

            Example 3: ``load_ignore_keys = ["state/model/layer*.weights"]`` would ignore all weights in the model.

            Example 4: ``load_ignore_keys = ["state/rank_zero_seed", "rng"]`` would reset all randomness when
            loading the checkpoint.

            If a callable, it should take one argument which is the state_dict. The callable is free to arbitrarily modify
            the state_dict before it is loaded.

            (default: ``None``)

        save_folder (str, optional): Format string for the folder where checkpoints are saved.
            If ``None``, checkpoints will not be saved. (default: ``None``)

            .. seealso:: :class:`~.CheckpointSaver`

            .. note::

                For fine-grained control on checkpoint saving (e.g. to save different types of checkpoints
                at different intervals), leave this parameter as ``None``, and instead pass
                instance(s) of :class:`~.CheckpointSaver` directly as ``callbacks``.
        save_filename (str, optional): A format string describing how to name checkpoints.
            This parameter has no effect if ``save_folder`` is ``None``.
            (default: ``"ep{epoch}-ba{batch}-rank{rank}.pt"``)

            .. seealso:: :class:`~.CheckpointSaver`
        save_remote_file_name (str, optional): A format string describing how to name checkpoints in loggers.
            This parameter has no effect if ``save_folder`` is ``None``.
            (default: ``"{run_name}/checkpoints/ep{epoch}-ba{batch}-rank{rank}"``)

            .. seealso:: :class:`~.CheckpointSaver` and :doc:`Uploading Files</trainer/file_uploading>` notes.
        save_latest_filename (str, optional): A format string for the name of a symlink
            (relative to ``save_folder``) that points to the last saved checkpoint.
            This parameter has no effect if ``save_folder`` is ``None``.
            To disable symlinking, set this to ``None``. (default: ``"latest-rank{rank}.pt"``)

            .. seealso:: :class:`~.CheckpointSaver`
        save_latest_remote_file_name (str, optional): A format string describing how to name symlinks in loggers.
            This parameter has no effect if ``save_folder``, ``save_latest_filename``, or ``save_remote_file_name`` are ``None``.
            To disable symlinking in logger, set this or ``save_latest_filename`` to ``None``. (default: ``"{run_name}/checkpoints/latest-rank{rank}"``)

            .. seealso:: :class:`~.CheckpointSaver` and :doc:`Uploading Files</trainer/file_uploading>` notes.
        save_overwrite (bool, optional): Whether existing checkpoints should be overridden.
            This parameter has no effect if ``save_folder`` is None. (default: ``False``)

            .. seealso:: :class:`~.CheckpointSaver`
        save_interval (Time | str | int | (State, Event) -> bool): A :class:`Time`, time-string, integer (in epochs),
            or a function that takes (state, event) and returns a boolean whether a checkpoint should be saved.
            This parameter has no effect if ``save_folder`` is ``None``. (default: ``'1ep'``)

            .. seealso:: :class:`~.CheckpointSaver`
        save_weights_only (bool, optional): Whether to save only the model weights instead of the entire training
            state. This parameter has no effect if ``save_folder`` is ``None``. (default: ``False``)

            .. seealso:: :class:`~.CheckpointSaver`
        save_num_checkpoints_to_keep (int, optional): The number of checkpoints to keep locally. The oldest checkpoints
            are removed first. Set to ``-1`` to keep all checkpoints locally. (default: ``-1``)

            Checkpoints will be removed after they have been uploaded. For example, when this callback
            is used in conjunction with the :class:`.RemoteUploaderDownloader`, set this
            parameter to ``0`` to immediately delete checkpoints from the local disk after they have been uploaded to
            the object store.

            This parameter only controls how many checkpoints are kept locally; checkpoints are not deleted from
            remote file systems.
        autoresume (bool, optional): Whether or not to enable autoresume, which allows for stopping and resuming
            training. This allows use of spot instances, as the training run is now fault tolerant.  This parameter
            requires ``save_folder`` and ``run_name`` to be specified and ``save_overwrite`` to be ``False``.
            (default: ``False``)

            When enabled, the save_folder is checked for checkpoints of the format ``"{save_folder}/{save_latest_filename}"``,
            which are loaded to continue training. If no local checkpoints are found, each logger is checked for potential
            checkpoints named ``save_latest_remote_file_name``. Finally, if no logged checkpoints are found, ``load_path`` is
            used to load a checkpoint if specified. This should only occur at the start of a run using autoresume.

            For example, to run a fine-tuning run on a spot instance, ``load_path`` would be set to the original
            weights and an object store logger would be added. In the original run, ``load_path`` would be used
            to get the starting checkpoint. For any future restarts, such as due to the spot instance being killed,
            the loggers would be queried for the latest checkpoint the object store logger would be downloaded and
            used to resume training.
        deepspeed_config (Dict[str, Any], optional): Configuration for DeepSpeed, formatted as a JSON
            according to `DeepSpeed's documentation <https://www.deepspeed.ai/docs/config-json/>`_. (default: ``None``)

            To use DeepSpeed with default values, set to the empty dictionary ``{}``.
            To disable DeepSpeed (the default), set to ``None``.
        device (Device | str, optional): The device to use for training, which can be ``'cpu'``, ``'gpu'``,
            ``'tpu'``, or ``'mps'``. (default: ``None``)

            The default behavior sets the device to ``'gpu'`` if CUDA is available, and otherwise ``'cpu'``.
        precision (Precision | str, optional): Numerical precision to use for training. One of ``fp32``, ``fp16``
            or ``amp`` (recommended). (default: ``Precision.FP32`` if training on CPU; ``Precision.AMP`` if training
            on GPU)

            .. note::
                ``fp16`` only works if ``deepspeed_config`` is also provided.
        grad_accum (Union[int, str], optional): The number of microbatches to split a per-device batch into. Gradients
            are summed over the microbatches per device. If set to ``auto``, dynamically increases grad_accum
            if microbatch is too large for GPU. (default: ``1``)

            .. note:: This is implemented by taking the batch yielded by the ``train_dataloader`` and splitting
                it into ``grad_accum`` sections. Each section is of size ``train_dataloader // grad_accum``.
                If the batch size of the dataloader is not divisible by ``grad_accum``,
                then the last section will be of size ``batch_size mod grad_accum``.
        seed (int, optional): The seed used in randomization. If ``None``, then a random seed
            will be created. (default: ``None``)

            .. note:: In order to get reproducible results, call the
                :func:`.seed_all` function at the start of your script with the seed
                passed to the trainer. This will ensure any initialization done before the trainer init
                (ex. model weight initialization) also uses the provided seed.

            .. seealso:: :mod:`composer.utils.reproducibility` for more details on reproducibility.
        deterministic_mode (bool, optional): Run the model deterministically. (default: ``False``)

            .. note:: This is an experimental feature. Performance degradations expected. Certain Torch modules may
                not have deterministic implementations, which will result in a crash.

            .. note:: In order to get reproducible results, call the
                :func:`.configure_deterministic_mode` function at the start of your script.
                This will ensure any initialization done before the trainer init also runs deterministically.

            .. seealso:: :mod:`composer.utils.reproducibility` for more details on reproducibility.
        dist_timeout (float, optional): Timeout, in seconds, for initializing the distributed process group.
            (default: ``15.0``)
        ddp_sync_strategy (str | DDPSyncStrategy, optional): The strategy to use for synchronizing gradients.
            Leave unset to let the trainer auto-configure this. See :class:`.DDPSyncStrategy`
            for more details.
        grad_clip_norm (float, optional): The norm to clip gradient magnitudes to. Set to ``-1`` for no gradient
            clipping. (default: ``-1``).

            .. deprecated:: 0.8
               Deprecated. Please use composer.algorithms.GradientClipping.
        profiler (Profiler, optional): The profiler, if profiling should be enabled. (default: ``None``)

            .. seealso::

                See the :doc:`Profiling Guide </trainer/performance_tutorials/profiling>` for
                additional information.

    Attributes:
        state (State): The :class:`.State` object used to store training state.
        evaluators (List[Evaluator]): The :class:`.Evaluator` objects to use for validation
            during training.
        logger (Logger): The :class:`.Logger` used for logging.
        engine (Engine): The :class:`.Engine` used for running callbacks and algorithms.
    """

    def __init__(
        self,
        *,
        # The Model
        model: ComposerModel,

        # Train Dataloader
        train_dataloader: Optional[Union[Iterable, DataSpec, Dict[str, Any]]] = None,
        train_dataloader_label: str = 'train',
        train_subset_num_batches: int = -1,

        # Stopping Condition
        max_duration: Optional[Union[int, str, Time]] = None,

        # Algorithms
        algorithms: Optional[Union[Algorithm, Sequence[Algorithm]]] = None,

        # Optimizers and Scheduling
        optimizers: Optional[torch.optim.Optimizer] = None,
        schedulers: Optional[Union[ComposerScheduler, PyTorchScheduler, Sequence[Union[ComposerScheduler,
                                                                                       PyTorchScheduler]]]] = None,
        scale_schedule_ratio: float = 1.0,
        step_schedulers_every_batch: Optional[bool] = None,

        # Evaluators
        eval_dataloader: Optional[Union[Iterable, DataSpec, Evaluator, Sequence[Evaluator]]] = None,
        eval_interval: Union[int, str, Time, Callable[[State, Event], bool]] = 1,
        eval_subset_num_batches: int = -1,

        # Callbacks and Logging
        callbacks: Optional[Union[Callback, Sequence[Callback]]] = None,
        loggers: Optional[Union[LoggerDestination, Sequence[LoggerDestination]]] = None,
        run_name: Optional[str] = None,
        progress_bar: bool = True,
        log_to_console: Optional[bool] = None,
        console_stream: Union[str, TextIO] = 'stderr',

        # Load Checkpoint
        load_path: Optional[str] = None,
        load_object_store: Optional[Union[ObjectStore, LoggerDestination]] = None,
        load_weights_only: bool = False,
        load_strict_model_weights: bool = False,
        load_progress_bar: bool = True,
        load_ignore_keys: Optional[Union[List[str], Callable[[Dict], None]]] = None,

        # Save Checkpoint
        save_folder: Optional[str] = None,
        save_filename: str = 'ep{epoch}-ba{batch}-rank{rank}.pt',
        save_remote_file_name: str = '{run_name}/checkpoints/ep{epoch}-ba{batch}-rank{rank}',
        save_latest_filename: Optional[str] = 'latest-rank{rank}.pt',
        save_latest_remote_file_name: Optional[str] = '{run_name}/checkpoints/latest-rank{rank}',
        save_overwrite: bool = False,
        save_interval: Union[str, int, Time, Callable[[State, Event], bool]] = '1ep',
        save_weights_only: bool = False,
        save_num_checkpoints_to_keep: int = -1,

        # Graceful Resumption
        autoresume: bool = False,

        # DeepSpeed
        deepspeed_config: Optional[Dict[str, Any]] = None,
        fsdp_config: Optional[Dict[str, Any]] = None,

        # System/Numerics
        device: Optional[Union[str, Device]] = None,
        precision: Optional[Union[str, Precision]] = None,
        grad_accum: Union[int, str] = 1,

        # Reproducibility
        seed: Optional[int] = None,
        deterministic_mode: bool = False,

        # Distributed Training
        dist_timeout: float = 300.0,
        ddp_sync_strategy: Optional[Union[str, DDPSyncStrategy]] = None,

        # Grad Clip Norm
        grad_clip_norm: float = -1.0,

        # Profiling
        profiler: Optional[Profiler] = None,
    ):
        algorithms = list(ensure_tuple(algorithms))

        # Device
        self._device = _get_device(device)

        # Determine whether DeepSpeed and FSDP are enabled
        self.deepspeed_config = deepspeed_config
        self.fsdp_config = fsdp_config
        self.deepspeed_enabled = self.deepspeed_config is not None
        self.fsdp_enabled = self.fsdp_config is not None

        # Precision
        if precision is None:
            precision = Precision.AMP if isinstance(self._device, DeviceGPU) else Precision.FP32
        if isinstance(precision, str):
            precision = Precision(precision)
        _validate_precision(precision, self._device, self.deepspeed_enabled)

        # Distributed
        if self.deepspeed_enabled or self.fsdp_enabled or dist.get_world_size() > 1:
            # Deepspeed and FSDP both require torch.distributed to be initialized, even if the world size is 1
            # And torch.distributed is always required for multi-rank training
            dist.initialize_dist(self._device, datetime.timedelta(seconds=dist_timeout))

        # Handle FSDP sharding
        if self.fsdp_config is not None:
            prepare_fsdp_module(model, optimizers, self.fsdp_config, precision)

        # Reproducibility
        rank_zero_seed, seed = _distribute_and_get_random_seed(seed, self._device)
        # If hparams is used to create the Trainer this function is called twice
        # which is okay because all runs with the hparams codepath will do this
        reproducibility.seed_all(seed)
        if deterministic_mode:
            reproducibility.configure_deterministic_mode()

        # Optimizers and Schedulers
        if not optimizers:
            optimizers = DecoupledSGDW(model.parameters(), lr=0.1)
            # hard-coding the optimizer in the warning, as repr(optimizers) would print an annoying, multi-line warning
            warnings.warn(('No optimizer was specified. Defaulting to '
                           f"{type(optimizers).__name__}(lr={optimizers.defaults['lr']})"))

        num_optimizers = len(ensure_tuple(optimizers))
        if num_optimizers != 1:
            raise NotImplementedError(f'Only one optimizer is supported; found {num_optimizers} optimizers')

        # Move the model and optimizers to the device

        if not (self.deepspeed_enabled or self.fsdp_enabled):
            # check if model is already on tpu
            if isinstance(self._device, DeviceTPU) and 'xla' not in str(next(model.parameters()).device):
                raise ValueError(
                    'Use model.to(xm.xla_device()) to set the model to the TPU before providing to the trainer.')
            else:
                model = self._device.module_to_device(model)
                # Move any remaining optimizer parameters onto the device
                # It is possible that optimizer initialize created some internal tensors on CPU
                # that need to be moved onto GPU.
            optimizers = map_collection(optimizers, self._device.optimizer_to_device)

        # Grad Accum
        auto_grad_accum = _is_auto_grad_accum(grad_accum, device=self._device)
        if auto_grad_accum and profiler:
            raise ValueError("`grad_accum='auto'` is not compatible with the profiler. It is recommended to run "
                             "a mini-run with `grad_accum='auto'` to identify the optimal grad_accum value and "
                             'then manually specify that in a second run with profiler.')
        grad_accum = _get_initial_grad_accum(grad_accum)
        eval_batch_split = 1

        # Grad Clip Norm
        if grad_clip_norm > 0:

            warnings.warn(
                DeprecationWarning((f"Using the 'grad_clip_norm' field in Trainer is deprecated. Please use"
                                    'the GradientClipping Algorithm in composer.algorithms.gradient_clipping.')))

            if any(isinstance(alg, GradientClipping) for alg in algorithms):
                warnings.warn(
                    UserWarning(
                        f'The GradientClipping algorithm is already specified. Ignoring grad_clip_norm={grad_clip_norm}'
                    ))
            else:
                algorithms.append(GradientClipping(clipping_type='norm', clipping_threshold=grad_clip_norm))

        # Run Name
        if run_name is None:
            if autoresume:
                raise ValueError('When autoresume=True, the `run_name` must be specified.')
            run_name = _generate_run_name()
        log.info('Run name: %s', run_name)

        # Create the State
        self.state = State(
            rank_zero_seed=rank_zero_seed,
            algorithms=algorithms,
            model=model,
            callbacks=callbacks,
            grad_accum=grad_accum,
            auto_grad_accum=auto_grad_accum,
            eval_batch_split=eval_batch_split,
            precision=precision,
            optimizers=optimizers,
            run_name=run_name,
            deepspeed_config=deepspeed_config,
        )

        # Profiler
        if profiler is not None:
            warnings.warn('The profiler is enabled. Using the profiler adds additional overhead when training.')
            self.state.profiler = profiler
            self.state.profiler.bind_to_state(self.state)

        # Console Logging
        loggers = list(ensure_tuple(loggers))
        if any(isinstance(x, ProgressBarLogger) for x in loggers):
            warnings.warn(
                DeprecationWarning(
                    (f'Specifying the {ProgressBarLogger.__name__} via `loggers` is deprecated. Instead, '
                     'please specify `progress_bar`, `log_to_console`, and `stream` arguments when '
                     'constructing the trainer. If specified, these arguments will be ignored, as the '
                     f'{ProgressBarLogger.__name__} was already created.')))
        else:
            loggers.append(
                ProgressBarLogger(
                    progress_bar=progress_bar,
                    log_to_console=log_to_console,
                    stream=console_stream,
                ))

        # Logger
        self.logger = Logger(state=self.state, destinations=loggers)

        # Callbacks
        self.state.callbacks[:] = list(cast(List[Callback], loggers)) + self.state.callbacks

        # Checkpoint Saving
        self._checkpoint_saver = None
        if save_folder is not None:
            self._checkpoint_saver = CheckpointSaver(
                folder=save_folder,
                filename=save_filename,
                remote_file_name=save_remote_file_name,
                latest_filename=save_latest_filename,
                latest_remote_file_name=save_latest_remote_file_name,
                overwrite=save_overwrite,
                weights_only=save_weights_only,
                save_interval=save_interval,
                num_checkpoints_to_keep=save_num_checkpoints_to_keep,
            )
            self.state.callbacks.append(self._checkpoint_saver)

        # The Engine
        self.engine = Engine(state=self.state, logger=self.logger)

        # Set the logger
        self.state.model.logger = self.logger

        # Run Event.INIT
        self.engine.run_event(Event.INIT)

        if not isinstance(self.state.model, ComposerModel):
            raise ValueError('Provided model should be a subclass of ComposerModel.')

        # After running Event.INIT, then set the "optional" elements of state that could be passed in on FIT instead of INIT
        # Setting these attributes here ensures that algorithms do not depend on unavailable attributes during Event.INIT

        # Metrics and Evaluators
        # Set state.train_metrics and state.eval_metrics here to allow callbacks / algs to potentially
        # change the model, which could change what metrics are computed
        self.state.train_metrics = deepcopy(self.state.model.get_metrics(is_train=True))
        self.state.eval_metrics = {}
        if eval_dataloader is None:
            evaluators: List[Evaluator] = []
        else:
            eval_metrics = deepcopy(self.state.model.get_metrics(is_train=False))
            model_metric_names = [str(k) for k in eval_metrics.keys()]

            evaluators = [
                ensure_evaluator(evaluator, default_metric_names=model_metric_names)
                for evaluator in ensure_tuple(eval_dataloader)
            ]

            # match metric names to model metrics
            self.state.eval_metrics = {
                evaluator.label: _filter_metrics(eval_metrics, evaluator.metric_names) for evaluator in evaluators
            }

            _set_evaluator_interval_and_subset_num_batches(
                evaluators=evaluators,
                eval_interval=eval_interval,
                subset_num_batches=eval_subset_num_batches,
            )
        if len(evaluators) == 0:
            if eval_subset_num_batches != -1:
                raise ValueError('Specifying `eval_subset_num_batches` without an `eval_dataloader` has no effect.')
            if eval_interval != 1:
                raise ValueError('Specifying `eval_interval` without an `eval_dataloader` has no effect.')

        self.state.evaluators = evaluators

        # Train Dataloader
        self._train_data_spec = None if train_dataloader is None else ensure_data_spec(train_dataloader)
        if self._train_data_spec is not None:
            self.state.set_dataloader(self._train_data_spec.dataloader, train_dataloader_label,
                                      train_subset_num_batches)
            if isinstance(self._device, DeviceTPU):
                self.state.train_dataloader = pl.MpDeviceLoader(self.state.dataloader, xm.xla_device())
            else:
                self.state.train_dataloader = self.state.dataloader

        # Max Duration
        if max_duration is not None:
            self.state.max_duration = ensure_time(max_duration, TimeUnit.EPOCH)

        self.logger.log_hyperparameters({'rank_zero_seed': rank_zero_seed})

        # Schedulers
        self.state.schedulers = _compile_schedulers(schedulers, self.state, scale_schedule_ratio)
        if scale_schedule_ratio != 1.0:
            if len(self.state.schedulers) == 0:
                raise ValueError('Specifying `scale_schedule_ratio` without `schedulers` has no effect.')
            self.state.max_duration = _scale_max_duration_by_ssr(scale_schedule_ratio, self.state.max_duration)

        if step_schedulers_every_batch is None:
            self._scheduler_step_frequency = _get_default_scheduler_frequency(schedulers)
        else:
            self._scheduler_step_frequency = TimeUnit.BATCH if step_schedulers_every_batch else TimeUnit.EPOCH

        # Some algorithms require specific settings
        self._backwards_create_graph = any(map(lambda x: x.backwards_create_graph, self.state.algorithms))
        self._find_unused_parameters = any(map(lambda x: x.find_unused_parameters, self.state.algorithms))
        self._ddp_sync_strategy = _get_ddp_sync_strategy(ddp_sync_strategy, self._find_unused_parameters)

        # If using DDP or DeepSpeed, we need to wrap the ComposerModel
        # But store a reference to the original model for functions like `eval_forward`, `get_metrics`, etc.
        self._original_model = self.state.model
        if not isinstance(self._original_model, ComposerModel):
            raise ValueError('self.state.model must be a subclass of ComposerModel.')

        # Configure Deepspeed
        if self.state.deepspeed_config is not None:
            for callback in self.state.callbacks:
                if isinstance(callback, GradMonitor):
                    raise ValueError('GradMonitor is not supported with DeepSpeed because DeepSpeed clears '
                                     'the gradients before in the last call to .backward see: '
                                     'https://github.com/microsoft/DeepSpeed/issues/2329 for more details.')

            try:
                import deepspeed
            except ImportError as e:
                raise MissingConditionalImportError(
                    extra_deps_group='deepspeed',
                    conda_package='deepspeed>=0.5.5',
                    conda_channel=None,
                ) from e
            self.state.deepspeed_config = _parse_deepspeed_config(self.state.deepspeed_config, state=self.state)
            optimizer = ensure_tuple(self.state.optimizers)[0]
            log.debug('Initializing deepspeed')
            (self.state.model, self.state.optimizers, _, _) = deepspeed.initialize(config=self.state.deepspeed_config,
                                                                                   model=self.state.model,
                                                                                   optimizer=optimizer)
            # Since the DeepSpeed ZeRO optimizer does not inherit torch.optim.Optimizer, the schedulers must be
            # compiled and bound BEFORE DeepSpeed initialization. However, this is OK, as the the DeepSpeed Zero
            # optimizer uses the same underlying parameter groups as the original optimizer. See
            # * https://github.com/microsoft/DeepSpeed/blob/fee73135980e78f8be7e1a3ff556751623ef6aaa/deepspeed/runtime/zero/stage_1_and_2.py#L1911-L1917
            # * https://github.com/microsoft/DeepSpeed/blob/ef17c89570ceae5b26a5f886e9d8cd0941afc0ac/deepspeed/runtime/zero/stage3.py#L2532-L2538
            # In addition, the deepspeed engine is responsible for serializing the model and optimizer state,
            # so these attributes should not be serialized with the composer state.
            if 'model' in self.state.serialized_attributes:
                self.state.serialized_attributes.remove('model')

            if 'optimizers' in self.state.serialized_attributes:
                self.state.serialized_attributes.remove('optimizers')

        # If using DeepSpeed, the model must be loaded from checkpoint after the engine has been
        # initialized, but if using PyTorch DDP, the model must be loaded before it is wrapped with
        # DDP.

        # suppressing GradScaler warnings as they are always created
        # self._use_grad_scaling() will raise a RuntimeError if grad scaling is not available when it is required
        warnings.filterwarnings(action='ignore', message='torch.cuda.amp.GradScaler')
        self.state.scaler = ClosureGradScaler() if self._use_closures() else GradScaler()

        # suppressing FSDP warning when auto grad accum exits the forward pass before completing
        warnings.filterwarnings(action='ignore', message='Forward order differs from that of the first iteration')

        # Load Checkpoint
        self._rng_state = None
        # If autoresume is enabled, first check for existing checkpoints to load
        if autoresume:
            log.info('Searching for a previous checkpoint to autoresume')
            if save_folder is None:
                raise ValueError('The `save_folder` must be specified when autoresume is enabled.')
            if save_overwrite:
                raise ValueError(
                    'The flag `save_overwrite` must be False when autoresume is enabled as autoresume always loads the '
                    'latest existing checkpoint in `save_folder`.')
            if save_latest_filename is None:
                raise ValueError(
                    'The `save_latest_filename` must be specified so autoresume knows where to load checkpoints from.')
            if save_latest_remote_file_name is None:
                raise ValueError(
                    'The `save_latest_remote_file_name` must be specified so autoresume can load the latest checkpoint.'
                )
            if run_name is None:
                raise ValueError(
                    'The `run_name` must be specified when using autoresume so Event.INIT is run with the correct run name.'
                )
            autoresume_checkpoint_path = self._get_autoresume_checkpoint(
                save_folder=save_folder,
                save_latest_filename=save_latest_filename,
                save_latest_remote_file_name=save_latest_remote_file_name,
                loggers=loggers,
                load_progress_bar=load_progress_bar)
            # Found latest checkpoint path, load that instead
            if autoresume_checkpoint_path:
                load_path = autoresume_checkpoint_path
                # Disable object_store since _get_autoresume_checkpoint will download the checkpoint
                # To the save folder, if needed.
                load_object_store = None
                # Disable `load_weights_only` since this applies only to the initial training run
                load_weights_only = False
                log.info('Autoresuming training from checkpoint')
            else:
                log.info('No previous autoresume checkpoint found')
        # Actually load the checkpoint from potentially updated arguments
        if load_path is not None:
            self._rng_state = checkpoint.load_checkpoint(
                state=self.state,
                path=load_path,
                object_store=load_object_store,
                load_weights_only=load_weights_only,
                strict_model_weights=load_strict_model_weights,
                progress_bar=load_progress_bar,
                ignore_keys=load_ignore_keys,
            )
            self.state.run_name = run_name

        # reseed here. This helps with a couple of issues:
        # 1. rng state may change at Event.INIT. For example, if an algorithm creates a new module and module
        # parameters are initialized randomly, rng state will change. This reseeding nullifies such effects.
        # 2. While resuming from a checkpoint, we want to spin dataloader and bring it back to the same state as at the time
        # of the checkpoint. Therefore, spinning needs to start from the same rng state as in the original run.
        log.info(f'Setting seed to {self.state.seed}')
        reproducibility.seed_all(self.state.seed)

        if not (self.deepspeed_enabled or self.fsdp_enabled) and dist.get_world_size() > 1:
            # Only wrap the module if required
            self.state.model = prepare_ddp_module(self.state.model, self._find_unused_parameters)

    @property
    def saved_checkpoints(self) -> List[str]:
        """Returns list of saved checkpoints.

        .. note::

            For DeepSpeed, which saves file on every rank, only the files corresponding to the process's rank
            will be shown.
        """
        if self._checkpoint_saver is None:
            return []
        return self._checkpoint_saver.saved_checkpoints

    def _get_autoresume_checkpoint(
        self,
        save_folder: str,
        save_latest_filename: str,
        save_latest_remote_file_name: str,
        loggers: Sequence[LoggerDestination],
        load_progress_bar: bool,
    ):
        """Determines the load path when using autoresume.

        First, check the ``save_folder`` for the latest checkpoint.
        If no latest checkpoint is found locally, then check each logger for the latest checkpoint, and download
        it to the ``save_folder``.

        Returns:
            Optional[str]: The path to the latest checkpoint, if found, otherwise None.
        """
        save_latest_filename = format_name_with_dist(save_latest_filename, self.state.run_name)
        save_folder = format_name_with_dist(save_folder, self.state.run_name)
        save_latest_remote_file_name = format_name_with_dist(save_latest_remote_file_name, self.state.run_name)
        latest_checkpoint_path = os.path.join(save_folder, save_latest_filename)

        # If latest checkpoint is not saved locally, try to fetch from loggers
        if not os.path.exists(latest_checkpoint_path):
            # Make save folder in case it doesn't exist so latest checkpoint can be downloaded
            os.makedirs(save_folder, exist_ok=True)
            for logger in loggers:
                try:
                    # Fetch from logger. If it succeeds, stop trying the rest of the loggers
                    get_file(
                        path=save_latest_remote_file_name,
                        destination=latest_checkpoint_path,
                        object_store=logger,
                        overwrite=True,
                        progress_bar=load_progress_bar,
                    )
                    break
                except (NotImplementedError, FileNotFoundError):
                    # Ignore errors caused by no checkpoint saved with logger
                    pass
        # Require all ranks to have local checkpoint if we wish to restore from it
        latest_checkpoint_exists = self._device.tensor_to_device(
            torch.tensor([os.path.exists(latest_checkpoint_path)], dtype=torch.uint8))
        dist.all_reduce(latest_checkpoint_exists, reduce_operation='MIN')
        # If latest checkpoint is saved locally, change load_path to it
        if int(latest_checkpoint_exists.item()) == 1:
            return latest_checkpoint_path

    def fit(
        self,
        *,
        # Train Dataloader
        train_dataloader: Optional[Union[Iterable, DataSpec, Dict[str, Any]]] = None,
        train_dataloader_label: str = 'train',
        train_subset_num_batches: Optional[int] = None,

        # Timing
        duration: Optional[Union[int, str, Time[int]]] = None,
        reset_time: bool = False,

        # Schedulers
        schedulers: Optional[Union[ComposerScheduler, PyTorchScheduler, Sequence[Union[ComposerScheduler,
                                                                                       PyTorchScheduler]]]] = None,
        scale_schedule_ratio: float = 1.0,
        step_schedulers_every_batch: Optional[bool] = None,

        # Evaluation
        eval_dataloader: Optional[Union[Iterable, DataSpec, Evaluator, Sequence[Evaluator]]] = None,
        eval_subset_num_batches: int = -1,
        eval_interval: Union[int, str, Time, Callable[[State, Event], bool]] = 1,

        # Numerics
        grad_accum: Optional[Union[int, str]] = None,
        precision: Optional[Union[str, Precision]] = None,
    ):
        """Train the model.

        The Composer :class:`.Trainer` supports multiple calls to :meth:`.fit`. Any arguments specified during
        the call to :meth:`.fit` will override the values specified when constructing the :class:`.Trainer`.
        All arguments are optional, with the following exceptions:

        *   The ``train_dataloader`` must be specified here if not provided when constructing the :class:`.Trainer`.
        *   The ``duration`` must be specified here if not provided when constructing the :class:`.Trainer`,
            or if this is a subsequent call to :meth:`.fit`.

        For example, the following are equivalent:

        .. testcode::

            # The `train_dataloader` and `duration` can be specified
            # when constructing the Trainer
            trainer_1 = Trainer(
                model=model,
                train_dataloader=train_dataloader,
                max_duration="1ep",
            )
            trainer_1.fit()

            # Or, these arguments can be specified on `fit()`
            trainer_2 = Trainer(model)
            trainer_2.fit(
                train_dataloader=train_dataloader,
                duration="1ep"
            )

        When invoking :meth:`.fit` for a subsequent time, either ``reset_time`` or ``duration`` must be specified.
        Otherwise, it is ambiguous for how long to train.

        *   If ``reset_time`` is True, then :meth:`.fit` will train for the same amount of time as the previous
            call (or for ``duration`` if that parameter is also specified). The :attr:`.State.timestamp` will be reset,
            causing :class:`.ComposerScheduler` and :class:`.Algorithm` instances to start from the beginning, as if it
            is a new training run. Model gradients, optimizer states, and native PyTorch schedulers will not be reset.

        *   If ``reset_time`` is False, then :meth:`.fit` will train for the amount of time specified by
            ``duration``. The :attr:`.State.max_duration` will be incremented by ``duration``.

        For example:

        .. testcode::

            # Construct the trainer
            trainer = Trainer(max_duration="1ep")

            # Train for 1 epoch
            trainer.fit()
            assert trainer.state.timestamp.epoch == "1ep"

            # Reset the time to 0, then train for 1 epoch
            trainer.fit(reset_time=True)
            assert trainer.state.timestamp.epoch == "1ep"

            # Train for another epoch (2 epochs total)
            trainer.fit(duration="1ep")
            assert trainer.state.timestamp.epoch == "2ep"

            # Train for another batch (2 epochs + 1 batch total)
            # It's OK to switch time units!
            trainer.fit(duration="1ba")
            assert trainer.state.timestamp.epoch == "2ep"
            assert trainer.state.timestamp.batch_in_epoch == "1ba"

            # Reset the time, then train for 3 epochs
            trainer.fit(reset_time=True, duration="3ep")
            assert trainer.state.timestamp.epoch == "3ep"

        Args:
            train_dataloader (Iterable | DataSpec | Dict[str, Any], optional): See :class:`.Trainer`.
            train_dataloader_label (str, optional): See :class:`.Trainer`.
            train_subset_num_batches (int, optional): See :class:`.Trainer`.
            reset_time (bool): Whether to reset the :attr:`.State.timestamp` to zero values. Defaults to False.

                If ``True``, the timestamp will be zeroed out, causing :class:`.ComposerScheduler` and
                :class:`.Algorithm` instances to start from the beginning, as if it is a new training run. The model
                will be trained for ``duration``, if specified, or for :attr:`.State.max_duration`, which would have
                been provided when constructing the :class:`.Trainer` or by a previous call to :meth:`.fit`.

                .. note::

                    Model gradients, optimizer states, and native PyTorch schedulers will not be reset.

                If ``False`` (the default), training time will be incremented from where the previous call to
                :meth:`.fit` finished (or from zero, if a new training run).
                The :attr:`~.State.max_duration` will be incremented by the ``duration`` parameter.

            duration (Time[int] | str | int, optional): The duration to train. Can be an integer, which will be
                interpreted to be epochs, a str (e.g. ``1ep``, or ``10ba``), or a :class:`.Time` object.

                If ``reset_time`` is False (the default), then :attr:`.State.max_duration` will be converted
                into the same units as this parameter (if necessary), and then the max duration incremented by the
                value of this parameter.

                If ``reset_time`` is True, then :attr:`.State.max_duration` will be set to this parameter.

            optimizers (torch.optim.Optimizer | Sequence[torch.optim.Optimizer], optional): See :class:`.Trainer`.
            schedulers (PyTorchScheduler | ComposerScheduler | Sequence[PyTorchScheduler | ComposerScheduler], optional): See :class:`.Trainer`.
            scale_schedule_ratio (float, optional): See :class:`.Trainer`.
            step_schedulers_every_batch (bool, optional): See :class:`.Trainer`.
            eval_dataloader (Iterable | DataSpec | Evaluator | Sequence[Evaluator], optional): See :class:`.Trainer`.
            eval_subset_num_batches (int, optional): See :class:`.Trainer`.
            eval_interval (int | str | Time | (State, Event) -> bool, optional): See :class:`.Trainer`.
            grad_accum (int | str, optional): See :class:`.Trainer`.
            precision (Precision | str, optional): See :class:`.Trainer`.
        """
        # Train Dataloader
        if train_dataloader is not None:
            self._train_data_spec = ensure_data_spec(train_dataloader)
            self.state.set_dataloader(self._train_data_spec.dataloader, train_dataloader_label)
            self.state.train_dataloader = self.state.dataloader
        if self._train_data_spec is None:
            _raise_missing_argument_exception('train_dataloader')
        if train_subset_num_batches is not None:
            self.state.dataloader_len = train_subset_num_batches

        # Reset Time
        if reset_time:
            self.state.timestamp = Timestamp()

        # Max Duration
        if duration is not None:
            duration = ensure_time(duration, TimeUnit.EPOCH)
            # Effectively increment the max duration (if not resetting the Time)
            # or set the max_duration (if resetting the time -- self.state.timestamp.get(duration.unit) will be 0)
            # It is important to set the duration, rather than incrementing it, as ``duration`` could be in
            # different units than ``max_duration``
            self.state.max_duration = duration + self.state.timestamp.get(duration.unit)

        if self.state.max_duration is None:
            _raise_missing_argument_exception('max_duration')

        if self.state.max_duration <= self.state.timestamp.get(self.state.max_duration.unit) and not reset_time:
            raise ValueError(
                (f'The max_duration ({self.state.max_duration}) is less than or equal to the elapsed training duration '
                 f'({self.state.timestamp.get(self.state.max_duration.unit)}). No training would occur. '
                 'Please provide the `duration` or specify `reset_time=True` in Trainer.fit().'))

        # Scale Schedule Ratio and Schedulers
        if scale_schedule_ratio != 1.0:
            # Not scaling the schedulers if the ratio is 1.0 in case if the scheduler cannot be scaled
            # (e.g. a custom LambdaLR). However, since 1.0 implies no scaling, it is still possible
            # to train with it.
            self.state.max_duration = _scale_max_duration_by_ssr(scale_schedule_ratio, self.state.max_duration)
        if schedulers is not None:
            self.state.schedulers = _compile_schedulers(schedulers, self.state, scale_schedule_ratio)

            if step_schedulers_every_batch is None:
                self._scheduler_step_frequency = _get_default_scheduler_frequency(schedulers)
            else:
                self._scheduler_step_frequency = TimeUnit.BATCH if step_schedulers_every_batch else TimeUnit.EPOCH
        else:
            if scale_schedule_ratio != 1.0:
                raise ValueError('Specifying `scale_schedule_ratio` without `schedulers` has no effect.')

            if step_schedulers_every_batch is not None:
                raise ValueError('Specifying `step_schedulers_every_batch` without `schedulers` has no effect.')

            if step_schedulers_every_batch is not None:
                raise ValueError('Specifying `step_schedulers_every_batch` without `schedulers` has no effect.')

        # Evaluators
        if eval_dataloader is not None:
            # Need to use the `original_model` rather than `state.model`, as `state.model`
            # could be DDP / DeepSpeed wrapped.
            eval_metrics = self._original_model.get_metrics(is_train=False)
            metric_names = [str(k) for k in eval_metrics.keys()]

            evaluators = [
                ensure_evaluator(evaluator, default_metric_names=metric_names)
                for evaluator in ensure_tuple(eval_dataloader)
            ]

            # match metric names to model metrics
            self.state.eval_metrics = {
                evaluator.label: _filter_metrics(eval_metrics, evaluator.metric_names) for evaluator in evaluators
            }

            _set_evaluator_interval_and_subset_num_batches(
                evaluators=evaluators,
                eval_interval=eval_interval,
                subset_num_batches=eval_subset_num_batches,
            )
            if len(evaluators) == 0:
                if eval_subset_num_batches != -1:
                    raise ValueError('Specifying `eval_subset_num_batches` without an `eval_dataloader` has no effect.')
                if eval_interval != 1:
                    raise ValueError('Specifying `eval_interval` without an `eval_dataloader` has no effect.')

            self.state.evaluators = evaluators

        # Grad Accum
        if grad_accum is not None:
            self.state.auto_grad_accum = _is_auto_grad_accum(grad_accum, device=self._device)
            if self.state.auto_grad_accum and self.state.profiler:
                raise ValueError("`grad_accum='auto'` is not compatible with the profiler. It is recommended to run "
                                 "a mini-run with `grad_accum='auto'` to identify the optimal grad_accum value and "
                                 'then manually specify that in a second run with profiler.')
            self.state.grad_accum = _get_initial_grad_accum(grad_accum)

        # Precision
        if precision is not None and Precision(precision) != self.state.precision:
            if self.deepspeed_enabled:
                raise ValueError('Changing the precision when using DeepSpeed is not supported')
            precision = Precision(precision)
            _validate_precision(precision, self._device, self.deepspeed_enabled)
            self.state.precision = precision

            # update scaler since precision was provided
            self.state.scaler = ClosureGradScaler() if self._use_closures() else GradScaler()
        self._train_loop()

    def close(self):
        """Shutdown the trainer.

        .. seealso:: :meth:`.Engine.close` for additional information.
        """
        self.engine.close()
        dist.barrier()

    def _ensure_metrics_device_and_dtype(self, metrics: Dict[str, Metric]):
        # HACK: DeepSpeed somehow manages to convert metric internal states to its own dtype. When
        # running with FP16, this tends to result in overflows. Let's assume FP32 is good enough.
        for name, metric in metrics.items():
            # Safety check to ensure the metric and data are on the same device. Normally not
            # needed because the metric is automatically on the same device as the model.
            # See https://torchmetrics.readthedocs.io/en/latest/pages/overview.html for details.
            metrics[name] = self._device.module_to_device(metric)
            metric.set_dtype(torch.float32)  # type: ignore

        return metrics

    def _compute_and_log_metrics(self, dataloader_label: str, metrics: Dict[str, Metric]):
        """Computes metrics, logs the results, and updates the state with the deep-copied metrics.

        Args:
            dataloader_label (str): The dataloader label.
            metrics (Dict[str, Metric]): The metrics to compute.
        """
        metrics = deepcopy(metrics)

        # log computed metrics
        computed_metrics = {}
        for metric_name, metric in metrics.items():
            computed_metrics[metric_name] = metric.compute()

        self.logger.log_metrics(
            {f'metrics/{dataloader_label}/{name}': val for (name, val) in computed_metrics.items()},)

        # store metric instances
        for metric_name, metric in metrics.items():
            assert isinstance(metric, Metric)
            if dataloader_label == 'train':
                self.state.train_metrics[metric_name] = metric
            else:
                if dataloader_label not in self.state.eval_metrics:
                    self.state.eval_metrics[dataloader_label] = {}
                self.state.eval_metrics[dataloader_label][metric_name] = metric

    def _spin_dataloaders(self):
        """Spin the dataloaders to restore sampler state.

        Only one batch must be loaded to seed the sampler's generator. since only the first batch is being loaded, the
        dataloader may not be completely iterated through.
        """
        # spin the evaluator dataloaders once to initialize its sampler deterministically
        # so it does not affect any other RNG reads
        log.debug('Spinning the dataloaders')
        for evaluator in self.state.evaluators:
            dataloader = evaluator.dataloader.dataloader
            if isinstance(dataloader, DataLoader) and isinstance(dataloader.sampler, DistributedSampler):
                dataloader.sampler.set_epoch(0)
            for _ in dataloader:
                break

        # spin the train dataloader's sampler to get to the state of the desired epoch
        dataloader = self.state.dataloader
        assert dataloader is not None, 'train dataloader is set on state after FIT_START'
        for epoch in range(int(self.state.timestamp.epoch)):
            if isinstance(dataloader, DataLoader) and isinstance(dataloader.sampler, DistributedSampler):
                dataloader.sampler.set_epoch(epoch)
            for _ in dataloader:
                break

    def _accumulate_time_across_ranks(
        self,
        num_samples: int,
        num_tokens: int,
        batch_time: datetime.timedelta,
    ) -> Tuple[int, int, datetime.timedelta]:
        """Accumulate the number of samples and tokens across ranks.

        Returns a (num_samples, num_tokens, batch_time) tuple.
        """
        # Samples and tokens should be summed
        # Batch time should be the value from rank 0
        sample_token_tensor = self._device.tensor_to_device(torch.tensor([num_samples, num_tokens], dtype=torch.int))
        dist.all_reduce(sample_token_tensor, reduce_operation='SUM')
        batch_time_tensor = self._device.tensor_to_device(
            torch.tensor([batch_time.total_seconds()], dtype=torch.float32))
        dist.broadcast(batch_time_tensor, src=0)
        batch_time = datetime.timedelta(seconds=batch_time_tensor[0].cpu().item())

        return int(sample_token_tensor[0].cpu().item()), int(sample_token_tensor[1].cpu().item()), batch_time

    def _train_loop(self) -> None:
        """Run training for the specified number of epochs and log results."""
        # print training start
        log.info('Using precision %s', self.state.precision)
        self.logger.log_hyperparameters(
            {'enabled_algorithms/' + algo.__class__.__name__: True for algo in self.state.algorithms})

        assert self.state.dataloader is not None, 'dataloader is set in __init__() or fit()'
        assert self._train_data_spec is not None, 'The train data spec is set in __init__() or fit()'
        assert self.state.scaler is not None, 'scaler should have been set in __init__()'

        self.engine.run_event(Event.FIT_START)

        use_grad_scaling = self._use_grad_scaling(self.state.precision, self.state.scaler)

        self._spin_dataloaders()

        if self.state.timestamp.batch_in_epoch == 0 and self._rng_state is not None:
            # only restore the rng state here if the step in the current epoch is zero.
            reproducibility.load_rng_state(self._rng_state)
            self._rng_state = None

        self.state.model.train()
        finished_epoch_early = False
        last_wct = datetime.datetime.now()

        while self.state.timestamp < self.state.max_duration:
            try:
                if int(self.state.timestamp.batch_in_epoch) == 0:
                    self.engine.run_event(Event.EPOCH_START)
                    self.logger.log_metrics({'epoch': int(self.state.timestamp.epoch)})

                dataloader = self.state.dataloader
                if isinstance(dataloader, DataLoader) and isinstance(dataloader.sampler, DistributedSampler):
                    dataloader.sampler.set_epoch(int(self.state.timestamp.epoch))

                for batch_idx, self.state.batch in enumerate(self._iter_dataloader(TrainerMode.TRAIN)):
                    # if resuming, skip dataloader forward to the minibatch index
                    if batch_idx < int(self.state.timestamp.batch_in_epoch):
                        # Restore the RNG state immediately before the next batch is yielded from the dataloader
                        if batch_idx + 1 == int(self.state.timestamp.batch_in_epoch) and self._rng_state is not None:
                            reproducibility.load_rng_state(self._rng_state)
                            self._rng_state = None
                        continue

                    self.state.batch = self._device.batch_to_device(self.state.batch)
                    self.state.batch = self._train_data_spec.device_transforms(self.state.batch)
                    rank_num_samples = self._train_data_spec.get_num_samples_in_batch(self.state.batch)
                    rank_num_tokens = self._train_data_spec.get_num_tokens_in_batch(self.state.batch)

                    if self.deepspeed_enabled:
                        self.state.batch = _fix_batch_precision_for_deepspeed(self.state.batch, self.state.precision)

                    self.engine.run_event(Event.AFTER_DATALOADER)

                    self.engine.run_event(Event.BATCH_START)
                    self.logger.log_metrics({
                        'trainer/global_step': int(self.state.timestamp.batch),
                        'trainer/batch_idx': self.state.timestamp.batch_in_epoch.value,
                    })

                    total_loss_dict = self._train_batch(use_grad_scaling)

                    if use_grad_scaling:
                        self.state.scaler.update()

                    # total_loss_dict can be None if gradient scaling failed
                    if total_loss_dict is not None:
                        map_collection(total_loss_dict, dist.all_reduce)
                        total_loss_dict = {
                            k: loss.cpu().item() / dist.get_world_size() for k, loss in total_loss_dict.items()
                        }
                        self.logger.log_metrics(total_loss_dict)

                    # The scheduler step.step() and compute_and_log_metrics() are going to be included in the
                    # next batch's wall clock time. The time accumulation must be done here so schedulers
                    # have the latest timing information

                    now = datetime.datetime.now()

                    batch_time = now - last_wct

                    total_num_samples, total_num_tokens, batch_time = self._accumulate_time_across_ranks(
                        rank_num_samples,
                        rank_num_tokens,
                        batch_time,
                    )

                    # `now` is actually in the past, but want to include the time it takes to perform this reduction
                    last_wct = now

                    if self._scheduler_step_frequency == TimeUnit.BATCH:
                        for scheduler in self.state.schedulers:
                            scheduler.step()

                    if self.state.train_metrics is not None:
                        self._compute_and_log_metrics(
                            dataloader_label='train',
                            metrics=self.state.train_metrics,
                        )

                    self.state.timestamp = self.state.timestamp.to_next_batch(
                        samples=total_num_samples,
                        tokens=total_num_tokens,
                        duration=batch_time,
                    )

                    self.engine.run_event(Event.BATCH_END)

                    # Pause the timing during evaluation
                    # Evaluation time is tracked separately in state.eval_timestamp
                    duration = datetime.datetime.now() - last_wct
                    self._run_evaluators(Event.BATCH_END)
                    last_wct = datetime.datetime.now() - duration

                    self.engine.run_event(Event.BATCH_CHECKPOINT)

                    if self.state.timestamp >= self.state.max_duration:
                        # If max_duration is specified in batches, samples, or tokens, and
                        # and the max_duration is reached mid-epoch, then break out of the dataloader
                        # to finish the epoch early and finish training.
                        finished_epoch_early = True
                        break

                if not finished_epoch_early or self.state.dataloader_len == self.state.timestamp.batch_in_epoch:
                    # Trigger the epoch end events if the dataloader was exhausted.
                    # This happens if the "break" did not trigger above, or if it
                    # did (e.g. duration specified in samples/batches/tokens), but it is still
                    # the end of the dataloader (i.e. next(dataloader) would raise StopIteration)
                    self.state.timestamp = self.state.timestamp.to_next_epoch()

                    if self.state.train_metrics is not None:
                        self._compute_and_log_metrics(
                            dataloader_label='train',
                            metrics=self.state.train_metrics,
                        )

                    if self._scheduler_step_frequency == TimeUnit.EPOCH:
                        for scheduler in self.state.schedulers:
                            scheduler.step()

                    self.engine.run_event(Event.EPOCH_END)

                    # Pause the timing during evaluation
                    # Evaluation time is tracked separately in state.eval_timestamp
                    duration = datetime.datetime.now() - last_wct
                    self._run_evaluators(Event.EPOCH_END)
                    last_wct = datetime.datetime.now() - duration

                    self.engine.run_event(Event.EPOCH_CHECKPOINT)
            except BreakEpochException:
                log.info(f'Skipping the rest of Epoch {int(self.state.timestamp.epoch)}')

        self.engine.run_event(Event.FIT_END)
        self._run_evaluators(Event.FIT_END)

    def _eval_train_metrics(self, device_batch):
        assert self._train_data_spec is not None, 'The train data spec should be set on __init__ or fit()'
        assert self.state.train_metrics is not None, 'The train metrics should be set on __init__ or fit()'

        with torch.no_grad(),\
                model_eval_mode(self.state.model),\
                get_precision_context(self.state.precision):
            if hasattr(self._original_model, 'validate'):  # backwards compatibility check
                warnings.warn(
                    'Using validate() is no longer supported and will be removed in a future version. Please use eval_forward() instead.'
                )
                assert isinstance(self._original_model.validate, Callable)
                eval_outputs, target = self._original_model.validate(device_batch)

                for _, metric in self.state.train_metrics.items():
                    metric.update(eval_outputs, target)
            else:
                eval_outputs = self._original_model.eval_forward(device_batch, self.state.outputs)
                for _, metric in self.state.train_metrics.items():
                    self._original_model.update_metric(
                        device_batch,
                        eval_outputs,
                        metric,
                    )

    def _run_evaluators(self, event: Event):
        """Runs evaluators periodically during training."""
        for evaluator in self.state.evaluators:
            assert evaluator.eval_interval is not None, 'eval_interval should have been set on __init__() or fit()'
            assert evaluator.subset_num_batches is not None, 'subset_num_batches should have been set on __init__() or fit()'
            if evaluator.eval_interval(self.state, event):
                self._eval_loop(dataloader=evaluator.dataloader,
                                dataloader_label=evaluator.label,
                                subset_num_batches=evaluator.subset_num_batches,
                                metrics=self.state.eval_metrics[evaluator.label])

    def _train_batch(self, use_grad_scaling: bool) -> Dict[str, torch.Tensor]:
        """Compute loss by training on a full batch of data.

        Adaptively change microbatch size if enabled to maximize GPU usage.

        Args:
            use_grad_scaling (bool): Enables gradient scaling.

        Returns:
            Dict[str, torch.Tensor]: a dictionary containing the total loss and individual losses if available.
        """
        assert self._train_data_spec is not None, 'The train data spec should be set on __init__ or fit()'

        # Cache the device batch, because `self.state.batch` gets overridden in microbatching loop
        device_batch = self.state.batch

        # Retry until we successfully complete training and return loss
        while True:
            # Reset train_metrics on every batch
            # Placing reset here ensures that if auto grad accum catches an OOM, incomplete metric state is cleared
            if self.state.train_metrics is not None:
                for _, metric in self.state.train_metrics.items():
                    metric.reset()

            total_loss_dict = {'loss/train/total': self._device.tensor_to_device(torch.zeros(size=(1,)))}
            found_cuda_oom = 0  # int since bool BOR not supported on all torch.distributed backends
            try:
                assert self.state.scaler is not None
                microbatches = self._train_data_spec.split_batch(device_batch, self.state.grad_accum)
                if self._use_closures():
                    for optimizer in self.state.optimizers:
                        if use_grad_scaling:
                            self.state.scaler.step(optimizer,
                                                   closure=lambda loss_dict=total_loss_dict, **kwargs: self.
                                                   _train_microbatches(microbatches, loss_dict, **kwargs))
                        else:
                            optimizer.step(closure=lambda **kwargs: self._train_microbatches(
                                microbatches, total_loss_dict, **kwargs).item())
                else:
                    self._train_microbatches(microbatches, total_loss_dict)
                    if not self.deepspeed_enabled:
                        for optimizer in self.state.optimizers:
                            if use_grad_scaling:
                                self.state.scaler.step(optimizer)
                            else:
                                if isinstance(self._device, DeviceTPU):
                                    xm.optimizer_step(optimizer, barrier=True)
                                else:
                                    optimizer.step()
            except RuntimeError as e:
                if self.state.auto_grad_accum and _is_cuda_oom(e):
                    log.debug((f"Rank {dist.get_global_rank()} OOM'd."))
                    found_cuda_oom = 1
                else:
                    raise

            if self.state.auto_grad_accum:
                # Propagate across all ranks if any rank hit CUDA OOM
                found_cuda_oom = self._device.tensor_to_device(torch.tensor([found_cuda_oom], dtype=torch.uint8))
                dist.all_reduce(found_cuda_oom, reduce_operation='MAX')
                if found_cuda_oom.item() == 1:
                    device_batch_size = self._train_data_spec.get_num_samples_in_batch(device_batch)
                    _adjust_grad_accum(self.state, device_batch_size)
                    # Skip return and rerun after handling oom
                    continue
            # Log grad_accum and return loss if we've completed without OOMing.
            self.logger.log_metrics({'trainer/grad_accum': self.state.grad_accum})
            return total_loss_dict

    def _train_microbatches(self,
                            microbatches: Sequence[Batch],
                            total_loss_dict: Dict[str, torch.Tensor],
                            ddp_sync: bool = True) -> torch.Tensor:
        """Iterate over microbatches and compute the loss that will be used to step the optimizer.

        Args:
            microbatches (Sequence[Batch]): The microbatches which make up the batch.
            total_loss_dict (Dict[str, torch.tensor]): Dictionary containing individual losses and their sum aggregated across all
                microbatches.
            ddp_sync (bool): True to sync gradients between devices on every backwards
                pass and False to only sync gradients after each device has finished
                computing a gradient on it's entire set of microbatches. (default: ``True``)
        """
        if ddp_sync or not isinstance(self.state.model, DistributedDataParallel):
            context = contextlib.nullcontext
        else:
            context = cast(Callable[[], ContextManager], self.state.model.no_sync)

        assert self._train_data_spec is not None

        with context():
            self.engine.run_event(Event.BEFORE_TRAIN_BATCH)

            assert self.state.optimizers is not None
            assert self.state.scaler is not None

            use_grad_scaling = self._use_grad_scaling(self.state.precision, self.state.scaler)

            if not self.deepspeed_enabled:
                for optimizer in self.state.optimizers:
                    try:
                        optimizer.zero_grad(set_to_none=True)
                    except TypeError:
                        optimizer.zero_grad()

            # tracker for gradient accumulation
            current_batch_size = sum([self._train_data_spec.get_num_samples_in_batch(batch) for batch in microbatches])

            for microbatch_idx, self.state.batch in enumerate(microbatches):
                is_final_microbatch = microbatch_idx + 1 == len(microbatches)
                microbatch_loss_dict = self._train_microbatch(use_grad_scaling, current_batch_size, is_final_microbatch)

                # Aggregate each loss in microbatch_loss_dict into total_loss_dict
                for k, microbatch_loss in microbatch_loss_dict.items():
                    loss_key = f'loss/train/{k}'
                    if loss_key not in total_loss_dict:
                        total_loss_dict[loss_key] = self._device.tensor_to_device(torch.zeros(size=(1,)))
                    total_loss_dict[loss_key] += microbatch_loss

            # Unscale gradients before `Event.AFTER_TRAIN_BATCH`
            if use_grad_scaling:
                for optimizer in ensure_tuple(self.state.optimizers):
                    self.state.scaler.unscale_(optimizer)

            self.engine.run_event(Event.AFTER_TRAIN_BATCH)

            return total_loss_dict['loss/train/total']

    def _train_microbatch(self, use_grad_scaling: bool, current_batch_size: int,
                          is_final_microbatch: bool) -> Dict[str, torch.Tensor]:
        """Train and compute the loss of ``state.batch``, which is assumed to be a single microbatch.

        Args:
            use_grad_scaling (bool): Whether to use gradient scaling.
            current_batch_size (int): The current batch size.
            minibatch_num_samples (int): Number of samples in the minibatch.
            is_final_microbatch (bool): If current microbatch is the last one.
        """
        assert self.state.scaler is not None
        assert self._train_data_spec is not None

        # Cache the device batch, because `self.state.batch` gets overridden in microbatching loop
        device_batch = deepcopy(self.state.batch)

        microbatch_num_samples = self._train_data_spec.get_num_samples_in_batch(self.state.batch)
        sync_context = contextlib.nullcontext() if self.deepspeed_enabled else ddp_sync_context(
            self.state,
            is_final_microbatch,
            self._ddp_sync_strategy,
        )

        with sync_context:
            # forward pass
            self.engine.run_event(Event.BEFORE_FORWARD)

            with get_precision_context(self.state.precision):
                self.state.outputs = self.state.model(self.state.batch)

            self.engine.run_event(Event.AFTER_FORWARD)

            # loss
            self.engine.run_event(Event.BEFORE_LOSS)

            with get_precision_context(self.state.precision):
                self.state.loss = self._original_model.loss(self.state.outputs, self.state.batch)

            assert self.state.loss is not None
            self.engine.run_event(Event.AFTER_LOSS)

            # backward
            self.engine.run_event(Event.BEFORE_BACKWARD)

            microbatch_loss_dict = {}
            # If total loss key is present, copy loss
            if isinstance(self.state.loss, dict) and ('total' in self.state.loss):
                microbatch_loss = self.state.loss['total']  # type: ignore
                microbatch_loss_dict = self.state.loss.copy()
            # If total loss key is not present, sum individual losses
            else:
                microbatch_loss = self._device.tensor_to_device(torch.zeros(size=(1,)))
                for loss in ensure_tuple(self.state.loss):
                    microbatch_loss.add_(loss.mean())

                # Copy the loss if it is a dictionary
                if isinstance(self.state.loss, dict):
                    microbatch_loss_dict = self.state.loss.copy()
                # If not, create a dictionary with generic loss names
                elif len(ensure_tuple(self.state.loss)) > 1:
                    microbatch_loss_dict = {f'loss{i}': loss for i, loss in enumerate(ensure_tuple(self.state.loss))}

                # Include total loss
                microbatch_loss_dict['total'] = microbatch_loss

            # For each loss to log: detach, clone, mean, then multiply by (microbatch size) / (batch size)
            for k, loss in microbatch_loss_dict.items():
                microbatch_loss_dict[k] = loss.detach().clone().mean() * (microbatch_num_samples / current_batch_size)

            if use_grad_scaling:
                microbatch_loss = cast(torch.Tensor, self.state.scaler.scale(microbatch_loss))

            if self.deepspeed_enabled:
                self.state.deepspeed_model.backward(microbatch_loss)

            else:
                # Scale loss based on the number of samples in the microbatch to maintain gradient numerics
                microbatch_loss.mul_(microbatch_num_samples / current_batch_size)
                microbatch_loss.backward(create_graph=self._backwards_create_graph)

            self.engine.run_event(Event.AFTER_BACKWARD)

            # Use microbatch outputs to update training metrics
            if self.state.train_metrics is not None:
                self.state.train_metrics = self._ensure_metrics_device_and_dtype(self.state.train_metrics)
                self._eval_train_metrics(device_batch)

        if self.deepspeed_enabled:
            self.state.deepspeed_model.step()

        return microbatch_loss_dict

    def predict(
        self,
        dataloader: Union[DataLoader, DataSpec],
        subset_num_batches: int = -1,
        *,
        return_outputs: bool = True,
    ):
        """Output model prediction on the provided data.

        There are two ways to access the prediction outputs.

        1.  With ``return_outputs`` set to True, the batch predictions will be collected into a list and returned.
        2.  Via a custom callback, which can be used with ``return_outputs`` set to False.

            This technique can be useful if collecting all the outputs from the dataloader would exceed available memory,
            and you want to write outputs directly to files. For example:

            .. testsetup::

                predict_dl = train_dataloader

            .. testcode::

                import os
                import torch

                from torch.utils.data import DataLoader

                from composer import Trainer, Callback
                from composer.loggers import Logger

                class PredictionSaver(Callback):
                    def __init__(self, folder: str):
                        self.folder = folder
                        os.makedirs(self.folder, exist_ok=True)

                    def predict_batch_end(self, state: State, logger: Logger) -> None:
                        name = f'batch_{int(state.predict_timestamp.batch)}.pt'
                        filepath = os.path.join(self.folder, name)
                        torch.save(state.outputs, filepath)

<<<<<<< HEAD
                        # Also upload the files
                        logger.upload_file(LogLevel.BATCH, remote_file_name=name, file_path=filepath)
=======
                        # Also log the outputs as an artifact
                        logger.file_artifact(artifact_name=name, file_path=filepath)
>>>>>>> 48661e96

                trainer = Trainer(
                    ...,
                    callbacks=PredictionSaver('./predict_outputs'),
                )

                trainer.predict(predict_dl, return_outputs=False)

                print(sorted(os.listdir('./predict_outputs')))

            .. testoutput::

                ['batch_1.pt', ...]

        Args:
            dataloader (DataLoader | DataSpec): The :class:`.DataLoader` or
                :class:`.DataSpec` for the prediction data.
            subset_num_batches (int, optional): If specified, only perform model prediction
                on this many batches. This parameter has no effect if it is greater than ``len(dataloader)``.
                If ``-1``, then the entire loader will be iterated over. (default: ``-1``)
            return_outputs (bool, optional): If True (the default), then prediction outputs will be (recursively)
                moved to cpu and accumulated into a list. Otherwise, prediction outputs are discarded after each
                batch.

        Returns:
            List: A list of batch outputs, if ``return_outputs`` is True. Otherwise, an empty list.

        """
        if isinstance(dataloader, DataSpec):
            data_spec = dataloader
        else:
            data_spec = DataSpec(dataloader)

        # Bind the dataloader to the state, but be able to restore the previous dataloader afterwards
        original_dataloader = self.state.dataloader
        original_dataloader_label = self.state.dataloader_label
        original_dataloader_len = self.state.dataloader_len
        self.state.set_dataloader(data_spec.dataloader, 'predict', subset_num_batches)
        assert self.state.dataloader is not None, 'Already set the dataloader'

        # Reset the predict timestamp
        self.state.predict_timestamp = Timestamp()

        last_wct = datetime.datetime.now()

        outputs = []
        cpu_device = DeviceCPU()

        with torch.no_grad(), model_eval_mode(self.state.model):

            self.engine.run_event(Event.PREDICT_START)

            for self.state.batch in self._iter_dataloader(TrainerMode.PREDICT):
                # Move the batch onto the device
                self.state.batch = self._device.batch_to_device(self.state.batch)

                # Perform any device transforms
                if data_spec.device_transforms is not None:
                    self.state.batch = data_spec.device_transforms(self.state.batch)

                # Count the batch size and num tokens before any events run
                rank_num_samples = data_spec.get_num_samples_in_batch(self.state.batch)
                rank_num_tokens = data_spec.get_num_tokens_in_batch(self.state.batch)

                # Fix the batch if using DeepSpeed
                if self.deepspeed_enabled:
                    self.state.batch = _fix_batch_precision_for_deepspeed(self.state.batch, self.state.precision)

                self.engine.run_event(Event.PREDICT_BATCH_START)

                self.engine.run_event(Event.PREDICT_BEFORE_FORWARD)
                with get_precision_context(self.state.precision):
                    self.state.outputs = self.state.model(self.state.batch)
                self.engine.run_event(Event.PREDICT_AFTER_FORWARD)

                if return_outputs:
                    outputs.append(cpu_device.batch_to_device(self.state.outputs))

                now = datetime.datetime.now()
                batch_time = now - last_wct

                total_num_samples, total_num_tokens, batch_time = self._accumulate_time_across_ranks(
                    num_samples=rank_num_samples,
                    num_tokens=rank_num_tokens,
                    batch_time=batch_time,
                )

                last_wct = now

                self.state.predict_timestamp = self.state.predict_timestamp.to_next_batch(samples=total_num_samples,
                                                                                          tokens=total_num_tokens,
                                                                                          duration=batch_time)

                self.engine.run_event(Event.PREDICT_BATCH_END)

            self.engine.run_event(Event.PREDICT_END)

        # Restore the dataloader
        self.state.set_dataloader(original_dataloader, original_dataloader_label)
        if original_dataloader_len is not None:
            self.state.dataloader_len = original_dataloader_len

        return outputs

    def eval(
            self,
            eval_dataloader: Optional[Union[Iterable, DataSpec, Evaluator, Sequence[Evaluator]]] = None,
            subset_num_batches: int = -1,
            **kwargs,  # catch deprecated arguments
    ):
        """Run evaluation loop.

        Results are stored in ``trainer.state.eval_metrics``. The ``eval_dataloader`` can be provided to
        either the eval() method or during training init().

        Examples:
        .. testcode::

            trainer = Trainer(
                model=model,
                train_dataloader=train_dataloader,
                max_duration="2ep",
                device="cpu",
            )

            trainer.fit()

            # run eval
            trainer.eval(
                eval_dataloader=eval_dataloader,
            )

        Or, if the ``eval_dataloader`` is provided during init:

        .. testcode::

            trainer = Trainer(
                model=model,
                eval_dataloader=eval_dataloader,
                train_dataloader=train_dataloader,
                max_duration="2ep",
                device="cpu",
            )

            trainer.fit()

            # eval_dataloader already provided:
            trainer.eval()

        For multiple metrics or dataloaders, use :class:`.Evaluator` to provide
        identifier names. For example, to run the GLUE task:

        .. code:: python

            from composer.core import Evaluator
            from composer.models.nlp_metrics import BinaryF1Score

            glue_mrpc_task = Evaluator(
                label='glue_mrpc',
                dataloader=mrpc_dataloader,
                metric_names=['BinaryF1Score', 'Accuracy']
            )

            glue_mnli_task = Evaluator(
                label='glue_mnli',
                dataloader=mnli_dataloader,
                metric_names=['Accuracy']
            )

            trainer = Trainer(
                ...,
                eval_dataloader=[glue_mrpc_task, glue_mnli_task],
                ...
            )

        The metrics used are defined in your model's ``get_metrics()`` method. For more information,
        see :doc:`/trainer/evaluation`.

        .. note::

            This eval API was recently changed to better much the trainer fit API. Please migrate your
            code to using the new design here. For backwards compatibility, the old API can still be
            invoked by calling ``_eval_loop()``, however this is not recommended as this may be
            removed in the future.

        Args:
            eval_dataloader (DataLoader | DataSpec | Evaluator | Sequence[Evaluator], optional): Dataloaders
                for evaluation.  If not provided, defaults to using the
                ``eval_dataloader`` provided to the trainer init().
            subset_num_batches (int, optional): Evaluate on this many batches. Default to ``-1`` (the entire
                dataloader. Can also be provided in the trainer init()as ``eval_subset_num_batches``.

        """
        if any([k in kwargs for k in ['dataloader', 'dataloader_label', 'metrics', 'log_level']]):
            raise ValueError('eval() API has changed, please migrate to the new API, or'
                             'for backwards compatibility, call _eval_loop() instead'
                             'with the same arguments.')
        if kwargs:
            arg = next(iter(kwargs.keys()))
            raise TypeError(f'eval() got an unexpected keyword argument \'{arg}\'')

        if eval_dataloader is not None:

            eval_metrics = deepcopy(self._original_model.get_metrics(is_train=False))
            metric_names = [str(k) for k in eval_metrics.keys()]

            evaluators = [
                ensure_evaluator(evaluator, default_metric_names=metric_names)
                for evaluator in ensure_tuple(eval_dataloader)
            ]

            if self.state.eval_metrics:
                for evaluator in evaluators:
                    if evaluator.label in self.state.eval_metrics:
                        warnings.warn(
                            f'eval_dataloader label \'{evaluator.label}\' was already provided in'
                            'trainer initialization. Existing data for that label will be overwritten.'
                            'To prevent this in the future, assign unique label names.',
                            category=UserWarning)

            # match metric names to model metrics
            log.info(f'Added {[e.label for e in evaluators]} to eval_metrics.')
            self.state.eval_metrics.update({e.label: _filter_metrics(eval_metrics, e.metric_names) for e in evaluators})

            _set_evaluator_interval_and_subset_num_batches(
                evaluators=evaluators,
                eval_interval='1ep',  # ignored
                subset_num_batches=subset_num_batches,
            )
        else:
            if not self.state.evaluators:
                raise ValueError('eval_dataloader must be provided to either Trainer init() or eval().')
            evaluators = self.state.evaluators

        for evaluator in evaluators:
            self._eval_loop(
                dataloader=evaluator.dataloader,
                dataloader_label=evaluator.label,
                subset_num_batches=subset_num_batches,
                metrics=self.state.eval_metrics[evaluator.label],
            )

    def _eval_loop(
        self,
        dataloader: Union[Iterable, DataSpec, dict],
        dataloader_label: str = 'eval',
        *,
        metrics: Dict[str, Metric],
        subset_num_batches: Optional[int] = None,
    ):
        """Evaluate the model and log appropriate metrics.

        Args:
            dataloader (DataLoader | DataSpec | dict): The class:`.DataLoader`, :class:`.DataSpec`, or
                dict of :class:`.DataSpec` kwargs to use for evaluation
            dataloader_label (str, optional): The dataloader label to use for logging metrics. Defaults to ``'eval'``.
            metrics (Dict[str, Metric]): Dictionary mapping metric names to metrics to evaluate against.
            subset_num_batches (int, optional): If specified, evaluate on this many batches. Defaults to ``-1``,
                which means to iterate over the entire dataloader.

                This parameter has no effect if ``eval_dataloader`` is not specified, it is greater than
                ``len(eval_dataloader)``, or ``eval_dataloader`` is an :class:`.Evaluator` (which is via
                ``Evaluator(subset_num_batches=...)``.)
        """
        if subset_num_batches is None:
            subset_num_batches = -1

        # back up the original dataloader on the state, so we can restore it after evaluation is finished
        original_dataloader = self.state.dataloader
        original_dataloader_label = self.state.dataloader_label
        original_num_batches = self.state.dataloader_len

        # Unpack the dataloader
        if isinstance(dataloader, dict):
            # treat as DataSpec kwargs
            dataloader = DataSpec(**dataloader)
        if not isinstance(dataloader, DataSpec):
            dataloader = DataSpec(dataloader)
        data_spec = dataloader

        # Reset the eval timestamp
        self.state.eval_timestamp = Timestamp()

        last_wct = datetime.datetime.now()

        with torch.no_grad(), model_eval_mode(self.state.model):
            self.state.set_dataloader(data_spec.dataloader, dataloader_label, subset_num_batches)
            assert self.state.dataloader is not None, 'dataloader is set'

            self.engine.run_event(Event.EVAL_START)

            metrics = self._ensure_metrics_device_and_dtype(metrics)

            for _, metric in metrics.items():
                metric.reset()

            dataloader = self.state.dataloader
            if isinstance(dataloader, DataLoader) and isinstance(dataloader.sampler, DistributedSampler):
                # The distributed sampler uses `set_epoch` to set the random seed
                # Because evaluation can run on each batch, we use the batch to seed the sampler
                # so each evaluation will get a proper shuffle.
                # The epoch provided to `set_epoch` need not be sequential, so this is fine.
                dataloader.sampler.set_epoch(int(self.state.timestamp.batch))

            for self.state.batch in self._iter_dataloader(TrainerMode.EVAL):
                self.state.batch = self._device.batch_to_device(self.state.batch)
                if data_spec.device_transforms is not None:
                    self.state.batch = data_spec.device_transforms(self.state.batch)

                # Count the batch size and num tokens before any events run
                rank_num_samples = data_spec.get_num_samples_in_batch(self.state.batch)
                rank_num_tokens = data_spec.get_num_tokens_in_batch(self.state.batch)

                if self.deepspeed_enabled:
                    self.state.batch = _fix_batch_precision_for_deepspeed(self.state.batch, self.state.precision)

                self.engine.run_event(Event.EVAL_BATCH_START)

                # Cache the device batch, because `self.state.batch` gets overridden in microbatching loop
                device_batch = self.state.batch
                # Retry until we successfully complete evaluation
                while True:
                    # Note: We use uint8 instead of bool as BOR is not supported on all torch.distributed backends
                    found_cuda_oom = 0
                    try:
                        for eval_microbatch in data_spec.split_batch(self.state.batch, self.state.eval_batch_split):
                            self.engine.run_event(Event.EVAL_BEFORE_FORWARD)
                            with get_precision_context(self.state.precision):
                                if hasattr(self._original_model, 'validate'):  # backwards compatibility check
                                    warnings.warn(
                                        'Using validate() is no longer supported and will be removed in a future version. Please use eval_forward() instead.'
                                    )
                                    assert isinstance(self._original_model.validate, Callable)
                                    self.state.outputs, target = self._original_model.validate(eval_microbatch)
                                else:
                                    self.state.outputs = self._original_model.eval_forward(eval_microbatch)
                                    target = None

                            self.engine.run_event(Event.EVAL_AFTER_FORWARD)

                            # Run in same precision context to avoid NaNs
                            with get_precision_context(self.state.precision):
                                if isinstance(self._device, DeviceMPS):
                                    # torchmetrics math has numerical errors on M1 devices
                                    # running the compute on CPU instead
                                    outputs = self.state.outputs.cpu()
                                else:
                                    outputs = self.state.outputs

                                if hasattr(self._original_model, 'validate'):
                                    for _, metric in self.state.train_metrics.items():
                                        metric.update(outputs, target)
                                else:
                                    for _, metric in metrics.items():
                                        self._original_model.update_metric(
                                            eval_microbatch,
                                            outputs,
                                            metric,
                                        )

                    except RuntimeError as e:
                        if self.state.auto_grad_accum and _is_cuda_oom(e):
                            log.debug((f"Rank {dist.get_global_rank()} OOM'd."))
                            found_cuda_oom = 1
                        else:
                            raise
                    if self.state.auto_grad_accum:
                        # Propagate across all ranks if any rank hit CUDA OOM
                        found_cuda_oom = self._device.tensor_to_device(torch.tensor([found_cuda_oom],
                                                                                    dtype=torch.uint8))
                        dist.all_reduce(found_cuda_oom, reduce_operation='MAX')
                        if found_cuda_oom.item() == 1:
                            device_batch_size = data_spec.get_num_samples_in_batch(device_batch)
                            _adjust_eval_batch_split(self.state, device_batch_size)
                            # Skip return and rerun after handling oom
                            continue
                    # Break if we've successfully completed eval without OOMing.
                    break

                now = datetime.datetime.now()
                batch_time = now - last_wct

                total_num_samples, total_num_tokens, batch_time = self._accumulate_time_across_ranks(
                    num_samples=rank_num_samples,
                    num_tokens=rank_num_tokens,
                    batch_time=batch_time,
                )

                self.state.eval_timestamp = self.state.eval_timestamp.to_next_batch(
                    samples=total_num_samples,
                    tokens=total_num_tokens,
                    duration=batch_time,
                )

                last_wct = now

                self.engine.run_event(Event.EVAL_BATCH_END)

            self.logger.log_metrics({'epoch': self.state.timestamp.epoch.value})
            self.logger.log_metrics({'trainer/global_step': self.state.timestamp.batch.value})

            self._compute_and_log_metrics(dataloader_label=dataloader_label, metrics=metrics)

            self.engine.run_event(Event.EVAL_END)

        self.state.set_dataloader(original_dataloader, original_dataloader_label)
        if original_num_batches is not None:
            self.state.dataloader_len = original_num_batches

    def _use_grad_scaling(self, precision: Union[str, Precision], scaler: Optional[GradScaler]) -> bool:
        """Determines based on precision when to use grad scaling.

        By default, the pytorch GradScaler is a no-op if running on
        unsupported hardware. Here we raise a RuntimeError instead.

        Args:
            precision (Precision): Numerical precision, based on the Precision Enum.
            scaler (GradScaler): Used to make sure that the scaler is enabled when
            using grad scaling.

        Raises:
            RuntimeError:
                Occurs when attempting to use grad scaling without the scaler
                enabled. Likely due to hardware not supporting the provided precision.
        """
        if self.deepspeed_enabled:
            return False

        precision = Precision(precision)
        use_grad_scaling = precision == Precision.AMP

        if use_grad_scaling and (scaler is None or not scaler.is_enabled()):
            raise RuntimeError(f'Attempting to use grad scaling with {precision}, but scaler is not enabled.'
                               f'Potentially your hardware does not support Precision {precision}.')
        return use_grad_scaling

    def _iter_dataloader(self, trainer_mode: TrainerMode):
        """Helper method to iterate over the dataloader.

        This method yields up to :attr:`.State.dataloader_len`` batches from the dataloader. In addition, if the
        profiler is enabled, the dataloader latency recorded via the :class:`.Marker` API.

        Args:
            trainer_mode (TrainerMode): Specifies which mode the trainer is in.
        """
        assert self.state.dataloader is not None, 'the dataloader should be set before calling this method'

        if self.state.dataloader_len is None:
            dataloader_iter = iter(self.state.dataloader)
        else:
            dataloader_iter = itertools.islice(self.state.dataloader, int(self.state.dataloader_len))

        while True:
            try:
                # [BEFORE/AFTER]_DATALOADER only runs while training
                if trainer_mode == TrainerMode.TRAIN:
                    self.engine.run_event(Event.BEFORE_DATALOADER)
                batch = next(dataloader_iter)
            except StopIteration:
                # [BEFORE/AFTER]_DATALOADER only runs while training
                if trainer_mode == TrainerMode.TRAIN:
                    # Event.AFTER_DATALOADER is normally called in the train loop. However, if we
                    # encounter StopIteration, the train loop will not run. Accordingly, we need to
                    # explicitly call the engine to run marker.finish() for the dataloader marker.
                    # Otherwise, we will encounter an error at the start of the next epoch when
                    # Event.BEFORE_DATALOADER tries to start an unfinished marker.
                    self.engine.run_marker_only_event(Event.AFTER_DATALOADER)
                break
            yield batch

    def _use_closures(self) -> bool:
        """Determines based on precision and optimizers whether to use closures.

        We default to using closures unless AMP is enabled, in which case we only allow closures when using optimizers
        with the _step_supports_amp_closure flag.
        """
        if self.deepspeed_enabled:
            return False

        if isinstance(self._device, DeviceTPU):
            return False

        if self.state.precision != Precision.AMP:
            return True

        if self.state.optimizers is None:
            raise RuntimeError('state.optimizers must be set before `_use_closures` can be determined')

        return all(
            getattr(optimizer, '_step_supports_amp_closure', False)
            for optimizer in ensure_tuple(self.state.optimizers))

    def save_checkpoint(
        self,
        name: str = 'ep{epoch}-ba{batch}-rank{rank}',
        *,
        weights_only: bool = False,
    ):
        """Checkpoint the training :class:`~.State`.

        Args:
            name (str, optional): See :func:`.save_checkpoint`.
            weights_only (bool, optional): See :func:`.save_checkpoint`.

        Returns:
            str or None: See :func:`.save_checkpoint`.
        """
        return checkpoint.save_checkpoint(
            state=self.state,
            filename=name,
            weights_only=weights_only,
        )

    def export_for_inference(
        self,
        save_format: Union[str, ExportFormat],
        save_path: str,
        save_object_store: Optional[ObjectStore] = None,
        sample_input: Optional[Any] = None,
        transforms: Optional[Sequence[Transform]] = None,
    ):
        """Export a model for inference.

        Args:
            save_format (Union[str, ExportFormat]):  Format to export to. Either ``"torchscript"`` or ``"onnx"``.
            save_path: (str): The path for storing the exported model. It can be a path to a file on the local disk,
            a URL, or if ``save_object_store`` is set, the object name
                in a cloud bucket. For example, ``my_run/exported_model``.
            save_object_store (ObjectStore, optional): If the ``save_path`` is in an object name in a cloud bucket
                (i.e. AWS S3 or Google Cloud Storage), an instance of
                :class:`~.ObjectStore` which will be used
                to store the exported model. If this is set to ``None``,  will save to ``save_path`` using the trainer's
                logger. (default: ``None``)
            sample_input (Any, optional): Example model inputs used for tracing. This is needed for "onnx" export.
                The ``sample_input`` need not match the batch size you intend to use for inference. However, the model
                should accept the ``sample_input`` as is. (default: ``None``)
            transforms (Sequence[Transform], optional): transformations (usually optimizations) that should
                be applied to the model. Each Transform should be a callable that takes a model and returns a modified model.

        Returns:
            None
        """
        export_model = self.state.model.module if self.state.is_model_ddp else self.state.model
        if not isinstance(export_model, nn.Module):
            raise ValueError(f'Exporting Model requires type torch.nn.Module, got {type(export_model)}')
        if sample_input == None and save_format == 'onnx':
            sample_input = self.state.batch
        export_with_logger(model=export_model,
                           save_format=save_format,
                           save_path=save_path,
                           logger=self.logger,
                           save_object_store=save_object_store,
                           sample_input=(sample_input, {}),
                           transforms=transforms)<|MERGE_RESOLUTION|>--- conflicted
+++ resolved
@@ -2015,13 +2015,8 @@
                         filepath = os.path.join(self.folder, name)
                         torch.save(state.outputs, filepath)
 
-<<<<<<< HEAD
                         # Also upload the files
-                        logger.upload_file(LogLevel.BATCH, remote_file_name=name, file_path=filepath)
-=======
-                        # Also log the outputs as an artifact
-                        logger.file_artifact(artifact_name=name, file_path=filepath)
->>>>>>> 48661e96
+                        logger.upload_file(remote_file_name=name, file_path=filepath)
 
                 trainer = Trainer(
                     ...,
