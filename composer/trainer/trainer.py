# Copyright 2022 MosaicML Composer authors
# SPDX-License-Identifier: Apache-2.0

"""Train models."""

from __future__ import annotations

import contextlib
import datetime
import itertools
import logging
import os
import pathlib
import string
import time
import warnings
from typing import Any, Callable, ContextManager, Dict, Iterable, List, Optional, Sequence, TextIO, Tuple, Union, cast

import coolname
import torch
import torch.distributed
import torch.utils.data
from torch.cuda.amp.grad_scaler import GradScaler
from torch.nn.parallel import DistributedDataParallel
from torch.utils.data import DataLoader, DistributedSampler
from torchmetrics import Metric, MetricCollection

from composer.callbacks import CheckpointSaver
from composer.core import (Algorithm, Callback, DataSpec, Engine, Evaluator, Event, Precision, State, Time, Timestamp,
                           ensure_data_spec, ensure_evaluator, ensure_time)
from composer.core.precision import get_precision_context
from composer.core.time import TimeUnit
from composer.core.types import Batch, BreakEpochException, PyTorchScheduler
from composer.loggers import Logger, LoggerDestination, LogLevel, ProgressBarLogger
from composer.models.base import ComposerModel
from composer.optim.decoupled_weight_decay import DecoupledSGDW
from composer.optim.scheduler import ComposerScheduler, compile_composer_scheduler
from composer.profiler import Profiler
from composer.trainer._deepspeed import _fix_batch_precision_for_deepspeed, _parse_deepspeed_config
from composer.trainer._scale_schedule import scale_pytorch_scheduler
from composer.trainer._scaler import ClosureGradScaler
from composer.trainer.ddp import DDPSyncStrategy, ddp_sync_context, prepare_ddp_module
from composer.trainer.devices import Device, DeviceCPU, DeviceGPU
from composer.utils import dist, ensure_tuple, format_name_with_dist, map_collection, module_surgery, reproducibility
from composer.utils.checkpoint import load_checkpoint, save_checkpoint
from composer.utils.file_helpers import GetFileNotFoundException
from composer.utils.import_helpers import MissingConditionalImportError
from composer.utils.libcloud_object_store import LibcloudObjectStore

log = logging.getLogger(__name__)

__all__ = ["Trainer"]

# syntax to shorten the Scheduler type annoations
Scheduler = Union[ComposerScheduler, PyTorchScheduler]


def _raise_missing_argument_exception(arg_name: str):
    raise ValueError((f"{arg_name} is a required argument and must be specified when constructing the "
                      f"{Trainer.__name__} or when calling {Trainer.__name__}.{Trainer.fit.__name__}(). "
                      f"To fix, please specify `{arg_name}` via {Trainer.__name__}({arg_name}=...) or "
                      f"{Trainer.__name__}.{Trainer.fit.__name__}({arg_name}=...)."))


def _scale_max_duration_by_ssr(
    scale_schedule_ratio: float,
    orig_max_duration: Optional[Time[int]],
) -> Optional[Time[int]]:
    if orig_max_duration is None:
        return None
    max_duration = cast(Time[int], orig_max_duration * scale_schedule_ratio)
    log.info(f'max_duration changed from {orig_max_duration} to {max_duration}')
    if max_duration.value == 0:
        raise ValueError('Scale schedule has reduced the max_duration to 0. Set a higher ratio or use more epochs.')
    return max_duration


def _get_default_scheduler_frequency(schedulers: Optional[Union[Scheduler, Sequence[Scheduler]]]):
    has_pytorch_scheduler = any(isinstance(scheduler, PyTorchScheduler) for scheduler in ensure_tuple(schedulers))
    if has_pytorch_scheduler:
        log.info(("Stepping schedulers every epoch, as a PyTorch scheduler was provided. "
                  "The trainer cannot automatically convert the parameters (e.g. step_size, T_max) of the "
                  "PyTorch scheduler to be in terms of batches. If the PyTorch scheduler should be stepped "
                  "every batch, set `step_schedulers_every_batch=True`."))
        return TimeUnit.EPOCH
    else:
        log.info(("Stepping schedulers every batch. "
                  "To step schedulers every epoch, set `step_schedulers_every_batch=False`."))
        return TimeUnit.BATCH


def _get_training_metrics(model: ComposerModel):
    warnings.warn(('Computing model evaluation metrics during training doubles the number of forward passes '
                   'and may lead to a throughput degradation.'))
    train_metrics = model.metrics(train=True)
    if isinstance(train_metrics, Metric):
        # Forcing metrics to be a MetricCollection simplifies logging results
        train_metrics = MetricCollection([train_metrics])

    return train_metrics


def _validate_precision(precision: Precision, device: Device, deepspeed_enabled: bool):
    if isinstance(device, DeviceCPU) and precision != Precision.FP32:
        raise ValueError(f"{precision} is not supproted for CPU training.")
    if not deepspeed_enabled and precision == Precision.FP16:
        raise ValueError("FP16 precision is only supported when training with DeepSpeed.")


def _compile_schedulers(
    schedulers: Optional[Union[Scheduler, Sequence[Scheduler]]],
    state: State,
    scale_schedule_ratio: float,
) -> List[PyTorchScheduler]:
    compiled_schedulers = []
    for scheduler in ensure_tuple(schedulers):
        if isinstance(scheduler, PyTorchScheduler):
            scale_pytorch_scheduler(scheduler, scale_schedule_ratio)
            compiled_schedulers.append(scheduler)
        else:  # it's a composer scheduler
            compiled_schedulers.append(compile_composer_scheduler(scheduler, state, scale_schedule_ratio))

    return compiled_schedulers


def _set_evaluator_interval_and_subset_num_batches(
    evaluators: Sequence[Evaluator],
    eval_interval: Union[int, str, Time, Callable[[State, Event], bool]],
    subset_num_batches: int,
):
    # convert eval_dataloader to `List[Evaluator]`
    for evaluator in evaluators:
        if evaluator.subset_num_batches is None:
            evaluator.subset_num_batches = subset_num_batches
        if evaluator.eval_interval is None:
            evaluator.eval_interval = eval_interval


def _is_adaptive_grad_accum(grad_accum: Union[int, str], device: Device):
    if grad_accum == 'auto':
        warnings.warn(("Setting `grad_accum='auto'` is an experimental feature which may cause "
                       "uncaught Cuda Out of Memory errors. In this case, please manually "
                       "set grad_accum explicitly to an integer instead. "))
        if isinstance(device, DeviceCPU):
            raise ValueError("Cannot use adaptive grad_accum on CPU. Please set grad_accum >= 1")
        return True
    else:
        return False


def _get_initial_grad_accum(grad_accum: Union[int, str]):
    if grad_accum == "auto":
        return 1
    elif isinstance(grad_accum, int):
        return grad_accum
    else:
        raise ValueError("grad_accum must be an int or ``'auto'``")


def _is_cuda_oom(e: RuntimeError):
    """Determines if error is CUDA Out of Memory and if adaptive_grad_accum is enabled."""
    return "CUDA out of memory" in str(e)


def _get_device(device: Optional[Union[str, Device]]):
    if not device:
        device = DeviceGPU() if torch.cuda.is_available() else DeviceCPU()
    elif isinstance(device, str):
        if device.lower() == 'cpu':
            device = DeviceCPU()
        elif device.lower() == 'gpu':
            device = DeviceGPU()
        else:
            raise ValueError(f'device ({device}) must be one of (cpu, gpu).')
    return device


def _distribute_and_get_random_seed(seed: Optional[int], device: Device):
    if not seed:
        seed = reproducibility.get_random_seed()

    # Ensure that each process has a seed = rank_zero_seed + global_rank
    # This "deterministically different" seed behavior is required to be able
    # to restore seeds when resuming form checkpoints, since only the
    # `rank_zero_seed` is stored on state.
    if seed < 0 or seed > reproducibility.MAX_SEED:
        raise ValueError(f"Invalid seed: {seed}. It must be on [0; 2**32 - 1)")

    # using int64 to prevent overflow
    rank_zero_seed = device.tensor_to_device(torch.tensor([seed], dtype=torch.int64))
    dist.broadcast(rank_zero_seed, src=0)
    rank_zero_seed = rank_zero_seed.item()
    assert isinstance(rank_zero_seed, int)
    seed = rank_zero_seed + dist.get_global_rank()
    return rank_zero_seed, seed


def _get_ddp_sync_strategy(ddp_sync_strategy: Optional[Union[str, DDPSyncStrategy]], find_unused_parameters: bool):
    if ddp_sync_strategy is None:
        if find_unused_parameters:
            ddp_sync_strategy = DDPSyncStrategy.MULTI_AUTO_SYNC
        else:
            ddp_sync_strategy = DDPSyncStrategy.SINGLE_AUTO_SYNC
    else:
        ddp_sync_strategy = DDPSyncStrategy(ddp_sync_strategy)
    return ddp_sync_strategy


class Trainer:
    """Train models with Composer algorithms.

    The trainer supports models with :class:`~composer.models.base.ComposerModel` instances.
    The :class:`.Trainer` is highly customizable and can support a wide variety of workloads.
    See the :doc:`training guide</trainer/using_the_trainer>` for more information.

    Example
    --------

    Train a model and save a checkpoint:

    .. testcode::

        import os
        from composer import Trainer

        ### Create a trainer
        trainer = Trainer(
            model=model,
            train_dataloader=train_dataloader,
            max_duration="1ep",
            eval_dataloader=eval_dataloader,
            optimizers=optimizer,
            schedulers=scheduler,
            device="cpu",
            eval_interval="1ep",
            save_folder="checkpoints",
            save_filename="ep{epoch}.pt",
            save_interval="1ep",
            save_overwrite=True,
        )

        # Fit and run evaluation for 1 epoch.
        # Save a checkpoint after 1 epoch as specified during trainer creation.
        trainer.fit()

    Load the checkpoint and resume training:

    .. testcode::

        # Get the saved checkpoint filepath
        checkpoint_path = trainer.saved_checkpoints.pop()[0]

        # Create a new trainer with the `load_path` argument set to the checkpoint path.
        trainer = Trainer(
            model=model,
            train_dataloader=train_dataloader,
            max_duration="2ep",
            eval_dataloader=eval_dataloader,
            optimizers=optimizer,
            schedulers=scheduler,
            device="cpu",
            eval_interval="1ep",
            load_path=checkpoint_path,
        )

        # Continue training and running evaluation where the previous trainer left off
        # until the new max_duration is reached.
        # In this case it will be one additional epoch to reach 2 epochs total.
        trainer.fit()


    Args:
        model (ComposerModel): The model to train. Can be user-defined or one of the models included
            with Composer.

            .. seealso:: :mod:`composer.models` for models built into Composer.
        train_dataloader (Iterable | DataSpec | dict, optional): The dataloader, :class:`.DataSpec`,
            or dict of :class:`.DataSpec` kwargs for the training data. In order to specify custom
            preprocessing steps on each data batch, specify a :class:`.DataSpec` instead of a dataloader.
            It is recommended that the dataloader, whether specified directly or as part of a :class:`.DataSpec`,
            should be a :class:`torch.utils.data.DataLoader`.

            .. note:: The ``train_dataloader`` should yield per-rank batches. Each per-rank batch
                will then be further divided based on the ``grad_accum`` parameter. For example, if the
                desired optimization batch size is ``2048`` and training is happening across 8 GPUs, then each
                ``train_dataloader`` should yield a batch of size ``2048 / 8 = 256``. If ``grad_accum = 2``,
                then the per-rank batch will be divided into microbatches of size ``256 / 2 = 128``.

            If ``train_dataloader`` is not specified when constructing the trainer, it must be specified when invoking
            :meth:`.Trainer.fit`.
        train_dataloader_label (str, optional): The label for the train dataloader. (default: ``'train'``)

            This label is used to index the training metrics (if ``compute_training_metrics`` is True) in
            :attr:`.State.current_metrics`.

            This parameter has no effect if ``train_dataloader`` or ``compute_training_metrics`` are not specified.
        train_subset_num_batches (int, optional): If specified, finish every epoch early after training
            on this many batches. This parameter has no effect if it is greater than ``len(train_dataloader)``.
            If ``-1``, then the entire dataloader will be iterated over. (default: ``-1``)

            When using the profiler, it can be helpful to set this parameter to the length of the profile schedule.
            This setting will end each epoch early to avoid additional training that will not be profiled.

            This parameter is ignored if ``train_dataloader`` is not specified.
        compute_training_metrics (bool, optional): Whether to compute training metrics. (default: ``False``)

            Training metrics will be indexed on :attr:`.State.current_metrics` under the ``train_dataloader_label``
            key (which defaults to ``'train'``).
        max_duration (Time | str | int, optional): The maximum duration to train. Can be an integer, which will be
            interpreted to be epochs, a str (e.g. ``1ep``, or ``10ba``), or a :class:`.Time` object.

            If ``max_duration`` is not specified when constructing the trainer, ``duration`` must be specified when invoking
            :meth:`.Trainer.fit`.
        algorithms (Algorithm | Sequence[Algorithm], optional): The algorithms to use during training. If ``None``, then
            no algorithms will be used. (default: ``None``)

            .. seealso:: :mod:`composer.algorithms` for the different algorithms built into Composer.
        optimizers (torch.optim.Optimizer, optional): The optimizer.
            If ``None``, will be set to ``DecoupledSGDW(model.parameters(), lr=0.1)``. (default: ``None``)

            .. seealso:: :mod:`composer.optim` for the different optimizers built into Composer.
        schedulers (PyTorchScheduler | ComposerScheduler | Sequence[PyTorchScheduler | ComposerScheduler], optional):
            The learning rate schedulers. If ``[]`` or ``None``, the learning rate will be constant.
            (default: ``None``).

            .. seealso:: :mod:`composer.optim.scheduler` for the different schedulers built into Composer.
        scale_schedule_ratio (float, optional): Ratio by which to scale the training duration and learning rate
            schedules. (default: ``1.0``)

            E.g., ``0.5`` makes the schedule take half as many epochs and ``2.0`` makes it take twice as
            many epochs. ``1.0`` means no change.

            This parameter has no effect if ``schedulers`` is not specified.

            .. note ::

                Training for less time, while rescaling the learning rate schedule,
                is a strong baseline approach to speeding up training. E.g., training
                for half duration often yields minor accuracy degradation,
                provided that the learning rate schedule is also rescaled to take half as long.

                To see the difference, consider training for half as long using a cosine
                annealing learning rate schedule. If the schedule is not rescaled,
                training ends while the learning rate is still ~0.5 of the initial LR.
                If the schedule is rescaled with ``scale_schedule_ratio``, the LR schedule
                would finish the entire cosine curve, ending with a learning rate near zero.
        step_schedulers_every_batch (bool, optional): By default, native
            `PyTorch schedulers <https://pytorch.org/docs/stable/optim.html#how-to-adjust-learning-rate>`_
            are updated every epoch, while :doc:`Composer Schedulers</trainer/schedulers>` are updated every step.
            Setting this to ``True`` will force schedulers to be stepped every batch,
            while ``False`` means schedulers stepped every epoch. ``None`` indicates the default behavior.
            (default: ``None``)
        eval_dataloader (DataLoader | DataSpec | Evaluator | Sequence[Evaluator], optional): The :class:`.DataLoader`,
            :class:`.DataSpec`, :class:`.Evaluator`, or sequence of evaluators for the evaluation data.

            To evaluate one or more specific metrics across one or more datasets, pass in an
            :class:`.Evaluator`. If a :class:`.DataSpec` or :class:`.DataLoader` is passed in, then all
            metrics returned by ``model.metrics()`` will be used during evaluation.
            ``None`` results in no evaluation. (default: ``None``)
        eval_interval (int | str | Time | (State, Event) -> bool, optional): An integer, which will be
            interpreted to be epochs, a str (e.g. ``1ep``, or ``10ba``), a :class:`.Time` object, or a callable.
            Defaults to ``1`` (evaluate every epoch).

            If an integer (in epochs), :class:`.Time` string, or :class:`.Time` instance, the evaluator will be run
            with this frequency. :class:`.Time` strings or :class:`.Time` instances must have units of
            :attr:`.TimeUnit.BATCH` or :attr:`.TimeUnit.EPOCH`.

            Set to ``0`` to disable evaluation.

            If a callable, it should take two arguments (:class:`.State`, :class:`.Event`) and return a bool
            representing whether the evaluator should be invoked. The event will be either :attr:`.Event.BATCH_END`
            or :attr:`.Event.EPOCH_END`.

            This ``eval_interval`` will apply to any :class:`.Evaluator` in ``eval_dataloader`` that does not specify
            an ``eval_interval`` or if a dataloader is passed in directly. This parameter has no effect if
            ``eval_dataloader`` is not specified.

            When specifying time string or integer for the ``eval_interval``, the evaluator(s) are also run at the ``Event.FIT_END`` if it doesn't
            evenly divide the training duration.

        eval_subset_num_batches (int, optional): If specified, evaluate on this many batches. Defaults to ``-1``,
            which means to iterate over the entire dataloader.

            This parameter has no effect if ``eval_dataloader`` is not specified, it is greater than
            ``len(eval_dataloader)``, or ``eval_dataloader`` is an :class:`.Evaluator` and ``subset_num_batches``
            was specified as part of the :class:`.Evaluator`.
        callbacks (Callback | Sequence[Callback], optional): The callbacks to run during training. If ``None``,
            then no callbacks will be run. (default: ``None``).

            .. seealso:: :mod:`composer.callbacks` for the different callbacks built into Composer.
        loggers (LoggerDestination | Sequence[LoggerDestination], optional): The destinations to log training information to.

            .. seealso:: :mod:`composer.loggers` for the different loggers built into Composer.
        run_name (str, optional): A name for this training run. If not specified, one will be generated automatically.

            .. seealso:: :class:`~composer.loggers.logger.Logger` for a description of the run name.
        progress_bar (bool, optional): Whether to show a progress bar. (default: ``True``)
        log_to_console (bool, optional): Whether to print logging statements to the console. (default: ``None``)

            The default behavior (when set to ``None``) only prints logging statements when ``progress_bar`` is ``False``.

        console_log_level (LogLevel | str | (State, LogLevel) -> bool, optional): The maximum log level which
            should be printed to the console. (default: :attr:`.LogLevel.EPOCH`)

            It can either be :class:`.LogLevel`, a string corresponding to a :class:`.LogLevel`, or a callable
            that takes the training :class:`.State` and the :class:`.LogLevel` and returns a boolean of whether this
            statement should be printed.

            This parameter has no effect if ``log_to_console`` is ``False``, or is unspecified and ``progres_bar`` is
            ``True``.

        console_stream (TextIO | str, optional): The stream to write to. If a string, it can either be
            ``'stdout'`` or ``'stderr'``. (default: :attr:`sys.stderr`)
        load_path (str, optional):  The path format string to an existing checkpoint file.

            It can be a path to a file on the local disk, a URL, or if ``load_object_store`` is set, the object name
            for a checkpoint in a cloud bucket.

            When using `Deepspeed ZeRO <https://www.deepspeed.ai/tutorials/zero/>`_, checkpoints are shareded by rank.
            Instead of hard-coding the rank in the ``path``, use the following format variables:

            +------------------------+-------------------------------------------------------+
            | Variable               | Description                                           |
            +========================+=======================================================+
            | ``{rank}``             | The global rank, as returned by                       |
            |                        | :func:`~.dist.get_global_rank`.                       |
            +------------------------+-------------------------------------------------------+
            | ``{local_rank}``       | The local rank of the process, as returned by         |
            |                        | :func:`~.dist.get_local_rank`.                        |
            +------------------------+-------------------------------------------------------+
            | ``{node_rank}``        | The node rank, as returned by                         |
            |                        | :func:`~.dist.get_node_rank`.                         |
            +------------------------+-------------------------------------------------------+

            For example, suppose that checkpoints are stored in the following structure:

            .. code-block::

                my_model/ep1-rank0.tar
                my_model/ep1-rank1.tar
                my_model/ep1-rank2.tar
                ...

            Then, ``load_path`` should be set to ``my_model/ep1-rank{rank}.tar``, and all ranks will load the
            correct state.

            If ``None`` then no checkpoint will be loaded. (default: ``None``)
        load_object_store (Union[LibcloudObjectStore, LoggerDestination], optional): If the ``load_path`` is in an
            object store (i.e. AWS S3 or Google Cloud Storage), an instance of :class:`.LibcloudObjectStore` or
            :class:`.LoggerDestination` which will be used to retreive the checkpoint. Otherwise, if the
            checkpoint is a local filepath, set to ``None``. Ignored if ``load_path`` is ``None``.
            (default: ``None``)

            Example:

            .. testsetup::

                import composer.trainer

                composer.trainer.trainer.load_checkpoint = lambda *args, **kwargs: None

            .. testcode::

                from composer import Trainer
                from composer.utils import LibcloudObjectStore

                # Create the object store provider with the specified credentials
                creds = {"key": "object_store_key",
                         "secret": "object_store_secret"}
                store = LibcloudObjectStore(provider="s3",
                                            container="my_container",
                                            provider_kwargs=creds)

                checkpoint_path = "./path_to_the_checkpoint_in_object_store"

                # Create a trainer which will load a checkpoint from the specified object store
                trainer = Trainer(
                    model=model,
                    train_dataloader=train_dataloader,
                    max_duration="10ep",
                    eval_dataloader=eval_dataloader,
                    optimizers=optimizer,
                    schedulers=scheduler,
                    device="cpu",
                    eval_interval="1ep",
                    load_path=checkpoint_path,
                    load_object_store=store,
                )
        load_weights_only (bool, optional): Whether or not to only restore the weights from the checkpoint without
            restoring the associated state. Ignored if ``load_path`` is ``None``. (default: ``False``)
        load_strict_model_weights (bool, optional): Ensure that the set of weights in the checkpoint and model must exactly match.
            Ignored if ``load_path`` is ``None``. (default: ``False``)
        load_chunk_size (int, optional): Chunk size (in bytes) to use when downloading checkpoints.
            Ignored if ``load_path`` is either ``None`` or a local file path. (default: ``1,048,675``)
        load_progress_bar (bool, optional): Display the progress bar for downloading the checkpoint.
            Ignored if ``load_path`` is either ``None`` or a local file path. (default: ``True``)
        save_folder (str, optional): Format string for the folder where checkpoints are saved.
            If ``None``, checkpoints will not be saved. (default: ``None``)

            .. seealso:: :class:`~.CheckpointSaver`

            .. note::

                For fine-grained control on checkpoint saving (e.g. to save different types of checkpoints
                at different intervals), leave this parameter as ``None``, and instead pass
                instance(s) of :class:`~.CheckpointSaver` directly as ``callbacks``.
        save_filename (str, optional): A format string describing how to name checkpoints.
            This parameter has no effect if ``save_folder`` is ``None``.
            (default: ``"ep{epoch}-ba{batch}-rank{rank}"``)

            .. seealso:: :class:`~.CheckpointSaver`
        save_artifact_name (str, optional): A format string describing how to name checkpoints in loggers.
            This parameter has no effect if ``save_folder`` is ``None``.
            (default: ``"{run_name}/checkpoints/ep{epoch}-ba{batch}-rank{rank}"``)

            .. seealso:: :class:`~.CheckpointSaver`
        save_latest_filename (str, optional): A format string for the name of a symlink
            (relative to ``save_folder``) that points to the last saved checkpoint.
            This parameter has no effect if ``save_folder`` is ``None``.
            To disable symlinking, set this to ``None``. (default: ``"latest-rank{rank}"``)

            .. seealso:: :class:`~.CheckpointSaver`
        save_latest_artifact_name (str, optional): A format string describing how to name symlinks in loggers.
            This parameter has no effect if ``save_folder``, ``save_latest_filename``, or ``save_artifact_name`` are ``None``.
            To disable symlinking in logger, set this or ``save_latest_filename`` to ``None``. (default: ``"{run_name}/checkpoints/latest-rank{rank}"``)

            .. seealso:: :class:`~.CheckpointSaver`
        save_overwrite (bool, optional): Whether existing checkpoints should be overridden.
            This parameter has no effect if ``save_folder`` is None. (default: ``False``)

            .. seealso:: :class:`~.CheckpointSaver`
        save_interval (Time | str | int | (State, Event) -> bool): A :class:`Time`, time-string, integer (in epochs),
            or a function that takes (state, event) and returns a boolean whether a checkpoint should be saved.
            This parameter has no effect if ``save_folder`` is ``None``. (default: ``'1ep'``)

            .. seealso:: :class:`~.CheckpointSaver`
        save_weights_only (bool, optional): Whether to save only the model weights instead of the entire training
            state. This parameter has no effect if ``save_folder`` is ``None``. (default: ``False``)

            .. seealso:: :class:`~.CheckpointSaver`
        save_num_checkpoints_to_keep (int, optional): The number of checkpoints to keep locally. The oldest checkpoints
            are removed first. Set to ``-1`` to keep all checkpoints locally. (default: ``-1``)

            Checkpoints will be removed after they have been logged as a file artifact. For example, when this callback
            is used in conjunction with the :class:`~composer.loggers.object_store_logger.ObjectStoreLogger`, set this
            parameter to ``0`` to immediately delete checkpoints from the local disk after they have been uploaded to
            the object store.

            This parameter only controls how many checkpoints are kept locally; checkpoints are not deleted from
            artifact stores.
        autoresume (bool, optional): Whether or not to enable autoresume, which allows for stopping and resuming
        training. This allows use of spot instances, as the training run is now fault tolerant.  This parameter requires
            ``save_folder`` and ``run_name`` to be specified and ``save_overwrite`` to be ``False``. (default: ``False``)

            When enabled, the save_folder is checked for checkpoints of the format ``"{save_folder}/{save_latest_filename}"``,
            which are loaded to continue training. If no local checkpoints are found, each logger is checked for potential
            checkpoints named ``save_latest_artifact_name``. Finally, if no logged checkpoints are found, ``load_path`` is
            used to load a checkpoint if specified. This should only occur at the start of a run using autoresume.

            For example, to run a fine-tuning run on a spot instance, ``load_path`` would be set to the original weights and
            an object store logger would be added. In the original run, ``load_path`` would be used to get the starting
            checkpoint. For any future restarts, such as due to the spot instance being killed, the loggers would be queried for the latest checkpoint
            the object store logger would be downloaded and used to resume training.
        deepspeed_config (Dict[str, Any], optional): Configuration for DeepSpeed, formatted as a JSON
            according to `DeepSpeed's documentation <https://www.deepspeed.ai/docs/config-json/>`_. (default: ``None``)

            To use DeepSpeed with default values, set to the empty dictionary ``{}``.
            To disable DeepSpeed (the default), set to ``None``.
        device (Device | str, optional): The device to use for training, which can be ``'cpu'`` or ``'gpu'``.
            (default: ``None``)

            The default behavior sets the device to ``'gpu'`` if CUDA is available; otherwise, it sets the device to
            ``'cpu'``.
        precision (Precision | str, optional): Numerical precision to use for training. One of ``fp32``, ``fp16``
            or ``amp`` (recommended). (default: ``Precision.FP32`` if training on CPU; ``Precision.AMP`` if training
            on GPU)

            .. note::
                ``fp16`` only works if ``deepspeed_config`` is also provided.
        grad_accum (Union[int, str], optional): The number of microbatches to split a per-device batch into. Gradients
            are summed over the microbatches per device. If set to ``auto``, dynamically increases grad_accum
            if microbatch is too large for GPU. (default: ``1``)

            .. note:: This is implemented by taking the batch yielded by the ``train_dataloader`` and splitting
                it into ``grad_accum`` sections. Each section is of size ``train_dataloader // grad_accum``.
                If the batch size of the dataloader is not divisible by ``grad_accum``,
                then the last section will be of size ``batch_size % grad_accum``.
        seed (int, optional): The seed used in randomization. If ``None``, then a random seed
            will be created. (default: ``None``)

            .. note:: In order to get reproducible results, call the
                :func:`.seed_all` function at the start of your script with the seed
                passed to the trainer. This will ensure any initialization done before the trainer init
                (ex. model weight initialization) also uses the provided seed.

            .. seealso:: :mod:`composer.utils.reproducibility` for more details on reproducibility.
        deterministic_mode (bool, optional): Run the model deterministically. (default: ``False``)

            .. note:: This is an experimental feature. Performance degradations expected. Certain Torch modules may
                not have deterministic implementations, which will result in a crash.

            .. note:: In order to get reproducible results, call the
                :func:`.configure_deterministic_mode` function at the start of your script.
                This will ensure any initialization done before the trainer init also runs deterministically.

            .. seealso:: :mod:`composer.utils.reproducibility` for more details on reproducibility.
        dist_timeout (float, optional): Timeout, in seconds, for initializing the distributed process group.
            (default: ``15.0``)
        ddp_sync_strategy (str | DDPSyncStrategy, optional): The strategy to use for synchronizing gradients.
            Leave unset to let the trainer auto-configure this. See :class:`.DDPSyncStrategy`
            for more details.
        grad_clip_norm (float, optional): The norm to clip gradient magnitudes to. Set to ``-1`` for no gradient
            clipping. (default: ``-1``)
        profiler (Profiler, optional): The profiler, if profiling should be enabled. (default: ``None``)

            .. seealso::

                See the :doc:`Profiling Guide </trainer/performance_tutorials/profiling>` for
                additional information.

    Attributes:
        state (State): The :class:`.State` object used to store training state.
        evaluators (List[Evaluator]): The :class:`.Evaluator` objects to use for validation
            during training.
        logger (Logger): The :class:`.Logger` used for logging.
        engine (Engine): The :class:`.Engine` used for running callbacks and algorithms.
    """

    def __init__(
        self,
        *,
        # The Model
        model: ComposerModel,

        # Train Dataloader
        train_dataloader: Optional[Union[Iterable, DataSpec, Dict[str, Any]]] = None,
        train_dataloader_label: str = 'train',
        train_subset_num_batches: int = -1,
        compute_training_metrics: bool = False,

        # Stopping Condition
        max_duration: Optional[Union[int, str, Time]] = None,

        # Algorithms
        algorithms: Optional[Union[Algorithm, Sequence[Algorithm]]] = None,

        # Optimizers and Scheduling
        optimizers: Optional[torch.optim.Optimizer] = None,
        schedulers: Optional[Union[ComposerScheduler, PyTorchScheduler, Sequence[Union[ComposerScheduler,
                                                                                       PyTorchScheduler]]]] = None,
        scale_schedule_ratio: float = 1.0,
        step_schedulers_every_batch: Optional[bool] = None,

        # Evaluators
        eval_dataloader: Optional[Union[Iterable, DataSpec, Evaluator, Sequence[Evaluator]]] = None,
        eval_interval: Union[int, str, Time, Callable[[State, Event], bool]] = 1,
        eval_subset_num_batches: int = -1,

        # Callbacks and Logging
        callbacks: Optional[Union[Callback, Sequence[Callback]]] = None,
        loggers: Optional[Union[LoggerDestination, Sequence[LoggerDestination]]] = None,
        run_name: Optional[str] = None,
        progress_bar: bool = True,
        log_to_console: Optional[bool] = None,
        console_log_level: Union[LogLevel, str, Callable[[State, LogLevel], bool]] = LogLevel.EPOCH,
        console_stream: Union[str, TextIO] = 'stderr',

        # Load Checkpoint
        load_path: Optional[str] = None,
        load_object_store: Optional[Union[LibcloudObjectStore, LoggerDestination]] = None,
        load_weights_only: bool = False,
        load_strict_model_weights: bool = False,
        load_chunk_size: int = 1_048_576,
        load_progress_bar: bool = True,

        # Save Checkpoint
        save_folder: Optional[str] = None,
        save_filename: str = "ep{epoch}-ba{batch}-rank{rank}",
        save_artifact_name: str = "{run_name}/checkpoints/ep{epoch}-ba{batch}-rank{rank}",
        save_latest_filename: str = "latest-rank{rank}",
        save_latest_artifact_name: str = "{run_name}/checkpoints/latest-rank{rank}",
        save_overwrite: bool = False,
        save_interval: Union[str, int, Time, Callable[[State, Event], bool]] = "1ep",
        save_weights_only: bool = False,
        save_num_checkpoints_to_keep: int = -1,

        # Graceful Resumption
        autoresume: bool = False,

        # DeepSpeed
        deepspeed_config: Optional[Dict[str, Any]] = None,

        # System/Numerics
        device: Optional[Union[str, Device]] = None,
        precision: Optional[Union[str, Precision]] = None,
        grad_accum: Union[int, str] = 1,

        # Reproducibility
        seed: Optional[int] = None,
        deterministic_mode: bool = False,

        # Distributed Training
        dist_timeout: float = 300.0,
        ddp_sync_strategy: Optional[Union[str, DDPSyncStrategy]] = None,

        # Grad Clip Norm
        grad_clip_norm: float = -1.0,

        # Profiling
        profiler: Optional[Profiler] = None,
    ):
        # Determine whether DeepSpeed is enabled
        deepspeed_enabled = deepspeed_config is not None

        # Device
        self._device = _get_device(device)

        # Distributed
        if deepspeed_enabled or dist.get_world_size() > 1:
            # deepspeed requires torch.distributed to be initialized, even if the world size is 1
            # distributed is always required with multi-rank training
            dist.initialize_dist(self._device.dist_backend, datetime.timedelta(seconds=dist_timeout))

        # Reproducibility
        rank_zero_seed, seed = _distribute_and_get_random_seed(seed, self._device)
        # If hparams is used to create the Trainer this function is called twice
        # which is okay because all runs with the hparams codepath will do this
        log.info(f"Setting seed to {seed}")
        reproducibility.seed_all(seed)
        if deterministic_mode:
            reproducibility.configure_deterministic_mode()

        # Precision
        if precision is None:
            precision = Precision.AMP if isinstance(device, DeviceGPU) else Precision.FP32
        if isinstance(precision, str):
            precision = Precision(precision)

        _validate_precision(precision, self._device, deepspeed_enabled)

        # optimizers and schedulers
        if not optimizers:
            optimizers = DecoupledSGDW(list(model.parameters()), lr=0.1)
            # hard-coding the optimizer in the warning, as repr(optimizers) would print an annoying, multi-line warning
            warnings.warn(("No optimizer was specified. Defaulting to "
                           f"{type(optimizers).__name__}(lr={optimizers.defaults['lr']})"))

        num_optimizers = len(ensure_tuple(optimizers))
        if num_optimizers != 1:
            raise NotImplementedError(f"Only one optimizer is supported; found {num_optimizers} optimizers")

        # Grad Accum
        self.adaptive_gradient_accumulation = _is_adaptive_grad_accum(grad_accum, device=self._device)
        grad_accum = _get_initial_grad_accum(grad_accum)

        # Run Name
        generated_run_name = run_name
        if generated_run_name is None:
            # prefixing with the time so experiments sorted alphabetically will have the latest experiment last
            generated_run_name = str(int(time.time())) + "-" + coolname.generate_slug(2)
            run_name_list = [generated_run_name]
            # ensure all ranks have the same experiment name
            dist.broadcast_object_list(run_name_list)
            generated_run_name = run_name_list[0]

        # Create the State
        self.state = State(rank_zero_seed=rank_zero_seed,
                           algorithms=algorithms,
                           model=model,
                           callbacks=callbacks,
                           grad_accum=grad_accum,
                           precision=precision,
                           optimizers=optimizers,
                           run_name=generated_run_name)

        # Profiler
        if profiler is not None:
            warnings.warn("The profiler is enabled. Using the profiler adds additional overhead when training.")
            self.state.profiler = profiler
            self.state.profiler.bind_to_state(self.state)

        # Console Logging
        loggers = list(ensure_tuple(loggers))
        if any(isinstance(x, ProgressBarLogger) for x in loggers):
            warnings.warn(
                DeprecationWarning(
                    (f"Specifying the {ProgressBarLogger.__name__} via `loggers` is deprecated. Instead, "
                     "please specify `progress_bar`, `log_to_console`, `log_level`, and `stream` arguments when "
                     "constructing the trainer. If specified, these arguments will be ignored, as the "
                     f"{ProgressBarLogger.__name__} was already created.")))
        else:
            loggers.append(
                ProgressBarLogger(
                    progress_bar=progress_bar,
                    log_to_console=log_to_console,
                    console_log_level=console_log_level,
                    stream=console_stream,
                ))

        # Logger
        self.logger = Logger(state=self.state, destinations=loggers, run_name=run_name)

        # Callbacks
        self.state.callbacks[:] = list(cast(List[Callback], loggers)) + self.state.callbacks

        # Checkpoint Saving
        self._checkpoint_saver = None
        if save_folder is not None:
            self._checkpoint_saver = CheckpointSaver(
                folder=save_folder,
                filename=save_filename,
                artifact_name=save_artifact_name,
                latest_filename=save_latest_filename,
                latest_artifact_name=save_latest_artifact_name,
                overwrite=save_overwrite,
                weights_only=save_weights_only,
                save_interval=save_interval,
                num_checkpoints_to_keep=save_num_checkpoints_to_keep,
            )
            self.state.callbacks.append(self._checkpoint_saver)

        # The Engine
        self.engine = Engine(state=self.state, logger=self.logger)

        # Set the logger
        model.logger = self.logger

        # Run Event.INIT
        self.engine.run_event(Event.INIT)

        # After running Event.INIT, then set the "optional" elements of state that could be passed in on FIT instead of INIT
        # Setting these attributes here ensures that algorithms do not depend on unavailable attributes during Event.INIT

        # Train Dataloader
        self._train_data_spec = None if train_dataloader is None else ensure_data_spec(train_dataloader)
        if self._train_data_spec is not None:
            self.state.set_dataloader(self._train_data_spec.dataloader, train_dataloader_label,
                                      train_subset_num_batches)
            self.state.train_dataloader = self.state.dataloader
        self.train_metrics = _get_training_metrics(model) if compute_training_metrics else None

        # Max Duration
        if max_duration is not None:
            self.state.max_duration = ensure_time(max_duration, TimeUnit.EPOCH)

        self.logger.data_fit({"rank_zero_seed": rank_zero_seed})

        assert isinstance(self.state.model, ComposerModel)
        self._original_model = self.state.model

        # Schedulers
        self.state.schedulers = _compile_schedulers(schedulers, self.state, scale_schedule_ratio)
        if scale_schedule_ratio != 1.0:
            if len(self.state.schedulers) == 0:
                raise ValueError("Specifying `scale_schedule_ratio` without `schedulers` has no effect.")
            self.state.max_duration = _scale_max_duration_by_ssr(scale_schedule_ratio, self.state.max_duration)

        if step_schedulers_every_batch is None:
            self._scheduler_step_frequency = _get_default_scheduler_frequency(schedulers)
        else:
            self._scheduler_step_frequency = TimeUnit.BATCH if step_schedulers_every_batch else TimeUnit.EPOCH

        # Evaluators
        if eval_dataloader is None:
            evaluators: List[Evaluator] = []
        else:
            evaluators = [
                ensure_evaluator(evaluator, model.metrics(train=False)) for evaluator in ensure_tuple(eval_dataloader)
            ]
            _set_evaluator_interval_and_subset_num_batches(
                evaluators=evaluators,
                eval_interval=eval_interval,
                subset_num_batches=eval_subset_num_batches,
            )
        if len(evaluators) == 0:
            if eval_subset_num_batches != -1:
                raise ValueError("Specifying `eval_subset_num_batches` without an `eval_dataloader` has no effect.")
            if eval_interval != 1:
                raise ValueError("Specifying `eval_interval` without an `eval_dataloader` has no effect.")
        self.state.evaluators = evaluators

        # Grad Clip Norm
        self._grad_clip_norm = grad_clip_norm

        # Some algorithms require specific settings
        self._backwards_create_graph = any(map(lambda x: x.backwards_create_graph, ensure_tuple(algorithms)))
        self._find_unused_parameters = any(map(lambda x: x.find_unused_parameters, ensure_tuple(algorithms)))
        self._ddp_sync_strategy = _get_ddp_sync_strategy(ddp_sync_strategy, self._find_unused_parameters)

        # Configure Deepspeed
        if deepspeed_config is not None:
            try:
                import deepspeed
            except ImportError as e:
                raise MissingConditionalImportError(
                    extra_deps_group="deepspeed",
                    conda_package="deepspeed>=0.5.5",
                    conda_channel=None,
                ) from e
            deepspeed_config = _parse_deepspeed_config(
                deepspeed_config,
                state=self.state,
                grad_clip_norm=self._grad_clip_norm,
            )
            optimizer = ensure_tuple(self.state.optimizers)[0]
            (self.state.model, self.state.optimizers, _, _) = deepspeed.initialize(
                config=deepspeed_config,
                model=self.state.model,
                optimizer=optimizer,
            )
            # Since the DeepSpeed ZeRO optimizer does not inherit torch.optim.Optimizer, the schedulers must be
            # compiled and bound BEFORE DeepSpeed initialization. However, this is OK, as the the DeepSpeed Zero
            # optimizer uses the same underlying parameter groups as the original optimizer. See
            # * https://github.com/microsoft/DeepSpeed/blob/fee73135980e78f8be7e1a3ff556751623ef6aaa/deepspeed/runtime/zero/stage_1_and_2.py#L1911-L1917
            # * https://github.com/microsoft/DeepSpeed/blob/ef17c89570ceae5b26a5f886e9d8cd0941afc0ac/deepspeed/runtime/zero/stage3.py#L2532-L2538
            # In addition, the deepspeed engine is responsible for serializing the model and optimizer state,
            # so these attributes should not be serialized with the composer state.
            if "model" in self.state.serialized_attributes:
                self.state.serialized_attributes.remove("model")

            if "optimizers" in self.state.serialized_attributes:
                self.state.serialized_attributes.remove("optimizers")

        # If using DeepSpeed, the model must be loaded from checkpoint after the engine has been
        # initialized, but if using PyTorch DDP, the model must be loaded before it is wrapped with
        # DDP.

        # Load Checkpoint
        self._rng_state = None
        # If autoresume is enabled, first check for existing checkpoints to load
        if autoresume:
            latest_checkpoint_path = self._determine_autoresume_load_path(
                save_folder=save_folder,
                save_overwrite=save_overwrite,
                save_latest_filename=save_latest_filename,
                run_name=run_name,
                save_latest_artifact_name=save_latest_artifact_name,
                loggers=loggers,
                load_chunk_size=load_chunk_size,
                load_progress_bar=load_progress_bar)
            # Found latest checkpoint path, load that instead
            if latest_checkpoint_path:
                load_path = latest_checkpoint_path
                # Disable object_store and load_weights_only since we're autoresuming locally
                load_object_store = None
                load_weights_only = False
                log.info(
                    f"Found latest checkpoint at {latest_checkpoint_path}, loading instead of load_path {load_path} as autoresume enabled."
                )
        # Actually load the checkpoint from potentially updated arguments
        if load_path is not None:
            self._rng_state = load_checkpoint(state=self.state,
                                              path=load_path,
                                              object_store=load_object_store,
                                              load_weights_only=load_weights_only,
                                              strict_model_weights=load_strict_model_weights,
                                              chunk_size=load_chunk_size,
                                              progress_bar=load_progress_bar)
            # If using autoresume, use loaded run_name
            if autoresume and run_name is not None:
                self.logger.run_name = self.state.run_name
                log.info(f"Using loaded run_name {self.state.run_name} from checkpoint.")
            # Otherwise, discard loaded run_name and use new one
            else:
                self.state.run_name = generated_run_name
            log.info(f"Setting seed to {self.state.seed}")
            reproducibility.seed_all(self.state.seed)

        # Move the model and optimizers to the specified device
        if not self.deepspeed_enabled:
            host_model_params = self.state.model.parameters()
            self.state.model = self._device.module_to_device(self.state.model)
            device_model_params = self.state.model.parameters()

            # use surgery to update the parameters of the optimizers, now that the model is on the device
            # see https://pytorch.org/docs/stable/optim.html#constructing-it
            module_surgery.replace_params_in_optimizer(old_params=host_model_params,
                                                       new_params=device_model_params,
                                                       optimizers=self.state.optimizers)

            # Move any remaining optimizer parameters onto the device
            self.state.optimizers = map_collection(self.state.optimizers, self._device.optimizer_to_device)

            if dist.get_world_size() > 1:
                # Only wrap the module if required
                self.state.model = prepare_ddp_module(self.state.model, self._find_unused_parameters)

    @property
    def deepspeed_enabled(self):
        """Whether DeepSpeed is enabled.

        .. seealso:: `DeepSpeed's documentation <https://www.deepspeed.ai/docs/config-json/>`_
        """
        return self.state.is_model_deepspeed

    @property
    def saved_checkpoints(self) -> List[Tuple[Timestamp, List[pathlib.Path]]]:
        """The checkpoint timestamps and filepaths.

        This list contains tuples of the save timestamp and the checkpoint filepaths.
        This list will have at most ``save_num_checkpoints_to_keep`` entries. The latest checkpoint
        will be at the end.

        .. note::

            When using DeepSpeed, the index of a filepath in each list corresponds to the global rank of
            the process that wrote that file. Each filepath is valid only on the process's (rank's) node.

            Otherwise, when not using DeepSpeed, each sub-list will contain only one filepath since only rank zero
            saves checkpoints.
        """
        if self._checkpoint_saver is None:
            return []
        return self._checkpoint_saver.saved_checkpoints

    def _determine_autoresume_load_path(
        self,
        save_folder: Optional[str],
        save_overwrite: bool,
        save_latest_filename: str,
        run_name: Optional[str],
        save_latest_artifact_name: str,
        loggers: List[LoggerDestination],
        load_chunk_size: int,
        load_progress_bar: bool,
    ):
        """Determines the load path when using autoresume.

        First, check for latest checkpoint locally. If none is found, check loggers
        for checkpoint. If any checkpoint is found, load that instead of load_path. If none are found,
        use the user specified load_path.
        """
<<<<<<< HEAD
        if autoresume:
            if save_folder is None:
                raise ValueError("save_folder must be specified when autoresume is enabled.")
            if save_overwrite:
                raise ValueError(
                    "save_overwrite must be False when autoresume is enabled as autoresume always loads the latest existing checkpoint in save_folder."
                )
            if save_latest_filename is None:
                raise ValueError(
                    "save_latest_filename must be specified so autoresume knows where to load checkpoints from.")
            # Check run_name is provided if necessary
            if run_name is None:
                for save_arg in [save_folder, save_latest_filename, save_latest_artifact_name]:
                    for _, field_name, _, _ in string.Formatter().parse(save_arg):
                        if field_name == "run_name":
                            raise ValueError("run_name must be specified so autoresume knows which run to load from.")
            save_latest_filename = format_name_with_dist(save_latest_filename, run_name)
            save_folder = format_name_with_dist(save_folder, run_name)
            save_latest_artifact_name = format_name_with_dist(save_latest_artifact_name, run_name)
            latest_checkpoint_path = os.path.join(save_folder, save_latest_filename)
            # If latest checkpoint is not saved locally, try to fetch from loggers
            if not os.path.exists(latest_checkpoint_path):
                # Make save folder in case it doesn't exist so latest checkpoint can be downloaded
                os.makedirs(save_folder, exist_ok=True)
                for logger in loggers:
                    try:
                        # Fetch from logger. If it succeeds, stop trying the rest of the loggers
                        logger.get_file_artifact(artifact_name=save_latest_artifact_name,
                                                 destination=latest_checkpoint_path,
                                                 chunk_size=load_chunk_size,
                                                 progress_bar=load_progress_bar)
                        break
                    except (NotImplementedError, GetFileNotFoundException):
                        # Ignore errors caused by no checkpoint saved with logger
                        pass
            # Require all ranks to have local checkpoint if we wish to restore from it
            latest_checkpoint_exists = self._device.tensor_to_device(
                torch.tensor([os.path.exists(latest_checkpoint_path)], dtype=torch.uint8))
            dist.all_reduce(latest_checkpoint_exists, reduce_operation="MIN")
            # If latest checkpoint is saved locally, change load_path to it
            if int(latest_checkpoint_exists.item()) == 1:
                return latest_checkpoint_path
=======
        if save_folder is None:
            raise ValueError("save_folder must be specified when autoresume is enabled.")
        if save_overwrite:
            raise ValueError(
                "save_overwrite must be False when autoresume is enabled as autoresume always loads the latest existing checkpoint in save_folder."
            )
        if save_latest_filename is None:
            raise ValueError(
                "save_latest_filename must be specified so autoresume knows where to load checkpoints from.")
        if run_name is None:
            raise ValueError("run_name must be specified so autoresume knows which run to load from.")
        latest_filename_formatted = format_name_with_dist(save_latest_filename, run_name)
        latest_checkpoint_path = os.path.join(save_folder, latest_filename_formatted)
        # If latest checkpoint is not saved locally, try to fetch from loggers
        if not os.path.exists(latest_checkpoint_path) and save_latest_artifact_name is not None:
            # Make save folder in case it doesn't exist so latest checkpoint can be downloaded
            os.makedirs(save_folder, exist_ok=True)
            for logger in loggers:
                try:
                    # Fetch from logger. If it succeeds, stop trying the rest of the loggers
                    logger.get_file_artifact(artifact_name=format_name_with_dist(save_latest_artifact_name, run_name),
                                             destination=latest_checkpoint_path,
                                             chunk_size=load_chunk_size,
                                             progress_bar=load_progress_bar)
                    break
                except (NotImplementedError, GetFileNotFoundException):
                    # Ignore errors caused by no checkpoint saved with logger
                    pass
        # Require all ranks to have local checkpoint if we wish to restore from it
        latest_checkpoint_exists = self._device.tensor_to_device(
            torch.tensor([os.path.exists(latest_checkpoint_path)], dtype=torch.uint8))
        dist.all_reduce(latest_checkpoint_exists, reduce_operation="MIN")
        # If latest checkpoint is saved locally, change load_path to it
        if int(latest_checkpoint_exists.item()) == 1:
            return latest_checkpoint_path
>>>>>>> f6f4f762

    def fit(
        self,
        *,
        # Train Dataloader
        train_dataloader: Optional[Union[Iterable, DataSpec, Dict[str, Any]]] = None,
        train_dataloader_label: str = "train",
        train_subset_num_batches: Optional[int] = None,
        compute_training_metrics: Optional[bool] = None,

        # Timing
        duration: Optional[Union[int, str, Time[int]]] = None,
        reset_time: bool = False,

        # Schedulers
        schedulers: Optional[Union[ComposerScheduler, PyTorchScheduler, Sequence[Union[ComposerScheduler,
                                                                                       PyTorchScheduler]]]] = None,
        scale_schedule_ratio: float = 1.0,
        step_schedulers_every_batch: Optional[bool] = None,

        # Evaluation
        eval_dataloader: Optional[Union[Iterable, DataSpec, Evaluator, Sequence[Evaluator]]] = None,
        eval_subset_num_batches: int = -1,
        eval_interval: Union[int, str, Time, Callable[[State, Event], bool]] = 1,

        # Numerics
        grad_accum: Optional[Union[int, str]] = None,
        precision: Optional[Union[str, Precision]] = None,

        # Grad Clipping
        grad_clip_norm: Optional[float] = None,
    ):
        """Train the model.

        The Composer :class:`.Trainer` supports multiple calls to :meth:`.fit`. Any arguments specified during
        the call to :meth:`.fit` will override the values specified when constructing the :class:`.Trainer`.
        All arguments are optional, with the following exceptions:

        *   The ``train_dataloader`` must be specified here if not provided when constructing the :class:`.Trainer`.
        *   The ``duration`` must be specified here if not provided when constructing the :class:`.Trainer`,
            or if this is a subsequent call to :meth:`.fit`.

        For example, the following are equivalent:

        .. testcode::

            # The `train_dataloader` and `duration` can be specified
            # when constructing the Trainer
            trainer_1 = Trainer(
                model=model,
                train_dataloader=train_dataloader,
                max_duration="1ep",
            )
            trainer_1.fit()

            # Or, these arguments can be specified on `fit()`
            trainer_2 = Trainer(model)
            trainer_2.fit(
                train_dataloader=train_dataloader,
                duration="1ep"
            )

        When invoking :meth:`.fit` for a subsequent time, either ``reset_time`` or ``duration`` must be specified.
        Otherwise, it is ambiguous for how long to train.

        *   If ``reset_time`` is True, then :meth:`.fit` will train for the same amount of time as the previous
            call (or for ``duration`` if that parameter is also specified). The :attr:`.State.timestamp` will be reset,
            causing :class:`.ComposerScheduler` and :class:`.Algorithm` instances to start from the beginning, as if it
            is a new training run. Model gradients, optimizer states, and native PyTorch schedulers will not be reset.

        *   If ``reset_time`` is False, then :meth:`.fit` will train for the amount of time specified by
            ``duration``. The :attr:`.State.max_duration` will be incremented by ``duration``.

        For example:

        .. testcode::

            # Construct the trainer
            trainer = Trainer(max_duration="1ep")

            # Train for 1 epoch
            trainer.fit()
            assert trainer.state.timestamp.epoch == "1ep"

            # Reset the time to 0, then train for 1 epoch
            trainer.fit(reset_time=True)
            assert trainer.state.timestamp.epoch == "1ep"

            # Train for another epoch (2 epochs total)
            trainer.fit(duration="1ep")
            assert trainer.state.timestamp.epoch == "2ep"

            # Train for another batch (2 epochs + 1 batch total)
            # It's OK to switch time units!
            trainer.fit(duration="1ba")
            assert trainer.state.timestamp.epoch == "2ep"
            assert trainer.state.timestamp.batch_in_epoch == "1ba"

            # Reset the time, then train for 3 epochs
            trainer.fit(reset_time=True, duration="3ep")
            assert trainer.state.timestamp.epoch == "3ep"

        Args:
            train_dataloader (Iterable | DataSpec | Dict[str, Any], optional): See :class:`.Trainer`.
            train_dataloader_label (str, optional): See :class:`.Trainer`.
            train_subset_num_batches (int, optional): See :class:`.Trainer`.
            compute_training_metrics (bool, optional): See :class:`.Trainer`.
            reset_time (bool): Whether to reset the :attr:`.State.timestamp` to zero values. Defaults to False.

                If ``True``, the timestamp will be zeroed out, causing :class:`.ComposerScheduler` and
                :class:`.Algorithm` instances to start from the beginning, as if it is a new training run. The model
                will be trained for ``duration``, if specified, or for :attr:`.State.max_duration`, which would have
                been provided when construting the :class:`.Trainer` or by a previous call to :meth:`.fit`.

                .. note::

                    Model gradients, optimizer states, and native PyTorch schedulers will not be reset.

                If ``False`` (the default), training time will be incremented from where the previous call to
                :meth:`.fit` finished (or from zero, if a new training run).
                The :attr:`~.State.max_duration` will be incremented by the ``duration`` parameter.

            duration (Time[int] | str | int, optional): The duration to train. Can be an integer, which will be
                interpreted to be epochs, a str (e.g. ``1ep``, or ``10ba``), or a :class:`.Time` object.

                If ``reset_time`` is False (the default), then :attr:`.State.max_duration` will be converted
                into the same units as this parameter (if necessary), and then the max duration incremented by the
                value of this parameter.

                If ``reset_time`` is True, then :attr:`.State.max_duration` will be set to this parameter.

            optimizers (torch.optim.Optimizer | Sequence[torch.optim.Optimizer], optional): See :class:`.Trainer`.
            schedulers (PyTorchScheduler | ComposerScheduler | Sequence[PyTorchScheduler | ComposerScheduler], optional): See :class:`.Trainer`.
            scale_schedule_ratio (float, optional): See :class:`.Trainer`.
            step_schedulers_every_batch (bool, optional): See :class:`.Trainer`.
            eval_dataloader (Iterable | DataSpec | Evaluator | Sequence[Evaluator], optional): See :class:`.Trainer`.
            eval_subset_num_batches (int, optional): See :class:`.Trainer`.
            eval_interval (int | str | Time | (State, Event) -> bool, optional): See :class:`.Trainer`.
            grad_accum (int | str, optional): See :class:`.Trainer`.
            precision (Precision | str, optional): See :class:`.Trainer`.
            grad_clip_norm (float, optional): See :class:`.Trainer`.

                .. note::

                    If using DeepSpeed, it is not possible to change the ``grad_clip_norm``. Instead, it must
                    be specified when constructing the Trainer.
        """
        # Train Dataloader
        if train_dataloader is not None:
            self._train_data_spec = ensure_data_spec(train_dataloader)
            self.state.set_dataloader(self._train_data_spec.dataloader, train_dataloader_label)
            self.state.train_dataloader = self.state.dataloader
        if self._train_data_spec is None:
            _raise_missing_argument_exception("train_dataloader")
        if train_subset_num_batches is not None:
            self.state.dataloader_len = train_subset_num_batches
        if compute_training_metrics is not None:
            self.train_metrics = _get_training_metrics(self._original_model) if compute_training_metrics else None

        # Reset Time
        if reset_time:
            self.state.timestamp = Timestamp()

        # Max Duration
        if duration is not None:
            duration = ensure_time(duration, TimeUnit.EPOCH)
            # Effectively increment the max duration (if not resetting the Time)
            # or set the max_duration (if resetting the time -- self.state.timestamp.get(duration.unit) will be 0)
            # It is important to set the duration, rather than incrementing it, as ``duration`` could be in
            # different units than ``max_duration``
            self.state.max_duration = duration + self.state.timestamp.get(duration.unit)

        if self.state.max_duration is None:
            _raise_missing_argument_exception("max_duration")

        if self.state.max_duration <= self.state.timestamp.get(self.state.max_duration.unit) and not reset_time:
            raise ValueError(
                (f"The max_duration ({self.state.max_duration}) is less than or equal to the elapsed training duration "
                 f"({self.state.timestamp.get(self.state.max_duration.unit)}). No training would occur. "
                 "Please provide the `duration` or specify `reset_time=True` in Trainer.fit()."))

        # Scale Schedule Ratio and Schedulers
        if scale_schedule_ratio != 1.0:
            # Not scaling the schedulers if the ratio is 1.0 in case if the scheduler cannot be scaled
            # (e.g. a custom LambdaLR). However, since 1.0 implies no scaling, it is still possible
            # to train with it.
            self.state.max_duration = _scale_max_duration_by_ssr(scale_schedule_ratio, self.state.max_duration)
        if schedulers is not None:
            self.state.schedulers = _compile_schedulers(schedulers, self.state, scale_schedule_ratio)

            if step_schedulers_every_batch is None:
                self._scheduler_step_frequency = _get_default_scheduler_frequency(schedulers)
            else:
                self._scheduler_step_frequency = TimeUnit.BATCH if step_schedulers_every_batch else TimeUnit.EPOCH
        else:
            if scale_schedule_ratio != 1.0:
                raise ValueError("Specifying `scale_schedule_ratio` without `schedulers` has no effect.")

            if step_schedulers_every_batch is not None:
                raise ValueError("Specifying `step_schedulers_every_batch` without `schedulers` has no effect.")

            if step_schedulers_every_batch is not None:
                raise ValueError("Specifying `step_schedulers_every_batch` without `schedulers` has no effect.")

        # Evaluators
        if eval_dataloader is not None:
            evaluators = [
                # Need to use the `original_model` rather than `state.model`, as `state.model`
                # could be DDP / DeepSpeed wrapped.
                ensure_evaluator(evaluator, default_metrics=self._original_model.metrics(train=False))
                for evaluator in ensure_tuple(eval_dataloader)
            ]
            _set_evaluator_interval_and_subset_num_batches(
                evaluators=evaluators,
                eval_interval=eval_interval,
                subset_num_batches=eval_subset_num_batches,
            )
            if len(evaluators) == 0:
                if eval_subset_num_batches != -1:
                    raise ValueError("Specifying `eval_subset_num_batches` without an `eval_dataloader` has no effect.")
                if eval_interval != 1:
                    raise ValueError("Specifying `eval_interval` without an `eval_dataloader` has no effect.")

            self.state.evaluators = evaluators

        # Grad Accum
        if grad_accum is not None:
            self.adaptive_gradient_accumulation = _is_adaptive_grad_accum(grad_accum, device=self._device)
            self.state.grad_accum = _get_initial_grad_accum(grad_accum)

        # Grad Clip Norm
        if grad_clip_norm is not None:
            if self.deepspeed_enabled:
                raise ValueError("Changing the grad_clip_norm when using DeepSpeed is not supported.")
            self._grad_clip_norm = grad_clip_norm

        # Precision
        if precision is not None:
            if self.deepspeed_enabled:
                raise ValueError("Changing the precision when using DeepSpeed is not supported")
            precision = Precision(precision)
            _validate_precision(precision, self._device, self.deepspeed_enabled)
            self.state.precision = precision

        self._train_loop()

    def close(self):
        """Shutdown the trainer.

        .. seealso:: :meth:`.Engine.close` for additional information.
        """
        self.engine.close()

    def _ensure_metrics_device_and_dtype(self, metrics: MetricCollection):
        # Safety check to ensure the metric and data are on the same device. Normally not
        # needed because the metric is automatically on the same device as the model.
        # See https://torchmetrics.readthedocs.io/en/latest/pages/overview.html for details.
        metrics = self._device.module_to_device(metrics)

        # HACK: DeepSpeed somehow manages to convert metric internal states to its own dtype. When
        # running with FP16, this tends to result in overflows. Let's assume FP32 is good enough.
        for _, metric in metrics.items():
            metric.set_dtype(torch.float32)  # type: ignore

        return metrics

    def _compute_and_log_metrics(self, dataloader_label: str, log_level: LogLevel, metrics: MetricCollection):
        """Computes metrics, logs the results, and updates the state.

        Args:
            dataloader_label (str): The dataloader label.
            metrics (MetricCollection): The metrics to compute.
            log_level (LogLevel): The LogLevel for logging metrics.
        """
        computed_metrics = metrics.compute()
        self.logger.data(
            log_level=log_level,
            data={f'metrics/{dataloader_label}/{name}': val for (name, val) in computed_metrics.items()},
        )
        self.state.current_metrics[dataloader_label] = computed_metrics

    def _spin_dataloaders(self):
        """Spin the dataloaders to restore sampler state.

        Only one batch must be loaded to seed the sampler's generator. since only the first batch is being loaded, the
        dataloader may not be completely iterated through.
        """
        # spin the evaluator dataloaders once to initialize its sampler deterministically
        # so it does not affect any other RNG reads
        for evaluator in self.state.evaluators:
            dataloader = evaluator.dataloader.dataloader
            if isinstance(dataloader, DataLoader) and isinstance(dataloader.sampler, DistributedSampler):
                dataloader.sampler.set_epoch(0)
            for _ in dataloader:
                break

        # spin the train dataloader's sampler to get to the state of the desired epoch
        dataloader = self.state.dataloader
        assert dataloader is not None, "train dataloader is set on state after FIT_START"
        for epoch in range(int(self.state.timestamp.epoch)):
            if isinstance(dataloader, DataLoader) and isinstance(dataloader.sampler, DistributedSampler):
                dataloader.sampler.set_epoch(epoch)
            for _ in dataloader:
                break

    def _accumulate_time_across_ranks(
        self,
        num_samples: int,
        num_tokens: int,
        batch_time: datetime.timedelta,
    ) -> Tuple[int, int, datetime.timedelta]:
        """Accumulate the number of samples and tokens across ranks.

        Returns a (num_samples, num_tokens, batch_time) tuple.
        """
        # Samples and tokens should be summed
        # Batch time should be the value from rank 0
        sample_token_tensor = self._device.tensor_to_device(torch.tensor([num_samples, num_tokens], dtype=torch.int))
        dist.all_reduce(sample_token_tensor, reduce_operation="SUM")

        batch_time_tensor = self._device.tensor_to_device(
            torch.tensor([batch_time.total_seconds()], dtype=torch.float64))
        dist.broadcast(batch_time_tensor, src=0)
        batch_time = datetime.timedelta(seconds=batch_time_tensor[0].cpu().item())

        return int(sample_token_tensor[0].cpu().item()), int(sample_token_tensor[1].cpu().item()), batch_time

    def _train_loop(self) -> None:
        """Run training for the specified number of epochs and log results."""
        # print training start
        self.logger.data_fit({"trainer/algorithms": [str(algo) for algo in self.state.algorithms]})

        assert self.state.dataloader is not None, "dataloader is set in __init__() or fit()"
        assert self._train_data_spec is not None, "The train data spec is set in __init__() or fit()"

        self.engine.run_event(Event.FIT_START)

        # surpressing GradScaler warnings as they are always created
        # self._use_grad_scaling() will raise a RuntimeError if grad scaling is not available when it is required
        warnings.filterwarnings(action="ignore", message="torch.cuda.amp.GradScaler")
        self.state.scaler = ClosureGradScaler() if self._use_closures() else GradScaler()
        use_grad_scaling = self._use_grad_scaling(self.state.precision, self.state.scaler)

        self._spin_dataloaders()

        if self.state.timestamp.batch_in_epoch == 0 and self._rng_state is not None:
            # only restore the rng state here if the step in the current epoch is zero.
            reproducibility.load_rng_state(self._rng_state)
            self._rng_state = None

        if self.train_metrics is not None:
            self.train_metrics = self._ensure_metrics_device_and_dtype(self.train_metrics)

        # Flag if the epoch finished early, so it can be tracked whether to run the epoch end events
        finished_epoch_early = False

        last_wct = datetime.datetime.now()

        while self.state.timestamp < self.state.max_duration:
            try:
                self.state.model.train()

                if int(self.state.timestamp.batch_in_epoch) == 0:
                    self.engine.run_event(Event.EPOCH_START)
                    self.logger.data_epoch({"epoch": int(self.state.timestamp.epoch)})
                    if self.train_metrics is not None:
                        # reset the metrics before every epoch
                        self.train_metrics.reset()

                dataloader = self.state.dataloader
                if isinstance(dataloader, DataLoader) and isinstance(dataloader.sampler, DistributedSampler):
                    dataloader.sampler.set_epoch(int(self.state.timestamp.epoch))

                for batch_idx, self.state.batch in enumerate(self._iter_dataloader()):

                    # if resuming, skip dataloader forward to the minibatch index
                    if batch_idx < int(self.state.timestamp.batch_in_epoch):
                        # Restore the RNG state immediately before the next batch is yielded from the dataloader
                        if batch_idx + 1 == int(self.state.timestamp.batch_in_epoch) and self._rng_state is not None:
                            reproducibility.load_rng_state(self._rng_state)
                            self._rng_state = None
                        continue

                    self.state.batch = self._device.batch_to_device(self.state.batch)
                    self.state.batch = self._train_data_spec.device_transforms(self.state.batch)
                    rank_num_samples = self._train_data_spec.get_num_samples_in_batch(self.state.batch)
                    rank_num_tokens = self._train_data_spec.get_num_tokens_in_batch(self.state.batch)

                    if self.deepspeed_enabled:
                        self.state.batch = _fix_batch_precision_for_deepspeed(self.state.batch, self.state.precision)

                    if self.train_metrics is not None:
                        self.state.model.eval()
                        with torch.no_grad():
                            for eval_microbatch in self._train_data_spec.split_batch(
                                    self.state.batch, self.state.grad_accum):
                                # TODO: Detect if self.run_event(Event.AFTER_DATALOADER) changes the training
                                # data and if so print a warning that metrics may return unexpected results
                                self.train_metrics.update(*self._original_model.validate(eval_microbatch))

                    self.state.model.train()

                    self.engine.run_event(Event.AFTER_DATALOADER)

                    self.engine.run_event(Event.BATCH_START)
                    self.logger.data_batch({
                        "trainer/global_step": int(self.state.timestamp.batch),
                        "trainer/batch_idx": self.state.timestamp.batch_in_epoch.value,
                    })

                    total_loss = self._train_batch(use_grad_scaling)

                    if use_grad_scaling:
                        self.state.scaler.update()

                    if total_loss is not None:
                        if not isinstance(total_loss, torch.Tensor):
                            total_loss = self._device.tensor_to_device(torch.tensor([total_loss]))

                        # total_loss can be None if gradient scaling failed
                        dist.all_reduce(total_loss, reduce_operation="SUM")
                        full_loss = total_loss.cpu().item()
                        self.logger.data_batch({'loss/train': full_loss / dist.get_world_size()})

                    # The scheduler step.step() and compute_and_log_metrics() are going to be included in the
                    # next batch's wall clock time. The time accumulation must be done here so schedulers
                    # have the latest timing information

                    now = datetime.datetime.now()

                    batch_time = now - last_wct

                    total_num_samples, total_num_tokens, batch_time = self._accumulate_time_across_ranks(
                        rank_num_samples,
                        rank_num_tokens,
                        batch_time,
                    )

                    # `now` is actually in the past, but want to include the time it takes to perform this reduction
                    last_wct = now

                    self.state.timestamp = self.state.timestamp.to_next_batch(
                        samples=total_num_samples,
                        tokens=total_num_tokens,
                        duration=batch_time,
                    )

                    if self._scheduler_step_frequency == TimeUnit.BATCH:
                        for scheduler in self.state.schedulers:
                            scheduler.step()

                    if self.train_metrics is not None:
                        self._compute_and_log_metrics(
                            dataloader_label='train',
                            log_level=LogLevel.BATCH,
                            metrics=self.train_metrics,
                        )

                    self.engine.run_event(Event.BATCH_END)

                    # Pause the timing during evaluation
                    # Evaluation time is tracked separately in state.eval_timestamp
                    duration = datetime.datetime.now() - last_wct
                    self._run_evaluators(Event.BATCH_END, log_level=LogLevel.BATCH)
                    last_wct = datetime.datetime.now() - duration

                    self.engine.run_event(Event.BATCH_CHECKPOINT)

                    if self.state.timestamp >= self.state.max_duration:
                        # If max_duration is specified in batches, samples, or tokens, and
                        # and the max_duration is reached mid-epoch, then break out of the dataloader
                        # to finish the epoch early and finish training.
                        finished_epoch_early = True
                        break

            except BreakEpochException:
                log.info(f'Skipping the rest of Epoch {int(self.state.timestamp.epoch)}')

            if not finished_epoch_early or self.state.dataloader_len == self.state.timestamp.batch_in_epoch:
                # Trigger the epoch end events if the dataloader was exhausted.
                # This happens if the "break" did not trigger above, or if it
                # did (e.g. duration specified in samples/batches/tokens), but it is still
                # the end of the dataloader (i.e. next(dataloader) would raise StopIteration)
                self.state.timestamp = self.state.timestamp.to_next_epoch()

                if self.train_metrics is not None:
                    self._compute_and_log_metrics(
                        dataloader_label='train',
                        log_level=LogLevel.EPOCH,
                        metrics=self.train_metrics,
                    )

                if self._scheduler_step_frequency == TimeUnit.EPOCH:
                    for scheduler in self.state.schedulers:
                        scheduler.step()

                self.engine.run_event(Event.EPOCH_END)

                # Pause the timing during evaluation
                # Evaluation time is tracked separately in state.eval_timestamp
                duration = datetime.datetime.now() - last_wct
                self._run_evaluators(Event.EPOCH_END, log_level=LogLevel.EPOCH)
                last_wct = datetime.datetime.now() - duration

                self.engine.run_event(Event.EPOCH_CHECKPOINT)
        self.engine.run_event(Event.FIT_END)
        self._run_evaluators(Event.FIT_END, log_level=LogLevel.FIT)

    def _run_evaluators(self, event: Event, log_level: LogLevel):
        """Runs evaluators periodically during training."""
        for evaluator in self.state.evaluators:
            assert evaluator.eval_interval is not None, "eval_interval should have been set on __init__() or fit()"
            assert evaluator.subset_num_batches is not None, "subset_num_batches should have been set on __init__() or fit()"
            if evaluator.eval_interval(self.state, event):
                self.eval(
                    dataloader=evaluator.dataloader,
                    dataloader_label=evaluator.label,
                    subset_num_batches=evaluator.subset_num_batches,
                    metrics=evaluator.metrics,
                    log_level=log_level,
                )

    def _train_batch(self, use_grad_scaling: bool):
        """Compute loss by training on a full batch of data.

        Adaptively change microbatch size if enabled to maximize GPU usage.

        Args:
            use_grad_scaling (bool): Enables gradient scaling
        """
        assert self._train_data_spec is not None, "The train data spec should be set on __init__ or fit()"

        # Cache the device batch, because `self.state.batch` gets overridden in microbatching loop
        # TODO: fix this name collision!
        device_batch = self.state.batch

        # Retry until we successfully complete training and return loss
        while True:
            total_loss = None
            # Note: We use uint8 instead of bool as BOR is not supported on all torch.distributed backends
            should_handle_cuda_oom = 0
            caught_timeout_error = None
            try:
                assert self.state.scaler is not None
                microbatches = self._train_data_spec.split_batch(device_batch, self.state.grad_accum)
                if self.deepspeed_enabled:
                    total_loss = self._train_microbatches(microbatches)
                elif self._use_closures():
                    for optimizer in self.state.optimizers:
                        if use_grad_scaling:
                            total_loss = self.state.scaler.step(
                                optimizer, closure=lambda **kwargs: self._train_microbatches(microbatches, **kwargs))
                        else:
                            total_loss = optimizer.step(
                                closure=lambda **kwargs: self._train_microbatches(microbatches, **kwargs).item())
                else:
                    total_loss = self._train_microbatches(microbatches)
                    for optimizer in self.state.optimizers:
                        if use_grad_scaling:
                            self.state.scaler.step(optimizer)
                        else:
                            optimizer.step()
            except RuntimeError as e:
                if _is_cuda_oom(e):
                    log.debug((f"Rank {dist.get_global_rank()} OOM'd. "
                               "grad_accum will be increased prior to reattempting training on the current batch."))
                    should_handle_cuda_oom = 1
                elif "Timed out" in str(e):
                    # Catch timeout errors and only reraise if we did not encounter OOM on other ranks. Error
                    # is likely transient if one rank OOMed, it likely did not reach a barrier. Note that if we
                    # catch non-transient timeout errors they will be later reraised if no rank OOMed.
                    caught_timeout_error = e
                else:
                    raise

            # Propagate across all ranks if any rank hit CUDA OOM
            should_handle_cuda_oom = self._device.tensor_to_device(
                torch.tensor([should_handle_cuda_oom], dtype=torch.uint8))
            dist.all_reduce(should_handle_cuda_oom, reduce_operation="MAX")
            if int(should_handle_cuda_oom.item()) == 1:
                # If any rank hit CUDA OOM, update grad_accum and retry. Ignore any caught_timeout_error since
                # it is likely transient, e.g. timeout because certain ranks OOMed and didn't reach barrier.
                # Raise runtime error if training 1 sample at a time still resulted in CUDA out of memory
                device_batch_size = self._train_data_spec.get_num_samples_in_batch(device_batch)
                if self.state.grad_accum == device_batch_size:
                    raise RuntimeError(
                        ("CUDA out of memory. The train loop failed with an internal microbatch of size 1."
                         "The GPU does not have enough memory to process even 1 sample."))
                else:
                    self.state.grad_accum = min(2 * self.state.grad_accum, device_batch_size)
                    self.logger.data_batch({'trainer/grad_accum': self.state.grad_accum})
            elif caught_timeout_error:
                # If not CUDA out of memory, raise exception to user. Note that this truncates the call stack
                # back only to this newly raised error.
                raise caught_timeout_error
            else:
                # Otherwise, return calculated loss
                return total_loss

    def _train_microbatches(self, microbatches: Sequence[Batch], ddp_sync: bool = True):
        """Iterate over microbatches and compute the loss that will be used to step the optimizer.

        Args:
            microbatches (Sequence[Batch]): The microbatches which make up the batch.
            ddp_sync (bool): True to sync gradients between devices on every backwards
                pass and False to only sync gradients after each device has finished
                computing a gradient on it's entire set of microbatches. (default: ``True``)
        """
        if ddp_sync or not isinstance(self.state.model, DistributedDataParallel):
            context = contextlib.nullcontext
        else:
            context = cast(Callable[[], ContextManager], self.state.model.no_sync)

        assert self._train_data_spec is not None

        with context():
            self.engine.run_event(Event.BEFORE_TRAIN_BATCH)

            assert self.state.optimizers is not None
            assert self.state.scaler is not None

            use_grad_scaling = self._use_grad_scaling(self.state.precision, self.state.scaler)

            if not self.deepspeed_enabled:
                for optimizer in self.state.optimizers:
                    optimizer.zero_grad()

            # tracker for gradient accumulation
            total_loss = self._device.tensor_to_device(torch.zeros(size=(1,)))
            current_batch_size = sum([self._train_data_spec.get_num_samples_in_batch(batch) for batch in microbatches])

            for microbatch_idx, self.state.batch in enumerate(microbatches):
                is_final_microbatch = microbatch_idx + 1 == len(microbatches)
                self._train_microbatch(use_grad_scaling, current_batch_size, total_loss, is_final_microbatch)

            # Unscale gradients before `Event.AFTER_TRAIN_BATCH`
            if use_grad_scaling:
                for optimizer in ensure_tuple(self.state.optimizers):
                    self.state.scaler.unscale_(optimizer)

            # clip gradients if the magnitude is too large
            if not self.deepspeed_enabled and self._grad_clip_norm >= 0:
                torch.nn.utils.clip_grad_norm_(
                    parameters=self.state.model.parameters(),
                    max_norm=self._grad_clip_norm,
                )

            self.engine.run_event(Event.AFTER_TRAIN_BATCH)

            return total_loss

    def _train_microbatch(self, use_grad_scaling: bool, current_batch_size: int, total_loss: torch.Tensor,
                          is_final_microbatch: bool):
        """Train and compute the loss of ``state.batch``, which is assumed to be a single microbatch.

        Args:
            use_grad_scaling (bool): Whether to use gradient scaling.
            current_batch_size (int): The current batch size.
            minibatch_num_samples (int): Number of samples in the minibatch.
            total_loss (torch.Tensor): Total loss aggregated across all microbatches.
            is_final_microbatch (bool): If current microbatch is the last one.
        """
        assert self.state.scaler is not None
        assert self._train_data_spec is not None

        microbatch_num_samples = self._train_data_spec.get_num_samples_in_batch(self.state.batch)
        sync_context = contextlib.nullcontext() if self.deepspeed_enabled else ddp_sync_context(
            self.state,
            is_final_microbatch,
            self._ddp_sync_strategy,
        )

        with sync_context:
            # forward pass
            self.engine.run_event(Event.BEFORE_FORWARD)

            with get_precision_context(self.state.precision):
                self.state.outputs = self.state.model(self.state.batch)

            self.engine.run_event(Event.AFTER_FORWARD)

            # loss
            self.engine.run_event(Event.BEFORE_LOSS)

            with get_precision_context(self.state.precision):
                self.state.loss = self._original_model.loss(self.state.outputs, self.state.batch)

            # We always want to scale loss by the grad_accum before the backwards pass and
            # also for sake of metrics. Complicating matters, the DeepSpeed engine does its
            # own scaling when we call `.backward`, but this isn't in place so we still need
            # to scale for sake of metrics after the `.backward` call.

            # Loss is added to losses with clone to not scale the loss for the step printout
            # Likely need to look into the performance impact
            if not self.deepspeed_enabled:
                for loss in ensure_tuple(self.state.loss):
                    loss.mul_(microbatch_num_samples / current_batch_size)
                    total_loss += loss.detach().clone()

            assert self.state.loss is not None
            self.engine.run_event(Event.AFTER_LOSS)

            # backward
            self.engine.run_event(Event.BEFORE_BACKWARD)

            if use_grad_scaling:
                self.state.loss = cast(torch.Tensor, self.state.scaler.scale(self.state.loss))

            if self.deepspeed_enabled:
                self.state.deepspeed_model.backward(self.state.loss)

                # This is the same loss scaling and reporting we skipped earlier.
                for loss in ensure_tuple(self.state.loss):
                    loss.mul_(microbatch_num_samples / current_batch_size)
                    total_loss += loss.detach().clone()
            else:
                for loss in ensure_tuple(self.state.loss):
                    loss.backward(create_graph=self._backwards_create_graph)

            self.engine.run_event(Event.AFTER_BACKWARD)

        if self.deepspeed_enabled:
            self.state.deepspeed_model.step()

    def predict(self, dataloader: Union[DataLoader, DataSpec], subset_num_batches: int = -1):
        """Output model prediction on the provided data.

        Args:
            dataloader (DataLoader | DataSpec): The :class:`.DataLoader` or
                :class:`.DataSpec` for the prediction data.
            subset_num_batches (int, optional): If specified, only perform model prediction
                on this many batches. This parameter has no effect if it is greater than ``len(dataloader)``.
                If ``-1``, then the entire loader will be iterated over. (default: ``-1``)
        """
        if isinstance(dataloader, DataSpec):
            data_spec = dataloader
        else:
            data_spec = DataSpec(dataloader)

        # Put the model into evaluation mode, but be able to restore it to training mode afterwards
        restore_model_train = self.state.model.training
        self.state.model.eval()

        # Bind the dataloader to the state, but be able to restore the previous dataloader afterwards
        original_dataloader = self.state.dataloader
        original_dataloader_label = self.state.dataloader_label
        original_dataloader_len = self.state.dataloader_len
        self.state.set_dataloader(data_spec.dataloader, "predict", subset_num_batches)
        assert self.state.dataloader is not None, "Already set the dataloader"

        # Reset the predict timestamp
        self.state.predict_timestamp = Timestamp()

        last_wct = datetime.datetime.now()

        with torch.no_grad():

            self.engine.run_event(Event.PREDICT_START)

            for self.state.batch in self._iter_dataloader():
                # Move the batch onto the device
                self.state.batch = self._device.batch_to_device(self.state.batch)

                # Perform any device transforms
                if data_spec.device_transforms is not None:
                    self.state.batch = data_spec.device_transforms(self.state.batch)

                # Count the batch size and num tokens before any events run
                rank_num_samples = data_spec.get_num_samples_in_batch(self.state.batch)
                rank_num_tokens = data_spec.get_num_tokens_in_batch(self.state.batch)

                # Fix the batch if using DeepSpeed
                if self.deepspeed_enabled:
                    self.state.batch = _fix_batch_precision_for_deepspeed(self.state.batch, self.state.precision)

                self.engine.run_event(Event.PREDICT_BATCH_START)

                self.engine.run_event(Event.PREDICT_BEFORE_FORWARD)
                self.state.outputs = self.state.model(self.state.batch)
                self.engine.run_event(Event.PREDICT_AFTER_FORWARD)

                now = datetime.datetime.now()
                batch_time = now - last_wct

                total_num_samples, total_num_tokens, batch_time = self._accumulate_time_across_ranks(
                    num_samples=rank_num_samples,
                    num_tokens=rank_num_tokens,
                    batch_time=batch_time,
                )

                last_wct = now

                self.state.predict_timestamp = self.state.predict_timestamp.to_next_batch(samples=total_num_samples,
                                                                                          tokens=total_num_tokens,
                                                                                          duration=batch_time)

                self.engine.run_event(Event.PREDICT_BATCH_END)

            self.engine.run_event(Event.PREDICT_END)

        # Restore training mode
        if restore_model_train:
            self.state.model.train()

        # Restore the dataloader
        self.state.set_dataloader(original_dataloader, original_dataloader_label)
        if original_dataloader_len is not None:
            self.state.dataloader_len = original_dataloader_len

    def eval(
        self,
        dataloader: Union[Iterable, DataSpec, dict],
        dataloader_label: str = 'eval',
        *,
        metrics: Union[Metric, MetricCollection],
        subset_num_batches: int = -1,
        log_level: Union[str, LogLevel] = LogLevel.FIT,
    ):
        """Evaluate the model and log appropriate metrics.

        Args:
            dataloader (DataLoader | DataSpec | dict): The class:`.DataLoader`, :class:`.DataSpec`, or
                dict of :class:`.DataSpec` kwargs to use for evaluation
            dataloader_label (str, optional): The dataloader label to use for logging metrics. Defaults to ``'eval'``.
            metrics (Metric | MetricCollection): The metrics to log.
            subset_num_batches (int, optional): If specified, evaluate on this many batches. Defaults to ``-1``,
                which means to iterate over the entire dataloader.

                This parameter has no effect if ``eval_dataloader`` is not specified, it is greater than
                ``len(eval_dataloader)``, or ``eval_dataloader`` is an :class:`.Evaluator` (which is via
                ``Evaluator(subset_num_batches=...)``.)
            log_level (LogLevel | str, optional): The log level to use when logging metrics. Defaults to
                :attr:`~.LogLevel.FIT`.
        """
        log_level = LogLevel(log_level)
        restore_model_train = self.state.model.training

        # back up the original dataloader on the state, so we can restore it after evaluation is finished
        original_dataloader = self.state.dataloader
        original_dataloader_label = self.state.dataloader_label
        original_num_batches = self.state.dataloader_len

        # Unpack the dataloader
        if isinstance(dataloader, dict):
            # treat as DataSpec kwargs
            dataloader = DataSpec(**dataloader)
        if not isinstance(dataloader, DataSpec):
            dataloader = DataSpec(dataloader)
        data_spec = dataloader

        # Reset the eval timestamp
        self.state.eval_timestamp = Timestamp()

        last_wct = datetime.datetime.now()

        self.state.model.eval()
        with torch.no_grad():
            self.state.set_dataloader(data_spec.dataloader, dataloader_label, subset_num_batches)
            assert self.state.dataloader is not None, "dataloader is set"

            self.engine.run_event(Event.EVAL_START)

            if not isinstance(metrics, MetricCollection):
                metrics = MetricCollection(metrics)

            metrics = self._ensure_metrics_device_and_dtype(metrics)
            metrics.reset()
            dataloader = self.state.dataloader
            if isinstance(dataloader, DataLoader) and isinstance(dataloader.sampler, DistributedSampler):
                # The distributed sampler uses `set_epoch` to set the random seed
                # Because evaluation can run on each batch, we use the batch to seed the sampler
                # so each evaluation will get a proper shuffle.
                # The epoch provided to `set_epoch` need not be sequential, so this is fine.
                dataloader.sampler.set_epoch(int(self.state.timestamp.batch))

            for self.state.batch in self._iter_dataloader():
                self.state.batch = self._device.batch_to_device(self.state.batch)
                if data_spec.device_transforms is not None:
                    self.state.batch = data_spec.device_transforms(self.state.batch)

                # Count the batch size and num tokens before any events run
                rank_num_samples = data_spec.get_num_samples_in_batch(self.state.batch)
                rank_num_tokens = data_spec.get_num_tokens_in_batch(self.state.batch)

                if self.deepspeed_enabled:
                    self.state.batch = _fix_batch_precision_for_deepspeed(self.state.batch, self.state.precision)

                self.engine.run_event(Event.EVAL_BATCH_START)

                self.engine.run_event(Event.EVAL_BEFORE_FORWARD)
                self.state.outputs, targets = self._original_model.validate(self.state.batch)
                self.engine.run_event(Event.EVAL_AFTER_FORWARD)

                metrics.update(self.state.outputs, targets)
                self._compute_and_log_metrics(dataloader_label=dataloader_label, metrics=metrics, log_level=log_level)

                now = datetime.datetime.now()
                batch_time = now - last_wct

                total_num_samples, total_num_tokens, batch_time = self._accumulate_time_across_ranks(
                    num_samples=rank_num_samples,
                    num_tokens=rank_num_tokens,
                    batch_time=batch_time,
                )

                self.state.eval_timestamp = self.state.eval_timestamp.to_next_batch(
                    samples=total_num_samples,
                    tokens=total_num_tokens,
                    duration=batch_time,
                )

                last_wct = now

                self.engine.run_event(Event.EVAL_BATCH_END)

            self.logger.data_epoch({"epoch": self.state.timestamp.epoch.value})
            self.logger.data_batch({"trainer/global_step": self.state.timestamp.batch.value})

            self._compute_and_log_metrics(dataloader_label=dataloader_label, metrics=metrics, log_level=log_level)

            self.engine.run_event(Event.EVAL_END)

        if restore_model_train:
            self.state.model.train()

        self.state.set_dataloader(original_dataloader, original_dataloader_label)
        if original_num_batches is not None:
            self.state.dataloader_len = original_num_batches

    def _use_grad_scaling(self, precision: Union[str, Precision], scaler: Optional[GradScaler]) -> bool:
        """Determines based on precision when to use grad scaling.

        By default, the pytorch GradScaler is a no-op if running on
        unsupported hardware. Here we raise a RuntimeError instead.

        Args:
            precision (Precision): Numerical precision, based on the Precision Enum.
            scaler (GradScaler): Used to make sure that the scaler is enabled when
            using grad scaling.

        Raises:
            RuntimeError:
                Occurs when attempting to use grad scaling without the scaler
                enabled. Likely due to hardware not supporting the provided precision.
        """
        if self.deepspeed_enabled:
            return False

        precision = Precision(precision)
        use_grad_scaling = precision == Precision.AMP

        if use_grad_scaling and (scaler is None or not scaler.is_enabled()):
            raise RuntimeError(f'Attempting to use grad scaling with {precision}, but scaler is not enabled.'
                               f'Potentially your hardware does not support Precision {precision}.')
        return use_grad_scaling

    def _iter_dataloader(self):
        """Helper method to iterate over the dataloader.

        This method yields up to :attr:`.State.dataloader_len`` batches from the dataloader. In addition, if the
        profiler is enabled, the dataloader latency recorded via the :class:`.Marker` API.
        """
        marker = None
        if self.state.profiler is not None:
            marker = self.state.profiler.marker(f"dataloader/{self.state.dataloader_label}", categories=["dataloader"])
        assert self.state.dataloader is not None, "the dataloader should be set before calling this method"

        if self.state.dataloader_len is None:
            dataloader_iter = iter(self.state.dataloader)
        else:
            dataloader_iter = itertools.islice(self.state.dataloader, int(self.state.dataloader_len))

        while True:
            if marker is not None:
                marker.start()
            try:
                yield next(dataloader_iter)
            except StopIteration:
                break
            finally:
                if marker is not None:
                    marker.finish()

    def _use_closures(self) -> bool:
        """Determines based on precision and optimizers whether to use closures.

        We default to using closures unless AMP is enabled, in which case we only allow closures when using optimizers
        with the _step_supports_amp_closure flag.
        """
        if self.deepspeed_enabled:
            return False

        if self.state.precision != Precision.AMP:
            return True

        if self.state.optimizers is None:
            raise RuntimeError("state.optimizers must be set before `_use_closures` can be determined")

        return all(
            getattr(optimizer, "_step_supports_amp_closure", False)
            for optimizer in ensure_tuple(self.state.optimizers))

    def save_checkpoint(self, name: str = "ep{epoch}-ba{batch}-rank{rank}", *, weights_only: bool = False):
        """Checkpoint the training :class:`~.State`.

        Args:
            name (str, optional): See :func:`.save_checkpoint`.
            weights_only (bool, optional): See :func:`.save_checkpoint`.

        Returns:
            List[pathlib.Path]: See :func:`.save_checkpoint`.
        """
        return save_checkpoint(state=self.state, filename=name, weights_only=weights_only)<|MERGE_RESOLUTION|>--- conflicted
+++ resolved
@@ -1030,50 +1030,6 @@
         for checkpoint. If any checkpoint is found, load that instead of load_path. If none are found,
         use the user specified load_path.
         """
-<<<<<<< HEAD
-        if autoresume:
-            if save_folder is None:
-                raise ValueError("save_folder must be specified when autoresume is enabled.")
-            if save_overwrite:
-                raise ValueError(
-                    "save_overwrite must be False when autoresume is enabled as autoresume always loads the latest existing checkpoint in save_folder."
-                )
-            if save_latest_filename is None:
-                raise ValueError(
-                    "save_latest_filename must be specified so autoresume knows where to load checkpoints from.")
-            # Check run_name is provided if necessary
-            if run_name is None:
-                for save_arg in [save_folder, save_latest_filename, save_latest_artifact_name]:
-                    for _, field_name, _, _ in string.Formatter().parse(save_arg):
-                        if field_name == "run_name":
-                            raise ValueError("run_name must be specified so autoresume knows which run to load from.")
-            save_latest_filename = format_name_with_dist(save_latest_filename, run_name)
-            save_folder = format_name_with_dist(save_folder, run_name)
-            save_latest_artifact_name = format_name_with_dist(save_latest_artifact_name, run_name)
-            latest_checkpoint_path = os.path.join(save_folder, save_latest_filename)
-            # If latest checkpoint is not saved locally, try to fetch from loggers
-            if not os.path.exists(latest_checkpoint_path):
-                # Make save folder in case it doesn't exist so latest checkpoint can be downloaded
-                os.makedirs(save_folder, exist_ok=True)
-                for logger in loggers:
-                    try:
-                        # Fetch from logger. If it succeeds, stop trying the rest of the loggers
-                        logger.get_file_artifact(artifact_name=save_latest_artifact_name,
-                                                 destination=latest_checkpoint_path,
-                                                 chunk_size=load_chunk_size,
-                                                 progress_bar=load_progress_bar)
-                        break
-                    except (NotImplementedError, GetFileNotFoundException):
-                        # Ignore errors caused by no checkpoint saved with logger
-                        pass
-            # Require all ranks to have local checkpoint if we wish to restore from it
-            latest_checkpoint_exists = self._device.tensor_to_device(
-                torch.tensor([os.path.exists(latest_checkpoint_path)], dtype=torch.uint8))
-            dist.all_reduce(latest_checkpoint_exists, reduce_operation="MIN")
-            # If latest checkpoint is saved locally, change load_path to it
-            if int(latest_checkpoint_exists.item()) == 1:
-                return latest_checkpoint_path
-=======
         if save_folder is None:
             raise ValueError("save_folder must be specified when autoresume is enabled.")
         if save_overwrite:
@@ -1083,21 +1039,27 @@
         if save_latest_filename is None:
             raise ValueError(
                 "save_latest_filename must be specified so autoresume knows where to load checkpoints from.")
+        # Check run_name is provided if necessary
         if run_name is None:
-            raise ValueError("run_name must be specified so autoresume knows which run to load from.")
-        latest_filename_formatted = format_name_with_dist(save_latest_filename, run_name)
-        latest_checkpoint_path = os.path.join(save_folder, latest_filename_formatted)
+            for save_arg in [save_folder, save_latest_filename, save_latest_artifact_name]:
+                for _, field_name, _, _ in string.Formatter().parse(save_arg):
+                    if field_name == "run_name":
+                        raise ValueError("run_name must be specified so autoresume knows which run to load from.")
+        save_latest_filename = format_name_with_dist(save_latest_filename, run_name)
+        save_folder = format_name_with_dist(save_folder, run_name)
+        save_latest_artifact_name = format_name_with_dist(save_latest_artifact_name, run_name)
+        latest_checkpoint_path = os.path.join(save_folder, save_latest_filename)
         # If latest checkpoint is not saved locally, try to fetch from loggers
-        if not os.path.exists(latest_checkpoint_path) and save_latest_artifact_name is not None:
+        if not os.path.exists(latest_checkpoint_path):
             # Make save folder in case it doesn't exist so latest checkpoint can be downloaded
             os.makedirs(save_folder, exist_ok=True)
             for logger in loggers:
                 try:
                     # Fetch from logger. If it succeeds, stop trying the rest of the loggers
-                    logger.get_file_artifact(artifact_name=format_name_with_dist(save_latest_artifact_name, run_name),
-                                             destination=latest_checkpoint_path,
-                                             chunk_size=load_chunk_size,
-                                             progress_bar=load_progress_bar)
+                    logger.get_file_artifact(artifact_name=save_latest_artifact_name,
+                                                destination=latest_checkpoint_path,
+                                                chunk_size=load_chunk_size,
+                                                progress_bar=load_progress_bar)
                     break
                 except (NotImplementedError, GetFileNotFoundException):
                     # Ignore errors caused by no checkpoint saved with logger
@@ -1109,7 +1071,6 @@
         # If latest checkpoint is saved locally, change load_path to it
         if int(latest_checkpoint_exists.item()) == 1:
             return latest_checkpoint_path
->>>>>>> f6f4f762
 
     def fit(
         self,
