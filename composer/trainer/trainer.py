# Copyright 2021 MosaicML. All Rights Reserved.

"""Train models!"""

from __future__ import annotations

import contextlib
import datetime
import itertools
import logging
import pathlib
import warnings
from typing import Any, Callable, ContextManager, Dict, Iterable, List, Optional, Sequence, TextIO, Tuple, Union, cast

import torch
import torch.distributed
import torch.utils.data
from torch.cuda.amp.grad_scaler import GradScaler
from torch.nn.parallel import DistributedDataParallel
from torch.utils.data import DataLoader, DistributedSampler
from torchmetrics import Metric, MetricCollection

import composer
from composer.callbacks import CheckpointSaver
from composer.core import (Algorithm, Callback, DataSpec, Engine, Evaluator, Event, Precision, State, Time, Timestamp,
                           ensure_data_spec, ensure_evaluator, ensure_time)
from composer.core.precision import get_precision_context
from composer.core.types import Batch, BreakEpochException, PyTorchScheduler
from composer.loggers import Logger, LoggerDestination, LogLevel, ProgressBarLogger
from composer.models.base import ComposerModel
from composer.optim.decoupled_weight_decay import DecoupledSGDW
from composer.optim.scheduler import ComposerScheduler, compile_composer_scheduler
from composer.profiler import Profiler, ProfilerAction, SystemProfiler, TorchProfiler, TraceHandler
from composer.trainer._deepspeed import _fix_batch_precision_for_deepspeed, _parse_deepspeed_config
from composer.trainer._scale_schedule import scale_pytorch_scheduler
from composer.trainer._scaler import ClosureGradScaler
from composer.trainer.ddp import DDPSyncStrategy, ddp_sync_context, prepare_ddp_module
from composer.trainer.devices import Device, DeviceCPU, DeviceGPU
from composer.utils import dist, ensure_tuple, map_collection, module_surgery, reproducibility
from composer.utils.checkpoint import load_checkpoint, save_checkpoint
from composer.utils.import_helpers import MissingConditionalImportError
from composer.utils.object_store import ObjectStore

log = logging.getLogger(__name__)

__all__ = ["Trainer"]

# syntax to shorten the Scheduler type annoations
Scheduler = Union[ComposerScheduler, PyTorchScheduler]


def _raise_missing_argument_exception(arg_name: str):
    raise ValueError((f"{arg_name} is a required argument and must be specified when constructing the "
                      f"{Trainer.__name__} or when calling {Trainer.__name__}.{Trainer.fit.__name__}(). "
                      f"To fix, please specify `arg_name` via {Trainer.__name__}({arg_name}=...) or "
                      f"{Trainer.__name__}.{Trainer.fit.__name__}({arg_name}=...)."))


def _scale_max_duration_by_ssr(
    scale_schedule_ratio: float,
    orig_max_duration: Optional[Time[int]],
) -> Optional[Time[int]]:
    if orig_max_duration is None:
        return None
    max_duration = cast(Time[int], orig_max_duration * scale_schedule_ratio)
    log.info(f'max_duration changed from {orig_max_duration} to {max_duration}')
    if max_duration.value == 0:
        raise ValueError('Scale schedule has reduced the max_duration to 0. Set a higher ratio or use more epochs.')
    return max_duration


def _should_step_schedulers_every_batch(
    schedulers: Optional[Union[Scheduler, Sequence[Scheduler]]],
    step_schedulers_every_batch: Optional[bool],
):
    pytorch_schedulers = [
        scheduler for scheduler in ensure_tuple(schedulers) if isinstance(scheduler, PyTorchScheduler)
    ]
    if len(pytorch_schedulers) > 0:
        if step_schedulers_every_batch is True:
            log.info(("Schedulers are being steped every batch, as `step_schedulers_every_batch` is True. "
                      "The trainer cannot automatically convert the parameters (e.g. step_size, T_max) of the "
                      f"PyTorch {type(pytorch_schedulers[0]).__name__} scheduler to be in terms of batches. "
                      "Please ensure that the scheduler parameters are in terms of batches, not epochs. "
                      "Alternatively, use a ComposerScheduler. For more information, see "
                      f"https://docs.mosaicml.com/en/v{composer.__version__}/trainer/schedulers.html. "))

        else:
            if step_schedulers_every_batch is None:
                # only if all schedulers are ComposerSchedulers, then we can step every batch by default
                step_schedulers_every_batch = False

            log.info((
                "Schedulers will be stepped every epoch because the Trainer was constructed with a PyTorch "
                f"{type(pytorch_schedulers[0]).__name__} scheduler. To step the schedulers every batch, adjust the "
                "scheduler parameters (e.g. step_size, T_max) to be in terms of batches and set "
                "`step_schedulers_every_batch` to True, or alternatively use a ComposerScheduler. For more information, "
                f"see https://docs.mosaicml.com/en/v{composer.__version__}/trainer/schedulers.html."))

    else:
        step_schedulers_every_batch = True

    return step_schedulers_every_batch


def _get_training_metrics(model: ComposerModel):
    warnings.warn(('Computing model evaluation metrics during training doubles the number of forward passes '
                   'and may lead to a throughput degradation.'))
    train_metrics = model.metrics(train=True)
    if isinstance(train_metrics, Metric):
        # Forcing metrics to be a MetricCollection simplifies logging results
        train_metrics = MetricCollection([train_metrics])

    return train_metrics


def _validate_precision(precision: Precision, device: Device, deepspeed_enabled: bool):
    if isinstance(device, DeviceCPU) and precision != Precision.FP32:
        raise ValueError(f"{precision} is not supproted for CPU training.")
    if not deepspeed_enabled and precision == Precision.FP16:
        raise ValueError("FP16 precision is only supported when training with DeepSpeed.")


def _compile_schedulers(
    schedulers: Optional[Union[Scheduler, Sequence[Scheduler]]],
    state: State,
    scale_schedule_ratio: float,
) -> List[PyTorchScheduler]:
    compiled_schedulers = []
    for scheduler in ensure_tuple(schedulers):
        if isinstance(scheduler, PyTorchScheduler):
            scale_pytorch_scheduler(scheduler, scale_schedule_ratio)
            compiled_schedulers.append(scheduler)
        else:  # it's a composer scheduler
            compiled_schedulers.append(compile_composer_scheduler(scheduler, state, scale_schedule_ratio))

    return compiled_schedulers


def _set_evaluator_interval_and_subset_num_batches(
    evaluators: Sequence[Evaluator],
    eval_interval: Union[int, str, Time, Callable[[State, Event], bool]],
    subset_num_batches: int,
):
    # convert eval_dataloader to `List[Evaluator]`
    for evaluator in evaluators:
        if evaluator.subset_num_batches is None:
            evaluator.subset_num_batches = subset_num_batches
        if evaluator.eval_interval is None:
            evaluator.eval_interval = eval_interval


def _get_grad_accum(grad_accum: Union[int, str], device: Device) -> Tuple[int, bool]:
    # Set initial grad_accum to 1 if using adaptive
    adaptive_grad_accum = grad_accum == "auto"
    if adaptive_grad_accum:
        grad_accum = 1
        warnings.warn(("Setting `grad_accum='auto'` is an experimental feature which may cause "
                       "uncaught Cuda Out of Memory errors. In this case, please manually "
                       "set grad_accum explicitly to an integer instead. "))
    # Cannot use adaptive grad accum on CPU
    if isinstance(device, DeviceCPU) and adaptive_grad_accum:
        raise ValueError("Cannot use adaptive grad_accum on CPU. Please set grad_accum >= 1")
    # grad_accum should be int as we've already handled "auto" case
    if not isinstance(grad_accum, int):
        raise ValueError("grad_accum must be an int or ``'auto'``")
    return grad_accum, adaptive_grad_accum


def _is_cuda_oom(e: RuntimeError):
    """Determines if error is CUDA Out of Memory and if adaptive_grad_accum is enabled."""
    return "CUDA out of memory" in str(e)


def _get_device(device: Optional[Union[str, Device]]):
    if not device:
        device = DeviceGPU() if torch.cuda.is_available() else DeviceCPU()
    elif isinstance(device, str):
        if device.lower() == 'cpu':
            device = DeviceCPU()
        elif device.lower() == 'gpu':
            device = DeviceGPU()
        else:
            raise ValueError(f'device ({device}) must be one of (cpu, gpu).')
    return device


def _distribute_and_get_random_seed(seed: Optional[int], device: Device):
    if not seed:
        seed = reproducibility.get_random_seed()

    # Ensure that each process has a seed = rank_zero_seed + global_rank
    # This "deterministically different" seed behavior is required to be able
    # to restore seeds when resuming form checkpoints, since only the
    # `rank_zero_seed` is stored on state.
    if seed < 0 or seed > reproducibility.MAX_SEED:
        raise ValueError(f"Invalid seed: {seed}. It must be on [0; 2**32 - 1)")

    # using int64 to prevent overflow
    rank_zero_seed = device.tensor_to_device(torch.tensor([seed], dtype=torch.int64))
    dist.broadcast(rank_zero_seed, src=0)
    rank_zero_seed = rank_zero_seed.item()
    assert isinstance(rank_zero_seed, int)
    seed = rank_zero_seed + dist.get_global_rank()
    return rank_zero_seed, seed


def _get_ddp_sync_strategy(ddp_sync_strategy: Optional[Union[str, DDPSyncStrategy]], find_unused_parameters: bool):
    if ddp_sync_strategy is None:
        if find_unused_parameters:
            ddp_sync_strategy = DDPSyncStrategy.FORCED_SYNC
        else:
            ddp_sync_strategy = DDPSyncStrategy.SINGLE_AUTO_SYNC
    else:
        ddp_sync_strategy = DDPSyncStrategy(ddp_sync_strategy)
    return ddp_sync_strategy


def _initialize_profiler(
    state: State,
    prof_schedule: Optional[Callable[[State], ProfilerAction]],
    prof_trace_handlers: Optional[Union[TraceHandler, Sequence[TraceHandler]]],
    sys_prof_cpu: bool,
    sys_prof_memory: bool,
    sys_prof_disk: bool,
    sys_prof_net: bool,
    torch_prof_record_shapes: bool,
    torch_prof_profile_memory: bool,
    torch_prof_with_stack: bool,
    torch_prof_with_flops: bool,
    torch_prof_use_gzip: bool,
    torch_prof_overwrite: bool,
    torch_prof_num_traces_to_keep: int,
    torch_prof_artifact_name: str,
    torch_prof_folder: str,
    torch_prof_filename: str,
    sys_prof_stats_thread_interval_seconds: float,
):
    # Configure profilers if profiling is enabled

    profiler = None
    profiler_callbacks: List[Callback] = []
    if prof_schedule is not None or len(ensure_tuple(prof_trace_handlers)) > 0:
        if prof_schedule is None or len(ensure_tuple(prof_trace_handlers)) == 0:
            raise ValueError("To use the profiler, both `prof_schedule` and `prof_trans_handlers` must be specified.")

        profiler = Profiler(state=state, trace_handlers=ensure_tuple(prof_trace_handlers), schedule=prof_schedule)

        if sys_prof_cpu or sys_prof_memory or sys_prof_disk or sys_prof_net:
            profiler_callbacks.append(
                SystemProfiler(profile_cpu=sys_prof_cpu,
                               profile_memory=sys_prof_memory,
                               profile_disk=sys_prof_disk,
                               profile_net=sys_prof_net,
                               stats_thread_interval_seconds=sys_prof_stats_thread_interval_seconds))

        if torch_prof_record_shapes or torch_prof_profile_memory or torch_prof_with_stack or torch_prof_with_flops:
            profiler_callbacks.append(
                TorchProfiler(filename=torch_prof_filename,
                              folder=torch_prof_folder,
                              artifact_name=torch_prof_artifact_name,
                              num_traces_to_keep=torch_prof_num_traces_to_keep,
                              overwrite=torch_prof_overwrite,
                              record_shapes=torch_prof_record_shapes,
                              profile_memory=torch_prof_profile_memory,
                              use_gzip=torch_prof_use_gzip,
                              with_stack=torch_prof_with_stack,
                              with_flops=torch_prof_with_flops))

        # Append the trace handlers at the end, so profilers will log events before the traces are written.
        profiler_callbacks.extend(profiler.trace_handlers)

    state.profiler = profiler
    state.callbacks.extend(profiler_callbacks)


class Trainer:
    """Train models with Composer algorithms.

    The trainer supports models with :class:`~composer.models.base.ComposerModel` instances.
    The :class:`.Trainer` is highly customizable and can support a wide variety of workloads.
    See the :doc:`training guide</trainer/using_the_trainer>` for more information.

    Example
    --------

    Train a model and save a checkpoint:

    .. testcode::

        import os
        from composer import Trainer

        ### Create a trainer
        trainer = Trainer(
            model=model,
            train_dataloader=train_dataloader,
            max_duration="1ep",
            eval_dataloader=eval_dataloader,
            optimizers=optimizer,
            schedulers=scheduler,
            device="cpu",
            eval_interval="1ep",
            save_folder="checkpoints",
            save_filename="ep{epoch}.pt",
            save_interval="1ep",
            save_overwrite=True,
        )

        # Fit and run evaluation for 1 epoch.
        # Save a checkpoint after 1 epoch as specified during trainer creation.
        trainer.fit()

    Load the checkpoint and resume training:

    .. testcode::

        # Get the saved checkpoint filepath
        checkpoint_path = trainer.saved_checkpoints.pop()[0]

        # Create a new trainer with the `load_path` argument set to the checkpoint path.
        trainer = Trainer(
            model=model,
            train_dataloader=train_dataloader,
            max_duration="2ep",
            eval_dataloader=eval_dataloader,
            optimizers=optimizer,
            schedulers=scheduler,
            device="cpu",
            eval_interval="1ep",
            load_path=checkpoint_path,
        )

        # Continue training and running evaluation where the previous trainer left off
        # until the new max_duration is reached.
        # In this case it will be one additional epoch to reach 2 epochs total.
        trainer.fit()


    Args:
        model (ComposerModel): The model to train. Can be user-defined or one of the models included
            with Composer.

            .. seealso:: :mod:`composer.models` for models built into Composer.
        train_dataloader (Iterable, DataSpec, or dict, optional): The dataloader, :class:`.DataSpec`,
            or dict of :class:`.DataSpec` kwargs for the training data. In order to specify custom
            preprocessing steps on each data batch, specify a :class:`.DataSpec` instead of a dataloader.
            It is recommended that the dataloader, whether specified directly or as part of a :class:`.DataSpec`,
            should be a :class:`torch.utils.data.DataLoader`.

            .. note:: The ``train_dataloader`` should yield per-rank batches. Each per-rank batch
                will then be further divided based on the ``grad_accum`` parameter. For example, if the
                desired optimization batch size is ``2048`` and training is happening across 8 GPUs, then each
                ``train_dataloader`` should yield a batch of size ``2048 / 8 = 256``. If ``grad_accum = 2``,
                then the per-rank batch will be divided into microbatches of size ``256 / 2 = 128``.

            If ``train_dataloader`` is not specified when constructing the trainer, it must be specified when invoking
            :meth:`.Trainer.fit`.
        train_dataloader_label (str, optional): The label for the train dataloader. (default: ``'train'``)

            This label is used to index the training metrics (if ``compute_training_metrics`` is True) in
            :attr:`.State.current_metrics`.

            This parameter has no effect if ``train_dataloader`` or ``compute_training_metrics`` are not specified.
        train_subset_num_batches (int, optional): If specified, finish every epoch early after training
            on this many batches. This parameter has no effect if it is greater than ``len(train_dataloader)``.
            If ``-1``, then the entire dataloader will be iterated over. (default: ``-1``)

            This parameter is ignored if ``train_dataloader`` is not specified.
        compute_training_metrics (bool, optional): Whether to compute training metrics. (default: ``False``)

            Training metrics will be indexed on :attr:`.State.current_metrics` under the ``train_dataloader_label``
            key (which defaults to ``'train'``).
        max_duration (Time | str | int, optional): The maximum duration to train. Can be an integer, which will be
            interpreted to be epochs, a str (e.g. ``1ep``, or ``10ba``), or a :class:`.Time` object.

            If ``max_duration`` is not specified when constructing the trainer, ``duration`` must be specified when invoking
            :meth:`.Trainer.fit`.
        algorithms (Algorithm | Sequence[Algorithm], optional): The algorithms to use during training. If ``None``, then
            no algorithms will be used. (default: ``None``)

            .. seealso:: :mod:`composer.algorithms` for the different algorithms built into Composer.
        optimizers (torch.optim.Optimizer, optional): The optimizer.
            If ``None``, will be set to ``DecoupledSGDW(model.parameters(), lr=0.1)``. (default: ``None``)

            .. seealso:: :mod:`composer.optim` for the different optimizers built into Composer.
        schedulers (PyTorchScheduler | ComposerScheduler | Sequence[PyTorchScheduler | ComposerScheduler], optional):
            The learning rate schedulers. If ``[]`` or ``None``, the learning rate will be constant.
            (default: ``None``).

            .. seealso:: :mod:`composer.optim.scheduler` for the different schedulers built into Composer.
        scale_schedule_ratio (float, optional): Ratio by which to scale the training duration and learning rate
            schedules. (default: ``1.0``)

            E.g., ``0.5`` makes the schedule take half as many epochs and ``2.0`` makes it take twice as
            many epochs. ``1.0`` means no change.

            This parameter has no effect if ``schedulers`` is not specified.

            .. note ::

                Training for less time, while rescaling the learning rate schedule,
                is a strong baseline approach to speeding up training. E.g., training
                for half duration often yields minor accuracy degradation,
                provided that the learning rate schedule is also rescaled to take half as long.

                To see the difference, consider training for half as long using a cosine
                annealing learning rate schedule. If the schedule is not rescaled,
                training ends while the learning rate is still ~0.5 of the initial LR.
                If the schedule is rescaled with ``scale_schedule_ratio``, the LR schedule
                would finish the entire cosine curve, ending with a learning rate near zero.
        step_schedulers_every_batch (bool, optional): By default, native
            `PyTorch schedulers <https://pytorch.org/docs/stable/optim.html#how-to-adjust-learning-rate>`_
            are updated every epoch, while :doc:`Composer Schedulers</trainer/schedulers>` are updated every step.
            Setting this to ``True`` will force schedulers to be stepped every batch,
            while ``False`` means schedulers stepped every epoch. ``None`` indicates the default behavior.
            (default: ``None``)
        eval_dataloader (DataLoader | DataSpec | Evaluator | Sequence[Evaluator], optional): The :class:`.DataLoader`,
            :class:`.DataSpec`, :class:`.Evaluator`, or sequence of evaluators for the evaluation data.

            To evaluate one or more specific metrics across one or more datasets, pass in an
            :class:`.Evaluator`. If a :class:`.DataSpec` or :class:`.DataLoader` is passed in, then all
            metrics returned by ``model.metrics()`` will be used during evaluation.
            ``None`` results in no evaluation. (default: ``None``)
        eval_interval (int | str | Time | (State, Event) -> bool, optional): An integer, which will be
            interpreted to be epochs, a str (e.g. ``1ep``, or ``10ba``), a :class:`.Time` object, or a callable.
            Defaults to ``1`` (evaluate every epoch).

            If an integer (in epochs), :class:`.Time` string, or :class:`.Time` instance, the evaluator will be run
            with this frequency. :class:`.Time` strings or :class:`.Time` instances must have units of
            :attr:`.TimeUnit.BATCH` or :attr:`.TimeUnit.EPOCH`.

            Set to ``0`` to disable evaluation.

            If a callable, it should take two arguments (:class:`.State`, :class:`.Event`) and return a bool
            representing whether the evaluator should be invoked. The event will be either :attr:`.Event.BATCH_END`
            or :attr:`.Event.EPOCH_END`.

            This ``eval_interval`` will apply to any :class:`.Evaluator` in ``eval_dataloader`` that does not specify
            an ``eval_interval`` or if a dataloader is passed in directly. This parameter has no effect if
            ``eval_dataloader`` is not specified.
        eval_subset_num_batches (int, optional): If specified, evaluate on this many batches. Defaults to ``-1``,
            which means to iterate over the entire dataloader.

            This parameter has no effect if ``eval_dataloader`` is not specified, it is greater than
            ``len(eval_dataloader)``, or ``eval_dataloader`` is an :class:`.Evaluator` and ``subset_num_batches``
            was specified as part of the :class:`.Evaluator`.
        callbacks (Callback | Sequence[Callback], optional): The callbacks to run during training. If ``None``,
            then no callbacks will be run. (default: ``None``).

            .. seealso:: :mod:`composer.callbacks` for the different callbacks built into Composer.
        loggers (LoggerDestination | Sequence[LoggerDestination], optional): The destinations to log training information to.

            .. seealso:: :mod:`composer.loggers` for the different loggers built into Composer.
        run_name (str, optional): A name for this training run. If not specified, one will be generated automatically.

            .. seealso:: :class:`~composer.loggers.logger.Logger` for a description of the run name.
        progress_bar (bool, optional): Whether to show a progress bar. (default: ``True``)
        log_to_console (bool, optional): Whether to print logging statements to the console. (default: ``None``)

            The default behavior (when set to ``None``) only prints logging statements when ``progress_bar`` is ``False``.

        console_log_level (LogLevel | str | (State, LogLevel) -> bool, optional): The maximum log level which
            should be printed to the console. (default: :attr:`.LogLevel.EPOCH`)

            It can either be :class:`.LogLevel`, a string corresponding to a :class:`.LogLevel`, or a callable
            that takes the training :class:`.State` and the :class:`.LogLevel` and returns a boolean of whether this
            statement should be printed.

            This parameter has no effect if ``log_to_console`` is ``False``, or is unspecified and ``progres_bar`` is
            ``True``.

        console_stream (TextIO | str, optional): The stream to write to. If a string, it can either be
            ``'stdout'`` or ``'stderr'``. (default: :attr:`sys.stderr`)
        load_path (str, optional):  The path format string to an existing checkpoint file.

            It can be a path to a file on the local disk, a URL, or if ``load_object_store`` is set, the object name
            for a checkpoint in a cloud bucket.

            When using `Deepspeed ZeRO <https://www.deepspeed.ai/tutorials/zero/>`_, checkpoints are shareded by rank.
            Instead of hard-coding the rank in the ``path``, use the following format variables:

            +------------------------+-------------------------------------------------------+
            | Variable               | Description                                           |
            +========================+=======================================================+
            | ``{rank}``             | The global rank, as returned by                       |
            |                        | :func:`~.dist.get_global_rank`.                       |
            +------------------------+-------------------------------------------------------+
            | ``{local_rank}``       | The local rank of the process, as returned by         |
            |                        | :func:`~.dist.get_local_rank`.                        |
            +------------------------+-------------------------------------------------------+
            | ``{node_rank}``        | The node rank, as returned by                         |
            |                        | :func:`~.dist.get_node_rank`.                         |
            +------------------------+-------------------------------------------------------+

            For example, suppose that checkpoints are stored in the following structure:

            .. code-block::

                my_model/ep1-rank0.tar
                my_model/ep1-rank1.tar
                my_model/ep1-rank2.tar
                ...

            Then, ``load_path`` should be set to ``my_model/ep1-rank{rank}.tar``, and all ranks will load the
            correct state.

            If ``None`` then no checkpoint will be loaded. (default: ``None``)
        load_object_store (ObjectStore, optional): If the ``load_path`` is in an object store
            (i.e. AWS S3 or Google Cloud Storage), an instance of :class:`.ObjectStore` which
            will be used to retreive the checkpoint. Otherwise, if the checkpoint is a local filepath,
            set to ``None``. Ignored if ``load_path`` is ``None``. (default: ``None``)

            Example:

            .. testsetup::

                import composer.trainer

                composer.trainer.trainer.load_checkpoint = lambda *args, **kwargs: None

            .. testcode::

                from composer import Trainer
                from composer.utils import ObjectStore

                # Create the object store provider with the specified credentials
                creds = {"key": "object_store_key",
                         "secret": "object_store_secret"}
                store = ObjectStore(provider="s3",
                                            container="my_container",
                                            provider_kwargs=creds)

                checkpoint_path = "./path_to_the_checkpoint_in_object_store"

                # Create a trainer which will load a checkpoint from the specified object store
                trainer = Trainer(
                    model=model,
                    train_dataloader=train_dataloader,
                    max_duration="10ep",
                    eval_dataloader=eval_dataloader,
                    optimizers=optimizer,
                    schedulers=scheduler,
                    device="cpu",
                    eval_interval="1ep",
                    load_path=checkpoint_path,
                    load_object_store=store,
                )

            .. testcleanup::

                trainer.engine.close()
        load_weights_only (bool, optional): Whether or not to only restore the weights from the checkpoint without
            restoring the associated state. Ignored if ``load_path`` is ``None``. (default: ``False``)
        load_strict (bool, optional): Ensure that the set of weights in the checkpoint and model must exactly match.
            Ignored if ``load_path`` is ``None``. (default: ``False``)
        load_chunk_size (int, optional): Chunk size (in bytes) to use when downloading checkpoints.
            Ignored if ``load_path`` is either ``None`` or a local file path. (default: ``1,048,675``)
        load_progress_bar (bool, optional): Display the progress bar for downloading the checkpoint.
            Ignored if ``load_path`` is either ``None`` or a local file path. (default: ``True``)
        save_folder (str, optional): Format string for the folder where checkpoints are saved.
            If ``None``, checkpoints will not be saved. (default: ``None``)

            .. seealso:: :class:`~.CheckpointSaver`

            .. note::

                For fine-grained control on checkpoint saving (e.g. to save different types of checkpoints
                at different intervals), leave this parameter as ``None``, and instead pass
                instance(s) of :class:`~.CheckpointSaver` directly as ``callbacks``.
        save_filename (str, optional): A format string describing how to name checkpoints.
            This parameter has no effect if ``save_folder`` is ``None``.
            (default: ``"ep{epoch}-ba{batch}-rank{rank}"``)

            .. seealso:: :class:`~.CheckpointSaver`
        save_artifact_name (str, optional): A format string describing how to name checkpoints in loggers.
            This parameter has no effect if ``save_folder`` is ``None``.
            (default: ``"{run_name}/checkpoints/ep{epoch}-ba{batch}-rank{rank}"``)

            .. seealso:: :class:`~.CheckpointSaver`
        save_latest_filename (str, optional): A format string for the name of a symlink
            (relative to ``save_folder``) that points to the last saved checkpoint.
            This parameter has no effect if ``save_folder`` is ``None``.
            To disable symlinking, set this to ``None``. (default: ``"latest-rank{rank}"``)

            .. seealso:: :class:`~.CheckpointSaver`
        save_latest_artifact_name (str, optional): A format string describing how to name symlinks in loggers.
            This parameter has no effect if ``save_folder``, ``save_latest_filename``, or ``save_artifact_name`` are ``None``.
            To disable symlinking in logger, set this or ``save_latest_filename`` to ``None``. (default: ``"{run_name}/checkpoints/latest-rank{rank}"``)

            .. seealso:: :class:`~.CheckpointSaver`
        save_overwrite (bool, optional): Whether existing checkpoints should be overridden.
            This parameter has no effect if ``save_folder`` is None. (default: ``False``)

            .. seealso:: :class:`~.CheckpointSaver`
        save_interval (Time | str | int | (State, Event) -> bool): A :class:`Time`, time-string, integer (in epochs),
            or a function that takes (state, event) and returns a boolean whether a checkpoint should be saved.
            This parameter has no effect if ``save_folder`` is ``None``. (default: ``'1ep'``)

            .. seealso:: :class:`~.CheckpointSaver`
        save_weights_only (bool, optional): Whether to save only the model weights instead of the entire training
            state. This parameter has no effect if ``save_folder`` is ``None``. (default: ``False``)

            .. seealso:: :class:`~.CheckpointSaver`
        save_num_checkpoints_to_keep (int, optional): The number of checkpoints to keep locally. The oldest checkpoints
            are removed first. Set to ``-1`` to keep all checkpoints locally. (default: ``-1``)

            Checkpoints will be removed after they have been logged as a file artifact. For example, when this callback
            is used in conjunction with the :class:`~composer.loggers.object_store_logger.ObjectStoreLogger`, set this
            parameter to ``0`` to immediately delete checkpoints from the local disk after they have been uploaded to
            the object store.

            This parameter only controls how many checkpoints are kept locally; checkpoints are not deleted from
            artifact stores.
        deepspeed_config (Dict[str, Any], optional): Configuration for DeepSpeed, formatted as a JSON
            according to `DeepSpeed's documentation <https://www.deepspeed.ai/docs/config-json/>`_. (default: ``None``)
            
            To use DeepSpeed with default values, set to the empty dictionary ``{}``.
            To disable DeepSpeed (the default), set to ``None``.
        device (Device | str, optional): The device to use for training, which can be ``'cpu'`` or ``'gpu'``.
            (default: ``None``)

            The default behavior sets the device to ``'gpu'`` if CUDA is available; otherwise, it sets the device to
            ``'cpu'``.
        precision (Precision | str, optional): Numerical precision to use for training. One of ``fp32``, ``fp16``
            or ``amp`` (recommended). (default: ``Precision.FP32``)

            .. note::
                ``fp16`` only works if ``deepspeed_config`` is also provided.
        grad_accum (Union[int, str], optional): The number of microbatches to split a per-device batch into. Gradients
            are summed over the microbatches per device. If set to ``auto``, dynamically increases grad_accum
            if microbatch is too large for GPU. (default: ``1``)

            .. note:: This is implemented by taking the batch yielded by the ``train_dataloader`` and splitting
                it into ``grad_accum`` sections. Each section is of size ``train_dataloader // grad_accum``.
                If the batch size of the dataloader is not divisible by ``grad_accum``,
                then the last section will be of size ``batch_size % grad_accum``.
        seed (int, optional): The seed used in randomization. If ``None``, then a random seed
            will be created. (default: ``None``)

            .. note:: In order to get reproducible results, call the
                :func:`.seed_all` function at the start of your script with the seed
                passed to the trainer. This will ensure any initialization done before the trainer init
                (ex. model weight initialization) also uses the provided seed.

            .. seealso:: :mod:`composer.utils.reproducibility` for more details on reproducibility.
        deterministic_mode (bool, optional): Run the model deterministically. (default: ``False``)

            .. note:: This is an experimental feature. Performance degradations expected. Certain Torch modules may
                not have deterministic implementations, which will result in a crash.

            .. note:: In order to get reproducible results, call the
                :func:`.configure_deterministic_mode` function at the start of your script.
                This will ensure any initialization done before the trainer init also runs deterministically.

            .. seealso:: :mod:`composer.utils.reproducibility` for more details on reproducibility.
        dist_timeout (float, optional): Timeout, in seconds, for initializing the distributed process group.
            (default: ``15.0``)
        ddp_sync_strategy (str or DDPSyncStrategy, optional): The strategy to use for synchronizing gradients.
            Leave unset to let the trainer auto-configure this. See :class:`.DDPSyncStrategy`
            for more details.
        grad_clip_norm (float, optional): The norm to clip gradient magnitudes to. Set to ``-1`` for no gradient
            clipping. (default: ``-1``)
        prof_schedule ((State) -> ProfilerAction, optional): The profiler scheduler.

            Must be specified in conjunction with ``prof_trace_handlers`` to use the profiler.

            .. testcode::

                from composer.trainer import Trainer
                from composer.profiler import JSONTraceHandler, cyclic_schedule

                trainer = Trainer(
                    ...,
                    prof_trace_handlers=JSONTraceHandler(
                        folder='traces',
                    ),
                    prof_schedule=cyclic_schedule(
                        skip_first=1,
                        wait=0,
                        warmup=1,
                        active=4,
                        repeat=1,
                    ),
                )

            .. testcleanup::

                trainer.engine.close()

            .. seealso:: :mod:`composer.profiler` for more details on profiling with the trainer.

        prof_trace_handlers (TraceHandler | Sequence[TraceHandler], optional): Profiler trace handlers.

            Must be specified in conjunction with ``prof_trace_handlers`` to use the profiler.

            .. seealso:: :mod:`composer.profiler` for more details on profiling with the trainer.
        sys_prof_cpu (bool, optional): Whether to record cpu statistics.
            Ignored if ``prof_schedule`` and ``prof_trace_handlers`` are not specified. (default: ``True``).
        sys_prof_memory (bool, optional): Whether to record memory statistics.
            Ignored if ``prof_schedule`` and ``prof_trace_handlers`` are not specified. (default: ``False``).
        sys_prof_disk (bool, optional): Whether to record disk statistics.
            Ignored if ``prof_schedule`` and ``prof_trace_handlers`` are not specified. (default: ``False``).
        sys_prof_net (bool, optional): Whether to record network statistics.
            Ignored if ``prof_schedule`` and ``prof_trace_handlers`` are not specified. (default: ``False``).
        sys_prof_stats_thread_interval_seconds (float, optional): Interval to record stats, in seconds.
            Ignored if ``prof_schedule`` and ``prof_trace_handlers`` are not specified. (default: ``0.5``).
        torch_prof_folder (str, optional): See :class:`~composer.profiler.torch_profiler.TorchProfiler`.
            Ignored if ``prof_schedule`` and ``prof_trace_handlers`` are not specified.
        torch_prof_filename (str, optional): See :class:`~composer.profiler.torch_profiler.TorchProfiler`.
            Ignored if ``prof_schedule`` and ``prof_trace_handlers`` are not specified.
        torch_prof_artifact_name (str, optional): See :class:`~composer.profiler.torch_profiler.TorchProfiler`.
            Ignored if ``prof_schedule`` and ``prof_trace_handlers`` are not specified.
        torch_prof_overwrite (bool, optional): See :class:`~composer.profiler.torch_profiler.TorchProfiler`.
            Ignored if ``prof_schedule`` and ``prof_trace_handlers`` are not specified.
        torch_prof_use_gzip (bool, optional): See :class:`~composer.profiler.torch_profiler.TorchProfiler`.
            Ignored if ``prof_schedule`` and ``prof_trace_handlers`` are not specified.
        torch_prof_record_shapes (bool, optional): See :class:`~composer.profiler.torch_profiler.TorchProfiler`.
            Ignored if ``prof_schedule`` and ``prof_trace_handlers`` are not specified.
        torch_prof_profile_memory (bool, optional): See :class:`~composer.profiler.torch_profiler.TorchProfiler`.
            Ignored if ``prof_schedule`` and ``prof_trace_handlers`` are not specified.
        torch_prof_with_stack (bool, optional): See :class:`~composer.profiler.torch_profiler.TorchProfiler`.
            Ignored if ``prof_schedule`` and ``prof_trace_handlers`` are not specified.
        torch_prof_with_flops (bool, optional): See :class:`~composer.profiler.torch_profiler.TorchProfiler`.
            Ignored if ``prof_schedule`` and ``prof_trace_handlers`` are not specified.
        torch_prof_num_traces_to_keep (int, optional): See :class:`~composer.profiler.torch_profiler.TorchProfiler`.
            Ignored if ``prof_schedule`` and ``prof_trace_handlers`` are not specified.

    Attributes:
        state (State): The :class:`.State` object used to store training state.
        evaluators (List[Evaluator]): The :class:`.Evaluator` objects to use for validation
            during training.
        logger (Logger): The :class:`.Logger` used for logging.
        engine (Engine): The :class:`.Engine` used for running callbacks and algorithms.
    """

    def __init__(
        self,
        *,
        # The Model
        model: ComposerModel,

        # Train Dataloader
        train_dataloader: Optional[Union[Iterable, DataSpec, Dict[str, Any]]] = None,
        train_dataloader_label: str = 'train',
        train_subset_num_batches: int = -1,
        compute_training_metrics: bool = False,

        # Stopping Condition
        max_duration: Optional[Union[int, str, Time]] = None,

        # Algorithms
        algorithms: Optional[Union[Algorithm, Sequence[Algorithm]]] = None,

        # Optimizers and Scheduling
        optimizers: Optional[torch.optim.Optimizer] = None,
        schedulers: Optional[Union[ComposerScheduler, PyTorchScheduler, Sequence[Union[ComposerScheduler,
                                                                                       PyTorchScheduler]]]] = None,
        scale_schedule_ratio: float = 1.0,
        step_schedulers_every_batch: Optional[bool] = None,

        # Evaluators
        eval_dataloader: Optional[Union[Iterable, DataSpec, Evaluator, Sequence[Evaluator]]] = None,
        eval_interval: Union[int, str, Time, Callable[[State, Event], bool]] = 1,
        eval_subset_num_batches: int = -1,

        # Callbacks and Logging
        callbacks: Optional[Union[Callback, Sequence[Callback]]] = None,
        loggers: Optional[Union[LoggerDestination, Sequence[LoggerDestination]]] = None,
        run_name: Optional[str] = None,
        progress_bar: bool = True,
        log_to_console: Optional[bool] = None,
        console_log_level: Union[LogLevel, str, Callable[[State, LogLevel], bool]] = LogLevel.EPOCH,
        console_stream: Union[str, TextIO] = 'stderr',

        # Load Checkpoint
        load_path: Optional[str] = None,
        load_object_store: Optional[ObjectStore] = None,
        load_weights_only: bool = False,
        load_strict: bool = False,
        load_chunk_size: int = 1_048_576,
        load_progress_bar: bool = True,

        # Save Checkpoint
        save_folder: Optional[str] = None,
        save_filename: str = "ep{epoch}-ba{batch}-rank{rank}",
        save_artifact_name: str = "{run_name}/checkpoints/ep{epoch}-ba{batch}-rank{rank}",
        save_latest_filename: str = "latest-rank{rank}",
        save_latest_artifact_name: str = "{run_name}/checkpoints/latest-rank{rank}",
        save_overwrite: bool = False,
        save_interval: Union[str, int, Time, Callable[[State, Event], bool]] = "1ep",
        save_weights_only: bool = False,
        save_num_checkpoints_to_keep: int = -1,

        # DeepSpeed
        deepspeed_config: Optional[Dict[str, Any]] = None,

        # System/Numerics
        device: Optional[Union[str, Device]] = None,
        precision: Optional[Union[str, Precision]] = None,
        grad_accum: Union[int, str] = 1,

        # Reproducibility
        seed: Optional[int] = None,
        deterministic_mode: bool = False,

        # Distributed Training
        dist_timeout: float = 300.0,
        ddp_sync_strategy: Optional[Union[str, DDPSyncStrategy]] = None,

        # Grad Clip Norm
        grad_clip_norm: float = -1.0,

        # Profiling
        prof_schedule: Optional[Callable[[State], ProfilerAction]] = None,
        prof_trace_handlers: Optional[Union[TraceHandler, Sequence[TraceHandler]]] = None,
        sys_prof_cpu: bool = True,
        sys_prof_memory: bool = False,
        sys_prof_disk: bool = False,
        sys_prof_net: bool = False,
        sys_prof_stats_thread_interval_seconds: float = 0.5,
        torch_prof_folder: str = '{run_name}/torch_traces',
        torch_prof_filename: str = 'rank{rank}.{batch}.pt.trace.json',
        torch_prof_artifact_name: str = '{run_name}/torch_traces/rank{rank}.{batch}.pt.trace.json',
        torch_prof_overwrite: bool = False,
        torch_prof_use_gzip: bool = False,
        torch_prof_record_shapes: bool = False,
        torch_prof_profile_memory: bool = True,
        torch_prof_with_stack: bool = False,
        torch_prof_with_flops: bool = True,
        torch_prof_num_traces_to_keep: int = -1,
    ):
        # Determine whether DeepSpeed is enabled
        deepspeed_enabled = deepspeed_config is not None

<<<<<<< HEAD
        # Device
        self._device = _get_device(device)
=======
        # surpressing GradScaler warnings as they are always created
        # self._use_grad_scaling() will raise a RuntimeError if grad scaling is not available when it is required
        warnings.filterwarnings(action="ignore", message="torch.cuda.amp.GradScaler")

        if isinstance(max_duration, str):
            max_duration = Time.from_timestring(max_duration)
        elif isinstance(max_duration, int):
            max_duration = Time.from_epoch(max_duration)
>>>>>>> e3134621

        # Distributed
        if deepspeed_enabled or dist.get_world_size() > 1:
            # deepspeed requires torch.distributed to be initialized, even if the world size is 1
            # distributed is always required with multi-rank training
            dist.initialize_dist(self._device.dist_backend, datetime.timedelta(seconds=dist_timeout))

        # Reproducibility
        rank_zero_seed, seed = _distribute_and_get_random_seed(seed, self._device)
        # If hparams is used to create the Trainer this function is called twice
        # which is okay because all runs with the hparams codepath will do this
        log.info(f"Setting seed to {seed}")
        reproducibility.seed_all(seed)
        if deterministic_mode:
            reproducibility.configure_deterministic_mode()

        # Precision
        if precision is None:
            precision = Precision.AMP if isinstance(device, DeviceGPU) else Precision.FP32
        if isinstance(precision, str):
            precision = Precision(precision)

        _validate_precision(precision, self._device, deepspeed_enabled)

        # optimizers and schedulers
        if not optimizers:
            optimizers = DecoupledSGDW(list(model.parameters()), lr=0.1)
            warnings.warn(f"No optimizer was specified. Defaulting to {repr(optimizers)}")

        num_optimizers = len(ensure_tuple(optimizers))
        if num_optimizers != 1:
            raise NotImplementedError(f"Only one optimizer is supported; found {num_optimizers} optimizers")

        # Grad Accum
        grad_accum, self.adaptive_gradient_accumulation = _get_grad_accum(grad_accum, self._device)

        # Create the State
        self.state = State(
            rank_zero_seed=rank_zero_seed,
            algorithms=algorithms,
            model=model,
            callbacks=callbacks,
            grad_accum=grad_accum,
            precision=precision,
            optimizers=optimizers,
        )

        # Profiler
        _initialize_profiler(
            state=self.state,
            prof_schedule=prof_schedule,
            prof_trace_handlers=prof_trace_handlers,
            sys_prof_stats_thread_interval_seconds=sys_prof_stats_thread_interval_seconds,
            sys_prof_cpu=sys_prof_cpu,
            sys_prof_disk=sys_prof_disk,
            sys_prof_memory=sys_prof_memory,
            sys_prof_net=sys_prof_net,
            torch_prof_artifact_name=torch_prof_artifact_name,
            torch_prof_filename=torch_prof_filename,
            torch_prof_folder=torch_prof_folder,
            torch_prof_overwrite=torch_prof_overwrite,
            torch_prof_record_shapes=torch_prof_record_shapes,
            torch_prof_profile_memory=torch_prof_profile_memory,
            torch_prof_with_stack=torch_prof_with_stack,
            torch_prof_with_flops=torch_prof_with_flops,
            torch_prof_use_gzip=torch_prof_use_gzip,
            torch_prof_num_traces_to_keep=torch_prof_num_traces_to_keep,
        )

        # Console Logging
        loggers = list(ensure_tuple(loggers))
        if any(isinstance(x, ProgressBarLogger) for x in loggers):
            warnings.warn(
                DeprecationWarning(
                    (f"Specifying the {ProgressBarLogger.__name__} via `loggers` is deprecated. Instead, "
                     "please specify `progress_bar`, `log_to_console`, `log_level`, and `stream` arguments when "
                     "constructing the trainer. If specified, these arguments will be ignored, as the "
                     f"{ProgressBarLogger.__name__} was already created.")))
        else:
            loggers.append(
                ProgressBarLogger(
                    progress_bar=progress_bar,
                    log_to_console=log_to_console,
                    console_log_level=console_log_level,
                    stream=console_stream,
                ))

        # Logger
        self.logger = Logger(state=self.state, destinations=loggers, run_name=run_name)

        # Callbacks
        self.state.callbacks[:] = list(cast(List[Callback], loggers)) + self.state.callbacks

        # Checkpoint Saving
        self._checkpoint_saver = None
        if save_folder is not None:
            self._checkpoint_saver = CheckpointSaver(
                folder=save_folder,
                filename=save_filename,
                artifact_name=save_artifact_name,
                latest_filename=save_latest_filename,
                latest_artifact_name=save_latest_artifact_name,
                overwrite=save_overwrite,
                weights_only=save_weights_only,
                save_interval=save_interval,
                num_checkpoints_to_keep=save_num_checkpoints_to_keep,
            )
            self.state.callbacks.append(self._checkpoint_saver)

        # The Engine
        self.engine = Engine(state=self.state, logger=self.logger)

        # Set the logger
        model.logger = self.logger

        # Run Event.INIT
        self.engine.run_event(Event.INIT)

        # After running Event.INIT, then set the "optional" elements of state that could be passed in on FIT instead of INIT
        # Setting these attributes here ensures that algorithms do not depend on unavailable attributes during Event.INIT

        # Train Dataloader
        self._train_data_spec = None if train_dataloader is None else ensure_data_spec(train_dataloader)
        if self._train_data_spec is not None:
            self.state.set_dataloader(self._train_data_spec.dataloader, train_dataloader_label,
                                      train_subset_num_batches)
        self.train_metrics = _get_training_metrics(model) if compute_training_metrics else None

        # Max Duration
        if max_duration is not None:
            self.state.max_duration = ensure_time(max_duration)

        self.logger.data_fit({"rank_zero_seed": rank_zero_seed})

        assert isinstance(self.state.model, ComposerModel)
        self._original_model = self.state.model

        # Schedulers
        # ScaleSchedule is a deprecated algorithm, but if it is used, updated SSR with its ratio.
        # TODO(#434): Remove this completely.
        for algorithm in ensure_tuple(algorithms):
            if isinstance(algorithm, ScaleSchedule):
                scale_schedule_ratio = algorithm.ratio
        self.state.schedulers = _compile_schedulers(schedulers, self.state, scale_schedule_ratio)
        if scale_schedule_ratio != 1.0:
            if len(self.state.schedulers) == 0:
                raise ValueError("Specifying `scale_schedule_ratio` without `schedulers` has no effect.")
            self.state.max_duration = _scale_max_duration_by_ssr(scale_schedule_ratio, self.state.max_duration)

        self._step_schedulers_every_batch = _should_step_schedulers_every_batch(schedulers, step_schedulers_every_batch)

        if len(ensure_tuple(schedulers)) == 0:
            warnings.warn(f"NoSchedulerWarning: No schedulers were specified. The learning rate will be constant.")

        # Evaluators
        if eval_dataloader is None:
            self.evaluators: List[Evaluator] = []
        else:
            self.evaluators = [
                ensure_evaluator(evaluator, model.metrics(train=False)) for evaluator in ensure_tuple(eval_dataloader)
            ]
            _set_evaluator_interval_and_subset_num_batches(
                evaluators=self.evaluators,
                eval_interval=eval_interval,
                subset_num_batches=eval_subset_num_batches,
            )
        if len(self.evaluators) == 0:
            if eval_subset_num_batches != -1:
                raise ValueError("Specifying `eval_subset_num_batches` without an `eval_dataloader` has no effect.")
            if eval_interval != 1:
                raise ValueError("Specifying `eval_interval` without an `eval_dataloader` has no effect.")

        # Grad Clip Norm
        self._grad_clip_norm = grad_clip_norm

        # Some algorithms require specific settings
        self._backwards_create_graph = any(map(lambda x: x.backwards_create_graph, ensure_tuple(algorithms)))
        self._find_unused_parameters = any(map(lambda x: x.find_unused_parameters, ensure_tuple(algorithms)))
        self._ddp_sync_strategy = _get_ddp_sync_strategy(ddp_sync_strategy, self._find_unused_parameters)

        # Configure Deepspeed
        if deepspeed_config is not None:
            try:
                import deepspeed
            except ImportError as e:
                raise MissingConditionalImportError(extra_deps_group="deepspeed",
                                                    conda_package="deepspeed>=0.5.5") from e
            deepspeed_config = _parse_deepspeed_config(
                deepspeed_config,
                state=self.state,
                grad_clip_norm=self._grad_clip_norm,
            )
            optimizer = ensure_tuple(self.state.optimizers)[0]
            (self.state.model, self.state.optimizers, _, _) = deepspeed.initialize(
                config=deepspeed_config,
                model=self.state.model,
                optimizer=optimizer,
            )
            # Since the DeepSpeed ZeRO optimizer does not inherit torch.optim.Optimizer, the schedulers must be
            # compiled and bound BEFORE DeepSpeed initialization. However, this is OK, as the the DeepSpeed Zero
            # optimizer uses the same underlying parameter groups as the original optimizer. See
            # * https://github.com/microsoft/DeepSpeed/blob/fee73135980e78f8be7e1a3ff556751623ef6aaa/deepspeed/runtime/zero/stage_1_and_2.py#L1911-L1917
            # * https://github.com/microsoft/DeepSpeed/blob/ef17c89570ceae5b26a5f886e9d8cd0941afc0ac/deepspeed/runtime/zero/stage3.py#L2532-L2538
            # In addition, the deepspeed engine is responsible for serializing the model and optimizer state,
            # so these attributes should not be serialized with the composer state.
            if "model" in self.state.serialized_attributes:
                self.state.serialized_attributes.remove("model")

            if "optimizers" in self.state.serialized_attributes:
                self.state.serialized_attributes.remove("optimizers")

        # If using DeepSpeed, the model must be loaded from checkpoint after the engine has been
        # initialized, but if using PyTorch DDP, the model must be loaded before it is wrapped with
        # DDP.

        # Load Checkpoint
        self._rng_state = None
        if load_path is not None:
            self._rng_state = load_checkpoint(state=self.state,
                                              path=load_path,
                                              object_store=load_object_store,
                                              load_weights_only=load_weights_only,
                                              strict_model_weights=load_strict,
                                              chunk_size=load_chunk_size,
                                              progress_bar=load_progress_bar)
            log.info(f"Setting seed to {self.state.seed}")
            reproducibility.seed_all(self.state.seed)

        # Move the model and optimizers to the specified device
        if not self.state.is_model_deepspeed:
            host_model_params = self.state.model.parameters()
            self.state.model = self._device.module_to_device(self.state.model)
            device_model_params = self.state.model.parameters()

            # use surgery to update the parameters of the optimizers, now that the model is on the device
            # see https://pytorch.org/docs/stable/optim.html#constructing-it
            module_surgery.replace_params_in_optimizer(old_params=host_model_params,
                                                       new_params=device_model_params,
                                                       optimizers=self.state.optimizers)

            # Move any remaining optimizer parameters onto the device
            self.state.optimizers = map_collection(self.state.optimizers, self._device.optimizer_to_device)

            if dist.get_world_size() > 1:
                # Only wrap the module if required
                self.state.model = prepare_ddp_module(self.state.model, self._find_unused_parameters)

    @property
    def deepspeed_enabled(self):
        """Whether DeepSpeed is enabled.

        .. seealso:: `DeepSpeed's documentation <https://www.deepspeed.ai/docs/config-json/>`_
        """
        return self.state.is_model_deepspeed

    @property
    def saved_checkpoints(self) -> List[Tuple[Timestamp, List[pathlib.Path]]]:
        """The checkpoint timestamps and filepaths.

        This list contains tuples of the save timestamp and the checkpoint filepaths.
        This list will have at most ``save_num_checkpoints_to_keep`` entries. The latest checkpoint
        will be at the end.

        .. note::

            When using DeepSpeed, the index of a filepath in each list corresponds to the global rank of
            the process that wrote that file. Each filepath is valid only on the process's (rank's) node.

            Otherwise, when not using DeepSpeed, each sub-list will contain only one filepath since only rank zero
            saves checkpoints.
        """
        if self._checkpoint_saver is None:
            return []
        return self._checkpoint_saver.saved_checkpoints

    def fit(
        self,
        *,
        # Train Dataloader
        train_dataloader: Optional[Union[Iterable, DataSpec, Dict[str, Any]]] = None,
        train_dataloader_label: str = "train",
        train_subset_num_batches: Optional[int] = None,
        compute_training_metrics: Optional[bool] = None,

        # Timing
        duration: Optional[Union[int, str, Time[int]]] = None,
        reset_timer: bool = False,

        # Schedulers
        schedulers: Optional[Union[ComposerScheduler, PyTorchScheduler, Sequence[Union[ComposerScheduler,
                                                                                       PyTorchScheduler]]]] = None,
        scale_schedule_ratio: float = 1.0,
        step_schedulers_every_batch: Optional[bool] = None,

        # Evaluation
        eval_dataloader: Optional[Union[Iterable, DataSpec, Evaluator, Sequence[Evaluator]]] = None,
        eval_subset_num_batches: int = -1,
        eval_interval: Union[int, str, Time, Callable[[State, Event], bool]] = 1,

        # Numerics
        grad_accum: Optional[Union[int, str]] = None,
        precision: Optional[Union[str, Precision]] = None,

        # Grad Clipping
        grad_clip_norm: Optional[float] = None,
    ):
        """Train the model.

        .. note::

            All arguments to :meth:`.fit` are optional. Any values specified here will override
            what was provided when constructing the :class:`.Trainer`.

        Args:
            train_dataloader (Iterable | DataSpec | Dict[str, Any], optional): See :class:`.Trainer`.
            train_dataloader_label (str, optional): See :class:`.Trainer`.
            train_subset_num_batches (int, optional): See :class:`.Trainer`.
            compute_training_metrics (bool, optional): See :class:`.Trainer`.
            reset_timer (bool): Whether to reset the :attr:`.State.timer`. Defaults to False.

                If ``True``, the timer will be zeroed out, causing :class:`.ComposerScheduler` and :class:`.Algorithm`
                instances to start from the beginning, as if it is a new training run.
                The :attr:`~.State.max_duration` will be incremented by the ``duration`` parameter.

                .. note::

                    Model gradients, optimizer states, and native PyTorch schedulers will not be reset.

                If ``False`` (the default), the timer will resume from where the previous call to :meth:`.fit`
                finished (or from zero, if a new training run).
                The :attr:`~.State.max_duration` will set to the ``duration`` parameter.

            duration (Time[int] | str | int, optional): The duration to train. Can be an integer, which will be
                interpreted to be epochs, a str (e.g. ``1ep``, or ``10ba``), or a :class:`.Time` object.

                If ``reset_timer`` is False (the default), then :attr:`.State.max_duration` will be converted
                into the same units as this parameter (if necessary), and then the max duration incremented by the
                value of this parameter.

                If ``reset_timer`` is True, then :attr:`.State.max_duration` will be set to this parameter.

            optimizers (torch.optim.Optimizer | Sequence[torch.optim.Optimizer], optional): See :class:`.Trainer`.
            schedulers (PyTorchScheduler | ComposerScheduler | Sequence[PyTorchScheduler | ComposerScheduler], optional):
                See :class:`.Trainer`.
            scale_schedule_ratio (float, optional): See :class:`.Trainer`.
            step_schedulers_every_batch (bool, optional): See :class:`.Trainer`.
            eval_dataloader (Iterable | DataSpec | Evaluator | Sequence[Evaluator], optional): See :class:`.Trainer`.
            eval_subset_num_batches (int, optional): See :class:`.Trainer`.
            eval_interval (int | str | Time | (State, Event) -> bool, optional): See :class:`.Trainer`.
            grad_accum (int | str, optional): See :class:`.Trainer`.
            precision (Precision | str, optional): See :class:`.Trainer`.
            grad_clip_norm (float, optional): See :class:`.Trainer`.
        """
        # Train Dataloader
        if train_dataloader is not None:
            self._train_data_spec = ensure_data_spec(train_dataloader)
            self.state.set_dataloader(self._train_data_spec.dataloader, train_dataloader_label)
        if self._train_data_spec is None:
            _raise_missing_argument_exception("train_dataloader")
        if train_subset_num_batches is not None:
            self.state.dataloader_len = train_subset_num_batches
        if compute_training_metrics is not None:
            self.train_metrics = _get_training_metrics(self._original_model) if compute_training_metrics else None

        # Reset Timer
        if reset_timer:
            self.state.timer.reset()

        # Max Duration
        if duration is not None:
            duration = ensure_time(duration)
            # Effectively increment the max duration (if not resetting the Timer)
            # or set the max_duration (if resetting the timer -- self.state.timer.get(duration.unit) will be 0)
            # It is important to set the duration, rather than incrementing it, as ``duration`` could be in
            # different units than ``max_duration``
            self.state.max_duration = duration + self.state.timer.get(duration.unit)

        if self.state.max_duration is None:
            _raise_missing_argument_exception("max_duration")

        if self.state.max_duration <= self.state.timer.get(self.state.max_duration.unit) and not reset_timer:
            raise ValueError(
                (f"The max_duration ({self.state.max_duration}) is less than the elapsed training duration "
                 f"({self.state.timer.get(self.state.max_duration.unit)}). No training would occur. "
                 "Please either increase the `max_duration` or specify `reset_timer=True` in "
                 f"Trainer.fit()."))

        # Scale Schedule Ratio and Schedulers
        if scale_schedule_ratio != 1.0:
            self.state.max_duration = _scale_max_duration_by_ssr(scale_schedule_ratio, self.state.max_duration)
        if schedulers is not None:
            self.state.schedulers = _compile_schedulers(schedulers, self.state, scale_schedule_ratio)
            self._step_schedulers_every_batch = _should_step_schedulers_every_batch(schedulers,
                                                                                    step_schedulers_every_batch)
        else:
            if scale_schedule_ratio != 1.0:
                raise ValueError("Specifying `scale_schedule_ratio` without `schedulers` has no effect.")

            if step_schedulers_every_batch is not None:
                raise ValueError("Specifying `step_schedulers_every_batch` without `schedulers` has no effect.")

            if step_schedulers_every_batch is not None:
                raise ValueError("Specifying `step_schedulers_every_batch` without `schedulers` has no effect.")

        if len(ensure_tuple(schedulers)) == 0:
            warnings.warn(f"NoSchedulerWarning: No schedulers were specified. The learning rate will be constant.")

        # Evaluators
        if eval_dataloader is not None:
            self.evaluators = [
                # Need to use the `original_model` rather than `state.model`, as `state.model`
                # could be DDP / DeepSpeed wrapped.
                ensure_evaluator(evaluator, default_metrics=self._original_model.metrics(train=False))
                for evaluator in ensure_tuple(eval_dataloader)
            ]
            _set_evaluator_interval_and_subset_num_batches(
                evaluators=self.evaluators,
                eval_interval=eval_interval,
                subset_num_batches=eval_subset_num_batches,
            )
            if len(self.evaluators) == 0:
                if eval_subset_num_batches != -1:
                    raise ValueError("Specifying `eval_subset_num_batches` without an `eval_dataloader` has no effect.")
                if eval_interval != 1:
                    raise ValueError("Specifying `eval_interval` without an `eval_dataloader` has no effect.")

        if len(self.evaluators) == 0:
            warnings.warn(("No `eval_dataloader` was specified. Please specify `eval_dataloader` to periodically "
                           "evaluate your model while training."))

        # Grad Accum
        if grad_accum is not None:
            self.state.grad_accum, self.adaptive_gradient_accumulation = _get_grad_accum(grad_accum, self._device)

        # Grad Clip Norm
        if grad_clip_norm is not None:
            if self.state.is_model_deepspeed:
                raise ValueError("Changing the grad_clip_norm when using DeepSpeed is not supported.")
            self._grad_clip_norm = grad_clip_norm

        # Precision
        if precision is not None:
            if self.state.is_model_deepspeed:
                raise ValueError("Changing the precision when using DeepSpeed is not supported")
            precision = Precision(precision)
            _validate_precision(precision, self._device, self.state.is_model_deepspeed)
            self.state.precision = precision

        self._train_loop()

    def close(self):
        """Shutdown the trainer.

        .. seealso:: :meth:`.Engine.close` for additional information.
        """
        self.engine.close()

    def _ensure_metrics_device_and_dtype(self, metrics: MetricCollection):
        # Safety check to ensure the metric and data are on the same device. Normally not
        # needed because the metric is automatically on the same device as the model.
        # See https://torchmetrics.readthedocs.io/en/latest/pages/overview.html for details.
        metrics = self._device.module_to_device(metrics)

        # HACK: DeepSpeed somehow manages to convert metric internal states to its own dtype. When
        # running with FP16, this tends to result in overflows. Let's assume FP32 is good enough.
        for _, metric in metrics.items():
            metric.set_dtype(torch.float32)  # type: ignore

        return metrics

    def _compute_and_log_metrics(self, dataloader_label: str, log_level: LogLevel, metrics: MetricCollection):
        """Computes metrics, logs the results, and updates the state.

        Args:
            dataloader_label (str): The dataloader label.
            metrics (MetricCollection): The metrics to compute.
            log_level (LogLevel): The LogLevel for logging metrics.
        """
        computed_metrics = metrics.compute()
        self.logger.data(
            log_level=log_level,
            data={f'metrics/{dataloader_label}/{name}': val for (name, val) in computed_metrics.items()},
        )
        self.state.current_metrics[dataloader_label] = computed_metrics

    def _spin_dataloaders(self):
        """Spin the dataloaders to restore sampler state.

        Only one batch must be loaded to seed the sampler's generator. since only the first batch is being loaded, the
        dataloader may not be completely iterated through.
        """
        # spin the evaluator dataloaders once to initialize its sampler deterministically
        # so it does not affect any other RNG reads
        for evaluator in self.evaluators:
            dataloader = evaluator.dataloader.dataloader
            if isinstance(dataloader, DataLoader) and isinstance(dataloader.sampler, DistributedSampler):
                dataloader.sampler.set_epoch(0)
            for _ in dataloader:
                break

        # spin the train dataloader's sampler to get to the state of the desired epoch
        dataloader = self.state.dataloader
        assert dataloader is not None, "train dataloader is set on state after FIT_START"
        for epoch in range(int(self.state.timer.epoch)):
            if isinstance(dataloader, DataLoader) and isinstance(dataloader.sampler, DistributedSampler):
                dataloader.sampler.set_epoch(epoch)
            for _ in dataloader:
                break

    def _train_loop(self) -> None:
        """Run training for the specified number of epochs and log results."""
        # print training start
        self.logger.data_fit({"trainer/algorithms": [str(algo) for algo in self.state.algorithms]})

        assert self.state.dataloader is not None, "dataloader is set in __init__() or fit()"
        assert self._train_data_spec is not None, "The train data spec is set in __init__() or fit()"

        self.engine.run_event(Event.FIT_START)

        # surpressing GradScaler warnings as they are always created
        # self._use_grad_scaling() will raise a RuntimeError if grad scaling is not available when it is required
        warnings.filterwarnings(action="ignore", message="torch.cuda.amp.GradScaler")
        self.state.scaler = ClosureGradScaler() if self._use_closures() else GradScaler()
        use_grad_scaling = self._use_grad_scaling(self.state.precision, self.state.scaler)

        self._spin_dataloaders()

        if self.state.timer.batch_in_epoch == 0 and self._rng_state is not None:
            # only restore the rng state here if the step in the current epoch is zero.
            reproducibility.load_rng_state(self._rng_state)
            self._rng_state = None

        if self.train_metrics is not None:
            self.train_metrics = self._ensure_metrics_device_and_dtype(self.train_metrics)

        while self.state.timer < self.state.max_duration:
            try:
                self.state.model.train()

                if int(self.state.timer.batch_in_epoch) == 0:
                    self.engine.run_event(Event.EPOCH_START)
                    self.logger.data_epoch({"epoch": int(self.state.timer.epoch)})
                    if self.train_metrics is not None:
                        # reset the metrics before every epoch
                        self.train_metrics.reset()

                dataloader = self.state.dataloader
                if isinstance(dataloader, DataLoader) and isinstance(dataloader.sampler, DistributedSampler):
                    dataloader.sampler.set_epoch(int(self.state.timer.epoch))

                for batch_idx, self.state.batch in enumerate(self._iter_dataloader()):

                    # if resuming, skip dataloader forward to the minibatch index
                    if batch_idx < int(self.state.timer.batch_in_epoch):
                        # Restore the RNG state immediately before the next batch is yielded from the dataloader
                        if batch_idx + 1 == int(self.state.timer.batch_in_epoch) and self._rng_state is not None:
                            reproducibility.load_rng_state(self._rng_state)
                            self._rng_state = None
                        continue

                    self.state.batch = self._device.batch_to_device(self.state.batch)
                    self.state.batch = self._train_data_spec.device_transforms(self.state.batch)
                    self.state.batch_num_samples = self._train_data_spec.get_num_samples_in_batch(self.state.batch)
                    self.state.batch_num_tokens = self._train_data_spec.get_num_tokens_in_batch(self.state.batch)

                    if self.state.is_model_deepspeed:
                        self.state.batch = _fix_batch_precision_for_deepspeed(self.state.batch, self.state.precision)

                    if self.train_metrics is not None:
                        self.state.model.eval()
                        with torch.no_grad():
                            for eval_microbatch in self._train_data_spec.split_batch(
                                    self.state.batch, self.state.grad_accum):
                                # TODO: Detect if self.run_event(Event.AFTER_DATALOADER) changes the training
                                # data and if so print a warning that metrics may return unexpected results
                                self.train_metrics.update(*self._original_model.validate(eval_microbatch))

                    self.state.model.train()

                    self.engine.run_event(Event.AFTER_DATALOADER)

                    num_samples_in_batch = self._device.tensor_to_device(
                        torch.tensor([self.state.batch_num_samples], dtype=torch.int))
                    num_tokens_in_batch = self._device.tensor_to_device(
                        torch.tensor([self.state.batch_num_tokens], dtype=torch.int))
                    dist.all_reduce(num_samples_in_batch, reduce_operation="SUM")
                    dist.all_reduce(num_tokens_in_batch, reduce_operation="SUM")

                    self.engine.run_event(Event.BATCH_START)
                    self.logger.data_batch({
                        "trainer/global_step": int(self.state.timer.batch),
                        "trainer/batch_idx": self.state.timer.batch_in_epoch.value,
                    })

                    total_loss = self._train_batch(use_grad_scaling)

                    if use_grad_scaling:
                        self.state.scaler.update()

                    if total_loss is not None:
                        if not isinstance(total_loss, torch.Tensor):
                            total_loss = self._device.tensor_to_device(torch.tensor([total_loss]))

                        # total_loss can be None if gradient scaling failed
                        dist.all_reduce(total_loss, reduce_operation="SUM")
                        full_loss = total_loss.cpu().item()
                        self.logger.data_batch({'loss/train': full_loss / dist.get_world_size()})

                    self.state.timer.on_batch_complete(
                        samples=int(num_samples_in_batch.item()),
                        tokens=int(num_tokens_in_batch.item()),
                    )

                    if self._step_schedulers_every_batch:
                        for scheduler in self.state.schedulers:
                            scheduler.step()

                    if self.train_metrics is not None:
                        self._compute_and_log_metrics(
                            dataloader_label='train',
                            log_level=LogLevel.BATCH,
                            metrics=self.train_metrics,
                        )

                    self.engine.run_event(Event.BATCH_END)

                    for evaluator in self.evaluators:
                        assert evaluator.eval_interval is not None, "eval_interval should have been set on __init__() or fit()"
                        assert evaluator.subset_num_batches is not None, "subset_num_batches should have been set on __init__() or fit()"
                        if evaluator.eval_interval(self.state, Event.BATCH_END):
                            self.eval(
                                dataloader=evaluator.dataloader,
                                dataloader_label=evaluator.label,
                                subset_num_batches=evaluator.subset_num_batches,
                                metrics=evaluator.metrics,
                                log_level=LogLevel.BATCH,
                            )

                    self.engine.run_event(Event.BATCH_CHECKPOINT)

                    if self.state.timer >= self.state.max_duration:
                        # If max_duration is specified in batches, samples, or tokens, and
                        # and the max_duration is reached mid-epoch, then break out of the dataloader
                        # to finish the epoch early and finish training.
                        break

            except BreakEpochException:
                log.info(f'Skipping the rest of Epoch {int(self.state.timer.epoch)}')

            self.state.timer.on_epoch_complete()

            if self.train_metrics is not None:
                self._compute_and_log_metrics(
                    dataloader_label='train',
                    log_level=LogLevel.EPOCH,
                    metrics=self.train_metrics,
                )

            if not self._step_schedulers_every_batch:
                for scheduler in self.state.schedulers:
                    scheduler.step()

            self.engine.run_event(Event.EPOCH_END)

            for evaluator in self.evaluators:
                assert evaluator.eval_interval is not None, "eval_interval should have been set on __init__() or fit()"
                assert evaluator.subset_num_batches is not None, "subset_num_batches should have been set on __init__() or fit()"
                if evaluator.eval_interval(self.state, Event.EPOCH_END):
                    self.eval(
                        dataloader=evaluator.dataloader,
                        dataloader_label=evaluator.label,
                        subset_num_batches=evaluator.subset_num_batches,
                        metrics=evaluator.metrics,
                        log_level=LogLevel.EPOCH,
                    )

            self.engine.run_event(Event.EPOCH_CHECKPOINT)

    def _handle_cuda_oom(self):
        """Handles CUDA Out of Memory and rescales if using adaptive grad_accum."""
        # Raise runtime error if training 1 sample at a time still resulted in CUDA out of memory
        if self.state.grad_accum == self.state.batch_num_samples:
            raise RuntimeError(("CUDA out of memory. The train loop failed with an internal microbatch of size 1."
                                "The GPU does not have enough memory to process even 1 sample."))
        else:
            self.state.grad_accum = min(2 * self.state.grad_accum, self.state.batch_num_samples)
            self.logger.data_batch({'trainer/grad_accum': self.state.grad_accum})

    def _train_batch(self, use_grad_scaling: bool):
        """Compute loss by training on a full batch of data. Adaptively change microbatch size if enabled to maximize
        GPU usage.

        Args:
            use_grad_scaling (bool): Enables gradient scaling
        """
        assert self._train_data_spec is not None, "The train data spec should be set on __init__ or fit()"

        # Retry until we successfully complete training and return loss
        while True:
            total_loss = None
            # Note: We use uint8 instead of bool as BOR is not supported on all torch.distributed backends
            should_handle_cuda_oom = 0
            caught_timeout_error = None
            try:
                assert self.state.scaler is not None
                microbatches = self._train_data_spec.split_batch(self.state.batch, self.state.grad_accum)
                if self.state.is_model_deepspeed:
                    total_loss = self._train_microbatches(microbatches)
                elif self._use_closures():
                    for optimizer in self.state.optimizers:
                        if use_grad_scaling:
                            total_loss = self.state.scaler.step(
                                optimizer, closure=lambda **kwargs: self._train_microbatches(microbatches, **kwargs))
                        else:
                            total_loss = optimizer.step(
                                closure=lambda **kwargs: self._train_microbatches(microbatches, **kwargs).item())
                else:
                    total_loss = self._train_microbatches(microbatches)
                    for optimizer in self.state.optimizers:
                        if use_grad_scaling:
                            self.state.scaler.step(optimizer)
                        else:
                            optimizer.step()
            except RuntimeError as e:
                if _is_cuda_oom(e):
                    log.debug((f"Rank {dist.get_global_rank()} OOM'd. "
                               "grad_accum will be increased prior to reattempting training on the current batch."))
                    should_handle_cuda_oom = 1
                elif "Timed out" in str(e):
                    # Catch timeout errors and only reraise if we did not encounter OOM on other ranks. Error
                    # is likely transient if one rank OOMed, it likely did not reach a barrier. Note that if we
                    # catch non-transient timeout errors they will be later reraised if no rank OOMed.
                    caught_timeout_error = e
                else:
                    raise

            # Propagate across all ranks if any rank hit CUDA OOM
            should_handle_cuda_oom = self._device.tensor_to_device(
                torch.tensor([should_handle_cuda_oom], dtype=torch.uint8))
            dist.all_reduce(should_handle_cuda_oom, reduce_operation="MAX")
            if int(should_handle_cuda_oom.item()) == 1:
                # If any rank hit CUDA OOM, update grad_accum and retry. Ignore any caught_timeout_error since
                # it is likely transient, e.g. timeout because certain ranks OOMed and didn't reach barrier.
                self._handle_cuda_oom()
            elif caught_timeout_error:
                # If not CUDA out of memory, raise exception to user. Note that this truncates the call stack
                # back only to this newly raised error.
                raise caught_timeout_error
            else:
                # Otherwise, return calculated loss
                return total_loss

    def _train_microbatches(self, microbatches: Sequence[Batch], ddp_sync: bool = True):
        """Iterate over microbatches and compute the loss that will be used to step the optimizer.

        Args:
            microbatches (Sequence[Batch]): The microbatches which make up the batch.
            ddp_sync (bool): True to sync gradients between devices on every backwards
                pass and False to only sync gradients after each device has finished
                computing a gradient on it's entire set of microbatches. (default: ``True``)
        """
        if ddp_sync or not isinstance(self.state.model, DistributedDataParallel):
            context = contextlib.nullcontext
        else:
            context = cast(Callable[[], ContextManager], self.state.model.no_sync)

        assert self._train_data_spec is not None

        with context():
            self.engine.run_event(Event.BEFORE_TRAIN_BATCH)

            assert self.state.optimizers is not None
            assert self.state.scaler is not None

            use_grad_scaling = self._use_grad_scaling(self.state.precision, self.state.scaler)

            if not self.state.is_model_deepspeed:
                for optimizer in self.state.optimizers:
                    optimizer.zero_grad()

            # tracker for gradient accumulation
            total_loss = self._device.tensor_to_device(torch.zeros(size=(1,)))
            current_batch_size = sum([self._train_data_spec.get_num_samples_in_batch(batch) for batch in microbatches])

            for microbatch_idx, self.state.batch in enumerate(microbatches):
                is_final_microbatch = microbatch_idx + 1 == len(microbatches)
                self._train_microbatch(use_grad_scaling, current_batch_size, total_loss, is_final_microbatch)

            # Unscale gradients before `Event.AFTER_TRAIN_BATCH`
            if use_grad_scaling:
                for optimizer in ensure_tuple(self.state.optimizers):
                    self.state.scaler.unscale_(optimizer)

            # clip gradients if the magnitude is too large
            if not self.state.is_model_deepspeed and self._grad_clip_norm >= 0:
                torch.nn.utils.clip_grad_norm_(
                    parameters=self.state.model.parameters(),
                    max_norm=self._grad_clip_norm,
                )

            self.engine.run_event(Event.AFTER_TRAIN_BATCH)

            return total_loss

    def _train_microbatch(self, use_grad_scaling: bool, current_batch_size: int, total_loss: torch.Tensor,
                          is_final_microbatch: bool):
        """Train and compute the loss of ``state.batch``, which is assumed to be a single microbatch.

        Args:
            use_grad_scaling (bool): Whether to use gradient scaling.
            minibatch_num_samples (int): Number of samples in the minibatch.
            total_loss (torch.Tensor): Total loss aggregated across all microbatches.
            is_final_microbatch (bool): If current microbatch is the last one.
        """
        assert self.state.scaler is not None
        assert self._train_data_spec is not None

        microbatch_num_samples = self._train_data_spec.get_num_samples_in_batch(self.state.batch)
        sync_context = contextlib.nullcontext() if self.state.is_model_deepspeed else ddp_sync_context(
            self.state,
            is_final_microbatch,
            self._ddp_sync_strategy,
        )

        with sync_context:
            # forward pass
            self.engine.run_event(Event.BEFORE_FORWARD)

            with get_precision_context(self.state.precision):
                self.state.outputs = self.state.model(self.state.batch)

            self.engine.run_event(Event.AFTER_FORWARD)

            # loss
            self.engine.run_event(Event.BEFORE_LOSS)

            with get_precision_context(self.state.precision):
                self.state.loss = self._original_model.loss(self.state.outputs, self.state.batch)

            # We always want to scale loss by the grad_accum before the backwards pass and
            # also for sake of metrics. Complicating matters, the DeepSpeed engine does its
            # own scaling when we call `.backward`, but this isn't in place so we still need
            # to scale for sake of metrics after the `.backward` call.

            # Loss is added to losses with clone to not scale the loss for the step printout
            # Likely need to look into the performance impact
            if not self.state.is_model_deepspeed:
                for loss in ensure_tuple(self.state.loss):
                    loss.mul_(microbatch_num_samples / current_batch_size)
                    total_loss += loss.detach().clone()

            assert self.state.loss is not None
            self.engine.run_event(Event.AFTER_LOSS)

            # backward
            self.engine.run_event(Event.BEFORE_BACKWARD)

            if use_grad_scaling:
                self.state.loss = cast(torch.Tensor, self.state.scaler.scale(self.state.loss))

            if self.state.is_model_deepspeed:
                self.state.deepspeed_model.backward(self.state.loss)

                # This is the same loss scaling and reporting we skipped earlier.
                for loss in ensure_tuple(self.state.loss):
                    loss.mul_(microbatch_num_samples / current_batch_size)
                    total_loss += loss.detach().clone()
            else:
                for loss in ensure_tuple(self.state.loss):
                    loss.backward(create_graph=self._backwards_create_graph)

            self.engine.run_event(Event.AFTER_BACKWARD)

        if self.state.is_model_deepspeed:
            self.state.deepspeed_model.step()

    def eval(
        self,
        dataloader: Union[Iterable, DataSpec, dict],
        dataloader_label: str = 'eval',
        *,
        metrics: Union[Metric, MetricCollection],
        subset_num_batches: int = -1,
        log_level: Union[str, LogLevel] = LogLevel.FIT,
    ):
        """Evaluate the model and log appropriate metrics.

        Args:
            dataloader (DataLoader | DataSpec | dict): The class:`.DataLoader`, :class:`.DataSpec`, or
                dict of :class:`.DataSpec` kwargs to use for evaluation
            dataloader_label (str, optional): The dataloader label to use for logging metrics. Defaults to ``'eval'``.
            metrics (Metric | MetricCollection): The metrics to log.
            subset_num_batches (int, optional): If specified, evaluate on this many batches. Defaults to ``-1``,
                which means to iterate over the entire dataloader.

                This parameter has no effect if ``eval_dataloader`` is not specified, it is greater than
                ``len(eval_dataloader)``, or ``eval_dataloader`` is an :class:`.Evaluator` (which is via
                ``Evaluator(subset_num_batches=...)``.)
            log_level (LogLevel | str, optional): The log level to use when logging metrics. Defaults to
                :attr:`~.LogLevel.FIT`.
        """
        log_level = LogLevel(log_level)
        restore_model_train = self.state.model.training

        # back up the original dataloader on the state, so we can restore it after evaluation is finished
        original_dataloader = self.state.dataloader
        original_dataloader_label = self.state.dataloader_label
        original_num_batches = self.state.dataloader_len

        # Unpack the dataloader
        if isinstance(dataloader, dict):
            # treat as DataSpec kwargs
            dataloader = DataSpec(**dataloader)
        if not isinstance(dataloader, DataSpec):
            dataloader = DataSpec(dataloader)
        data_spec = dataloader

        self.state.model.eval()
        with torch.no_grad():
            self.state.set_dataloader(data_spec.dataloader, dataloader_label, subset_num_batches)
            assert self.state.dataloader is not None, "dataloader is set"

            self.engine.run_event(Event.EVAL_START)

            if not isinstance(metrics, MetricCollection):
                metrics = MetricCollection(metrics)

            metrics = self._ensure_metrics_device_and_dtype(metrics)
            metrics.reset()
            dataloader = self.state.dataloader
            if isinstance(dataloader, DataLoader) and isinstance(dataloader.sampler, DistributedSampler):
                # The distributed sampler uses `set_epoch` to set the random seed
                # Because evaluation can run on each batch, we use the batch to seed the sampler
                # so each evaluation will get a proper shuffle.
                # The epoch provided to `set_epoch` need not be sequential, so this is fine.
                dataloader.sampler.set_epoch(int(self.state.timer.batch))

            for self.state.batch in self._iter_dataloader():
                self.state.batch = self._device.batch_to_device(self.state.batch)
                if data_spec.device_transforms is not None:
                    self.state.batch = data_spec.device_transforms(self.state.batch)
                self.state.batch_num_samples = data_spec.get_num_samples_in_batch(self.state.batch)
                self.state.batch_num_tokens = data_spec.get_num_tokens_in_batch(self.state.batch)

                if self.state.is_model_deepspeed:
                    self.state.batch = _fix_batch_precision_for_deepspeed(self.state.batch, self.state.precision)

                self.engine.run_event(Event.EVAL_BATCH_START)

                self.engine.run_event(Event.EVAL_BEFORE_FORWARD)
                self.state.outputs, targets = self._original_model.validate(self.state.batch)
                self.engine.run_event(Event.EVAL_AFTER_FORWARD)

                metrics.update(self.state.outputs, targets)
                self._compute_and_log_metrics(dataloader_label=dataloader_label, metrics=metrics, log_level=log_level)

                self.engine.run_event(Event.EVAL_BATCH_END)

            self.logger.data_epoch({"epoch": self.state.timer.epoch.value})
            self.logger.data_batch({"trainer/global_step": self.state.timer.batch.value})

            self._compute_and_log_metrics(dataloader_label=dataloader_label, metrics=metrics, log_level=log_level)

            self.engine.run_event(Event.EVAL_END)

        if restore_model_train:
            self.state.model.train()

        self.state.set_dataloader(original_dataloader, original_dataloader_label)
        if original_num_batches is not None:
            self.state.dataloader_len = original_num_batches

    def _use_grad_scaling(self, precision: Union[str, Precision], scaler: Optional[GradScaler]) -> bool:
        """Determines based on precision when to use grad scaling.

        By default, the pytorch GradScaler is a no-op if running on
        unsupported hardware. Here we raise a RuntimeError instead.

        Args:
            precision (Precision): Numerical precision, based on the Precision Enum.
            scaler (GradScaler): Used to make sure that the scaler is enabled when
            using grad scaling.

        Raises:
            RuntimeError:
                Occurs when attempting to use grad scaling without the scaler
                enabled. Likely due to hardware not supporting the provided precision.
        """
        if self.state.is_model_deepspeed:
            return False

        precision = Precision(precision)
        use_grad_scaling = precision == Precision.AMP

        if use_grad_scaling and (scaler is None or not scaler.is_enabled()):
            raise RuntimeError(f'Attempting to use grad scaling with {precision}, but scaler is not enabled.'
                               f'Potentially your hardware does not support Precision {precision}.')
        return use_grad_scaling

    def _iter_dataloader(self):
        """Helper method to iterate over the dataloader.

        This method yields up to :attr:`.State.dataloader_len`` batches from the dataloader. In addition, if the
        profiler is enabled, the dataloader latency recorded via the :class:`.Marker` API.
        """
        marker = None
        if self.state.profiler is not None:
            marker = self.state.profiler.marker(f"dataloader/{self.state.dataloader_label}", categories=["dataloader"])
        assert self.state.dataloader is not None, "the dataloader should be set before calling this method"

        if self.state.dataloader_len is None:
            dataloader_iter = iter(self.state.dataloader)
        else:
            dataloader_iter = itertools.islice(self.state.dataloader, int(self.state.dataloader_len))

        while True:
            if marker is not None:
                marker.start()
            try:
                yield next(dataloader_iter)
            except StopIteration:
                break
            finally:
                if marker is not None:
                    marker.finish()

    def _use_closures(self) -> bool:
        """Determines based on precision and optimizers whether to use closures.

        We default to using closures unless AMP is enabled, in which case we only allow closures when using optimizers
        with the _step_supports_amp_closure flag.
        """
        if self.state.is_model_deepspeed:
            return False

        if self.state.precision != Precision.AMP:
            return True

        if self.state.optimizers is None:
            raise RuntimeError("state.optimizers must be set before `_use_closures` can be determined")

        return all(
            getattr(optimizer, "_step_supports_amp_closure", False)
            for optimizer in ensure_tuple(self.state.optimizers))

    def save_checkpoint(self, name: str = "ep{epoch}-ba{batch}-rank{rank}", *, weights_only: bool = False):
        """Checkpoint the training :class:`~.State`.

        Args:
            name (str, optional): See :func:`.save_checkpoint`.
            weights_only (bool, optional): See :func:`.save_checkpoint`.

        Returns:
            List[pathlib.Path]: See :func:`.save_checkpoint`.
        """
        return save_checkpoint(state=self.state, logger=self.logger, filename=name, weights_only=weights_only)<|MERGE_RESOLUTION|>--- conflicted
+++ resolved
@@ -833,19 +833,8 @@
         # Determine whether DeepSpeed is enabled
         deepspeed_enabled = deepspeed_config is not None
 
-<<<<<<< HEAD
         # Device
         self._device = _get_device(device)
-=======
-        # surpressing GradScaler warnings as they are always created
-        # self._use_grad_scaling() will raise a RuntimeError if grad scaling is not available when it is required
-        warnings.filterwarnings(action="ignore", message="torch.cuda.amp.GradScaler")
-
-        if isinstance(max_duration, str):
-            max_duration = Time.from_timestring(max_duration)
-        elif isinstance(max_duration, int):
-            max_duration = Time.from_epoch(max_duration)
->>>>>>> e3134621
 
         # Distributed
         if deepspeed_enabled or dist.get_world_size() > 1:
@@ -984,11 +973,6 @@
         self._original_model = self.state.model
 
         # Schedulers
-        # ScaleSchedule is a deprecated algorithm, but if it is used, updated SSR with its ratio.
-        # TODO(#434): Remove this completely.
-        for algorithm in ensure_tuple(algorithms):
-            if isinstance(algorithm, ScaleSchedule):
-                scale_schedule_ratio = algorithm.ratio
         self.state.schedulers = _compile_schedulers(schedulers, self.state, scale_schedule_ratio)
         if scale_schedule_ratio != 1.0:
             if len(self.state.schedulers) == 0:
