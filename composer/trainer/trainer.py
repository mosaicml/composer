# Copyright 2022 MosaicML Composer authors
# SPDX-License-Identifier: Apache-2.0

"""Train models."""

from __future__ import annotations

import contextlib
import datetime
import itertools
import logging
import os
import pathlib
import time
import warnings
from typing import Any, Callable, ContextManager, Dict, Iterable, List, Optional, Sequence, TextIO, Tuple, Union, cast

import coolname
import torch
import torch.distributed
import torch.utils.data
from torch.cuda.amp.grad_scaler import GradScaler
from torch.nn.parallel import DistributedDataParallel
from torch.utils.data import DataLoader, DistributedSampler
from torchmetrics import Metric, MetricCollection

from composer.algorithms import GradientClipping
from composer.callbacks import CheckpointSaver
from composer.core import (Algorithm, Callback, DataSpec, Engine, Evaluator, Event, Precision, State, Time, Timestamp,
                           ensure_data_spec, ensure_evaluator, ensure_time)
from composer.core.precision import get_precision_context
from composer.core.time import TimeUnit
from composer.core.types import Batch, BreakEpochException, PyTorchScheduler
from composer.loggers import Logger, LoggerDestination, LogLevel, ProgressBarLogger
from composer.models.base import ComposerModel
from composer.optim.decoupled_weight_decay import DecoupledSGDW
from composer.optim.scheduler import ComposerScheduler, compile_composer_scheduler
from composer.profiler import Profiler
from composer.trainer._deepspeed import _fix_batch_precision_for_deepspeed, _parse_deepspeed_config
from composer.trainer._scale_schedule import scale_pytorch_scheduler
from composer.trainer._scaler import ClosureGradScaler
from composer.trainer.ddp import DDPSyncStrategy, ddp_sync_context, prepare_ddp_module
from composer.trainer.devices import Device, DeviceCPU, DeviceGPU
from composer.utils import (ObjectStore, dist, ensure_tuple, format_name_with_dist, is_model_deepspeed, map_collection,
                            reproducibility)
from composer.utils.checkpoint import load_checkpoint, save_checkpoint
from composer.utils.file_helpers import get_file
from composer.utils.import_helpers import MissingConditionalImportError

log = logging.getLogger(__name__)

__all__ = ['Trainer']

# syntax to shorten the Scheduler type annoations
Scheduler = Union[ComposerScheduler, PyTorchScheduler]


def _raise_missing_argument_exception(arg_name: str):
    raise ValueError((f'{arg_name} is a required argument and must be specified when constructing the '
                      f'{Trainer.__name__} or when calling {Trainer.__name__}.{Trainer.fit.__name__}(). '
                      f'To fix, please specify `{arg_name}` via {Trainer.__name__}({arg_name}=...) or '
                      f'{Trainer.__name__}.{Trainer.fit.__name__}({arg_name}=...).'))


def _scale_max_duration_by_ssr(
    scale_schedule_ratio: float,
    orig_max_duration: Optional[Time[int]],
) -> Optional[Time[int]]:
    if orig_max_duration is None:
        return None
    max_duration = cast(Time[int], orig_max_duration * scale_schedule_ratio)
    log.info(f'max_duration changed from {orig_max_duration} to {max_duration}')
    if max_duration.value == 0:
        raise ValueError('Scale schedule has reduced the max_duration to 0. Set a higher ratio or use more epochs.')
    return max_duration


def _get_default_scheduler_frequency(schedulers: Optional[Union[Scheduler, Sequence[Scheduler]]]):
    has_pytorch_scheduler = any(isinstance(scheduler, PyTorchScheduler) for scheduler in ensure_tuple(schedulers))
    if has_pytorch_scheduler:
        log.info(('Stepping schedulers every epoch, as a PyTorch scheduler was provided. '
                  'The trainer cannot automatically convert the parameters (e.g. step_size, T_max) of the '
                  'PyTorch scheduler to be in terms of batches. If the PyTorch scheduler should be stepped '
                  'every batch, set `step_schedulers_every_batch=True`.'))
        return TimeUnit.EPOCH
    else:
        log.info(('Stepping schedulers every batch. '
                  'To step schedulers every epoch, set `step_schedulers_every_batch=False`.'))
        return TimeUnit.BATCH


def _get_training_metrics(model: ComposerModel):
    warnings.warn(('Computing model evaluation metrics during training doubles the number of forward passes '
                   'and may lead to a throughput degradation.'))
    train_metrics = model.metrics(train=True)
    if isinstance(train_metrics, Metric):
        # Forcing metrics to be a MetricCollection simplifies logging results
        train_metrics = MetricCollection([train_metrics])

    return train_metrics


def _validate_precision(precision: Precision, device: Device, deepspeed_enabled: bool):
    if isinstance(device, DeviceCPU) and precision != Precision.FP32:
        raise ValueError(f'{precision} is not supproted for CPU training.')
    if not deepspeed_enabled and precision == Precision.FP16:
        raise ValueError('FP16 precision is only supported when training with DeepSpeed.')


def _compile_schedulers(
    schedulers: Optional[Union[Scheduler, Sequence[Scheduler]]],
    state: State,
    scale_schedule_ratio: float,
) -> List[PyTorchScheduler]:
    compiled_schedulers = []
    for scheduler in ensure_tuple(schedulers):
        if isinstance(scheduler, PyTorchScheduler):
            scale_pytorch_scheduler(scheduler, scale_schedule_ratio)
            compiled_schedulers.append(scheduler)
        else:  # it's a composer scheduler
            compiled_schedulers.append(compile_composer_scheduler(scheduler, state, scale_schedule_ratio))

    return compiled_schedulers


def _set_evaluator_interval_and_subset_num_batches(
    evaluators: Sequence[Evaluator],
    eval_interval: Union[int, str, Time, Callable[[State, Event], bool]],
    subset_num_batches: int,
):
    # convert eval_dataloader to `List[Evaluator]`
    for evaluator in evaluators:
        if evaluator.subset_num_batches is None:
            evaluator.subset_num_batches = subset_num_batches
        if evaluator.eval_interval is None:
            evaluator.eval_interval = eval_interval


def _is_adaptive_grad_accum(grad_accum: Union[int, str], device: Device):
    if grad_accum == 'auto':
        warnings.warn(("Setting `grad_accum='auto'` is an experimental feature which may cause "
                       'uncaught Cuda Out of Memory errors. In this case, please manually '
                       'set grad_accum explicitly to an integer instead. '))
        if isinstance(device, DeviceCPU):
            raise ValueError('Cannot use adaptive grad_accum on CPU. Please set grad_accum >= 1')
        return True
    else:
        return False


def _get_initial_grad_accum(grad_accum: Union[int, str]):
    if grad_accum == 'auto':
        return 1
    elif isinstance(grad_accum, int):
        return grad_accum
    else:
        raise ValueError("grad_accum must be an int or ``'auto'``")


def _is_cuda_oom(e: RuntimeError):
    """Determines if error is CUDA Out of Memory and if adaptive_grad_accum is enabled."""
    return 'CUDA out of memory' in str(e)


def _get_device(device: Optional[Union[str, Device]]):
    if not device:
        device = DeviceGPU() if torch.cuda.is_available() else DeviceCPU()
    elif isinstance(device, str):
        if device.lower() == 'cpu':
            device = DeviceCPU()
        elif device.lower() == 'gpu':
            device = DeviceGPU()
        else:
            raise ValueError(f'device ({device}) must be one of (cpu, gpu).')
    return device


def _distribute_and_get_random_seed(seed: Optional[int], device: Device):
    if not seed:
        seed = reproducibility.get_random_seed()

    # Ensure that each process has a seed = rank_zero_seed + global_rank
    # This "deterministically different" seed behavior is required to be able
    # to restore seeds when resuming form checkpoints, since only the
    # `rank_zero_seed` is stored on state.
    if seed < 0 or seed > reproducibility.MAX_SEED:
        raise ValueError(f'Invalid seed: {seed}. It must be on [0; 2**32 - 1)')

    # using int64 to prevent overflow
    rank_zero_seed = device.tensor_to_device(torch.tensor([seed], dtype=torch.int64))
    dist.broadcast(rank_zero_seed, src=0)
    rank_zero_seed = rank_zero_seed.item()
    assert isinstance(rank_zero_seed, int)
    seed = rank_zero_seed + dist.get_global_rank()
    return rank_zero_seed, seed


def _get_ddp_sync_strategy(ddp_sync_strategy: Optional[Union[str, DDPSyncStrategy]], find_unused_parameters: bool):
    if ddp_sync_strategy is None:
        if find_unused_parameters:
            ddp_sync_strategy = DDPSyncStrategy.MULTI_AUTO_SYNC
        else:
            ddp_sync_strategy = DDPSyncStrategy.SINGLE_AUTO_SYNC
    else:
        ddp_sync_strategy = DDPSyncStrategy(ddp_sync_strategy)
    return ddp_sync_strategy


def _generate_run_name() -> str:
    # prefixing with the time so experiments sorted alphabetically will have the latest experiment last
    generated_run_name = str(int(time.time())) + '-' + coolname.generate_slug(2)
    run_name_list = [generated_run_name]
    # ensure all ranks have the same experiment name
    dist.broadcast_object_list(run_name_list)
    generated_run_name = run_name_list[0]
    return generated_run_name


class Trainer:
    """Train models with Composer algorithms.

    The trainer supports models with :class:`~composer.models.base.ComposerModel` instances.
    The :class:`.Trainer` is highly customizable and can support a wide variety of workloads.
    See the :doc:`training guide</trainer/using_the_trainer>` for more information.

    Example
    --------

    Train a model and save a checkpoint:

    .. testcode::

        import os
        from composer import Trainer

        ### Create a trainer
        trainer = Trainer(
            model=model,
            train_dataloader=train_dataloader,
            max_duration="1ep",
            eval_dataloader=eval_dataloader,
            optimizers=optimizer,
            schedulers=scheduler,
            device="cpu",
            eval_interval="1ep",
            save_folder="checkpoints",
            save_filename="ep{epoch}.pt",
            save_interval="1ep",
            save_overwrite=True,
        )

        # Fit and run evaluation for 1 epoch.
        # Save a checkpoint after 1 epoch as specified during trainer creation.
        trainer.fit()

    Load the checkpoint and resume training:

    .. testcode::

        # Get the saved checkpoint filepath
        checkpoint_path = trainer.saved_checkpoints.pop()[0]

        # Create a new trainer with the `load_path` argument set to the checkpoint path.
        trainer = Trainer(
            model=model,
            train_dataloader=train_dataloader,
            max_duration="2ep",
            eval_dataloader=eval_dataloader,
            optimizers=optimizer,
            schedulers=scheduler,
            device="cpu",
            eval_interval="1ep",
            load_path=checkpoint_path,
        )

        # Continue training and running evaluation where the previous trainer left off
        # until the new max_duration is reached.
        # In this case it will be one additional epoch to reach 2 epochs total.
        trainer.fit()


    Args:
        model (ComposerModel): The model to train. Can be user-defined or one of the models included
            with Composer.

            .. seealso:: :mod:`composer.models` for models built into Composer.
        train_dataloader (Iterable | DataSpec | dict, optional): The dataloader, :class:`.DataSpec`,
            or dict of :class:`.DataSpec` kwargs for the training data. In order to specify custom
            preprocessing steps on each data batch, specify a :class:`.DataSpec` instead of a dataloader.
            It is recommended that the dataloader, whether specified directly or as part of a :class:`.DataSpec`,
            should be a :class:`torch.utils.data.DataLoader`.

            .. note:: The ``train_dataloader`` should yield per-rank batches. Each per-rank batch
                will then be further divided based on the ``grad_accum`` parameter. For example, if the
                desired optimization batch size is ``2048`` and training is happening across 8 GPUs, then each
                ``train_dataloader`` should yield a batch of size ``2048 / 8 = 256``. If ``grad_accum = 2``,
                then the per-rank batch will be divided into microbatches of size ``256 / 2 = 128``.

            If ``train_dataloader`` is not specified when constructing the trainer, it must be specified when invoking
            :meth:`.Trainer.fit`.
        train_dataloader_label (str, optional): The label for the train dataloader. (default: ``'train'``)

            This label is used to index the training metrics (if ``compute_training_metrics`` is True) in
            :attr:`.State.current_metrics`.

            This parameter has no effect if ``train_dataloader`` or ``compute_training_metrics`` are not specified.
        train_subset_num_batches (int, optional): If specified, finish every epoch early after training
            on this many batches. This parameter has no effect if it is greater than ``len(train_dataloader)``.
            If ``-1``, then the entire dataloader will be iterated over. (default: ``-1``)

            When using the profiler, it can be helpful to set this parameter to the length of the profile schedule.
            This setting will end each epoch early to avoid additional training that will not be profiled.

            This parameter is ignored if ``train_dataloader`` is not specified.
        compute_training_metrics (bool, optional): Whether to compute training metrics. (default: ``False``)

            Training metrics will be indexed on :attr:`.State.current_metrics` under the ``train_dataloader_label``
            key (which defaults to ``'train'``).
        max_duration (Time | str | int, optional): The maximum duration to train. Can be an integer, which will be
            interpreted to be epochs, a str (e.g. ``1ep``, or ``10ba``), or a :class:`.Time` object.

            If ``max_duration`` is not specified when constructing the trainer, ``duration`` must be specified when invoking
            :meth:`.Trainer.fit`.
        algorithms (Algorithm | Sequence[Algorithm], optional): The algorithms to use during training. If ``None``, then
            no algorithms will be used. (default: ``None``)

            .. seealso:: :mod:`composer.algorithms` for the different algorithms built into Composer.
        optimizers (torch.optim.Optimizer, optional): The optimizer.
            If ``None``, will be set to ``DecoupledSGDW(model.parameters(), lr=0.1)``. (default: ``None``)

            .. seealso:: :mod:`composer.optim` for the different optimizers built into Composer.
        schedulers (PyTorchScheduler | ComposerScheduler | Sequence[PyTorchScheduler | ComposerScheduler], optional):
            The learning rate schedulers. If ``[]`` or ``None``, the learning rate will be constant.
            (default: ``None``).

            .. seealso:: :mod:`composer.optim.scheduler` for the different schedulers built into Composer.
        scale_schedule_ratio (float, optional): Ratio by which to scale the training duration and learning rate
            schedules. (default: ``1.0``)

            E.g., ``0.5`` makes the schedule take half as many epochs and ``2.0`` makes it take twice as
            many epochs. ``1.0`` means no change.

            This parameter has no effect if ``schedulers`` is not specified.

            .. note ::

                Training for less time, while rescaling the learning rate schedule,
                is a strong baseline approach to speeding up training. E.g., training
                for half duration often yields minor accuracy degradation,
                provided that the learning rate schedule is also rescaled to take half as long.

                To see the difference, consider training for half as long using a cosine
                annealing learning rate schedule. If the schedule is not rescaled,
                training ends while the learning rate is still ~0.5 of the initial LR.
                If the schedule is rescaled with ``scale_schedule_ratio``, the LR schedule
                would finish the entire cosine curve, ending with a learning rate near zero.
        step_schedulers_every_batch (bool, optional): By default, native
            `PyTorch schedulers <https://pytorch.org/docs/stable/optim.html#how-to-adjust-learning-rate>`_
            are updated every epoch, while :doc:`Composer Schedulers</trainer/schedulers>` are updated every step.
            Setting this to ``True`` will force schedulers to be stepped every batch,
            while ``False`` means schedulers stepped every epoch. ``None`` indicates the default behavior.
            (default: ``None``)
        eval_dataloader (DataLoader | DataSpec | Evaluator | Sequence[Evaluator], optional): The :class:`.DataLoader`,
            :class:`.DataSpec`, :class:`.Evaluator`, or sequence of evaluators for the evaluation data.

            To evaluate one or more specific metrics across one or more datasets, pass in an
            :class:`.Evaluator`. If a :class:`.DataSpec` or :class:`.DataLoader` is passed in, then all
            metrics returned by ``model.metrics()`` will be used during evaluation.
            ``None`` results in no evaluation. (default: ``None``)
        eval_interval (int | str | Time | (State, Event) -> bool, optional): Specifies how frequently to run evaluation.
            An integer, which will be interpreted to be epochs, a str (e.g. ``1ep``, or ``10ba``), a :class:`.Time`
            object, or a callable.
            Defaults to ``1`` (evaluate every epoch).

            If an integer (in epochs), :class:`.Time` string, or :class:`.Time` instance, the evaluator will be run
            with this frequency. :class:`.Time` strings or :class:`.Time` instances must have units of
            :attr:`.TimeUnit.BATCH` or :attr:`.TimeUnit.EPOCH`.

            Set to ``0`` to disable evaluation.

            If a callable, it should take two arguments (:class:`.State`, :class:`.Event`) and return a bool
            representing whether the evaluator should be invoked. The event will be either :attr:`.Event.BATCH_END`
            or :attr:`.Event.EPOCH_END`.

            This ``eval_interval`` will apply to any :class:`.Evaluator` in ``eval_dataloader`` that does not specify
            an ``eval_interval`` or if a dataloader is passed in directly. This parameter has no effect if
            ``eval_dataloader`` is not specified.

            When specifying time string or integer for the ``eval_interval``, the evaluator(s) are also run at the ``Event.FIT_END`` if it doesn't
            evenly divide the training duration.

        eval_subset_num_batches (int, optional): If specified, evaluate on this many batches. Defaults to ``-1``,
            which means to iterate over the entire dataloader.

            This parameter has no effect if ``eval_dataloader`` is not specified, it is greater than
            ``len(eval_dataloader)``, or ``eval_dataloader`` is an :class:`.Evaluator` and ``subset_num_batches``
            was specified as part of the :class:`.Evaluator`.
        callbacks (Callback | Sequence[Callback], optional): The callbacks to run during training. If ``None``,
            then no callbacks will be run. (default: ``None``).

            .. seealso:: :mod:`composer.callbacks` for the different callbacks built into Composer.
        loggers (LoggerDestination | Sequence[LoggerDestination], optional): The destinations to log training information to.

            .. seealso:: :mod:`composer.loggers` for the different loggers built into Composer.
        run_name (str, optional): A name for this training run. If not specified, the timestamp will be combined with a
            :doc:`coolname <coolname:index>`, e.g. ``1654298855-electric-zebra``.
        progress_bar (bool, optional): Whether to show a progress bar. (default: ``True``)
        log_to_console (bool, optional): Whether to print logging statements to the console. (default: ``None``)

            The default behavior (when set to ``None``) only prints logging statements when ``progress_bar`` is ``False``.

        console_log_level (LogLevel | str | (State, LogLevel) -> bool, optional): The maximum log level which
            should be printed to the console. (default: :attr:`.LogLevel.EPOCH`)

            It can either be :class:`.LogLevel`, a string corresponding to a :class:`.LogLevel`, or a callable
            that takes the training :class:`.State` and the :class:`.LogLevel` and returns a boolean of whether this
            statement should be printed.

            This parameter has no effect if ``log_to_console`` is ``False``, or is unspecified and ``progres_bar`` is
            ``True``.

        console_stream (TextIO | str, optional): The stream to write to. If a string, it can either be
            ``'stdout'`` or ``'stderr'``. (default: :attr:`sys.stderr`)
        load_path (str, optional):  The path format string to an existing checkpoint file.

            It can be a path to a file on the local disk, a URL, or if ``load_object_store`` is set, the object name
            for a checkpoint in a cloud bucket.

            When using `Deepspeed ZeRO <https://www.deepspeed.ai/tutorials/zero/>`_, checkpoints are shareded by rank.
            Instead of hard-coding the rank in the ``path``, use the following format variables:

            +------------------------+-------------------------------------------------------+
            | Variable               | Description                                           |
            +========================+=======================================================+
            | ``{rank}``             | The global rank, as returned by                       |
            |                        | :func:`~.dist.get_global_rank`.                       |
            +------------------------+-------------------------------------------------------+
            | ``{local_rank}``       | The local rank of the process, as returned by         |
            |                        | :func:`~.dist.get_local_rank`.                        |
            +------------------------+-------------------------------------------------------+
            | ``{node_rank}``        | The node rank, as returned by                         |
            |                        | :func:`~.dist.get_node_rank`.                         |
            +------------------------+-------------------------------------------------------+

            For example, suppose that checkpoints are stored in the following structure:

            .. code-block::

                my_model/ep1-rank0.tar
                my_model/ep1-rank1.tar
                my_model/ep1-rank2.tar
                ...

            Then, ``load_path`` should be set to ``my_model/ep1-rank{rank}.tar``, and all ranks will load the
            correct state.

            If ``None`` then no checkpoint will be loaded. (default: ``None``)
        load_object_store (Union[ObjectStore, LoggerDestination], optional): If the ``load_path`` is in an
            object store (i.e. AWS S3 or Google Cloud Storage), an instance of :class:`.ObjectStore` or
            :class:`.LoggerDestination` which will be used to retreive the checkpoint. Otherwise, if the
            checkpoint is a local filepath, set to ``None``. Ignored if ``load_path`` is ``None``.
            (default: ``None``)

            Example:

            .. testsetup::

                import composer.trainer

                composer.trainer.trainer.load_checkpoint = lambda *args, **kwargs: None

            .. testcode::

                from composer import Trainer
                from composer.utils import LibcloudObjectStore

                # Create the object store provider with the specified credentials
                creds = {"key": "object_store_key",
                         "secret": "object_store_secret"}
                store = LibcloudObjectStore(provider="s3",
                                            container="my_container",
                                            provider_kwargs=creds)

                checkpoint_path = "./path_to_the_checkpoint_in_object_store"

                # Create a trainer which will load a checkpoint from the specified object store
                trainer = Trainer(
                    model=model,
                    train_dataloader=train_dataloader,
                    max_duration="10ep",
                    eval_dataloader=eval_dataloader,
                    optimizers=optimizer,
                    schedulers=scheduler,
                    device="cpu",
                    eval_interval="1ep",
                    load_path=checkpoint_path,
                    load_object_store=store,
                )
        load_weights_only (bool, optional): Whether or not to only restore the weights from the checkpoint without
            restoring the associated state. Ignored if ``load_path`` is ``None``. (default: ``False``)
        load_strict_model_weights (bool, optional): Ensure that the set of weights in the checkpoint and model must exactly match.
            Ignored if ``load_path`` is ``None``. (default: ``False``)
        load_progress_bar (bool, optional): Display the progress bar for downloading the checkpoint.
            Ignored if ``load_path`` is either ``None`` or a local file path. (default: ``True``)
        load_ignore_keys (List[str] | (Dict) -> None, optional): A list of paths for the ``state_dict`` of the checkpoint,
            which, when provided, will be ignored from the state_dict before a checkpoint is loaded. Each path is a list
            of strings specifying the keys to index into ``state_dict`` joined together with `/` as a seperator (as PyTorch
            uses `.` in parameter names). If a prefix is provided, all children are also ignored (see Example 2).
            See :mod:`composer.core.state` for the structure of state_dict.

            Example 1: ``load_ignore_keys = ["state/model/layer1.weights", "state/model/layer1.bias"]`` would ignore
            layer 1 weights and bias.

            Example 2: ``load_ignore_keys = ["state/model/*"]`` would ignore the entire model, which would have the same
            effect as the previous example if there was only 1 layer.

            Example 3: ``load_ignore_keys = ["state/model/layer*.weights"]`` would ignore all weights in the model.

            Example 4: ``load_ignore_keys = ["state/rank_zero_seed", "rng"]`` would reset all randomness when
            loading the checkpoint.

            If a callable, it should take one argument which is the state_dict. The callable is free to arbitrarily modify
            the state_dict before it is loaded.

            (default: ``None``)

        save_folder (str, optional): Format string for the folder where checkpoints are saved.
            If ``None``, checkpoints will not be saved. (default: ``None``)

            .. seealso:: :class:`~.CheckpointSaver`

            .. note::

                For fine-grained control on checkpoint saving (e.g. to save different types of checkpoints
                at different intervals), leave this parameter as ``None``, and instead pass
                instance(s) of :class:`~.CheckpointSaver` directly as ``callbacks``.
        save_filename (str, optional): A format string describing how to name checkpoints.
            This parameter has no effect if ``save_folder`` is ``None``.
            (default: ``"ep{epoch}-ba{batch}-rank{rank}"``)

            .. seealso:: :class:`~.CheckpointSaver`
        save_artifact_name (str, optional): A format string describing how to name checkpoints in loggers.
            This parameter has no effect if ``save_folder`` is ``None``.
            (default: ``"{run_name}/checkpoints/ep{epoch}-ba{batch}-rank{rank}"``)

            .. seealso:: :class:`~.CheckpointSaver`
        save_latest_filename (str, optional): A format string for the name of a symlink
            (relative to ``save_folder``) that points to the last saved checkpoint.
            This parameter has no effect if ``save_folder`` is ``None``.
            To disable symlinking, set this to ``None``. (default: ``"latest-rank{rank}"``)

            .. seealso:: :class:`~.CheckpointSaver`
        save_latest_artifact_name (str, optional): A format string describing how to name symlinks in loggers.
            This parameter has no effect if ``save_folder``, ``save_latest_filename``, or ``save_artifact_name`` are ``None``.
            To disable symlinking in logger, set this or ``save_latest_filename`` to ``None``. (default: ``"{run_name}/checkpoints/latest-rank{rank}"``)

            .. seealso:: :class:`~.CheckpointSaver`
        save_overwrite (bool, optional): Whether existing checkpoints should be overridden.
            This parameter has no effect if ``save_folder`` is None. (default: ``False``)

            .. seealso:: :class:`~.CheckpointSaver`
        save_interval (Time | str | int | (State, Event) -> bool): A :class:`Time`, time-string, integer (in epochs),
            or a function that takes (state, event) and returns a boolean whether a checkpoint should be saved.
            This parameter has no effect if ``save_folder`` is ``None``. (default: ``'1ep'``)

            .. seealso:: :class:`~.CheckpointSaver`
        save_weights_only (bool, optional): Whether to save only the model weights instead of the entire training
            state. This parameter has no effect if ``save_folder`` is ``None``. (default: ``False``)

            .. seealso:: :class:`~.CheckpointSaver`
        save_num_checkpoints_to_keep (int, optional): The number of checkpoints to keep locally. The oldest checkpoints
            are removed first. Set to ``-1`` to keep all checkpoints locally. (default: ``-1``)

            Checkpoints will be removed after they have been logged as a file artifact. For example, when this callback
            is used in conjunction with the :class:`~composer.loggers.object_store_logger.ObjectStoreLogger`, set this
            parameter to ``0`` to immediately delete checkpoints from the local disk after they have been uploaded to
            the object store.

            This parameter only controls how many checkpoints are kept locally; checkpoints are not deleted from
            artifact stores.
        autoresume (bool, optional): Whether or not to enable autoresume, which allows for stopping and resuming
        training. This allows use of spot instances, as the training run is now fault tolerant.  This parameter requires
            ``save_folder`` and ``run_name`` to be specified and ``save_overwrite`` to be ``False``. (default: ``False``)

            When enabled, the save_folder is checked for checkpoints of the format ``"{save_folder}/{save_latest_filename}"``,
            which are loaded to continue training. If no local checkpoints are found, each logger is checked for potential
            checkpoints named ``save_latest_artifact_name``. Finally, if no logged checkpoints are found, ``load_path`` is
            used to load a checkpoint if specified. This should only occur at the start of a run using autoresume.

            For example, to run a fine-tuning run on a spot instance, ``load_path`` would be set to the original weights and
            an object store logger would be added. In the original run, ``load_path`` would be used to get the starting
            checkpoint. For any future restarts, such as due to the spot instance being killed, the loggers would be queried for the latest checkpoint
            the object store logger would be downloaded and used to resume training.
        deepspeed_config (Dict[str, Any], optional): Configuration for DeepSpeed, formatted as a JSON
            according to `DeepSpeed's documentation <https://www.deepspeed.ai/docs/config-json/>`_. (default: ``None``)

            To use DeepSpeed with default values, set to the empty dictionary ``{}``.
            To disable DeepSpeed (the default), set to ``None``.
        device (Device | str, optional): The device to use for training, which can be ``'cpu'`` or ``'gpu'``.
            (default: ``None``)

            The default behavior sets the device to ``'gpu'`` if CUDA is available; otherwise, it sets the device to
            ``'cpu'``.
        precision (Precision | str, optional): Numerical precision to use for training. One of ``fp32``, ``fp16``
            or ``amp`` (recommended). (default: ``Precision.FP32`` if training on CPU; ``Precision.AMP`` if training
            on GPU)

            .. note::
                ``fp16`` only works if ``deepspeed_config`` is also provided.
        grad_accum (Union[int, str], optional): The number of microbatches to split a per-device batch into. Gradients
            are summed over the microbatches per device. If set to ``auto``, dynamically increases grad_accum
            if microbatch is too large for GPU. (default: ``1``)

            .. note:: This is implemented by taking the batch yielded by the ``train_dataloader`` and splitting
                it into ``grad_accum`` sections. Each section is of size ``train_dataloader // grad_accum``.
                If the batch size of the dataloader is not divisible by ``grad_accum``,
                then the last section will be of size ``batch_size mod grad_accum``.
        seed (int, optional): The seed used in randomization. If ``None``, then a random seed
            will be created. (default: ``None``)

            .. note:: In order to get reproducible results, call the
                :func:`.seed_all` function at the start of your script with the seed
                passed to the trainer. This will ensure any initialization done before the trainer init
                (ex. model weight initialization) also uses the provided seed.

            .. seealso:: :mod:`composer.utils.reproducibility` for more details on reproducibility.
        deterministic_mode (bool, optional): Run the model deterministically. (default: ``False``)

            .. note:: This is an experimental feature. Performance degradations expected. Certain Torch modules may
                not have deterministic implementations, which will result in a crash.

            .. note:: In order to get reproducible results, call the
                :func:`.configure_deterministic_mode` function at the start of your script.
                This will ensure any initialization done before the trainer init also runs deterministically.

            .. seealso:: :mod:`composer.utils.reproducibility` for more details on reproducibility.
        dist_timeout (float, optional): Timeout, in seconds, for initializing the distributed process group.
            (default: ``15.0``)
        ddp_sync_strategy (str | DDPSyncStrategy, optional): The strategy to use for synchronizing gradients.
            Leave unset to let the trainer auto-configure this. See :class:`.DDPSyncStrategy`
            for more details.
        grad_clip_norm (float, optional): The norm to clip gradient magnitudes to. Set to ``-1`` for no gradient
            clipping. (default: ``-1``).

            .. deprecated:: 0.8
               Deprecated. Please use composer.algorithms.GradientClipping.
        profiler (Profiler, optional): The profiler, if profiling should be enabled. (default: ``None``)

            .. seealso::

                See the :doc:`Profiling Guide </trainer/performance_tutorials/profiling>` for
                additional information.

    Attributes:
        state (State): The :class:`.State` object used to store training state.
        evaluators (List[Evaluator]): The :class:`.Evaluator` objects to use for validation
            during training.
        logger (Logger): The :class:`.Logger` used for logging.
        engine (Engine): The :class:`.Engine` used for running callbacks and algorithms.
    """

    def __init__(
        self,
        *,
        # The Model
        model: ComposerModel,

        # Train Dataloader
        train_dataloader: Optional[Union[Iterable, DataSpec, Dict[str, Any]]] = None,
        train_dataloader_label: str = 'train',
        train_subset_num_batches: int = -1,
        compute_training_metrics: bool = False,

        # Stopping Condition
        max_duration: Optional[Union[int, str, Time]] = None,

        # Algorithms
        algorithms: Optional[Union[Algorithm, Sequence[Algorithm]]] = None,

        # Optimizers and Scheduling
        optimizers: Optional[torch.optim.Optimizer] = None,
        schedulers: Optional[Union[ComposerScheduler, PyTorchScheduler, Sequence[Union[ComposerScheduler,
                                                                                       PyTorchScheduler]]]] = None,
        scale_schedule_ratio: float = 1.0,
        step_schedulers_every_batch: Optional[bool] = None,

        # Evaluators
        eval_dataloader: Optional[Union[Iterable, DataSpec, Evaluator, Sequence[Evaluator]]] = None,
        eval_interval: Union[int, str, Time, Callable[[State, Event], bool]] = 1,
        eval_subset_num_batches: int = -1,

        # Callbacks and Logging
        callbacks: Optional[Union[Callback, Sequence[Callback]]] = None,
        loggers: Optional[Union[LoggerDestination, Sequence[LoggerDestination]]] = None,
        run_name: Optional[str] = None,
        progress_bar: bool = True,
        log_to_console: Optional[bool] = None,
        console_log_level: Union[LogLevel, str, Callable[[State, LogLevel], bool]] = LogLevel.EPOCH,
        console_stream: Union[str, TextIO] = 'stderr',

        # Load Checkpoint
        load_path: Optional[str] = None,
        load_object_store: Optional[Union[ObjectStore, LoggerDestination]] = None,
        load_weights_only: bool = False,
        load_strict_model_weights: bool = False,
        load_progress_bar: bool = True,
        load_ignore_keys: Optional[Union[List[str], Callable[[Dict], None]]] = None,

        # Save Checkpoint
        save_folder: Optional[str] = None,
        save_filename: str = 'ep{epoch}-ba{batch}-rank{rank}',
        save_artifact_name: str = '{run_name}/checkpoints/ep{epoch}-ba{batch}-rank{rank}',
        save_latest_filename: Optional[str] = 'latest-rank{rank}',
        save_latest_artifact_name: Optional[str] = '{run_name}/checkpoints/latest-rank{rank}',
        save_overwrite: bool = False,
        save_interval: Union[str, int, Time, Callable[[State, Event], bool]] = '1ep',
        save_weights_only: bool = False,
        save_num_checkpoints_to_keep: int = -1,

        # Graceful Resumption
        autoresume: bool = False,

        # DeepSpeed
        deepspeed_config: Optional[Dict[str, Any]] = None,

        # System/Numerics
        device: Optional[Union[str, Device]] = None,
        precision: Optional[Union[str, Precision]] = None,
        grad_accum: Union[int, str] = 1,

        # Reproducibility
        seed: Optional[int] = None,
        deterministic_mode: bool = False,

        # Distributed Training
        dist_timeout: float = 300.0,
        ddp_sync_strategy: Optional[Union[str, DDPSyncStrategy]] = None,

        # Grad Clip Norm
        grad_clip_norm: float = -1.0,

        # Profiling
        profiler: Optional[Profiler] = None,
    ):
        algorithms = list(ensure_tuple(algorithms))

        # Determine whether DeepSpeed is enabled
        deepspeed_enabled = deepspeed_config is not None

        # Device
        self._device = _get_device(device)

        # Distributed
        if deepspeed_enabled or dist.get_world_size() > 1:
            # deepspeed requires torch.distributed to be initialized, even if the world size is 1
            # distributed is always required with multi-rank training
            dist.initialize_dist(self._device, datetime.timedelta(seconds=dist_timeout))

        # Reproducibility
        rank_zero_seed, seed = _distribute_and_get_random_seed(seed, self._device)
        # If hparams is used to create the Trainer this function is called twice
        # which is okay because all runs with the hparams codepath will do this
        reproducibility.seed_all(seed)
        if deterministic_mode:
            reproducibility.configure_deterministic_mode()

        # Precision
        if precision is None:
            precision = Precision.AMP if isinstance(device, DeviceGPU) else Precision.FP32
        if isinstance(precision, str):
            precision = Precision(precision)

        _validate_precision(precision, self._device, deepspeed_enabled)

        # Optimizers and Schedulers
        if not optimizers:
            optimizers = DecoupledSGDW(list(model.parameters()), lr=0.1)
            # hard-coding the optimizer in the warning, as repr(optimizers) would print an annoying, multi-line warning
            warnings.warn(('No optimizer was specified. Defaulting to '
                           f"{type(optimizers).__name__}(lr={optimizers.defaults['lr']})"))

        num_optimizers = len(ensure_tuple(optimizers))
        if num_optimizers != 1:
            raise NotImplementedError(f'Only one optimizer is supported; found {num_optimizers} optimizers')

        # Move the model and optimizers to the device
        if not deepspeed_enabled:
            model = self._device.module_to_device(model)
            # Move any remaining optimizer parameters onto the device
            # It is possible that optimizer initialize created some internal tensors on CPU
            # that need to be moved onto GPU.
            optimizers = map_collection(optimizers, self._device.optimizer_to_device)

        # Grad Accum
        self.adaptive_gradient_accumulation = _is_adaptive_grad_accum(grad_accum, device=self._device)
        grad_accum = _get_initial_grad_accum(grad_accum)
        # Dynamic time estimate for forward and backward pass. Used for monitored_barrier to avoid deadlocks
        self.batch_compute_time = 300

        # Grad Clip Norm
        if grad_clip_norm > 0:

            warnings.warn(
                DeprecationWarning((f"Using the 'grad_clip_norm' field in Trainer is deprecated. Please use"
                                    'the GradientClipping Algorithm in composer.algorithms.gradient_clipping.')))

            if any(isinstance(alg, GradientClipping) for alg in algorithms):
                warnings.warn(
                    UserWarning(
                        f'The GradientClipping algorithm is already specified. Ignoring grad_clip_norm={grad_clip_norm}'
                    ))
            else:
                algorithms.append(GradientClipping(clipping_type='norm', clipping_threshold=grad_clip_norm))

        # Run Name
        if run_name is None:
            if autoresume:
                raise ValueError('When autoresume=True, the `run_name` must be specified.')
            run_name = _generate_run_name()
        log.info('Run name: %s', run_name)

        # Create the State
        self.state = State(rank_zero_seed=rank_zero_seed,
                           algorithms=algorithms,
                           model=model,
                           callbacks=callbacks,
                           grad_accum=grad_accum,
                           precision=precision,
                           optimizers=optimizers,
                           run_name=run_name,
                           deepspeed_config=deepspeed_config)

        # Profiler
        if profiler is not None:
            warnings.warn('The profiler is enabled. Using the profiler adds additional overhead when training.')
            self.state.profiler = profiler
            self.state.profiler.bind_to_state(self.state)

        # Console Logging
        loggers = list(ensure_tuple(loggers))
        if any(isinstance(x, ProgressBarLogger) for x in loggers):
            warnings.warn(
                DeprecationWarning(
                    (f'Specifying the {ProgressBarLogger.__name__} via `loggers` is deprecated. Instead, '
                     'please specify `progress_bar`, `log_to_console`, `log_level`, and `stream` arguments when '
                     'constructing the trainer. If specified, these arguments will be ignored, as the '
                     f'{ProgressBarLogger.__name__} was already created.')))
        else:
            loggers.append(
                ProgressBarLogger(
                    progress_bar=progress_bar,
                    log_to_console=log_to_console,
                    console_log_level=console_log_level,
                    stream=console_stream,
                ))

        # Logger
        self.logger = Logger(state=self.state, destinations=loggers)

        # Callbacks
        self.state.callbacks[:] = list(cast(List[Callback], loggers)) + self.state.callbacks

        # Checkpoint Saving
        self._checkpoint_saver = None
        if save_folder is not None:
            self._checkpoint_saver = CheckpointSaver(
                folder=save_folder,
                filename=save_filename,
                artifact_name=save_artifact_name,
                latest_filename=save_latest_filename,
                latest_artifact_name=save_latest_artifact_name,
                overwrite=save_overwrite,
                weights_only=save_weights_only,
                save_interval=save_interval,
                num_checkpoints_to_keep=save_num_checkpoints_to_keep,
            )
            self.state.callbacks.append(self._checkpoint_saver)

        # The Engine
        self.engine = Engine(state=self.state, logger=self.logger)

        # Set the logger
        model.logger = self.logger

        # Run Event.INIT
        self.engine.run_event(Event.INIT)

        # After running Event.INIT, then set the "optional" elements of state that could be passed in on FIT instead of INIT
        # Setting these attributes here ensures that algorithms do not depend on unavailable attributes during Event.INIT

        # Train Dataloader
        self._train_data_spec = None if train_dataloader is None else ensure_data_spec(train_dataloader)
        if self._train_data_spec is not None:
            self.state.set_dataloader(self._train_data_spec.dataloader, train_dataloader_label,
                                      train_subset_num_batches)
            self.state.train_dataloader = self.state.dataloader
        self.train_metrics = _get_training_metrics(model) if compute_training_metrics else None

        # Max Duration
        if max_duration is not None:
            self.state.max_duration = ensure_time(max_duration, TimeUnit.EPOCH)

        self.logger.data_fit({'rank_zero_seed': rank_zero_seed})

        assert isinstance(self.state.model, ComposerModel)
        self._original_model = self.state.model

        # Schedulers
        self.state.schedulers = _compile_schedulers(schedulers, self.state, scale_schedule_ratio)
        if scale_schedule_ratio != 1.0:
            if len(self.state.schedulers) == 0:
                raise ValueError('Specifying `scale_schedule_ratio` without `schedulers` has no effect.')
            self.state.max_duration = _scale_max_duration_by_ssr(scale_schedule_ratio, self.state.max_duration)

        if step_schedulers_every_batch is None:
            self._scheduler_step_frequency = _get_default_scheduler_frequency(schedulers)
        else:
            self._scheduler_step_frequency = TimeUnit.BATCH if step_schedulers_every_batch else TimeUnit.EPOCH

        # Evaluators
        if eval_dataloader is None:
            evaluators: List[Evaluator] = []
        else:
            evaluators = [
                ensure_evaluator(evaluator, model.metrics(train=False)) for evaluator in ensure_tuple(eval_dataloader)
            ]
            _set_evaluator_interval_and_subset_num_batches(
                evaluators=evaluators,
                eval_interval=eval_interval,
                subset_num_batches=eval_subset_num_batches,
            )
        if len(evaluators) == 0:
            if eval_subset_num_batches != -1:
                raise ValueError('Specifying `eval_subset_num_batches` without an `eval_dataloader` has no effect.')
            if eval_interval != 1:
                raise ValueError('Specifying `eval_interval` without an `eval_dataloader` has no effect.')
        self.state.evaluators = evaluators

        # Some algorithms require specific settings
        self._backwards_create_graph = any(map(lambda x: x.backwards_create_graph, ensure_tuple(algorithms)))
        self._find_unused_parameters = any(map(lambda x: x.find_unused_parameters, ensure_tuple(algorithms)))
        self._ddp_sync_strategy = _get_ddp_sync_strategy(ddp_sync_strategy, self._find_unused_parameters)

        # Configure Deepspeed
        if self.state.deepspeed_config is not None:
            try:
                import deepspeed
            except ImportError as e:
                raise MissingConditionalImportError(
                    extra_deps_group='deepspeed',
                    conda_package='deepspeed>=0.5.5',
                    conda_channel=None,
                ) from e
            self.state.deepspeed_config = _parse_deepspeed_config(self.state.deepspeed_config, state=self.state)
            optimizer = ensure_tuple(self.state.optimizers)[0]
            log.debug('Initializing deepspeed')
            (self.state.model, self.state.optimizers, _, _) = deepspeed.initialize(config=self.state.deepspeed_config,
                                                                                   model=self.state.model,
                                                                                   optimizer=optimizer)
            # Since the DeepSpeed ZeRO optimizer does not inherit torch.optim.Optimizer, the schedulers must be
            # compiled and bound BEFORE DeepSpeed initialization. However, this is OK, as the the DeepSpeed Zero
            # optimizer uses the same underlying parameter groups as the original optimizer. See
            # * https://github.com/microsoft/DeepSpeed/blob/fee73135980e78f8be7e1a3ff556751623ef6aaa/deepspeed/runtime/zero/stage_1_and_2.py#L1911-L1917
            # * https://github.com/microsoft/DeepSpeed/blob/ef17c89570ceae5b26a5f886e9d8cd0941afc0ac/deepspeed/runtime/zero/stage3.py#L2532-L2538
            # In addition, the deepspeed engine is responsible for serializing the model and optimizer state,
            # so these attributes should not be serialized with the composer state.
            if 'model' in self.state.serialized_attributes:
                self.state.serialized_attributes.remove('model')

            if 'optimizers' in self.state.serialized_attributes:
                self.state.serialized_attributes.remove('optimizers')

        # If using DeepSpeed, the model must be loaded from checkpoint after the engine has been
        # initialized, but if using PyTorch DDP, the model must be loaded before it is wrapped with
        # DDP.

        # Load Checkpoint
        self._rng_state = None
        # If autoresume is enabled, first check for existing checkpoints to load
        if autoresume:
            log.info('Searching for a previous checkpoint to autoresume')
            if save_folder is None:
                raise ValueError('The `save_folder` must be specified when autoresume is enabled.')
            if save_overwrite:
                raise ValueError(
                    'The flag `save_overwrite` must be False when autoresume is enabled as autoresume always loads the '
                    'latest existing checkpoint in `save_folder`.')
            if save_latest_filename is None:
                raise ValueError(
                    'The `save_latest_filename` must be specified so autoresume knows where to load checkpoints from.')
            if save_latest_artifact_name is None:
                raise ValueError(
                    'The `save_latest_artifact_name` must be specified so autoresume can load the latest checkpoint.')
            if run_name is None:
                raise ValueError(
                    'The `run_name` must be specified when using autoresume so Event.INIT is run with the correct run name.'
                )
            autoresume_checkpoint_path = self._get_autoresume_checkpoint(
                save_folder=save_folder,
                save_latest_filename=save_latest_filename,
                save_latest_artifact_name=save_latest_artifact_name,
                loggers=loggers,
                load_progress_bar=load_progress_bar)
            # Found latest checkpoint path, load that instead
            if autoresume_checkpoint_path:
                load_path = autoresume_checkpoint_path
                # Disable object_store since _get_autoresume_checkpoint will download the checkpoint
                # To the save folder, if needed.
                load_object_store = None
                # Disable `load_weights_only` since this applies only to the initial training run
                load_weights_only = False
                log.info('Autoresuming training from checkpoint')
            else:
                log.info('No previous autoresume checkpoint found')
        # Actually load the checkpoint from potentially updated arguments
        if load_path is not None:
            self._rng_state = load_checkpoint(
                state=self.state,
                path=load_path,
                object_store=load_object_store,
                load_weights_only=load_weights_only,
                strict_model_weights=load_strict_model_weights,
                progress_bar=load_progress_bar,
                ignore_keys=load_ignore_keys,
            )
            self.state.run_name = run_name

        # reseed here. This helps with a couple of issues:
        # 1. rng state may change at Event.INIT. For example, if an algorithm creates a new module and module
        # parameters are initialized randomly, rng state will change. This reseeding nullifies such effects.
        # 2. While resuming from a checkpoint, we want to spin dataloader and bring it back to the same state as at the time
        # of the checkpoint. Therefore, spinning needs to start from the same rng state as in the original run.
        log.info(f'Setting seed to {self.state.seed}')
        reproducibility.seed_all(self.state.seed)

        self.ddp_callback_obj = {'nested_state': None, 'group': None}
        # Move the model and optimizers to the specified device
        if not self.deepspeed_enabled and dist.get_world_size() > 1:
            # Only wrap the module if required
            self.state.model = prepare_ddp_module(self.state.model, self._find_unused_parameters,
                                                  self.adaptive_gradient_accumulation, self.ddp_callback_obj)

    @property
    def deepspeed_enabled(self):
        """Whether DeepSpeed is enabled.

        .. seealso:: `DeepSpeed's documentation <https://www.deepspeed.ai/docs/config-json/>`_
        """
        return is_model_deepspeed(self.state.model)

    @property
    def saved_checkpoints(self) -> List[Tuple[Timestamp, List[pathlib.Path]]]:
        """The checkpoint timestamps and filepaths.

        This list contains tuples of the save timestamp and the checkpoint filepaths.
        This list will have at most ``save_num_checkpoints_to_keep`` entries. The latest checkpoint
        will be at the end.

        .. note::

            When using DeepSpeed, the index of a filepath in each list corresponds to the global rank of
            the process that wrote that file. Each filepath is valid only on the process's (rank's) node.

            Otherwise, when not using DeepSpeed, each sub-list will contain only one filepath since only rank zero
            saves checkpoints.
        """
        if self._checkpoint_saver is None:
            return []
        return self._checkpoint_saver.saved_checkpoints

    def _get_autoresume_checkpoint(
        self,
        save_folder: str,
        save_latest_filename: str,
        save_latest_artifact_name: str,
        loggers: Sequence[LoggerDestination],
        load_progress_bar: bool,
    ):
        """Determines the load path when using autoresume.

        First, check the ``save_folder`` for the latest checkpoint.
        If no latest checkpoint is found locally, then check each logger for the latest checkpoint, and download
        it to the ``save_folder``.

        Returns:
            Optional[str]: The path to the latest checkpoint, if found, otherwise None.
        """
        save_latest_filename = format_name_with_dist(save_latest_filename, self.state.run_name)
        save_folder = format_name_with_dist(save_folder, self.state.run_name)
        save_latest_artifact_name = format_name_with_dist(save_latest_artifact_name, self.state.run_name)
        latest_checkpoint_path = os.path.join(save_folder, save_latest_filename)
        # If latest checkpoint is not saved locally, try to fetch from loggers
        if not os.path.exists(latest_checkpoint_path):
            # Make save folder in case it doesn't exist so latest checkpoint can be downloaded
            os.makedirs(save_folder, exist_ok=True)
            for logger in loggers:
                try:
                    # Fetch from logger. If it succeeds, stop trying the rest of the loggers
                    get_file(
                        path=save_latest_artifact_name,
                        destination=latest_checkpoint_path,
                        object_store=logger,
                        overwrite=True,
                        progress_bar=load_progress_bar,
                    )
                    break
                except (NotImplementedError, FileNotFoundError):
                    # Ignore errors caused by no checkpoint saved with logger
                    pass
        # Require all ranks to have local checkpoint if we wish to restore from it
        latest_checkpoint_exists = self._device.tensor_to_device(
            torch.tensor([os.path.exists(latest_checkpoint_path)], dtype=torch.uint8))
        dist.all_reduce(latest_checkpoint_exists, reduce_operation='MIN')
        # If latest checkpoint is saved locally, change load_path to it
        if int(latest_checkpoint_exists.item()) == 1:
            return latest_checkpoint_path

    def fit(
        self,
        *,
        # Train Dataloader
        train_dataloader: Optional[Union[Iterable, DataSpec, Dict[str, Any]]] = None,
        train_dataloader_label: str = 'train',
        train_subset_num_batches: Optional[int] = None,
        compute_training_metrics: Optional[bool] = None,

        # Timing
        duration: Optional[Union[int, str, Time[int]]] = None,
        reset_time: bool = False,

        # Schedulers
        schedulers: Optional[Union[ComposerScheduler, PyTorchScheduler, Sequence[Union[ComposerScheduler,
                                                                                       PyTorchScheduler]]]] = None,
        scale_schedule_ratio: float = 1.0,
        step_schedulers_every_batch: Optional[bool] = None,

        # Evaluation
        eval_dataloader: Optional[Union[Iterable, DataSpec, Evaluator, Sequence[Evaluator]]] = None,
        eval_subset_num_batches: int = -1,
        eval_interval: Union[int, str, Time, Callable[[State, Event], bool]] = 1,

        # Numerics
        grad_accum: Optional[Union[int, str]] = None,
        precision: Optional[Union[str, Precision]] = None,
    ):
        """Train the model.

        The Composer :class:`.Trainer` supports multiple calls to :meth:`.fit`. Any arguments specified during
        the call to :meth:`.fit` will override the values specified when constructing the :class:`.Trainer`.
        All arguments are optional, with the following exceptions:

        *   The ``train_dataloader`` must be specified here if not provided when constructing the :class:`.Trainer`.
        *   The ``duration`` must be specified here if not provided when constructing the :class:`.Trainer`,
            or if this is a subsequent call to :meth:`.fit`.

        For example, the following are equivalent:

        .. testcode::

            # The `train_dataloader` and `duration` can be specified
            # when constructing the Trainer
            trainer_1 = Trainer(
                model=model,
                train_dataloader=train_dataloader,
                max_duration="1ep",
            )
            trainer_1.fit()

            # Or, these arguments can be specified on `fit()`
            trainer_2 = Trainer(model)
            trainer_2.fit(
                train_dataloader=train_dataloader,
                duration="1ep"
            )

        When invoking :meth:`.fit` for a subsequent time, either ``reset_time`` or ``duration`` must be specified.
        Otherwise, it is ambiguous for how long to train.

        *   If ``reset_time`` is True, then :meth:`.fit` will train for the same amount of time as the previous
            call (or for ``duration`` if that parameter is also specified). The :attr:`.State.timestamp` will be reset,
            causing :class:`.ComposerScheduler` and :class:`.Algorithm` instances to start from the beginning, as if it
            is a new training run. Model gradients, optimizer states, and native PyTorch schedulers will not be reset.

        *   If ``reset_time`` is False, then :meth:`.fit` will train for the amount of time specified by
            ``duration``. The :attr:`.State.max_duration` will be incremented by ``duration``.

        For example:

        .. testcode::

            # Construct the trainer
            trainer = Trainer(max_duration="1ep")

            # Train for 1 epoch
            trainer.fit()
            assert trainer.state.timestamp.epoch == "1ep"

            # Reset the time to 0, then train for 1 epoch
            trainer.fit(reset_time=True)
            assert trainer.state.timestamp.epoch == "1ep"

            # Train for another epoch (2 epochs total)
            trainer.fit(duration="1ep")
            assert trainer.state.timestamp.epoch == "2ep"

            # Train for another batch (2 epochs + 1 batch total)
            # It's OK to switch time units!
            trainer.fit(duration="1ba")
            assert trainer.state.timestamp.epoch == "2ep"
            assert trainer.state.timestamp.batch_in_epoch == "1ba"

            # Reset the time, then train for 3 epochs
            trainer.fit(reset_time=True, duration="3ep")
            assert trainer.state.timestamp.epoch == "3ep"

        Args:
            train_dataloader (Iterable | DataSpec | Dict[str, Any], optional): See :class:`.Trainer`.
            train_dataloader_label (str, optional): See :class:`.Trainer`.
            train_subset_num_batches (int, optional): See :class:`.Trainer`.
            compute_training_metrics (bool, optional): See :class:`.Trainer`.
            reset_time (bool): Whether to reset the :attr:`.State.timestamp` to zero values. Defaults to False.

                If ``True``, the timestamp will be zeroed out, causing :class:`.ComposerScheduler` and
                :class:`.Algorithm` instances to start from the beginning, as if it is a new training run. The model
                will be trained for ``duration``, if specified, or for :attr:`.State.max_duration`, which would have
                been provided when constructing the :class:`.Trainer` or by a previous call to :meth:`.fit`.

                .. note::

                    Model gradients, optimizer states, and native PyTorch schedulers will not be reset.

                If ``False`` (the default), training time will be incremented from where the previous call to
                :meth:`.fit` finished (or from zero, if a new training run).
                The :attr:`~.State.max_duration` will be incremented by the ``duration`` parameter.

            duration (Time[int] | str | int, optional): The duration to train. Can be an integer, which will be
                interpreted to be epochs, a str (e.g. ``1ep``, or ``10ba``), or a :class:`.Time` object.

                If ``reset_time`` is False (the default), then :attr:`.State.max_duration` will be converted
                into the same units as this parameter (if necessary), and then the max duration incremented by the
                value of this parameter.

                If ``reset_time`` is True, then :attr:`.State.max_duration` will be set to this parameter.

            optimizers (torch.optim.Optimizer | Sequence[torch.optim.Optimizer], optional): See :class:`.Trainer`.
            schedulers (PyTorchScheduler | ComposerScheduler | Sequence[PyTorchScheduler | ComposerScheduler], optional): See :class:`.Trainer`.
            scale_schedule_ratio (float, optional): See :class:`.Trainer`.
            step_schedulers_every_batch (bool, optional): See :class:`.Trainer`.
            eval_dataloader (Iterable | DataSpec | Evaluator | Sequence[Evaluator], optional): See :class:`.Trainer`.
            eval_subset_num_batches (int, optional): See :class:`.Trainer`.
            eval_interval (int | str | Time | (State, Event) -> bool, optional): See :class:`.Trainer`.
            grad_accum (int | str, optional): See :class:`.Trainer`.
            precision (Precision | str, optional): See :class:`.Trainer`.
        """
        # Train Dataloader
        if train_dataloader is not None:
            self._train_data_spec = ensure_data_spec(train_dataloader)
            self.state.set_dataloader(self._train_data_spec.dataloader, train_dataloader_label)
            self.state.train_dataloader = self.state.dataloader
        if self._train_data_spec is None:
            _raise_missing_argument_exception('train_dataloader')
        if train_subset_num_batches is not None:
            self.state.dataloader_len = train_subset_num_batches
        if compute_training_metrics is not None:
            self.train_metrics = _get_training_metrics(self._original_model) if compute_training_metrics else None

        # Reset Time
        if reset_time:
            self.state.timestamp = Timestamp()

        # Max Duration
        if duration is not None:
            duration = ensure_time(duration, TimeUnit.EPOCH)
            # Effectively increment the max duration (if not resetting the Time)
            # or set the max_duration (if resetting the time -- self.state.timestamp.get(duration.unit) will be 0)
            # It is important to set the duration, rather than incrementing it, as ``duration`` could be in
            # different units than ``max_duration``
            self.state.max_duration = duration + self.state.timestamp.get(duration.unit)

        if self.state.max_duration is None:
            _raise_missing_argument_exception('max_duration')

        if self.state.max_duration <= self.state.timestamp.get(self.state.max_duration.unit) and not reset_time:
            raise ValueError(
                (f'The max_duration ({self.state.max_duration}) is less than or equal to the elapsed training duration '
                 f'({self.state.timestamp.get(self.state.max_duration.unit)}). No training would occur. '
                 'Please provide the `duration` or specify `reset_time=True` in Trainer.fit().'))

        # Scale Schedule Ratio and Schedulers
        if scale_schedule_ratio != 1.0:
            # Not scaling the schedulers if the ratio is 1.0 in case if the scheduler cannot be scaled
            # (e.g. a custom LambdaLR). However, since 1.0 implies no scaling, it is still possible
            # to train with it.
            self.state.max_duration = _scale_max_duration_by_ssr(scale_schedule_ratio, self.state.max_duration)
        if schedulers is not None:
            self.state.schedulers = _compile_schedulers(schedulers, self.state, scale_schedule_ratio)

            if step_schedulers_every_batch is None:
                self._scheduler_step_frequency = _get_default_scheduler_frequency(schedulers)
            else:
                self._scheduler_step_frequency = TimeUnit.BATCH if step_schedulers_every_batch else TimeUnit.EPOCH
        else:
            if scale_schedule_ratio != 1.0:
                raise ValueError('Specifying `scale_schedule_ratio` without `schedulers` has no effect.')

            if step_schedulers_every_batch is not None:
                raise ValueError('Specifying `step_schedulers_every_batch` without `schedulers` has no effect.')

            if step_schedulers_every_batch is not None:
                raise ValueError('Specifying `step_schedulers_every_batch` without `schedulers` has no effect.')

        # Evaluators
        if eval_dataloader is not None:
            evaluators = [
                # Need to use the `original_model` rather than `state.model`, as `state.model`
                # could be DDP / DeepSpeed wrapped.
                ensure_evaluator(evaluator, default_metrics=self._original_model.metrics(train=False))
                for evaluator in ensure_tuple(eval_dataloader)
            ]
            _set_evaluator_interval_and_subset_num_batches(
                evaluators=evaluators,
                eval_interval=eval_interval,
                subset_num_batches=eval_subset_num_batches,
            )
            if len(evaluators) == 0:
                if eval_subset_num_batches != -1:
                    raise ValueError('Specifying `eval_subset_num_batches` without an `eval_dataloader` has no effect.')
                if eval_interval != 1:
                    raise ValueError('Specifying `eval_interval` without an `eval_dataloader` has no effect.')

            self.state.evaluators = evaluators

        # Grad Accum
        if grad_accum is not None:
            self.adaptive_gradient_accumulation = _is_adaptive_grad_accum(grad_accum, device=self._device)
            self.state.grad_accum = _get_initial_grad_accum(grad_accum)

        # Precision
        if precision is not None:
            if self.deepspeed_enabled:
                raise ValueError('Changing the precision when using DeepSpeed is not supported')
            precision = Precision(precision)
            _validate_precision(precision, self._device, self.deepspeed_enabled)
            self.state.precision = precision

        self._train_loop()

    def close(self):
        """Shutdown the trainer.

        .. seealso:: :meth:`.Engine.close` for additional information.
        """
        self.engine.close()

    def _ensure_metrics_device_and_dtype(self, metrics: MetricCollection):
        # Safety check to ensure the metric and data are on the same device. Normally not
        # needed because the metric is automatically on the same device as the model.
        # See https://torchmetrics.readthedocs.io/en/latest/pages/overview.html for details.
        metrics = self._device.module_to_device(metrics)

        # HACK: DeepSpeed somehow manages to convert metric internal states to its own dtype. When
        # running with FP16, this tends to result in overflows. Let's assume FP32 is good enough.
        for _, metric in metrics.items():
            metric.set_dtype(torch.float32)  # type: ignore

        return metrics

    def _compute_and_log_metrics(self, dataloader_label: str, log_level: LogLevel, metrics: MetricCollection):
        """Computes metrics, logs the results, and updates the state.

        Args:
            dataloader_label (str): The dataloader label.
            metrics (MetricCollection): The metrics to compute.
            log_level (LogLevel): The LogLevel for logging metrics.
        """
        computed_metrics = metrics.compute()
        self.logger.data(
            log_level=log_level,
            data={f'metrics/{dataloader_label}/{name}': val for (name, val) in computed_metrics.items()},
        )
        self.state.current_metrics[dataloader_label] = computed_metrics

    def _spin_dataloaders(self):
        """Spin the dataloaders to restore sampler state.

        Only one batch must be loaded to seed the sampler's generator. since only the first batch is being loaded, the
        dataloader may not be completely iterated through.
        """
        # spin the evaluator dataloaders once to initialize its sampler deterministically
        # so it does not affect any other RNG reads
        log.debug('Spinning the dataloaders')
        for evaluator in self.state.evaluators:
            dataloader = evaluator.dataloader.dataloader
            if isinstance(dataloader, DataLoader) and isinstance(dataloader.sampler, DistributedSampler):
                dataloader.sampler.set_epoch(0)
            for _ in dataloader:
                break

        # spin the train dataloader's sampler to get to the state of the desired epoch
        dataloader = self.state.dataloader
        assert dataloader is not None, 'train dataloader is set on state after FIT_START'
        for epoch in range(int(self.state.timestamp.epoch)):
            if isinstance(dataloader, DataLoader) and isinstance(dataloader.sampler, DistributedSampler):
                dataloader.sampler.set_epoch(epoch)
            for _ in dataloader:
                break

    def _accumulate_time_across_ranks(
        self,
        num_samples: int,
        num_tokens: int,
        batch_time: datetime.timedelta,
    ) -> Tuple[int, int, datetime.timedelta]:
        """Accumulate the number of samples and tokens across ranks.

        Returns a (num_samples, num_tokens, batch_time) tuple.
        """
        # Samples and tokens should be summed
        # Batch time should be the value from rank 0
        sample_token_tensor = self._device.tensor_to_device(torch.tensor([num_samples, num_tokens], dtype=torch.int))
        dist.all_reduce(sample_token_tensor, reduce_operation='SUM')

        batch_time_tensor = self._device.tensor_to_device(
            torch.tensor([batch_time.total_seconds()], dtype=torch.float64))
        dist.broadcast(batch_time_tensor, src=0)
        batch_time = datetime.timedelta(seconds=batch_time_tensor[0].cpu().item())

        return int(sample_token_tensor[0].cpu().item()), int(sample_token_tensor[1].cpu().item()), batch_time

    def _train_loop(self) -> None:
        """Run training for the specified number of epochs and log results."""
        # print training start
        log.info('Using precision %s', self.state.precision)
        self.logger.data_fit({algo.__class__.__name__: 1 for algo in self.state.algorithms})

        assert self.state.dataloader is not None, 'dataloader is set in __init__() or fit()'
        assert self._train_data_spec is not None, 'The train data spec is set in __init__() or fit()'

        self.engine.run_event(Event.FIT_START)

        # surpressing GradScaler warnings as they are always created
        # self._use_grad_scaling() will raise a RuntimeError if grad scaling is not available when it is required
        warnings.filterwarnings(action='ignore', message='torch.cuda.amp.GradScaler')
        self.state.scaler = ClosureGradScaler() if self._use_closures() else GradScaler()
        use_grad_scaling = self._use_grad_scaling(self.state.precision, self.state.scaler)

        self._spin_dataloaders()

        if self.state.timestamp.batch_in_epoch == 0 and self._rng_state is not None:
            # only restore the rng state here if the step in the current epoch is zero.
            reproducibility.load_rng_state(self._rng_state)
            self._rng_state = None

        if self.train_metrics is not None:
            self.train_metrics = self._ensure_metrics_device_and_dtype(self.train_metrics)

        # Flag if the epoch finished early, so it can be tracked whether to run the epoch end events
        finished_epoch_early = False

        last_wct = datetime.datetime.now()

        while self.state.timestamp < self.state.max_duration:
            try:
                self.state.model.train()

                if int(self.state.timestamp.batch_in_epoch) == 0:
                    self.engine.run_event(Event.EPOCH_START)
                    self.logger.data_epoch({'epoch': int(self.state.timestamp.epoch)})
                    if self.train_metrics is not None:
                        # reset the metrics before every epoch
                        self.train_metrics.reset()

                dataloader = self.state.dataloader
                if isinstance(dataloader, DataLoader) and isinstance(dataloader.sampler, DistributedSampler):
                    dataloader.sampler.set_epoch(int(self.state.timestamp.epoch))

                for batch_idx, self.state.batch in enumerate(self._iter_dataloader()):

                    # if resuming, skip dataloader forward to the minibatch index
                    if batch_idx < int(self.state.timestamp.batch_in_epoch):
                        # Restore the RNG state immediately before the next batch is yielded from the dataloader
                        if batch_idx + 1 == int(self.state.timestamp.batch_in_epoch) and self._rng_state is not None:
                            reproducibility.load_rng_state(self._rng_state)
                            self._rng_state = None
                        continue

                    self.state.batch = self._device.batch_to_device(self.state.batch)
                    self.state.batch = self._train_data_spec.device_transforms(self.state.batch)
                    rank_num_samples = self._train_data_spec.get_num_samples_in_batch(self.state.batch)
                    rank_num_tokens = self._train_data_spec.get_num_tokens_in_batch(self.state.batch)

                    if self.deepspeed_enabled:
                        self.state.batch = _fix_batch_precision_for_deepspeed(self.state.batch, self.state.precision)

                    if self.train_metrics is not None:
                        self.state.model.eval()
                        with torch.no_grad():
                            for eval_microbatch in self._train_data_spec.split_batch(
                                    self.state.batch, self.state.grad_accum):
                                # TODO: Detect if self.run_event(Event.AFTER_DATALOADER) changes the training
                                # data and if so print a warning that metrics may return unexpected results
                                self.train_metrics.update(*self._original_model.validate(eval_microbatch))

                    self.state.model.train()

                    self.engine.run_event(Event.AFTER_DATALOADER)

                    self.engine.run_event(Event.BATCH_START)
                    self.logger.data_batch({
                        'trainer/global_step': int(self.state.timestamp.batch),
                        'trainer/batch_idx': self.state.timestamp.batch_in_epoch.value,
                    })

                    total_loss = self._train_batch(use_grad_scaling)

                    if use_grad_scaling:
                        self.state.scaler.update()

                    if total_loss is not None:
                        if not isinstance(total_loss, torch.Tensor):
                            total_loss = self._device.tensor_to_device(torch.tensor([total_loss]))

                        # total_loss can be None if gradient scaling failed
                        dist.all_reduce(total_loss, reduce_operation='SUM')
                        full_loss = total_loss.cpu().item()
                        self.logger.data_batch({'loss/train': full_loss / dist.get_world_size()})

                    # The scheduler step.step() and compute_and_log_metrics() are going to be included in the
                    # next batch's wall clock time. The time accumulation must be done here so schedulers
                    # have the latest timing information

                    now = datetime.datetime.now()

                    batch_time = now - last_wct

                    total_num_samples, total_num_tokens, batch_time = self._accumulate_time_across_ranks(
                        rank_num_samples,
                        rank_num_tokens,
                        batch_time,
                    )

                    # `now` is actually in the past, but want to include the time it takes to perform this reduction
                    last_wct = now

                    self.state.timestamp = self.state.timestamp.to_next_batch(
                        samples=total_num_samples,
                        tokens=total_num_tokens,
                        duration=batch_time,
                    )

                    if self._scheduler_step_frequency == TimeUnit.BATCH:
                        for scheduler in self.state.schedulers:
                            scheduler.step()

                    if self.train_metrics is not None:
                        self._compute_and_log_metrics(
                            dataloader_label='train',
                            log_level=LogLevel.BATCH,
                            metrics=self.train_metrics,
                        )

                    self.engine.run_event(Event.BATCH_END)

                    # Pause the timing during evaluation
                    # Evaluation time is tracked separately in state.eval_timestamp
                    duration = datetime.datetime.now() - last_wct
                    self._run_evaluators(Event.BATCH_END, log_level=LogLevel.BATCH)
                    last_wct = datetime.datetime.now() - duration

                    self.engine.run_event(Event.BATCH_CHECKPOINT)

                    if self.state.timestamp >= self.state.max_duration:
                        # If max_duration is specified in batches, samples, or tokens, and
                        # and the max_duration is reached mid-epoch, then break out of the dataloader
                        # to finish the epoch early and finish training.
                        finished_epoch_early = True
                        break

            except BreakEpochException:
                log.info(f'Skipping the rest of Epoch {int(self.state.timestamp.epoch)}')

            if not finished_epoch_early or self.state.dataloader_len == self.state.timestamp.batch_in_epoch:
                # Trigger the epoch end events if the dataloader was exhausted.
                # This happens if the "break" did not trigger above, or if it
                # did (e.g. duration specified in samples/batches/tokens), but it is still
                # the end of the dataloader (i.e. next(dataloader) would raise StopIteration)
                self.state.timestamp = self.state.timestamp.to_next_epoch()

                if self.train_metrics is not None:
                    self._compute_and_log_metrics(
                        dataloader_label='train',
                        log_level=LogLevel.EPOCH,
                        metrics=self.train_metrics,
                    )

                if self._scheduler_step_frequency == TimeUnit.EPOCH:
                    for scheduler in self.state.schedulers:
                        scheduler.step()

                self.engine.run_event(Event.EPOCH_END)

                # Pause the timing during evaluation
                # Evaluation time is tracked separately in state.eval_timestamp
                duration = datetime.datetime.now() - last_wct
                self._run_evaluators(Event.EPOCH_END, log_level=LogLevel.EPOCH)
                last_wct = datetime.datetime.now() - duration

                self.engine.run_event(Event.EPOCH_CHECKPOINT)
        self.engine.run_event(Event.FIT_END)
        self._run_evaluators(Event.FIT_END, log_level=LogLevel.FIT)

    def _run_evaluators(self, event: Event, log_level: LogLevel):
        """Runs evaluators periodically during training."""
        for evaluator in self.state.evaluators:
            assert evaluator.eval_interval is not None, 'eval_interval should have been set on __init__() or fit()'
            assert evaluator.subset_num_batches is not None, 'subset_num_batches should have been set on __init__() or fit()'
            if evaluator.eval_interval(self.state, event):
                self.eval(
                    dataloader=evaluator.dataloader,
                    dataloader_label=evaluator.label,
                    subset_num_batches=evaluator.subset_num_batches,
                    metrics=evaluator.metrics,
                    log_level=log_level,
                )

    def _train_batch(self, use_grad_scaling: bool):
        """Compute loss by training on a full batch of data.

        Adaptively change microbatch size if enabled to maximize GPU usage.

        Args:
            use_grad_scaling (bool): Enables gradient scaling
        """
        assert self._train_data_spec is not None, 'The train data spec should be set on __init__ or fit()'

        # Cache the device batch, because `self.state.batch` gets overridden in microbatching loop
        # TODO: fix this name collision!
        device_batch = self.state.batch
        self.ddp_callback_obj['group'] = torch.distributed.new_group(backend='gloo')
        self.ddp_callback_obj['hook_error'] = False

        # Retry until we successfully complete training and return loss
        while True:
            start_time = time.time()
            total_loss = None
            # Note: We use uint8 instead of bool as BOR is not supported on all torch.distributed backends
            should_handle_cuda_oom = 0
            caught_timeout_error = None
            try:
                assert self.state.scaler is not None
                microbatches = self._train_data_spec.split_batch(device_batch, self.state.grad_accum)
                if self.deepspeed_enabled:
                    total_loss = self._train_microbatches(microbatches)
                elif self._use_closures():
                    for optimizer in self.state.optimizers:
                        if use_grad_scaling:
                            total_loss = self.state.scaler.step(
                                optimizer, closure=lambda **kwargs: self._train_microbatches(microbatches, **kwargs))
                        else:
                            total_loss = optimizer.step(
                                closure=lambda **kwargs: self._train_microbatches(microbatches, **kwargs).item())
                else:
                    total_loss = self._train_microbatches(microbatches)
                    for optimizer in self.state.optimizers:
                        if use_grad_scaling:
                            self.state.scaler.step(optimizer)
                        else:
                            optimizer.step()
            except RuntimeError as e:
                if self.adaptive_gradient_accumulation and _is_cuda_oom(e):
                    log.debug((f"Rank {dist.get_global_rank()} OOM'd."))
                    should_handle_cuda_oom = 1
                elif self.adaptive_gradient_accumulation and 'Timed out' in str(e):
                    # Catch timeout errors and only reraise if we did not encounter OOM on other ranks.
                    # Error indicates a subset of ranks OOMed and a monitored_barrier was tripped to
                    # avoid deadlock. Note that if we catch non-transient timeout errors they will be
                    # later reraised if no rank OOMed.
                    caught_timeout_error = e
                else:
                    raise
            end_time = time.time()

<<<<<<< HEAD
=======
            # Use monitored barrier to error on deadlock. If one rank OOMs and another doesn't and gets stuck
            # on a dist reduction in gradient syncronization, the monitored barrier will fail after the timeout.
            # If `adaptive_gradient_accumulation=False`, the OOMing rank will instead crash, avoiding deadlock risk.
            if self.adaptive_gradient_accumulation:
                try:
                    dist.monitored_barrier(timeout=datetime.timedelta(seconds=max(10, 0.5 * self.batch_compute_time)))
                except RuntimeError as e:
                    raise RuntimeError(
                        'A deadlock was encountered in the train loop, likely because a strict subset of '
                        'ranks encountered CUDA OOM when `grad_accum=auto`. Try manually setting `grad_accum` '
                        'instead.') from e
>>>>>>> bc58b798
            # Synchronize new batch compute time
            batch_compute_time = end_time - start_time
            batch_compute_time = self._device.tensor_to_device(torch.tensor([batch_compute_time], dtype=torch.float))
            dist.all_reduce(batch_compute_time, reduce_operation='MAX')
            self.batch_compute_time = batch_compute_time.item()
            # Propagate across all ranks if any rank hit CUDA OOM
            should_handle_cuda_oom = self._device.tensor_to_device(
                torch.tensor([should_handle_cuda_oom], dtype=torch.uint8))
            dist.all_reduce(should_handle_cuda_oom, reduce_operation='MAX')
            if int(should_handle_cuda_oom.item()) == 1:
                # If any rank hit CUDA OOM, update grad_accum and retry. Ignore any caught_timeout_error since
                # it is likely transient, e.g. timeout because certain ranks OOMed and didn't reach barrier.
                # Raise runtime error if training 1 sample at a time still resulted in CUDA out of memory
                device_batch_size = self._train_data_spec.get_num_samples_in_batch(device_batch)
                if self.state.grad_accum == device_batch_size:
                    raise RuntimeError(
                        ('CUDA out of memory. The train loop failed with an internal microbatch of size 1.'
                         'The GPU does not have enough memory to process even 1 sample.'))
                else:
                    original_grad_accum = self.state.grad_accum
                    self.state.grad_accum = min(2 * self.state.grad_accum, device_batch_size)
                    log.info(('CUDA out of memory detected. Gradient Accumulation '
                              f'increased from {original_grad_accum} -> {self.state.grad_accum}, '
                              'and the batch will be retrained.'))
            elif caught_timeout_error:
                # If not CUDA out of memory, raise exception to user. Note that this truncates the call stack
                # back only to this newly raised error.
                raise caught_timeout_error
            else:
                # Otherwise, log grad_accum and return calculated loss
                self.logger.data_batch({'trainer/grad_accum': self.state.grad_accum})
                return total_loss

    def _train_microbatches(self, microbatches: Sequence[Batch], ddp_sync: bool = True):
        """Iterate over microbatches and compute the loss that will be used to step the optimizer.

        Args:
            microbatches (Sequence[Batch]): The microbatches which make up the batch.
            ddp_sync (bool): True to sync gradients between devices on every backwards
                pass and False to only sync gradients after each device has finished
                computing a gradient on it's entire set of microbatches. (default: ``True``)
        """
        if ddp_sync or not isinstance(self.state.model, DistributedDataParallel):
            context = contextlib.nullcontext
        else:
            context = cast(Callable[[], ContextManager], self.state.model.no_sync)

        assert self._train_data_spec is not None

        with context():
            self.engine.run_event(Event.BEFORE_TRAIN_BATCH)

            assert self.state.optimizers is not None
            assert self.state.scaler is not None

            use_grad_scaling = self._use_grad_scaling(self.state.precision, self.state.scaler)

            if not self.deepspeed_enabled:
                for optimizer in self.state.optimizers:
                    optimizer.zero_grad()

            # tracker for gradient accumulation
            total_loss = self._device.tensor_to_device(torch.zeros(size=(1,)))
            current_batch_size = sum([self._train_data_spec.get_num_samples_in_batch(batch) for batch in microbatches])

            for microbatch_idx, self.state.batch in enumerate(microbatches):
                is_final_microbatch = microbatch_idx + 1 == len(microbatches)
                self._train_microbatch(use_grad_scaling, current_batch_size, total_loss, is_final_microbatch)

            # Unscale gradients before `Event.AFTER_TRAIN_BATCH`
            if use_grad_scaling:
                for optimizer in ensure_tuple(self.state.optimizers):
                    self.state.scaler.unscale_(optimizer)

            self.engine.run_event(Event.AFTER_TRAIN_BATCH)

            return total_loss

    def _train_microbatch(self, use_grad_scaling: bool, current_batch_size: int, total_loss: torch.Tensor,
                          is_final_microbatch: bool):
        """Train and compute the loss of ``state.batch``, which is assumed to be a single microbatch.

        Args:
            use_grad_scaling (bool): Whether to use gradient scaling.
            current_batch_size (int): The current batch size.
            minibatch_num_samples (int): Number of samples in the minibatch.
            total_loss (torch.Tensor): Total loss aggregated across all microbatches.
            is_final_microbatch (bool): If current microbatch is the last one.
        """
        assert self.state.scaler is not None
        assert self._train_data_spec is not None

        microbatch_num_samples = self._train_data_spec.get_num_samples_in_batch(self.state.batch)
        sync_context = contextlib.nullcontext() if self.deepspeed_enabled else ddp_sync_context(
            self.state,
            is_final_microbatch,
            self._ddp_sync_strategy,
        )

        with sync_context:
            # forward pass
            self.engine.run_event(Event.BEFORE_FORWARD)

            with get_precision_context(self.state.precision):
                self.state.outputs = self.state.model(self.state.batch)

            self.engine.run_event(Event.AFTER_FORWARD)

            # loss
            self.engine.run_event(Event.BEFORE_LOSS)

            with get_precision_context(self.state.precision):
                self.state.loss = self._original_model.loss(self.state.outputs, self.state.batch)

            # We always want to scale loss by the grad_accum before the backwards pass and
            # also for sake of metrics. Complicating matters, the DeepSpeed engine does its
            # own scaling when we call `.backward`, but this isn't in place so we still need
            # to scale for sake of metrics after the `.backward` call.

            # Loss is added to losses with clone to not scale the loss for the step printout
            # Likely need to look into the performance impact
            if not self.deepspeed_enabled:
                for loss in ensure_tuple(self.state.loss):
                    loss.mul_(microbatch_num_samples / current_batch_size)
                    total_loss += loss.detach().clone()

            assert self.state.loss is not None
            self.engine.run_event(Event.AFTER_LOSS)

            # backward
            self.engine.run_event(Event.BEFORE_BACKWARD)

            if use_grad_scaling:
                self.state.loss = cast(torch.Tensor, self.state.scaler.scale(self.state.loss))

            if self.deepspeed_enabled:
                self.state.deepspeed_model.backward(self.state.loss)

                # This is the same loss scaling and reporting we skipped earlier.
                for loss in ensure_tuple(self.state.loss):
                    loss.mul_(microbatch_num_samples / current_batch_size)
                    total_loss += loss.detach().clone()
            else:
                final_loss = self._device.tensor_to_device(torch.zeros(size=(1,)))
                for loss in ensure_tuple(self.state.loss):
                    final_loss += loss
                final_loss.backward(create_graph=self._backwards_create_graph)

            self.engine.run_event(Event.AFTER_BACKWARD)

        if self.deepspeed_enabled:
            self.state.deepspeed_model.step()

    def predict(
        self,
        dataloader: Union[DataLoader, DataSpec],
        subset_num_batches: int = -1,
        *,
        return_outputs: bool = True,
    ):
        """Output model prediction on the provided data.

        There are two ways to access the prediction outputs.

        1.  With ``return_outputs`` set to True, the batch predictions will be collected into a list and returned.
        2.  Via a custom callback, which can be used with ``return_outputs`` set to False.

            This technique can be useful if collecting all the outputs from the dataloader would exceed available memory,
            and you want to write outputs directly to files. For example:

            .. testsetup::

                predict_dl = train_dataloader

            .. testcode::

                import os
                import torch

                from torch.utils.data import DataLoader

                from composer import Trainer, Callback
                from composer.loggers import Logger, LogLevel

                class PredictionSaver(Callback):
                    def __init__(self, folder: str):
                        self.folder = folder
                        os.makedirs(self.folder, exist_ok=True)

                    def predict_batch_end(self, state: State, logger: Logger) -> None:
                        name = f'batch_{int(state.predict_timestamp.batch)}.pt'
                        filepath = os.path.join(self.folder, name)
                        torch.save(state.outputs, filepath)

                        # Also log the outputs as an artifact
                        logger.file_artifact(LogLevel.BATCH, artifact_name=name, file_path=filepath)

                trainer = Trainer(
                    ...,
                    callbacks=PredictionSaver('./predict_outputs'),
                )

                trainer.predict(predict_dl, return_outputs=False)

                print(sorted(os.listdir('./predict_outputs')))

            .. testoutput::

                ['batch_1.pt', ...]

        Args:
            dataloader (DataLoader | DataSpec): The :class:`.DataLoader` or
                :class:`.DataSpec` for the prediction data.
            subset_num_batches (int, optional): If specified, only perform model prediction
                on this many batches. This parameter has no effect if it is greater than ``len(dataloader)``.
                If ``-1``, then the entire loader will be iterated over. (default: ``-1``)
            return_outputs (bool, optional): If True (the default), then prediction outputs will be (recursively)
                moved to cpu and accumulated into a list. Otherwise, prediction outputs are discarded after each
                batch.

        Returns:
            List: A list of batch outputs, if ``return_outputs`` is True. Otherwise, an empty list.

        """
        if isinstance(dataloader, DataSpec):
            data_spec = dataloader
        else:
            data_spec = DataSpec(dataloader)

        # Put the model into evaluation mode, but be able to restore it to training mode afterwards
        restore_model_train = self.state.model.training
        self.state.model.eval()

        # Bind the dataloader to the state, but be able to restore the previous dataloader afterwards
        original_dataloader = self.state.dataloader
        original_dataloader_label = self.state.dataloader_label
        original_dataloader_len = self.state.dataloader_len
        self.state.set_dataloader(data_spec.dataloader, 'predict', subset_num_batches)
        assert self.state.dataloader is not None, 'Already set the dataloader'

        # Reset the predict timestamp
        self.state.predict_timestamp = Timestamp()

        last_wct = datetime.datetime.now()

        outputs = []
        cpu_device = DeviceCPU()

        with torch.no_grad():

            self.engine.run_event(Event.PREDICT_START)

            for self.state.batch in self._iter_dataloader():
                # Move the batch onto the device
                self.state.batch = self._device.batch_to_device(self.state.batch)

                # Perform any device transforms
                if data_spec.device_transforms is not None:
                    self.state.batch = data_spec.device_transforms(self.state.batch)

                # Count the batch size and num tokens before any events run
                rank_num_samples = data_spec.get_num_samples_in_batch(self.state.batch)
                rank_num_tokens = data_spec.get_num_tokens_in_batch(self.state.batch)

                # Fix the batch if using DeepSpeed
                if self.deepspeed_enabled:
                    self.state.batch = _fix_batch_precision_for_deepspeed(self.state.batch, self.state.precision)

                self.engine.run_event(Event.PREDICT_BATCH_START)

                self.engine.run_event(Event.PREDICT_BEFORE_FORWARD)
                self.state.outputs = self.state.model(self.state.batch)
                self.engine.run_event(Event.PREDICT_AFTER_FORWARD)

                if return_outputs:
                    outputs.append(cpu_device.batch_to_device(self.state.outputs))

                now = datetime.datetime.now()
                batch_time = now - last_wct

                total_num_samples, total_num_tokens, batch_time = self._accumulate_time_across_ranks(
                    num_samples=rank_num_samples,
                    num_tokens=rank_num_tokens,
                    batch_time=batch_time,
                )

                last_wct = now

                self.state.predict_timestamp = self.state.predict_timestamp.to_next_batch(samples=total_num_samples,
                                                                                          tokens=total_num_tokens,
                                                                                          duration=batch_time)

                self.engine.run_event(Event.PREDICT_BATCH_END)

            self.engine.run_event(Event.PREDICT_END)

            return outputs

        # Restore training mode
        if restore_model_train:
            self.state.model.train()

        # Restore the dataloader
        self.state.set_dataloader(original_dataloader, original_dataloader_label)
        if original_dataloader_len is not None:
            self.state.dataloader_len = original_dataloader_len

    def eval(
        self,
        dataloader: Union[Iterable, DataSpec, dict],
        dataloader_label: str = 'eval',
        *,
        metrics: Union[Metric, MetricCollection],
        subset_num_batches: int = -1,
        log_level: Union[str, LogLevel] = LogLevel.FIT,
    ):
        """Evaluate the model and log appropriate metrics.

        Args:
            dataloader (DataLoader | DataSpec | dict): The class:`.DataLoader`, :class:`.DataSpec`, or
                dict of :class:`.DataSpec` kwargs to use for evaluation
            dataloader_label (str, optional): The dataloader label to use for logging metrics. Defaults to ``'eval'``.
            metrics (Metric | MetricCollection): The metrics to log.
            subset_num_batches (int, optional): If specified, evaluate on this many batches. Defaults to ``-1``,
                which means to iterate over the entire dataloader.

                This parameter has no effect if ``eval_dataloader`` is not specified, it is greater than
                ``len(eval_dataloader)``, or ``eval_dataloader`` is an :class:`.Evaluator` (which is via
                ``Evaluator(subset_num_batches=...)``.)
            log_level (LogLevel | str, optional): The log level to use when logging metrics. Defaults to
                :attr:`~.LogLevel.FIT`.
        """
        log_level = LogLevel(log_level)
        restore_model_train = self.state.model.training

        # back up the original dataloader on the state, so we can restore it after evaluation is finished
        original_dataloader = self.state.dataloader
        original_dataloader_label = self.state.dataloader_label
        original_num_batches = self.state.dataloader_len

        # Unpack the dataloader
        if isinstance(dataloader, dict):
            # treat as DataSpec kwargs
            dataloader = DataSpec(**dataloader)
        if not isinstance(dataloader, DataSpec):
            dataloader = DataSpec(dataloader)
        data_spec = dataloader

        # Reset the eval timestamp
        self.state.eval_timestamp = Timestamp()

        last_wct = datetime.datetime.now()

        self.state.model.eval()
        with torch.no_grad():
            self.state.set_dataloader(data_spec.dataloader, dataloader_label, subset_num_batches)
            assert self.state.dataloader is not None, 'dataloader is set'

            self.engine.run_event(Event.EVAL_START)

            if not isinstance(metrics, MetricCollection):
                metrics = MetricCollection(metrics)

            metrics = self._ensure_metrics_device_and_dtype(metrics)
            metrics.reset()
            dataloader = self.state.dataloader
            if isinstance(dataloader, DataLoader) and isinstance(dataloader.sampler, DistributedSampler):
                # The distributed sampler uses `set_epoch` to set the random seed
                # Because evaluation can run on each batch, we use the batch to seed the sampler
                # so each evaluation will get a proper shuffle.
                # The epoch provided to `set_epoch` need not be sequential, so this is fine.
                dataloader.sampler.set_epoch(int(self.state.timestamp.batch))

            for self.state.batch in self._iter_dataloader():
                self.state.batch = self._device.batch_to_device(self.state.batch)
                if data_spec.device_transforms is not None:
                    self.state.batch = data_spec.device_transforms(self.state.batch)

                # Count the batch size and num tokens before any events run
                rank_num_samples = data_spec.get_num_samples_in_batch(self.state.batch)
                rank_num_tokens = data_spec.get_num_tokens_in_batch(self.state.batch)

                if self.deepspeed_enabled:
                    self.state.batch = _fix_batch_precision_for_deepspeed(self.state.batch, self.state.precision)

                self.engine.run_event(Event.EVAL_BATCH_START)

                self.engine.run_event(Event.EVAL_BEFORE_FORWARD)
                self.state.outputs, targets = self._original_model.validate(self.state.batch)
                self.engine.run_event(Event.EVAL_AFTER_FORWARD)

                metrics.update(self.state.outputs, targets)

                now = datetime.datetime.now()
                batch_time = now - last_wct

                total_num_samples, total_num_tokens, batch_time = self._accumulate_time_across_ranks(
                    num_samples=rank_num_samples,
                    num_tokens=rank_num_tokens,
                    batch_time=batch_time,
                )

                self.state.eval_timestamp = self.state.eval_timestamp.to_next_batch(
                    samples=total_num_samples,
                    tokens=total_num_tokens,
                    duration=batch_time,
                )

                last_wct = now

                self.engine.run_event(Event.EVAL_BATCH_END)

            self.logger.data_epoch({'epoch': self.state.timestamp.epoch.value})
            self.logger.data_batch({'trainer/global_step': self.state.timestamp.batch.value})

            self._compute_and_log_metrics(dataloader_label=dataloader_label, metrics=metrics, log_level=log_level)

            self.engine.run_event(Event.EVAL_END)

        if restore_model_train:
            self.state.model.train()

        self.state.set_dataloader(original_dataloader, original_dataloader_label)
        if original_num_batches is not None:
            self.state.dataloader_len = original_num_batches

    def _use_grad_scaling(self, precision: Union[str, Precision], scaler: Optional[GradScaler]) -> bool:
        """Determines based on precision when to use grad scaling.

        By default, the pytorch GradScaler is a no-op if running on
        unsupported hardware. Here we raise a RuntimeError instead.

        Args:
            precision (Precision): Numerical precision, based on the Precision Enum.
            scaler (GradScaler): Used to make sure that the scaler is enabled when
            using grad scaling.

        Raises:
            RuntimeError:
                Occurs when attempting to use grad scaling without the scaler
                enabled. Likely due to hardware not supporting the provided precision.
        """
        if self.deepspeed_enabled:
            return False

        precision = Precision(precision)
        use_grad_scaling = precision == Precision.AMP

        if use_grad_scaling and (scaler is None or not scaler.is_enabled()):
            raise RuntimeError(f'Attempting to use grad scaling with {precision}, but scaler is not enabled.'
                               f'Potentially your hardware does not support Precision {precision}.')
        return use_grad_scaling

    def _iter_dataloader(self):
        """Helper method to iterate over the dataloader.

        This method yields up to :attr:`.State.dataloader_len`` batches from the dataloader. In addition, if the
        profiler is enabled, the dataloader latency recorded via the :class:`.Marker` API.
        """
        marker = None
        if self.state.profiler is not None:
            marker = self.state.profiler.marker(f'dataloader/{self.state.dataloader_label}', categories=['dataloader'])
        assert self.state.dataloader is not None, 'the dataloader should be set before calling this method'

        if self.state.dataloader_len is None:
            dataloader_iter = iter(self.state.dataloader)
        else:
            dataloader_iter = itertools.islice(self.state.dataloader, int(self.state.dataloader_len))

        while True:
            if marker is not None:
                marker.start()
            try:
                yield next(dataloader_iter)
            except StopIteration:
                break
            finally:
                if marker is not None:
                    marker.finish()

    def _use_closures(self) -> bool:
        """Determines based on precision and optimizers whether to use closures.

        We default to using closures unless AMP is enabled, in which case we only allow closures when using optimizers
        with the _step_supports_amp_closure flag.
        """
        if self.deepspeed_enabled:
            return False

        if self.state.precision != Precision.AMP:
            return True

        if self.state.optimizers is None:
            raise RuntimeError('state.optimizers must be set before `_use_closures` can be determined')

        return all(
            getattr(optimizer, '_step_supports_amp_closure', False)
            for optimizer in ensure_tuple(self.state.optimizers))

    def save_checkpoint(self, name: str = 'ep{epoch}-ba{batch}-rank{rank}', *, weights_only: bool = False):
        """Checkpoint the training :class:`~.State`.

        Args:
            name (str, optional): See :func:`.save_checkpoint`.
            weights_only (bool, optional): See :func:`.save_checkpoint`.

        Returns:
            List[pathlib.Path]: See :func:`.save_checkpoint`.
        """
        return save_checkpoint(state=self.state, filename=name, weights_only=weights_only)<|MERGE_RESOLUTION|>--- conflicted
+++ resolved
@@ -1680,8 +1680,6 @@
                     raise
             end_time = time.time()
 
-<<<<<<< HEAD
-=======
             # Use monitored barrier to error on deadlock. If one rank OOMs and another doesn't and gets stuck
             # on a dist reduction in gradient syncronization, the monitored barrier will fail after the timeout.
             # If `adaptive_gradient_accumulation=False`, the OOMing rank will instead crash, avoiding deadlock risk.
@@ -1693,7 +1691,7 @@
                         'A deadlock was encountered in the train loop, likely because a strict subset of '
                         'ranks encountered CUDA OOM when `grad_accum=auto`. Try manually setting `grad_accum` '
                         'instead.') from e
->>>>>>> bc58b798
+
             # Synchronize new batch compute time
             batch_compute_time = end_time - start_time
             batch_compute_time = self._device.tensor_to_device(torch.tensor([batch_compute_time], dtype=torch.float))
