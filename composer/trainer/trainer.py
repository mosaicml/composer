--- conflicted
+++ resolved
@@ -200,64 +200,6 @@
     return ddp_sync_strategy
 
 
-def _initialize_profiler(
-    state: State,
-    prof_schedule: Optional[Callable[[State], ProfilerAction]],
-    prof_trace_handlers: Optional[Union[TraceHandler, Sequence[TraceHandler]]],
-    sys_prof_cpu: bool,
-    sys_prof_memory: bool,
-    sys_prof_disk: bool,
-    sys_prof_net: bool,
-    torch_prof_record_shapes: bool,
-    torch_prof_profile_memory: bool,
-    torch_prof_with_stack: bool,
-    torch_prof_with_flops: bool,
-    torch_prof_use_gzip: bool,
-    torch_prof_overwrite: bool,
-    torch_prof_num_traces_to_keep: int,
-    torch_prof_artifact_name: str,
-    torch_prof_folder: str,
-    torch_prof_filename: str,
-    sys_prof_stats_thread_interval_seconds: float,
-):
-    # Configure profilers if profiling is enabled
-
-    profiler = None
-    profiler_callbacks: List[Callback] = []
-    if prof_schedule is not None or len(ensure_tuple(prof_trace_handlers)) > 0:
-        if prof_schedule is None or len(ensure_tuple(prof_trace_handlers)) == 0:
-            raise ValueError("To use the profiler, both `prof_schedule` and `prof_trans_handlers` must be specified.")
-
-        profiler = Profiler(state=state, trace_handlers=ensure_tuple(prof_trace_handlers), schedule=prof_schedule)
-
-        if sys_prof_cpu or sys_prof_memory or sys_prof_disk or sys_prof_net:
-            profiler_callbacks.append(
-                SystemProfiler(profile_cpu=sys_prof_cpu,
-                               profile_memory=sys_prof_memory,
-                               profile_disk=sys_prof_disk,
-                               profile_net=sys_prof_net,
-                               stats_thread_interval_seconds=sys_prof_stats_thread_interval_seconds))
-
-        if torch_prof_record_shapes or torch_prof_profile_memory or torch_prof_with_stack or torch_prof_with_flops:
-            profiler_callbacks.append(
-                TorchProfiler(filename=torch_prof_filename,
-                              folder=torch_prof_folder,
-                              artifact_name=torch_prof_artifact_name,
-                              num_traces_to_keep=torch_prof_num_traces_to_keep,
-                              overwrite=torch_prof_overwrite,
-                              record_shapes=torch_prof_record_shapes,
-                              profile_memory=torch_prof_profile_memory,
-                              use_gzip=torch_prof_use_gzip,
-                              with_stack=torch_prof_with_stack,
-                              with_flops=torch_prof_with_flops))
-
-        # Append the trace handlers at the end, so profilers will log events before the traces are written.
-        profiler_callbacks.extend(profiler.trace_handlers)
-
-    state.profiler = profiler
-    state.callbacks.extend(profiler_callbacks)
-
-
 class Trainer:
     """Train models with Composer algorithms.
 
@@ -617,15 +559,6 @@
             are summed over the microbatches per device. If set to ``auto``, dynamically increases grad_accum
             if microbatch is too large for GPU. (default: ``1``)
 
-<<<<<<< HEAD
-            This parameter has no effect if ``eval_dataloader`` is not specified, it is greater than
-            ``len(eval_dataloader)``, or ``eval_dataloader`` is an :class:`.Evaluator` and ``subset_num_batches``
-            was specified as part of the :class:`.Evaluator`.
-        deepspeed_config (bool | Dict[str, Any], optional): Configuration for DeepSpeed, formatted as a JSON
-            according to `DeepSpeed's documentation <https://www.deepspeed.ai/docs/config-json/>`_. If ``True`` is
-            provided, the trainer will initialize the DeepSpeed engine with an empty config ``{}``. If ``False``
-            is provided, deepspeed will not be used. (default: ``False``)
-=======
             .. note:: This is implemented by taking the batch yielded by the ``train_dataloader`` and splitting
                 it into ``grad_accum`` sections. Each section is of size ``train_dataloader // grad_accum``.
                 If the batch size of the dataloader is not divisible by ``grad_accum``,
@@ -656,71 +589,12 @@
             for more details.
         grad_clip_norm (float, optional): The norm to clip gradient magnitudes to. Set to ``-1`` for no gradient
             clipping. (default: ``-1``)
-        prof_schedule ((State) -> ProfilerAction, optional): The profiler scheduler.
-
-            Must be specified in conjunction with ``prof_trace_handlers`` to use the profiler.
-
-            .. testcode::
-
-                from composer.trainer import Trainer
-                from composer.profiler import JSONTraceHandler, cyclic_schedule
-
-                trainer = Trainer(
-                    ...,
-                    prof_trace_handlers=JSONTraceHandler(
-                        folder='traces',
-                    ),
-                    prof_schedule=cyclic_schedule(
-                        skip_first=1,
-                        wait=0,
-                        warmup=1,
-                        active=4,
-                        repeat=1,
-                    ),
-                )
-
-            .. testcleanup::
-
-                trainer.engine.close()
-
-            .. seealso:: :mod:`composer.profiler` for more details on profiling with the trainer.
-
-        prof_trace_handlers (TraceHandler | Sequence[TraceHandler], optional): Profiler trace handlers.
-
-            Must be specified in conjunction with ``prof_trace_handlers`` to use the profiler.
-
-            .. seealso:: :mod:`composer.profiler` for more details on profiling with the trainer.
-        sys_prof_cpu (bool, optional): Whether to record cpu statistics.
-            Ignored if ``prof_schedule`` and ``prof_trace_handlers`` are not specified. (default: ``True``).
-        sys_prof_memory (bool, optional): Whether to record memory statistics.
-            Ignored if ``prof_schedule`` and ``prof_trace_handlers`` are not specified. (default: ``False``).
-        sys_prof_disk (bool, optional): Whether to record disk statistics.
-            Ignored if ``prof_schedule`` and ``prof_trace_handlers`` are not specified. (default: ``False``).
-        sys_prof_net (bool, optional): Whether to record network statistics.
-            Ignored if ``prof_schedule`` and ``prof_trace_handlers`` are not specified. (default: ``False``).
-        sys_prof_stats_thread_interval_seconds (float, optional): Interval to record stats, in seconds.
-            Ignored if ``prof_schedule`` and ``prof_trace_handlers`` are not specified. (default: ``0.5``).
-        torch_prof_folder (str, optional): See :class:`~composer.profiler.torch_profiler.TorchProfiler`.
-            Ignored if ``prof_schedule`` and ``prof_trace_handlers`` are not specified.
-        torch_prof_filename (str, optional): See :class:`~composer.profiler.torch_profiler.TorchProfiler`.
-            Ignored if ``prof_schedule`` and ``prof_trace_handlers`` are not specified.
-        torch_prof_artifact_name (str, optional): See :class:`~composer.profiler.torch_profiler.TorchProfiler`.
-            Ignored if ``prof_schedule`` and ``prof_trace_handlers`` are not specified.
-        torch_prof_overwrite (bool, optional): See :class:`~composer.profiler.torch_profiler.TorchProfiler`.
-            Ignored if ``prof_schedule`` and ``prof_trace_handlers`` are not specified.
-        torch_prof_use_gzip (bool, optional): See :class:`~composer.profiler.torch_profiler.TorchProfiler`.
-            Ignored if ``prof_schedule`` and ``prof_trace_handlers`` are not specified.
-        torch_prof_record_shapes (bool, optional): See :class:`~composer.profiler.torch_profiler.TorchProfiler`.
-            Ignored if ``prof_schedule`` and ``prof_trace_handlers`` are not specified.
-        torch_prof_profile_memory (bool, optional): See :class:`~composer.profiler.torch_profiler.TorchProfiler`.
-            Ignored if ``prof_schedule`` and ``prof_trace_handlers`` are not specified.
-        torch_prof_with_stack (bool, optional): See :class:`~composer.profiler.torch_profiler.TorchProfiler`.
-            Ignored if ``prof_schedule`` and ``prof_trace_handlers`` are not specified.
-        torch_prof_with_flops (bool, optional): See :class:`~composer.profiler.torch_profiler.TorchProfiler`.
-            Ignored if ``prof_schedule`` and ``prof_trace_handlers`` are not specified.
-        torch_prof_num_traces_to_keep (int, optional): See :class:`~composer.profiler.torch_profiler.TorchProfiler`.
-            Ignored if ``prof_schedule`` and ``prof_trace_handlers`` are not specified.
->>>>>>> b1e89b4e
+        profiler (Profiler, optional): The profiler, if profiling should be enabled. (default: ``None``)
+
+            .. seealso::
+
+                See the :doc:`Profiling Guide </trainer/performance_tutorials/profiling>` for
+                additional information.
 
     Attributes:
         state (State): The :class:`.State` object used to store training state.
@@ -807,29 +681,8 @@
         # Grad Clip Norm
         grad_clip_norm: float = -1.0,
 
-<<<<<<< HEAD
-        # profiling
+        # Profiling
         profiler: Optional[Profiler] = None,
-=======
-        # Profiling
-        prof_schedule: Optional[Callable[[State], ProfilerAction]] = None,
-        prof_trace_handlers: Optional[Union[TraceHandler, Sequence[TraceHandler]]] = None,
-        sys_prof_cpu: bool = True,
-        sys_prof_memory: bool = False,
-        sys_prof_disk: bool = False,
-        sys_prof_net: bool = False,
-        sys_prof_stats_thread_interval_seconds: float = 0.5,
-        torch_prof_folder: str = '{run_name}/torch_traces',
-        torch_prof_filename: str = 'rank{rank}.{batch}.pt.trace.json',
-        torch_prof_artifact_name: str = '{run_name}/torch_traces/rank{rank}.{batch}.pt.trace.json',
-        torch_prof_overwrite: bool = False,
-        torch_prof_use_gzip: bool = False,
-        torch_prof_record_shapes: bool = False,
-        torch_prof_profile_memory: bool = True,
-        torch_prof_with_stack: bool = False,
-        torch_prof_with_flops: bool = True,
-        torch_prof_num_traces_to_keep: int = -1,
->>>>>>> b1e89b4e
     ):
         # Determine whether DeepSpeed is enabled
         deepspeed_enabled = deepspeed_config is not None
@@ -884,42 +737,7 @@
             optimizers=optimizers,
         )
 
-<<<<<<< HEAD
-        pytorch_schedulers = [
-            scheduler for scheduler in ensure_tuple(schedulers) if isinstance(scheduler, PyTorchScheduler)
-        ]
-        if len(pytorch_schedulers) > 0:
-            if step_schedulers_every_batch is True:
-                log.info(
-                    textwrap.dedent(f"""\
-                    Schedulers are being steped every batch, as `step_schedulers_every_batch` is True.
-                    The trainer cannot automatically convert the parameters (e.g. step_size, T_max) of the
-                    PyTorch {type(pytorch_schedulers[0]).__name__} scheduler to be in terms of batches.
-                    Please ensure that the scheduler parameters are in terms of batches, not epochs.
-                    Alternatively, use a ComposerScheduler. For more information, see
-                    https://docs.mosaicml.com/en/v{composer.__version__}/trainer/schedulers.html.
-                    """))
-
-            if step_schedulers_every_batch is None:
-                # only if all schedulers are ComposerSchedulers, then we can step every batch by default
-                step_schedulers_every_batch = False
-
-            log.info(
-                textwrap.dedent(f"""\
-                Schedulers will be stepped every epoch because the Trainer was constructed with a PyTorch
-                {type(pytorch_schedulers[0]).__name__} scheduler. To step the schedulers every batch, adjust the
-                scheduler parameters (e.g. step_size, T_max) to be in terms of batches and set
-                `step_schedulers_every_batch` to True, or alternatively use a ComposerScheduler. For more information,
-                see https://docs.mosaicml.com/en/v{composer.__version__}/trainer/schedulers.html."""))
-
-        else:
-            step_schedulers_every_batch = True
-
-        self._step_schedulers_every_batch = step_schedulers_every_batch
-
-        if len(ensure_tuple(schedulers)) == 0:
-            warnings.warn(f"NoSchedulerWarning: No schedulers were specified. The learning rate will be constant.")
-
+        # Profiler
         if profiler is not None:
             warnings.warn("The profiler is enabled. Using the profiler adds additional overhead when training.")
             self.state.profiler = profiler
@@ -930,29 +748,6 @@
                 warnings.warn("When using the profiler, it is recommended to set `train_subset_num_batches` "
                               "to the length of the profile schedule. This setting will end each epoch early to avoid "
                               "additional training that will not be profiled.")
-=======
-        # Profiler
-        _initialize_profiler(
-            state=self.state,
-            prof_schedule=prof_schedule,
-            prof_trace_handlers=prof_trace_handlers,
-            sys_prof_stats_thread_interval_seconds=sys_prof_stats_thread_interval_seconds,
-            sys_prof_cpu=sys_prof_cpu,
-            sys_prof_disk=sys_prof_disk,
-            sys_prof_memory=sys_prof_memory,
-            sys_prof_net=sys_prof_net,
-            torch_prof_artifact_name=torch_prof_artifact_name,
-            torch_prof_filename=torch_prof_filename,
-            torch_prof_folder=torch_prof_folder,
-            torch_prof_overwrite=torch_prof_overwrite,
-            torch_prof_record_shapes=torch_prof_record_shapes,
-            torch_prof_profile_memory=torch_prof_profile_memory,
-            torch_prof_with_stack=torch_prof_with_stack,
-            torch_prof_with_flops=torch_prof_with_flops,
-            torch_prof_use_gzip=torch_prof_use_gzip,
-            torch_prof_num_traces_to_keep=torch_prof_num_traces_to_keep,
-        )
->>>>>>> b1e89b4e
 
         # Console Logging
         loggers = list(ensure_tuple(loggers))
