# Copyright 2022 MosaicML Composer authors
# SPDX-License-Identifier: Apache-2.0

"""Train models."""

from __future__ import annotations

import contextlib
import datetime
import itertools
import logging
import os
import pathlib
import time
import warnings
from typing import Any, Callable, ContextManager, Dict, Iterable, List, Optional, Sequence, TextIO, Tuple, Union, cast

import coolname
import torch
import torch.distributed
import torch.utils.data
from torch.cuda.amp.grad_scaler import GradScaler
from torch.nn.parallel import DistributedDataParallel
from torch.utils.data import DataLoader, DistributedSampler
from torchmetrics import Metric, MetricCollection

from composer.callbacks import CheckpointSaver
from composer.core import (Algorithm, Callback, DataSpec, Engine, Evaluator, Event, Precision, State, Time, Timestamp,
                           ensure_data_spec, ensure_evaluator, ensure_time)
from composer.core.precision import get_precision_context
from composer.core.time import TimeUnit
from composer.core.types import Batch, BreakEpochException, PyTorchScheduler
from composer.loggers import Logger, LoggerDestination, LogLevel, ProgressBarLogger
from composer.models.base import ComposerModel
from composer.optim.decoupled_weight_decay import DecoupledSGDW
from composer.optim.scheduler import ComposerScheduler, compile_composer_scheduler
from composer.profiler import Profiler
from composer.trainer._deepspeed import _fix_batch_precision_for_deepspeed, _parse_deepspeed_config
from composer.trainer._scale_schedule import scale_pytorch_scheduler
from composer.trainer._scaler import ClosureGradScaler
from composer.trainer.ddp import DDPSyncStrategy, ddp_sync_context, prepare_ddp_module
from composer.trainer.devices import Device, DeviceCPU, DeviceGPU
from composer.utils import dist, ensure_tuple, format_name_with_dist, map_collection, module_surgery, reproducibility
from composer.utils.checkpoint import load_checkpoint, save_checkpoint
from composer.utils.file_helpers import GetFileNotFoundException
from composer.utils.import_helpers import MissingConditionalImportError
from composer.utils.libcloud_object_store import LibcloudObjectStore

log = logging.getLogger(__name__)

__all__ = ["Trainer"]

# syntax to shorten the Scheduler type annoations
Scheduler = Union[ComposerScheduler, PyTorchScheduler]


def _raise_missing_argument_exception(arg_name: str):
    raise ValueError((f"{arg_name} is a required argument and must be specified when constructing the "
                      f"{Trainer.__name__} or when calling {Trainer.__name__}.{Trainer.fit.__name__}(). "
                      f"To fix, please specify `{arg_name}` via {Trainer.__name__}({arg_name}=...) or "
                      f"{Trainer.__name__}.{Trainer.fit.__name__}({arg_name}=...)."))


def _scale_max_duration_by_ssr(
    scale_schedule_ratio: float,
    orig_max_duration: Optional[Time[int]],
) -> Optional[Time[int]]:
    if orig_max_duration is None:
        return None
    max_duration = cast(Time[int], orig_max_duration * scale_schedule_ratio)
    log.info(f'max_duration changed from {orig_max_duration} to {max_duration}')
    if max_duration.value == 0:
        raise ValueError('Scale schedule has reduced the max_duration to 0. Set a higher ratio or use more epochs.')
    return max_duration


def _get_default_scheduler_frequency(schedulers: Optional[Union[Scheduler, Sequence[Scheduler]]]):
    has_pytorch_scheduler = any(isinstance(scheduler, PyTorchScheduler) for scheduler in ensure_tuple(schedulers))
    if has_pytorch_scheduler:
        log.info(("Stepping schedulers every epoch, as a PyTorch scheduler was provided. "
                  "The trainer cannot automatically convert the parameters (e.g. step_size, T_max) of the "
                  "PyTorch scheduler to be in terms of batches. If the PyTorch scheduler should be stepped "
                  "every batch, set `step_schedulers_every_batch=True`."))
        return TimeUnit.EPOCH
    else:
        log.info(("Stepping schedulers every batch. "
                  "To step schedulers every epoch, set `step_schedulers_every_batch=False`."))
        return TimeUnit.BATCH


def _get_training_metrics(model: ComposerModel):
    warnings.warn(('Computing model evaluation metrics during training doubles the number of forward passes '
                   'and may lead to a throughput degradation.'))
    train_metrics = model.metrics(train=True)
    if isinstance(train_metrics, Metric):
        # Forcing metrics to be a MetricCollection simplifies logging results
        train_metrics = MetricCollection([train_metrics])

    return train_metrics


def _validate_precision(precision: Precision, device: Device, deepspeed_enabled: bool):
    if isinstance(device, DeviceCPU) and precision != Precision.FP32:
        raise ValueError(f"{precision} is not supproted for CPU training.")
    if not deepspeed_enabled and precision == Precision.FP16:
        raise ValueError("FP16 precision is only supported when training with DeepSpeed.")


def _compile_schedulers(
    schedulers: Optional[Union[Scheduler, Sequence[Scheduler]]],
    state: State,
    scale_schedule_ratio: float,
) -> List[PyTorchScheduler]:
    compiled_schedulers = []
    for scheduler in ensure_tuple(schedulers):
        if isinstance(scheduler, PyTorchScheduler):
            scale_pytorch_scheduler(scheduler, scale_schedule_ratio)
            compiled_schedulers.append(scheduler)
        else:  # it's a composer scheduler
            compiled_schedulers.append(compile_composer_scheduler(scheduler, state, scale_schedule_ratio))

    return compiled_schedulers


def _set_evaluator_interval_and_subset_num_batches(
    evaluators: Sequence[Evaluator],
    eval_interval: Union[int, str, Time, Callable[[State, Event], bool]],
    subset_num_batches: int,
):
    # convert eval_dataloader to `List[Evaluator]`
    for evaluator in evaluators:
        if evaluator.subset_num_batches is None:
            evaluator.subset_num_batches = subset_num_batches
        if evaluator.eval_interval is None:
            evaluator.eval_interval = eval_interval


def _is_adaptive_grad_accum(grad_accum: Union[int, str], device: Device):
    if grad_accum == 'auto':
        warnings.warn(("Setting `grad_accum='auto'` is an experimental feature which may cause "
                       "uncaught Cuda Out of Memory errors. In this case, please manually "
                       "set grad_accum explicitly to an integer instead. "))
        if isinstance(device, DeviceCPU):
            raise ValueError("Cannot use adaptive grad_accum on CPU. Please set grad_accum >= 1")
        return True
    else:
        return False


def _get_initial_grad_accum(grad_accum: Union[int, str]):
    if grad_accum == "auto":
        return 1
    elif isinstance(grad_accum, int):
        return grad_accum
    else:
        raise ValueError("grad_accum must be an int or ``'auto'``")


def _is_cuda_oom(e: RuntimeError):
    """Determines if error is CUDA Out of Memory and if adaptive_grad_accum is enabled."""
    return "CUDA out of memory" in str(e)


def _get_device(device: Optional[Union[str, Device]]):
    if not device:
        device = DeviceGPU() if torch.cuda.is_available() else DeviceCPU()
    elif isinstance(device, str):
        if device.lower() == 'cpu':
            device = DeviceCPU()
        elif device.lower() == 'gpu':
            device = DeviceGPU()
        else:
            raise ValueError(f'device ({device}) must be one of (cpu, gpu).')
    return device


def _distribute_and_get_random_seed(seed: Optional[int], device: Device):
    if not seed:
        seed = reproducibility.get_random_seed()

    # Ensure that each process has a seed = rank_zero_seed + global_rank
    # This "deterministically different" seed behavior is required to be able
    # to restore seeds when resuming form checkpoints, since only the
    # `rank_zero_seed` is stored on state.
    if seed < 0 or seed > reproducibility.MAX_SEED:
        raise ValueError(f"Invalid seed: {seed}. It must be on [0; 2**32 - 1)")

    # using int64 to prevent overflow
    rank_zero_seed = device.tensor_to_device(torch.tensor([seed], dtype=torch.int64))
    dist.broadcast(rank_zero_seed, src=0)
    rank_zero_seed = rank_zero_seed.item()
    assert isinstance(rank_zero_seed, int)
    seed = rank_zero_seed + dist.get_global_rank()
    return rank_zero_seed, seed


def _get_ddp_sync_strategy(ddp_sync_strategy: Optional[Union[str, DDPSyncStrategy]], find_unused_parameters: bool):
    if ddp_sync_strategy is None:
        if find_unused_parameters:
            ddp_sync_strategy = DDPSyncStrategy.MULTI_AUTO_SYNC
        else:
            ddp_sync_strategy = DDPSyncStrategy.SINGLE_AUTO_SYNC
    else:
        ddp_sync_strategy = DDPSyncStrategy(ddp_sync_strategy)
    return ddp_sync_strategy


def _get_run_name(run_name: Optional[str]) -> str:
    generated_run_name = run_name
    if generated_run_name is None:
        # prefixing with the time so experiments sorted alphabetically will have the latest experiment last
        generated_run_name = str(int(time.time())) + "-" + coolname.generate_slug(2)
        run_name_list = [generated_run_name]
        # ensure all ranks have the same experiment name
        dist.broadcast_object_list(run_name_list)
        generated_run_name = run_name_list[0]
    return generated_run_name


class Trainer:
    """Train models with Composer algorithms.

    The trainer supports models with :class:`~composer.models.base.ComposerModel` instances.
    The :class:`.Trainer` is highly customizable and can support a wide variety of workloads.
    See the :doc:`training guide</trainer/using_the_trainer>` for more information.

    Example
    --------

    Train a model and save a checkpoint:

    .. testcode::

        import os
        from composer import Trainer

        ### Create a trainer
        trainer = Trainer(
            model=model,
            train_dataloader=train_dataloader,
            max_duration="1ep",
            eval_dataloader=eval_dataloader,
            optimizers=optimizer,
            schedulers=scheduler,
            device="cpu",
            eval_interval="1ep",
            save_folder="checkpoints",
            save_filename="ep{epoch}.pt",
            save_interval="1ep",
            save_overwrite=True,
        )

        # Fit and run evaluation for 1 epoch.
        # Save a checkpoint after 1 epoch as specified during trainer creation.
        trainer.fit()

    Load the checkpoint and resume training:

    .. testcode::

        # Get the saved checkpoint filepath
        checkpoint_path = trainer.saved_checkpoints.pop()[0]

        # Create a new trainer with the `load_path` argument set to the checkpoint path.
        trainer = Trainer(
            model=model,
            train_dataloader=train_dataloader,
            max_duration="2ep",
            eval_dataloader=eval_dataloader,
            optimizers=optimizer,
            schedulers=scheduler,
            device="cpu",
            eval_interval="1ep",
            load_path=checkpoint_path,
        )

        # Continue training and running evaluation where the previous trainer left off
        # until the new max_duration is reached.
        # In this case it will be one additional epoch to reach 2 epochs total.
        trainer.fit()


    Args:
        model (ComposerModel): The model to train. Can be user-defined or one of the models included
            with Composer.

            .. seealso:: :mod:`composer.models` for models built into Composer.
        train_dataloader (Iterable | DataSpec | dict, optional): The dataloader, :class:`.DataSpec`,
            or dict of :class:`.DataSpec` kwargs for the training data. In order to specify custom
            preprocessing steps on each data batch, specify a :class:`.DataSpec` instead of a dataloader.
            It is recommended that the dataloader, whether specified directly or as part of a :class:`.DataSpec`,
            should be a :class:`torch.utils.data.DataLoader`.

            .. note:: The ``train_dataloader`` should yield per-rank batches. Each per-rank batch
                will then be further divided based on the ``grad_accum`` parameter. For example, if the
                desired optimization batch size is ``2048`` and training is happening across 8 GPUs, then each
                ``train_dataloader`` should yield a batch of size ``2048 / 8 = 256``. If ``grad_accum = 2``,
                then the per-rank batch will be divided into microbatches of size ``256 / 2 = 128``.

            If ``train_dataloader`` is not specified when constructing the trainer, it must be specified when invoking
            :meth:`.Trainer.fit`.
        train_dataloader_label (str, optional): The label for the train dataloader. (default: ``'train'``)

            This label is used to index the training metrics (if ``compute_training_metrics`` is True) in
            :attr:`.State.current_metrics`.

            This parameter has no effect if ``train_dataloader`` or ``compute_training_metrics`` are not specified.
        train_subset_num_batches (int, optional): If specified, finish every epoch early after training
            on this many batches. This parameter has no effect if it is greater than ``len(train_dataloader)``.
            If ``-1``, then the entire dataloader will be iterated over. (default: ``-1``)

            When using the profiler, it can be helpful to set this parameter to the length of the profile schedule.
            This setting will end each epoch early to avoid additional training that will not be profiled.

            This parameter is ignored if ``train_dataloader`` is not specified.
        compute_training_metrics (bool, optional): Whether to compute training metrics. (default: ``False``)

            Training metrics will be indexed on :attr:`.State.current_metrics` under the ``train_dataloader_label``
            key (which defaults to ``'train'``).
        max_duration (Time | str | int, optional): The maximum duration to train. Can be an integer, which will be
            interpreted to be epochs, a str (e.g. ``1ep``, or ``10ba``), or a :class:`.Time` object.

            If ``max_duration`` is not specified when constructing the trainer, ``duration`` must be specified when invoking
            :meth:`.Trainer.fit`.
        algorithms (Algorithm | Sequence[Algorithm], optional): The algorithms to use during training. If ``None``, then
            no algorithms will be used. (default: ``None``)

            .. seealso:: :mod:`composer.algorithms` for the different algorithms built into Composer.
        optimizers (torch.optim.Optimizer, optional): The optimizer.
            If ``None``, will be set to ``DecoupledSGDW(model.parameters(), lr=0.1)``. (default: ``None``)

            .. seealso:: :mod:`composer.optim` for the different optimizers built into Composer.
        schedulers (PyTorchScheduler | ComposerScheduler | Sequence[PyTorchScheduler | ComposerScheduler], optional):
            The learning rate schedulers. If ``[]`` or ``None``, the learning rate will be constant.
            (default: ``None``).

            .. seealso:: :mod:`composer.optim.scheduler` for the different schedulers built into Composer.
        scale_schedule_ratio (float, optional): Ratio by which to scale the training duration and learning rate
            schedules. (default: ``1.0``)

            E.g., ``0.5`` makes the schedule take half as many epochs and ``2.0`` makes it take twice as
            many epochs. ``1.0`` means no change.

            This parameter has no effect if ``schedulers`` is not specified.

            .. note ::

                Training for less time, while rescaling the learning rate schedule,
                is a strong baseline approach to speeding up training. E.g., training
                for half duration often yields minor accuracy degradation,
                provided that the learning rate schedule is also rescaled to take half as long.

                To see the difference, consider training for half as long using a cosine
                annealing learning rate schedule. If the schedule is not rescaled,
                training ends while the learning rate is still ~0.5 of the initial LR.
                If the schedule is rescaled with ``scale_schedule_ratio``, the LR schedule
                would finish the entire cosine curve, ending with a learning rate near zero.
        step_schedulers_every_batch (bool, optional): By default, native
            `PyTorch schedulers <https://pytorch.org/docs/stable/optim.html#how-to-adjust-learning-rate>`_
            are updated every epoch, while :doc:`Composer Schedulers</trainer/schedulers>` are updated every step.
            Setting this to ``True`` will force schedulers to be stepped every batch,
            while ``False`` means schedulers stepped every epoch. ``None`` indicates the default behavior.
            (default: ``None``)
        eval_dataloader (DataLoader | DataSpec | Evaluator | Sequence[Evaluator], optional): The :class:`.DataLoader`,
            :class:`.DataSpec`, :class:`.Evaluator`, or sequence of evaluators for the evaluation data.

            To evaluate one or more specific metrics across one or more datasets, pass in an
            :class:`.Evaluator`. If a :class:`.DataSpec` or :class:`.DataLoader` is passed in, then all
            metrics returned by ``model.metrics()`` will be used during evaluation.
            ``None`` results in no evaluation. (default: ``None``)
        eval_interval (int | str | Time | (State, Event) -> bool, optional): An integer, which will be
            interpreted to be epochs, a str (e.g. ``1ep``, or ``10ba``), a :class:`.Time` object, or a callable.
            Defaults to ``1`` (evaluate every epoch).

            If an integer (in epochs), :class:`.Time` string, or :class:`.Time` instance, the evaluator will be run
            with this frequency. :class:`.Time` strings or :class:`.Time` instances must have units of
            :attr:`.TimeUnit.BATCH` or :attr:`.TimeUnit.EPOCH`.

            Set to ``0`` to disable evaluation.

            If a callable, it should take two arguments (:class:`.State`, :class:`.Event`) and return a bool
            representing whether the evaluator should be invoked. The event will be either :attr:`.Event.BATCH_END`
            or :attr:`.Event.EPOCH_END`.

            This ``eval_interval`` will apply to any :class:`.Evaluator` in ``eval_dataloader`` that does not specify
            an ``eval_interval`` or if a dataloader is passed in directly. This parameter has no effect if
            ``eval_dataloader`` is not specified.

            When specifying time string or integer for the ``eval_interval``, the evaluator(s) are also run at the ``Event.FIT_END`` if it doesn't
            evenly divide the training duration.

        eval_subset_num_batches (int, optional): If specified, evaluate on this many batches. Defaults to ``-1``,
            which means to iterate over the entire dataloader.

            This parameter has no effect if ``eval_dataloader`` is not specified, it is greater than
            ``len(eval_dataloader)``, or ``eval_dataloader`` is an :class:`.Evaluator` and ``subset_num_batches``
            was specified as part of the :class:`.Evaluator`.
        callbacks (Callback | Sequence[Callback], optional): The callbacks to run during training. If ``None``,
            then no callbacks will be run. (default: ``None``).

            .. seealso:: :mod:`composer.callbacks` for the different callbacks built into Composer.
        loggers (LoggerDestination | Sequence[LoggerDestination], optional): The destinations to log training information to.

            .. seealso:: :mod:`composer.loggers` for the different loggers built into Composer.
        run_name (str, optional): A name for this training run. If not specified, the timestamp will be combined with a
            :doc:`coolname <coolname:index>`, e.g. ``1654298855-electric-zebra``.
        progress_bar (bool, optional): Whether to show a progress bar. (default: ``True``)
        log_to_console (bool, optional): Whether to print logging statements to the console. (default: ``None``)

            The default behavior (when set to ``None``) only prints logging statements when ``progress_bar`` is ``False``.

        console_log_level (LogLevel | str | (State, LogLevel) -> bool, optional): The maximum log level which
            should be printed to the console. (default: :attr:`.LogLevel.EPOCH`)

            It can either be :class:`.LogLevel`, a string corresponding to a :class:`.LogLevel`, or a callable
            that takes the training :class:`.State` and the :class:`.LogLevel` and returns a boolean of whether this
            statement should be printed.

            This parameter has no effect if ``log_to_console`` is ``False``, or is unspecified and ``progres_bar`` is
            ``True``.

        console_stream (TextIO | str, optional): The stream to write to. If a string, it can either be
            ``'stdout'`` or ``'stderr'``. (default: :attr:`sys.stderr`)
        load_path (str, optional):  The path format string to an existing checkpoint file.

            It can be a path to a file on the local disk, a URL, or if ``load_object_store`` is set, the object name
            for a checkpoint in a cloud bucket.

            When using `Deepspeed ZeRO <https://www.deepspeed.ai/tutorials/zero/>`_, checkpoints are shareded by rank.
            Instead of hard-coding the rank in the ``path``, use the following format variables:

            +------------------------+-------------------------------------------------------+
            | Variable               | Description                                           |
            +========================+=======================================================+
            | ``{rank}``             | The global rank, as returned by                       |
            |                        | :func:`~.dist.get_global_rank`.                       |
            +------------------------+-------------------------------------------------------+
            | ``{local_rank}``       | The local rank of the process, as returned by         |
            |                        | :func:`~.dist.get_local_rank`.                        |
            +------------------------+-------------------------------------------------------+
            | ``{node_rank}``        | The node rank, as returned by                         |
            |                        | :func:`~.dist.get_node_rank`.                         |
            +------------------------+-------------------------------------------------------+

            For example, suppose that checkpoints are stored in the following structure:

            .. code-block::

                my_model/ep1-rank0.tar
                my_model/ep1-rank1.tar
                my_model/ep1-rank2.tar
                ...

            Then, ``load_path`` should be set to ``my_model/ep1-rank{rank}.tar``, and all ranks will load the
            correct state.

            If ``None`` then no checkpoint will be loaded. (default: ``None``)
        load_object_store (Union[LibcloudObjectStore, LoggerDestination], optional): If the ``load_path`` is in an
            object store (i.e. AWS S3 or Google Cloud Storage), an instance of :class:`.LibcloudObjectStore` or
            :class:`.LoggerDestination` which will be used to retreive the checkpoint. Otherwise, if the
            checkpoint is a local filepath, set to ``None``. Ignored if ``load_path`` is ``None``.
            (default: ``None``)

            Example:

            .. testsetup::

                import composer.trainer

                composer.trainer.trainer.load_checkpoint = lambda *args, **kwargs: None

            .. testcode::

                from composer import Trainer
                from composer.utils import LibcloudObjectStore

                # Create the object store provider with the specified credentials
                creds = {"key": "object_store_key",
                         "secret": "object_store_secret"}
                store = LibcloudObjectStore(provider="s3",
                                            container="my_container",
                                            provider_kwargs=creds)

                checkpoint_path = "./path_to_the_checkpoint_in_object_store"

                # Create a trainer which will load a checkpoint from the specified object store
                trainer = Trainer(
                    model=model,
                    train_dataloader=train_dataloader,
                    max_duration="10ep",
                    eval_dataloader=eval_dataloader,
                    optimizers=optimizer,
                    schedulers=scheduler,
                    device="cpu",
                    eval_interval="1ep",
                    load_path=checkpoint_path,
                    load_object_store=store,
                )
        load_weights_only (bool, optional): Whether or not to only restore the weights from the checkpoint without
            restoring the associated state. Ignored if ``load_path`` is ``None``. (default: ``False``)
        load_strict_model_weights (bool, optional): Ensure that the set of weights in the checkpoint and model must exactly match.
            Ignored if ``load_path`` is ``None``. (default: ``False``)
        load_chunk_size (int, optional): Chunk size (in bytes) to use when downloading checkpoints.
            Ignored if ``load_path`` is either ``None`` or a local file path. (default: ``1,048,675``)
        load_progress_bar (bool, optional): Display the progress bar for downloading the checkpoint.
            Ignored if ``load_path`` is either ``None`` or a local file path. (default: ``True``)
        load_ignore_keys (List[str] | (Dict) -> None, optional): A list of paths for the ``state_dict`` of the checkpoint,
            which, when provided, will be ignored from the state_dict before a checkpoint is loaded. Each path is a list
            of strings specifying the keys to index into ``state_dict`` joined together with `/` as a seperator (as PyTorch
            uses `.` in parameter names). If a prefix is provided, all children are also ignored (see Example 2).
            See :mod:`composer.core.state` for the structure of state_dict.

            Example 1: ``load_ignore_keys = ["state/model/layer1.weights", "state/model/layer1.bias"]`` would ignore
            layer 1 weights and bias.

            Example 2: ``load_ignore_keys = ["state/model/*"]`` would ignore the entire model, which would have the same
            effect as the previous example if there was only 1 layer.

            Example 3: ``load_ignore_keys = ["state/model/layer*.weights"]`` would ignore all weights in the model.

            Example 4: ``load_ignore_keys = ["state/rank_zero_seed", "rng"]`` would reset all randomness when
            loading the checkpoint.

            If a callable, it should take one argument which is the state_dict. The callable is free to arbitrarily modify
            the state_dict before it is loaded.

            (default: ``None``)

        save_folder (str, optional): Format string for the folder where checkpoints are saved.
            If ``None``, checkpoints will not be saved. (default: ``None``)

            .. seealso:: :class:`~.CheckpointSaver`

            .. note::

                For fine-grained control on checkpoint saving (e.g. to save different types of checkpoints
                at different intervals), leave this parameter as ``None``, and instead pass
                instance(s) of :class:`~.CheckpointSaver` directly as ``callbacks``.
        save_filename (str, optional): A format string describing how to name checkpoints.
            This parameter has no effect if ``save_folder`` is ``None``.
            (default: ``"ep{epoch}-ba{batch}-rank{rank}"``)

            .. seealso:: :class:`~.CheckpointSaver`
        save_artifact_name (str, optional): A format string describing how to name checkpoints in loggers.
            This parameter has no effect if ``save_folder`` is ``None``.
            (default: ``"{run_name}/checkpoints/ep{epoch}-ba{batch}-rank{rank}"``)

            .. seealso:: :class:`~.CheckpointSaver`
        save_latest_filename (str, optional): A format string for the name of a symlink
            (relative to ``save_folder``) that points to the last saved checkpoint.
            This parameter has no effect if ``save_folder`` is ``None``.
            To disable symlinking, set this to ``None``. (default: ``"latest-rank{rank}"``)

            .. seealso:: :class:`~.CheckpointSaver`
        save_latest_artifact_name (str, optional): A format string describing how to name symlinks in loggers.
            This parameter has no effect if ``save_folder``, ``save_latest_filename``, or ``save_artifact_name`` are ``None``.
            To disable symlinking in logger, set this or ``save_latest_filename`` to ``None``. (default: ``"{run_name}/checkpoints/latest-rank{rank}"``)

            .. seealso:: :class:`~.CheckpointSaver`
        save_overwrite (bool, optional): Whether existing checkpoints should be overridden.
            This parameter has no effect if ``save_folder`` is None. (default: ``False``)

            .. seealso:: :class:`~.CheckpointSaver`
        save_interval (Time | str | int | (State, Event) -> bool): A :class:`Time`, time-string, integer (in epochs),
            or a function that takes (state, event) and returns a boolean whether a checkpoint should be saved.
            This parameter has no effect if ``save_folder`` is ``None``. (default: ``'1ep'``)

            .. seealso:: :class:`~.CheckpointSaver`
        save_weights_only (bool, optional): Whether to save only the model weights instead of the entire training
            state. This parameter has no effect if ``save_folder`` is ``None``. (default: ``False``)

            .. seealso:: :class:`~.CheckpointSaver`
        save_num_checkpoints_to_keep (int, optional): The number of checkpoints to keep locally. The oldest checkpoints
            are removed first. Set to ``-1`` to keep all checkpoints locally. (default: ``-1``)

            Checkpoints will be removed after they have been logged as a file artifact. For example, when this callback
            is used in conjunction with the :class:`~composer.loggers.object_store_logger.ObjectStoreLogger`, set this
            parameter to ``0`` to immediately delete checkpoints from the local disk after they have been uploaded to
            the object store.

            This parameter only controls how many checkpoints are kept locally; checkpoints are not deleted from
            artifact stores.
        autoresume (bool, optional): Whether or not to enable autoresume, which allows for stopping and resuming
        training. This allows use of spot instances, as the training run is now fault tolerant.  This parameter requires
            ``save_folder`` and ``run_name`` to be specified and ``save_overwrite`` to be ``False``. (default: ``False``)

            When enabled, the save_folder is checked for checkpoints of the format ``"{save_folder}/{save_latest_filename}"``,
            which are loaded to continue training. If no local checkpoints are found, each logger is checked for potential
            checkpoints named ``save_latest_artifact_name``. Finally, if no logged checkpoints are found, ``load_path`` is
            used to load a checkpoint if specified. This should only occur at the start of a run using autoresume.

            For example, to run a fine-tuning run on a spot instance, ``load_path`` would be set to the original weights and
            an object store logger would be added. In the original run, ``load_path`` would be used to get the starting
            checkpoint. For any future restarts, such as due to the spot instance being killed, the loggers would be queried for the latest checkpoint
            the object store logger would be downloaded and used to resume training.
        deepspeed_config (Dict[str, Any], optional): Configuration for DeepSpeed, formatted as a JSON
            according to `DeepSpeed's documentation <https://www.deepspeed.ai/docs/config-json/>`_. (default: ``None``)

            To use DeepSpeed with default values, set to the empty dictionary ``{}``.
            To disable DeepSpeed (the default), set to ``None``.
        device (Device | str, optional): The device to use for training, which can be ``'cpu'`` or ``'gpu'``.
            (default: ``None``)

            The default behavior sets the device to ``'gpu'`` if CUDA is available; otherwise, it sets the device to
            ``'cpu'``.
        precision (Precision | str, optional): Numerical precision to use for training. One of ``fp32``, ``fp16``
            or ``amp`` (recommended). (default: ``Precision.FP32`` if training on CPU; ``Precision.AMP`` if training
            on GPU)

            .. note::
                ``fp16`` only works if ``deepspeed_config`` is also provided.
        grad_accum (Union[int, str], optional): The number of microbatches to split a per-device batch into. Gradients
            are summed over the microbatches per device. If set to ``auto``, dynamically increases grad_accum
            if microbatch is too large for GPU. (default: ``1``)

            .. note:: This is implemented by taking the batch yielded by the ``train_dataloader`` and splitting
                it into ``grad_accum`` sections. Each section is of size ``train_dataloader // grad_accum``.
                If the batch size of the dataloader is not divisible by ``grad_accum``,
                then the last section will be of size ``batch_size % grad_accum``.
        seed (int, optional): The seed used in randomization. If ``None``, then a random seed
            will be created. (default: ``None``)

            .. note:: In order to get reproducible results, call the
                :func:`.seed_all` function at the start of your script with the seed
                passed to the trainer. This will ensure any initialization done before the trainer init
                (ex. model weight initialization) also uses the provided seed.

            .. seealso:: :mod:`composer.utils.reproducibility` for more details on reproducibility.
        deterministic_mode (bool, optional): Run the model deterministically. (default: ``False``)

            .. note:: This is an experimental feature. Performance degradations expected. Certain Torch modules may
                not have deterministic implementations, which will result in a crash.

            .. note:: In order to get reproducible results, call the
                :func:`.configure_deterministic_mode` function at the start of your script.
                This will ensure any initialization done before the trainer init also runs deterministically.

            .. seealso:: :mod:`composer.utils.reproducibility` for more details on reproducibility.
        dist_timeout (float, optional): Timeout, in seconds, for initializing the distributed process group.
            (default: ``15.0``)
        ddp_sync_strategy (str | DDPSyncStrategy, optional): The strategy to use for synchronizing gradients.
            Leave unset to let the trainer auto-configure this. See :class:`.DDPSyncStrategy`
            for more details.
        grad_clip_norm (float, optional): The norm to clip gradient magnitudes to. Set to ``-1`` for no gradient
            clipping. (default: ``-1``)
        profiler (Profiler, optional): The profiler, if profiling should be enabled. (default: ``None``)

            .. seealso::

                See the :doc:`Profiling Guide </trainer/performance_tutorials/profiling>` for
                additional information.

    Attributes:
        state (State): The :class:`.State` object used to store training state.
        evaluators (List[Evaluator]): The :class:`.Evaluator` objects to use for validation
            during training.
        logger (Logger): The :class:`.Logger` used for logging.
        engine (Engine): The :class:`.Engine` used for running callbacks and algorithms.
    """

    def __init__(
        self,
        *,
        # The Model
        model: ComposerModel,

        # Train Dataloader
        train_dataloader: Optional[Union[Iterable, DataSpec, Dict[str, Any]]] = None,
        train_dataloader_label: str = 'train',
        train_subset_num_batches: int = -1,
        compute_training_metrics: bool = False,

        # Stopping Condition
        max_duration: Optional[Union[int, str, Time]] = None,

        # Algorithms
        algorithms: Optional[Union[Algorithm, Sequence[Algorithm]]] = None,

        # Optimizers and Scheduling
        optimizers: Optional[torch.optim.Optimizer] = None,
        schedulers: Optional[Union[ComposerScheduler, PyTorchScheduler, Sequence[Union[ComposerScheduler,
                                                                                       PyTorchScheduler]]]] = None,
        scale_schedule_ratio: float = 1.0,
        step_schedulers_every_batch: Optional[bool] = None,

        # Evaluators
        eval_dataloader: Optional[Union[Iterable, DataSpec, Evaluator, Sequence[Evaluator]]] = None,
        eval_interval: Union[int, str, Time, Callable[[State, Event], bool]] = 1,
        eval_subset_num_batches: int = -1,

        # Callbacks and Logging
        callbacks: Optional[Union[Callback, Sequence[Callback]]] = None,
        loggers: Optional[Union[LoggerDestination, Sequence[LoggerDestination]]] = None,
        run_name: Optional[str] = None,
        progress_bar: bool = True,
        log_to_console: Optional[bool] = None,
        console_log_level: Union[LogLevel, str, Callable[[State, LogLevel], bool]] = LogLevel.EPOCH,
        console_stream: Union[str, TextIO] = 'stderr',

        # Load Checkpoint
        load_path: Optional[str] = None,
        load_object_store: Optional[Union[LibcloudObjectStore, LoggerDestination]] = None,
        load_weights_only: bool = False,
        load_strict_model_weights: bool = False,
        load_chunk_size: int = 1_048_576,
        load_progress_bar: bool = True,
        load_ignore_keys: Optional[Union[List[str], Callable[[Dict], None]]] = None,

        # Save Checkpoint
        save_folder: Optional[str] = None,
        save_filename: str = "ep{epoch}-ba{batch}-rank{rank}",
        save_artifact_name: str = "{run_name}/checkpoints/ep{epoch}-ba{batch}-rank{rank}",
        save_latest_filename: str = "latest-rank{rank}",
        save_latest_artifact_name: str = "{run_name}/checkpoints/latest-rank{rank}",
        save_overwrite: bool = False,
        save_interval: Union[str, int, Time, Callable[[State, Event], bool]] = "1ep",
        save_weights_only: bool = False,
        save_num_checkpoints_to_keep: int = -1,

        # Graceful Resumption
        autoresume: bool = False,

        # DeepSpeed
        deepspeed_config: Optional[Dict[str, Any]] = None,

        # System/Numerics
        device: Optional[Union[str, Device]] = None,
        precision: Optional[Union[str, Precision]] = None,
        grad_accum: Union[int, str] = 1,

        # Reproducibility
        seed: Optional[int] = None,
        deterministic_mode: bool = False,

        # Distributed Training
        dist_timeout: float = 300.0,
        ddp_sync_strategy: Optional[Union[str, DDPSyncStrategy]] = None,

        # Grad Clip Norm
        grad_clip_norm: float = -1.0,

        # Profiling
        profiler: Optional[Profiler] = None,
    ):
        # Determine whether DeepSpeed is enabled
        deepspeed_enabled = deepspeed_config is not None

        # Device
        self._device = _get_device(device)

        # Distributed
        if deepspeed_enabled or dist.get_world_size() > 1:
            # deepspeed requires torch.distributed to be initialized, even if the world size is 1
            # distributed is always required with multi-rank training
            dist.initialize_dist(self._device.dist_backend, datetime.timedelta(seconds=dist_timeout))

        # Reproducibility
        rank_zero_seed, seed = _distribute_and_get_random_seed(seed, self._device)
        # If hparams is used to create the Trainer this function is called twice
        # which is okay because all runs with the hparams codepath will do this
        log.info(f"Setting seed to {seed}")
        reproducibility.seed_all(seed)
        if deterministic_mode:
            reproducibility.configure_deterministic_mode()

        # Precision
        if precision is None:
            precision = Precision.AMP if isinstance(device, DeviceGPU) else Precision.FP32
        if isinstance(precision, str):
            precision = Precision(precision)

        _validate_precision(precision, self._device, deepspeed_enabled)

        # optimizers and schedulers
        if not optimizers:
            optimizers = DecoupledSGDW(list(model.parameters()), lr=0.1)
            # hard-coding the optimizer in the warning, as repr(optimizers) would print an annoying, multi-line warning
            warnings.warn(("No optimizer was specified. Defaulting to "
                           f"{type(optimizers).__name__}(lr={optimizers.defaults['lr']})"))

        num_optimizers = len(ensure_tuple(optimizers))
        if num_optimizers != 1:
            raise NotImplementedError(f"Only one optimizer is supported; found {num_optimizers} optimizers")

        # Grad Accum
        self.adaptive_gradient_accumulation = _is_adaptive_grad_accum(grad_accum, device=self._device)
        grad_accum = _get_initial_grad_accum(grad_accum)

        # Run Name
        run_name = _get_run_name(run_name=run_name)

        # Create the State
        self.state = State(rank_zero_seed=rank_zero_seed,
                           algorithms=algorithms,
                           model=model,
                           callbacks=callbacks,
                           grad_accum=grad_accum,
                           precision=precision,
                           optimizers=optimizers,
                           run_name=run_name)

        # Profiler
        if profiler is not None:
            warnings.warn("The profiler is enabled. Using the profiler adds additional overhead when training.")
            self.state.profiler = profiler
            self.state.profiler.bind_to_state(self.state)

        # Console Logging
        loggers = list(ensure_tuple(loggers))
        if any(isinstance(x, ProgressBarLogger) for x in loggers):
            warnings.warn(
                DeprecationWarning(
                    (f"Specifying the {ProgressBarLogger.__name__} via `loggers` is deprecated. Instead, "
                     "please specify `progress_bar`, `log_to_console`, `log_level`, and `stream` arguments when "
                     "constructing the trainer. If specified, these arguments will be ignored, as the "
                     f"{ProgressBarLogger.__name__} was already created.")))
        else:
            loggers.append(
                ProgressBarLogger(
                    progress_bar=progress_bar,
                    log_to_console=log_to_console,
                    console_log_level=console_log_level,
                    stream=console_stream,
                ))

        # Logger
        self.logger = Logger(state=self.state, destinations=loggers)

        # Callbacks
        self.state.callbacks[:] = list(cast(List[Callback], loggers)) + self.state.callbacks

        # Checkpoint Saving
        self._checkpoint_saver = None
        if save_folder is not None:
            self._checkpoint_saver = CheckpointSaver(
                folder=save_folder,
                filename=save_filename,
                artifact_name=save_artifact_name,
                latest_filename=save_latest_filename,
                latest_artifact_name=save_latest_artifact_name,
                overwrite=save_overwrite,
                weights_only=save_weights_only,
                save_interval=save_interval,
                num_checkpoints_to_keep=save_num_checkpoints_to_keep,
            )
            self.state.callbacks.append(self._checkpoint_saver)

        # The Engine
        self.engine = Engine(state=self.state, logger=self.logger)

        # Set the logger
        model.logger = self.logger

        # Run Event.INIT
        self.engine.run_event(Event.INIT)

        # After running Event.INIT, then set the "optional" elements of state that could be passed in on FIT instead of INIT
        # Setting these attributes here ensures that algorithms do not depend on unavailable attributes during Event.INIT

        # Train Dataloader
        self._train_data_spec = None if train_dataloader is None else ensure_data_spec(train_dataloader)
        if self._train_data_spec is not None:
            self.state.set_dataloader(self._train_data_spec.dataloader, train_dataloader_label,
                                      train_subset_num_batches)
            self.state.train_dataloader = self.state.dataloader
        self.train_metrics = _get_training_metrics(model) if compute_training_metrics else None

        # Max Duration
        if max_duration is not None:
            self.state.max_duration = ensure_time(max_duration, TimeUnit.EPOCH)

        self.logger.data_fit({"rank_zero_seed": rank_zero_seed})

        assert isinstance(self.state.model, ComposerModel)
        self._original_model = self.state.model

        # Schedulers
        self.state.schedulers = _compile_schedulers(schedulers, self.state, scale_schedule_ratio)
        if scale_schedule_ratio != 1.0:
            if len(self.state.schedulers) == 0:
                raise ValueError("Specifying `scale_schedule_ratio` without `schedulers` has no effect.")
            self.state.max_duration = _scale_max_duration_by_ssr(scale_schedule_ratio, self.state.max_duration)

        if step_schedulers_every_batch is None:
            self._scheduler_step_frequency = _get_default_scheduler_frequency(schedulers)
        else:
            self._scheduler_step_frequency = TimeUnit.BATCH if step_schedulers_every_batch else TimeUnit.EPOCH

        # Evaluators
        if eval_dataloader is None:
            evaluators: List[Evaluator] = []
        else:
            evaluators = [
                ensure_evaluator(evaluator, model.metrics(train=False)) for evaluator in ensure_tuple(eval_dataloader)
            ]
            _set_evaluator_interval_and_subset_num_batches(
                evaluators=evaluators,
                eval_interval=eval_interval,
                subset_num_batches=eval_subset_num_batches,
            )
        if len(evaluators) == 0:
            if eval_subset_num_batches != -1:
                raise ValueError("Specifying `eval_subset_num_batches` without an `eval_dataloader` has no effect.")
            if eval_interval != 1:
                raise ValueError("Specifying `eval_interval` without an `eval_dataloader` has no effect.")
        self.state.evaluators = evaluators

        # Grad Clip Norm
        self._grad_clip_norm = grad_clip_norm

        # Some algorithms require specific settings
        self._backwards_create_graph = any(map(lambda x: x.backwards_create_graph, ensure_tuple(algorithms)))
        self._find_unused_parameters = any(map(lambda x: x.find_unused_parameters, ensure_tuple(algorithms)))
        self._ddp_sync_strategy = _get_ddp_sync_strategy(ddp_sync_strategy, self._find_unused_parameters)

        # Configure Deepspeed
        if deepspeed_config is not None:
            try:
                import deepspeed
            except ImportError as e:
                raise MissingConditionalImportError(
                    extra_deps_group="deepspeed",
                    conda_package="deepspeed>=0.5.5",
                    conda_channel=None,
                ) from e
            deepspeed_config = _parse_deepspeed_config(
                deepspeed_config,
                state=self.state,
                grad_clip_norm=self._grad_clip_norm,
            )
            optimizer = ensure_tuple(self.state.optimizers)[0]
            (self.state.model, self.state.optimizers, _, _) = deepspeed.initialize(
                config=deepspeed_config,
                model=self.state.model,
                optimizer=optimizer,
            )
            # Since the DeepSpeed ZeRO optimizer does not inherit torch.optim.Optimizer, the schedulers must be
            # compiled and bound BEFORE DeepSpeed initialization. However, this is OK, as the the DeepSpeed Zero
            # optimizer uses the same underlying parameter groups as the original optimizer. See
            # * https://github.com/microsoft/DeepSpeed/blob/fee73135980e78f8be7e1a3ff556751623ef6aaa/deepspeed/runtime/zero/stage_1_and_2.py#L1911-L1917
            # * https://github.com/microsoft/DeepSpeed/blob/ef17c89570ceae5b26a5f886e9d8cd0941afc0ac/deepspeed/runtime/zero/stage3.py#L2532-L2538
            # In addition, the deepspeed engine is responsible for serializing the model and optimizer state,
            # so these attributes should not be serialized with the composer state.
            if "model" in self.state.serialized_attributes:
                self.state.serialized_attributes.remove("model")

            if "optimizers" in self.state.serialized_attributes:
                self.state.serialized_attributes.remove("optimizers")

        # If using DeepSpeed, the model must be loaded from checkpoint after the engine has been
        # initialized, but if using PyTorch DDP, the model must be loaded before it is wrapped with
        # DDP.

        # Load Checkpoint
        self._rng_state = None
        # If autoresume is enabled, first check for existing checkpoints to load
        if autoresume:
            latest_checkpoint_path = self._determine_autoresume_load_path(
                save_folder=save_folder,
                save_overwrite=save_overwrite,
                save_latest_filename=save_latest_filename,
                run_name=run_name,
                save_latest_artifact_name=save_latest_artifact_name,
                loggers=loggers,
                load_chunk_size=load_chunk_size,
                load_progress_bar=load_progress_bar)
            # Found latest checkpoint path, load that instead
            if latest_checkpoint_path:
                load_path = latest_checkpoint_path
                # Disable object_store and load_weights_only since we're autoresuming locally
                load_object_store = None
                load_weights_only = False
                log.info(
                    f"Found latest checkpoint at {latest_checkpoint_path}, loading instead of load_path {load_path} as autoresume enabled."
                )
        # Actually load the checkpoint from potentially updated arguments
        if load_path is not None:
            self._rng_state = load_checkpoint(state=self.state,
                                              path=load_path,
                                              object_store=load_object_store,
                                              load_weights_only=load_weights_only,
                                              strict_model_weights=load_strict_model_weights,
                                              chunk_size=load_chunk_size,
<<<<<<< HEAD
                                              progress_bar=load_progress_bar,
                                              ignore_keys=load_ignore_keys)
=======
                                              progress_bar=load_progress_bar)
            # Always override run_name so it is consistent with what was used for Event.INIT. In the future, we'll use the loaded name
            # and not require run_name
            self.state.run_name = run_name
>>>>>>> 2fe5273f
            log.info(f"Setting seed to {self.state.seed}")
            reproducibility.seed_all(self.state.seed)

        # Move the model and optimizers to the specified device
        if not self.deepspeed_enabled:
            host_model_params = self.state.model.parameters()
            self.state.model = self._device.module_to_device(self.state.model)
            device_model_params = self.state.model.parameters()

            # use surgery to update the parameters of the optimizers, now that the model is on the device
            # see https://pytorch.org/docs/stable/optim.html#constructing-it
            module_surgery.replace_params_in_optimizer(old_params=host_model_params,
                                                       new_params=device_model_params,
                                                       optimizers=self.state.optimizers)

            # Move any remaining optimizer parameters onto the device
            self.state.optimizers = map_collection(self.state.optimizers, self._device.optimizer_to_device)

            if dist.get_world_size() > 1:
                # Only wrap the module if required
                self.state.model = prepare_ddp_module(self.state.model, self._find_unused_parameters)

    @property
    def deepspeed_enabled(self):
        """Whether DeepSpeed is enabled.

        .. seealso:: `DeepSpeed's documentation <https://www.deepspeed.ai/docs/config-json/>`_
        """
        return self.state.is_model_deepspeed

    @property
    def saved_checkpoints(self) -> List[Tuple[Timestamp, List[pathlib.Path]]]:
        """The checkpoint timestamps and filepaths.

        This list contains tuples of the save timestamp and the checkpoint filepaths.
        This list will have at most ``save_num_checkpoints_to_keep`` entries. The latest checkpoint
        will be at the end.

        .. note::

            When using DeepSpeed, the index of a filepath in each list corresponds to the global rank of
            the process that wrote that file. Each filepath is valid only on the process's (rank's) node.

            Otherwise, when not using DeepSpeed, each sub-list will contain only one filepath since only rank zero
            saves checkpoints.
        """
        if self._checkpoint_saver is None:
            return []
        return self._checkpoint_saver.saved_checkpoints

    def _determine_autoresume_load_path(
        self,
        save_folder: Optional[str],
        save_overwrite: bool,
        save_latest_filename: str,
        run_name: Optional[str],
        save_latest_artifact_name: str,
        loggers: List[LoggerDestination],
        load_chunk_size: int,
        load_progress_bar: bool,
    ):
        """Determines the load path when using autoresume.

        First, check for latest checkpoint locally. If none is found, check loggers
        for checkpoint. If any checkpoint is found, load that instead of load_path. If none are found,
        use the user specified load_path.
        """
        if save_folder is None:
            raise ValueError("save_folder must be specified when autoresume is enabled.")
        if save_overwrite:
            raise ValueError(
                "save_overwrite must be False when autoresume is enabled as autoresume always loads the latest existing checkpoint in save_folder."
            )
        if save_latest_filename is None:
            raise ValueError(
                "save_latest_filename must be specified so autoresume knows where to load checkpoints from.")
        if run_name is None:
            raise ValueError("run_name must be specified so autoresume knows which run to load from.")
        save_latest_filename = format_name_with_dist(save_latest_filename, run_name)
        save_folder = format_name_with_dist(save_folder, run_name)
        save_latest_artifact_name = format_name_with_dist(save_latest_artifact_name, run_name)
        latest_checkpoint_path = os.path.join(save_folder, save_latest_filename)
        # If latest checkpoint is not saved locally, try to fetch from loggers
        if not os.path.exists(latest_checkpoint_path):
            # Make save folder in case it doesn't exist so latest checkpoint can be downloaded
            os.makedirs(save_folder, exist_ok=True)
            for logger in loggers:
                try:
                    # Fetch from logger. If it succeeds, stop trying the rest of the loggers
                    logger.get_file_artifact(artifact_name=save_latest_artifact_name,
                                             destination=latest_checkpoint_path,
                                             chunk_size=load_chunk_size,
                                             progress_bar=load_progress_bar)
                    break
                except (NotImplementedError, GetFileNotFoundException):
                    # Ignore errors caused by no checkpoint saved with logger
                    pass
        # Require all ranks to have local checkpoint if we wish to restore from it
        latest_checkpoint_exists = self._device.tensor_to_device(
            torch.tensor([os.path.exists(latest_checkpoint_path)], dtype=torch.uint8))
        dist.all_reduce(latest_checkpoint_exists, reduce_operation="MIN")
        # If latest checkpoint is saved locally, change load_path to it
        if int(latest_checkpoint_exists.item()) == 1:
            return latest_checkpoint_path

    def fit(
        self,
        *,
        # Train Dataloader
        train_dataloader: Optional[Union[Iterable, DataSpec, Dict[str, Any]]] = None,
        train_dataloader_label: str = "train",
        train_subset_num_batches: Optional[int] = None,
        compute_training_metrics: Optional[bool] = None,

        # Timing
        duration: Optional[Union[int, str, Time[int]]] = None,
        reset_time: bool = False,

        # Schedulers
        schedulers: Optional[Union[ComposerScheduler, PyTorchScheduler, Sequence[Union[ComposerScheduler,
                                                                                       PyTorchScheduler]]]] = None,
        scale_schedule_ratio: float = 1.0,
        step_schedulers_every_batch: Optional[bool] = None,

        # Evaluation
        eval_dataloader: Optional[Union[Iterable, DataSpec, Evaluator, Sequence[Evaluator]]] = None,
        eval_subset_num_batches: int = -1,
        eval_interval: Union[int, str, Time, Callable[[State, Event], bool]] = 1,

        # Numerics
        grad_accum: Optional[Union[int, str]] = None,
        precision: Optional[Union[str, Precision]] = None,

        # Grad Clipping
        grad_clip_norm: Optional[float] = None,
    ):
        """Train the model.

        The Composer :class:`.Trainer` supports multiple calls to :meth:`.fit`. Any arguments specified during
        the call to :meth:`.fit` will override the values specified when constructing the :class:`.Trainer`.
        All arguments are optional, with the following exceptions:

        *   The ``train_dataloader`` must be specified here if not provided when constructing the :class:`.Trainer`.
        *   The ``duration`` must be specified here if not provided when constructing the :class:`.Trainer`,
            or if this is a subsequent call to :meth:`.fit`.

        For example, the following are equivalent:

        .. testcode::

            # The `train_dataloader` and `duration` can be specified
            # when constructing the Trainer
            trainer_1 = Trainer(
                model=model,
                train_dataloader=train_dataloader,
                max_duration="1ep",
            )
            trainer_1.fit()

            # Or, these arguments can be specified on `fit()`
            trainer_2 = Trainer(model)
            trainer_2.fit(
                train_dataloader=train_dataloader,
                duration="1ep"
            )

        When invoking :meth:`.fit` for a subsequent time, either ``reset_time`` or ``duration`` must be specified.
        Otherwise, it is ambiguous for how long to train.

        *   If ``reset_time`` is True, then :meth:`.fit` will train for the same amount of time as the previous
            call (or for ``duration`` if that parameter is also specified). The :attr:`.State.timestamp` will be reset,
            causing :class:`.ComposerScheduler` and :class:`.Algorithm` instances to start from the beginning, as if it
            is a new training run. Model gradients, optimizer states, and native PyTorch schedulers will not be reset.

        *   If ``reset_time`` is False, then :meth:`.fit` will train for the amount of time specified by
            ``duration``. The :attr:`.State.max_duration` will be incremented by ``duration``.

        For example:

        .. testcode::

            # Construct the trainer
            trainer = Trainer(max_duration="1ep")

            # Train for 1 epoch
            trainer.fit()
            assert trainer.state.timestamp.epoch == "1ep"

            # Reset the time to 0, then train for 1 epoch
            trainer.fit(reset_time=True)
            assert trainer.state.timestamp.epoch == "1ep"

            # Train for another epoch (2 epochs total)
            trainer.fit(duration="1ep")
            assert trainer.state.timestamp.epoch == "2ep"

            # Train for another batch (2 epochs + 1 batch total)
            # It's OK to switch time units!
            trainer.fit(duration="1ba")
            assert trainer.state.timestamp.epoch == "2ep"
            assert trainer.state.timestamp.batch_in_epoch == "1ba"

            # Reset the time, then train for 3 epochs
            trainer.fit(reset_time=True, duration="3ep")
            assert trainer.state.timestamp.epoch == "3ep"

        Args:
            train_dataloader (Iterable | DataSpec | Dict[str, Any], optional): See :class:`.Trainer`.
            train_dataloader_label (str, optional): See :class:`.Trainer`.
            train_subset_num_batches (int, optional): See :class:`.Trainer`.
            compute_training_metrics (bool, optional): See :class:`.Trainer`.
            reset_time (bool): Whether to reset the :attr:`.State.timestamp` to zero values. Defaults to False.

                If ``True``, the timestamp will be zeroed out, causing :class:`.ComposerScheduler` and
                :class:`.Algorithm` instances to start from the beginning, as if it is a new training run. The model
                will be trained for ``duration``, if specified, or for :attr:`.State.max_duration`, which would have
                been provided when construting the :class:`.Trainer` or by a previous call to :meth:`.fit`.

                .. note::

                    Model gradients, optimizer states, and native PyTorch schedulers will not be reset.

                If ``False`` (the default), training time will be incremented from where the previous call to
                :meth:`.fit` finished (or from zero, if a new training run).
                The :attr:`~.State.max_duration` will be incremented by the ``duration`` parameter.

            duration (Time[int] | str | int, optional): The duration to train. Can be an integer, which will be
                interpreted to be epochs, a str (e.g. ``1ep``, or ``10ba``), or a :class:`.Time` object.

                If ``reset_time`` is False (the default), then :attr:`.State.max_duration` will be converted
                into the same units as this parameter (if necessary), and then the max duration incremented by the
                value of this parameter.

                If ``reset_time`` is True, then :attr:`.State.max_duration` will be set to this parameter.

            optimizers (torch.optim.Optimizer | Sequence[torch.optim.Optimizer], optional): See :class:`.Trainer`.
            schedulers (PyTorchScheduler | ComposerScheduler | Sequence[PyTorchScheduler | ComposerScheduler], optional): See :class:`.Trainer`.
            scale_schedule_ratio (float, optional): See :class:`.Trainer`.
            step_schedulers_every_batch (bool, optional): See :class:`.Trainer`.
            eval_dataloader (Iterable | DataSpec | Evaluator | Sequence[Evaluator], optional): See :class:`.Trainer`.
            eval_subset_num_batches (int, optional): See :class:`.Trainer`.
            eval_interval (int | str | Time | (State, Event) -> bool, optional): See :class:`.Trainer`.
            grad_accum (int | str, optional): See :class:`.Trainer`.
            precision (Precision | str, optional): See :class:`.Trainer`.
            grad_clip_norm (float, optional): See :class:`.Trainer`.

                .. note::

                    If using DeepSpeed, it is not possible to change the ``grad_clip_norm``. Instead, it must
                    be specified when constructing the Trainer.
        """
        # Train Dataloader
        if train_dataloader is not None:
            self._train_data_spec = ensure_data_spec(train_dataloader)
            self.state.set_dataloader(self._train_data_spec.dataloader, train_dataloader_label)
            self.state.train_dataloader = self.state.dataloader
        if self._train_data_spec is None:
            _raise_missing_argument_exception("train_dataloader")
        if train_subset_num_batches is not None:
            self.state.dataloader_len = train_subset_num_batches
        if compute_training_metrics is not None:
            self.train_metrics = _get_training_metrics(self._original_model) if compute_training_metrics else None

        # Reset Time
        if reset_time:
            self.state.timestamp = Timestamp()

        # Max Duration
        if duration is not None:
            duration = ensure_time(duration, TimeUnit.EPOCH)
            # Effectively increment the max duration (if not resetting the Time)
            # or set the max_duration (if resetting the time -- self.state.timestamp.get(duration.unit) will be 0)
            # It is important to set the duration, rather than incrementing it, as ``duration`` could be in
            # different units than ``max_duration``
            self.state.max_duration = duration + self.state.timestamp.get(duration.unit)

        if self.state.max_duration is None:
            _raise_missing_argument_exception("max_duration")

        if self.state.max_duration <= self.state.timestamp.get(self.state.max_duration.unit) and not reset_time:
            raise ValueError(
                (f"The max_duration ({self.state.max_duration}) is less than or equal to the elapsed training duration "
                 f"({self.state.timestamp.get(self.state.max_duration.unit)}). No training would occur. "
                 "Please provide the `duration` or specify `reset_time=True` in Trainer.fit()."))

        # Scale Schedule Ratio and Schedulers
        if scale_schedule_ratio != 1.0:
            # Not scaling the schedulers if the ratio is 1.0 in case if the scheduler cannot be scaled
            # (e.g. a custom LambdaLR). However, since 1.0 implies no scaling, it is still possible
            # to train with it.
            self.state.max_duration = _scale_max_duration_by_ssr(scale_schedule_ratio, self.state.max_duration)
        if schedulers is not None:
            self.state.schedulers = _compile_schedulers(schedulers, self.state, scale_schedule_ratio)

            if step_schedulers_every_batch is None:
                self._scheduler_step_frequency = _get_default_scheduler_frequency(schedulers)
            else:
                self._scheduler_step_frequency = TimeUnit.BATCH if step_schedulers_every_batch else TimeUnit.EPOCH
        else:
            if scale_schedule_ratio != 1.0:
                raise ValueError("Specifying `scale_schedule_ratio` without `schedulers` has no effect.")

            if step_schedulers_every_batch is not None:
                raise ValueError("Specifying `step_schedulers_every_batch` without `schedulers` has no effect.")

            if step_schedulers_every_batch is not None:
                raise ValueError("Specifying `step_schedulers_every_batch` without `schedulers` has no effect.")

        # Evaluators
        if eval_dataloader is not None:
            evaluators = [
                # Need to use the `original_model` rather than `state.model`, as `state.model`
                # could be DDP / DeepSpeed wrapped.
                ensure_evaluator(evaluator, default_metrics=self._original_model.metrics(train=False))
                for evaluator in ensure_tuple(eval_dataloader)
            ]
            _set_evaluator_interval_and_subset_num_batches(
                evaluators=evaluators,
                eval_interval=eval_interval,
                subset_num_batches=eval_subset_num_batches,
            )
            if len(evaluators) == 0:
                if eval_subset_num_batches != -1:
                    raise ValueError("Specifying `eval_subset_num_batches` without an `eval_dataloader` has no effect.")
                if eval_interval != 1:
                    raise ValueError("Specifying `eval_interval` without an `eval_dataloader` has no effect.")

            self.state.evaluators = evaluators

        # Grad Accum
        if grad_accum is not None:
            self.adaptive_gradient_accumulation = _is_adaptive_grad_accum(grad_accum, device=self._device)
            self.state.grad_accum = _get_initial_grad_accum(grad_accum)

        # Grad Clip Norm
        if grad_clip_norm is not None:
            if self.deepspeed_enabled:
                raise ValueError("Changing the grad_clip_norm when using DeepSpeed is not supported.")
            self._grad_clip_norm = grad_clip_norm

        # Precision
        if precision is not None:
            if self.deepspeed_enabled:
                raise ValueError("Changing the precision when using DeepSpeed is not supported")
            precision = Precision(precision)
            _validate_precision(precision, self._device, self.deepspeed_enabled)
            self.state.precision = precision

        self._train_loop()

    def close(self):
        """Shutdown the trainer.

        .. seealso:: :meth:`.Engine.close` for additional information.
        """
        self.engine.close()

    def _ensure_metrics_device_and_dtype(self, metrics: MetricCollection):
        # Safety check to ensure the metric and data are on the same device. Normally not
        # needed because the metric is automatically on the same device as the model.
        # See https://torchmetrics.readthedocs.io/en/latest/pages/overview.html for details.
        metrics = self._device.module_to_device(metrics)

        # HACK: DeepSpeed somehow manages to convert metric internal states to its own dtype. When
        # running with FP16, this tends to result in overflows. Let's assume FP32 is good enough.
        for _, metric in metrics.items():
            metric.set_dtype(torch.float32)  # type: ignore

        return metrics

    def _compute_and_log_metrics(self, dataloader_label: str, log_level: LogLevel, metrics: MetricCollection):
        """Computes metrics, logs the results, and updates the state.

        Args:
            dataloader_label (str): The dataloader label.
            metrics (MetricCollection): The metrics to compute.
            log_level (LogLevel): The LogLevel for logging metrics.
        """
        computed_metrics = metrics.compute()
        self.logger.data(
            log_level=log_level,
            data={f'metrics/{dataloader_label}/{name}': val for (name, val) in computed_metrics.items()},
        )
        self.state.current_metrics[dataloader_label] = computed_metrics

    def _spin_dataloaders(self):
        """Spin the dataloaders to restore sampler state.

        Only one batch must be loaded to seed the sampler's generator. since only the first batch is being loaded, the
        dataloader may not be completely iterated through.
        """
        # spin the evaluator dataloaders once to initialize its sampler deterministically
        # so it does not affect any other RNG reads
        for evaluator in self.state.evaluators:
            dataloader = evaluator.dataloader.dataloader
            if isinstance(dataloader, DataLoader) and isinstance(dataloader.sampler, DistributedSampler):
                dataloader.sampler.set_epoch(0)
            for _ in dataloader:
                break

        # spin the train dataloader's sampler to get to the state of the desired epoch
        dataloader = self.state.dataloader
        assert dataloader is not None, "train dataloader is set on state after FIT_START"
        for epoch in range(int(self.state.timestamp.epoch)):
            if isinstance(dataloader, DataLoader) and isinstance(dataloader.sampler, DistributedSampler):
                dataloader.sampler.set_epoch(epoch)
            for _ in dataloader:
                break

    def _accumulate_time_across_ranks(
        self,
        num_samples: int,
        num_tokens: int,
        batch_time: datetime.timedelta,
    ) -> Tuple[int, int, datetime.timedelta]:
        """Accumulate the number of samples and tokens across ranks.

        Returns a (num_samples, num_tokens, batch_time) tuple.
        """
        # Samples and tokens should be summed
        # Batch time should be the value from rank 0
        sample_token_tensor = self._device.tensor_to_device(torch.tensor([num_samples, num_tokens], dtype=torch.int))
        dist.all_reduce(sample_token_tensor, reduce_operation="SUM")

        batch_time_tensor = self._device.tensor_to_device(
            torch.tensor([batch_time.total_seconds()], dtype=torch.float64))
        dist.broadcast(batch_time_tensor, src=0)
        batch_time = datetime.timedelta(seconds=batch_time_tensor[0].cpu().item())

        return int(sample_token_tensor[0].cpu().item()), int(sample_token_tensor[1].cpu().item()), batch_time

    def _train_loop(self) -> None:
        """Run training for the specified number of epochs and log results."""
        # print training start
        self.logger.data_fit({"trainer/algorithms": [str(algo) for algo in self.state.algorithms]})

        assert self.state.dataloader is not None, "dataloader is set in __init__() or fit()"
        assert self._train_data_spec is not None, "The train data spec is set in __init__() or fit()"

        self.engine.run_event(Event.FIT_START)

        # surpressing GradScaler warnings as they are always created
        # self._use_grad_scaling() will raise a RuntimeError if grad scaling is not available when it is required
        warnings.filterwarnings(action="ignore", message="torch.cuda.amp.GradScaler")
        self.state.scaler = ClosureGradScaler() if self._use_closures() else GradScaler()
        use_grad_scaling = self._use_grad_scaling(self.state.precision, self.state.scaler)

        self._spin_dataloaders()

        if self.state.timestamp.batch_in_epoch == 0 and self._rng_state is not None:
            # only restore the rng state here if the step in the current epoch is zero.
            reproducibility.load_rng_state(self._rng_state)
            self._rng_state = None

        if self.train_metrics is not None:
            self.train_metrics = self._ensure_metrics_device_and_dtype(self.train_metrics)

        # Flag if the epoch finished early, so it can be tracked whether to run the epoch end events
        finished_epoch_early = False

        last_wct = datetime.datetime.now()

        while self.state.timestamp < self.state.max_duration:
            try:
                self.state.model.train()

                if int(self.state.timestamp.batch_in_epoch) == 0:
                    self.engine.run_event(Event.EPOCH_START)
                    self.logger.data_epoch({"epoch": int(self.state.timestamp.epoch)})
                    if self.train_metrics is not None:
                        # reset the metrics before every epoch
                        self.train_metrics.reset()

                dataloader = self.state.dataloader
                if isinstance(dataloader, DataLoader) and isinstance(dataloader.sampler, DistributedSampler):
                    dataloader.sampler.set_epoch(int(self.state.timestamp.epoch))

                for batch_idx, self.state.batch in enumerate(self._iter_dataloader()):

                    # if resuming, skip dataloader forward to the minibatch index
                    if batch_idx < int(self.state.timestamp.batch_in_epoch):
                        # Restore the RNG state immediately before the next batch is yielded from the dataloader
                        if batch_idx + 1 == int(self.state.timestamp.batch_in_epoch) and self._rng_state is not None:
                            reproducibility.load_rng_state(self._rng_state)
                            self._rng_state = None
                        continue

                    self.state.batch = self._device.batch_to_device(self.state.batch)
                    self.state.batch = self._train_data_spec.device_transforms(self.state.batch)
                    rank_num_samples = self._train_data_spec.get_num_samples_in_batch(self.state.batch)
                    rank_num_tokens = self._train_data_spec.get_num_tokens_in_batch(self.state.batch)

                    if self.deepspeed_enabled:
                        self.state.batch = _fix_batch_precision_for_deepspeed(self.state.batch, self.state.precision)

                    if self.train_metrics is not None:
                        self.state.model.eval()
                        with torch.no_grad():
                            for eval_microbatch in self._train_data_spec.split_batch(
                                    self.state.batch, self.state.grad_accum):
                                # TODO: Detect if self.run_event(Event.AFTER_DATALOADER) changes the training
                                # data and if so print a warning that metrics may return unexpected results
                                self.train_metrics.update(*self._original_model.validate(eval_microbatch))

                    self.state.model.train()

                    self.engine.run_event(Event.AFTER_DATALOADER)

                    self.engine.run_event(Event.BATCH_START)
                    self.logger.data_batch({
                        "trainer/global_step": int(self.state.timestamp.batch),
                        "trainer/batch_idx": self.state.timestamp.batch_in_epoch.value,
                    })

                    total_loss = self._train_batch(use_grad_scaling)

                    if use_grad_scaling:
                        self.state.scaler.update()

                    if total_loss is not None:
                        if not isinstance(total_loss, torch.Tensor):
                            total_loss = self._device.tensor_to_device(torch.tensor([total_loss]))

                        # total_loss can be None if gradient scaling failed
                        dist.all_reduce(total_loss, reduce_operation="SUM")
                        full_loss = total_loss.cpu().item()
                        self.logger.data_batch({'loss/train': full_loss / dist.get_world_size()})

                    # The scheduler step.step() and compute_and_log_metrics() are going to be included in the
                    # next batch's wall clock time. The time accumulation must be done here so schedulers
                    # have the latest timing information

                    now = datetime.datetime.now()

                    batch_time = now - last_wct

                    total_num_samples, total_num_tokens, batch_time = self._accumulate_time_across_ranks(
                        rank_num_samples,
                        rank_num_tokens,
                        batch_time,
                    )

                    # `now` is actually in the past, but want to include the time it takes to perform this reduction
                    last_wct = now

                    self.state.timestamp = self.state.timestamp.to_next_batch(
                        samples=total_num_samples,
                        tokens=total_num_tokens,
                        duration=batch_time,
                    )

                    if self._scheduler_step_frequency == TimeUnit.BATCH:
                        for scheduler in self.state.schedulers:
                            scheduler.step()

                    if self.train_metrics is not None:
                        self._compute_and_log_metrics(
                            dataloader_label='train',
                            log_level=LogLevel.BATCH,
                            metrics=self.train_metrics,
                        )

                    self.engine.run_event(Event.BATCH_END)

                    # Pause the timing during evaluation
                    # Evaluation time is tracked separately in state.eval_timestamp
                    duration = datetime.datetime.now() - last_wct
                    self._run_evaluators(Event.BATCH_END, log_level=LogLevel.BATCH)
                    last_wct = datetime.datetime.now() - duration

                    self.engine.run_event(Event.BATCH_CHECKPOINT)

                    if self.state.timestamp >= self.state.max_duration:
                        # If max_duration is specified in batches, samples, or tokens, and
                        # and the max_duration is reached mid-epoch, then break out of the dataloader
                        # to finish the epoch early and finish training.
                        finished_epoch_early = True
                        break

            except BreakEpochException:
                log.info(f'Skipping the rest of Epoch {int(self.state.timestamp.epoch)}')

            if not finished_epoch_early or self.state.dataloader_len == self.state.timestamp.batch_in_epoch:
                # Trigger the epoch end events if the dataloader was exhausted.
                # This happens if the "break" did not trigger above, or if it
                # did (e.g. duration specified in samples/batches/tokens), but it is still
                # the end of the dataloader (i.e. next(dataloader) would raise StopIteration)
                self.state.timestamp = self.state.timestamp.to_next_epoch()

                if self.train_metrics is not None:
                    self._compute_and_log_metrics(
                        dataloader_label='train',
                        log_level=LogLevel.EPOCH,
                        metrics=self.train_metrics,
                    )

                if self._scheduler_step_frequency == TimeUnit.EPOCH:
                    for scheduler in self.state.schedulers:
                        scheduler.step()

                self.engine.run_event(Event.EPOCH_END)

                # Pause the timing during evaluation
                # Evaluation time is tracked separately in state.eval_timestamp
                duration = datetime.datetime.now() - last_wct
                self._run_evaluators(Event.EPOCH_END, log_level=LogLevel.EPOCH)
                last_wct = datetime.datetime.now() - duration

                self.engine.run_event(Event.EPOCH_CHECKPOINT)
        self.engine.run_event(Event.FIT_END)
        self._run_evaluators(Event.FIT_END, log_level=LogLevel.FIT)

    def _run_evaluators(self, event: Event, log_level: LogLevel):
        """Runs evaluators periodically during training."""
        for evaluator in self.state.evaluators:
            assert evaluator.eval_interval is not None, "eval_interval should have been set on __init__() or fit()"
            assert evaluator.subset_num_batches is not None, "subset_num_batches should have been set on __init__() or fit()"
            if evaluator.eval_interval(self.state, event):
                self.eval(
                    dataloader=evaluator.dataloader,
                    dataloader_label=evaluator.label,
                    subset_num_batches=evaluator.subset_num_batches,
                    metrics=evaluator.metrics,
                    log_level=log_level,
                )

    def _train_batch(self, use_grad_scaling: bool):
        """Compute loss by training on a full batch of data.

        Adaptively change microbatch size if enabled to maximize GPU usage.

        Args:
            use_grad_scaling (bool): Enables gradient scaling
        """
        assert self._train_data_spec is not None, "The train data spec should be set on __init__ or fit()"

        # Cache the device batch, because `self.state.batch` gets overridden in microbatching loop
        # TODO: fix this name collision!
        device_batch = self.state.batch

        # Retry until we successfully complete training and return loss
        while True:
            total_loss = None
            # Note: We use uint8 instead of bool as BOR is not supported on all torch.distributed backends
            should_handle_cuda_oom = 0
            caught_timeout_error = None
            try:
                assert self.state.scaler is not None
                microbatches = self._train_data_spec.split_batch(device_batch, self.state.grad_accum)
                if self.deepspeed_enabled:
                    total_loss = self._train_microbatches(microbatches)
                elif self._use_closures():
                    for optimizer in self.state.optimizers:
                        if use_grad_scaling:
                            total_loss = self.state.scaler.step(
                                optimizer, closure=lambda **kwargs: self._train_microbatches(microbatches, **kwargs))
                        else:
                            total_loss = optimizer.step(
                                closure=lambda **kwargs: self._train_microbatches(microbatches, **kwargs).item())
                else:
                    total_loss = self._train_microbatches(microbatches)
                    for optimizer in self.state.optimizers:
                        if use_grad_scaling:
                            self.state.scaler.step(optimizer)
                        else:
                            optimizer.step()
            except RuntimeError as e:
                if _is_cuda_oom(e):
                    log.debug((f"Rank {dist.get_global_rank()} OOM'd. "
                               "grad_accum will be increased prior to reattempting training on the current batch."))
                    should_handle_cuda_oom = 1
                elif "Timed out" in str(e):
                    # Catch timeout errors and only reraise if we did not encounter OOM on other ranks. Error
                    # is likely transient if one rank OOMed, it likely did not reach a barrier. Note that if we
                    # catch non-transient timeout errors they will be later reraised if no rank OOMed.
                    caught_timeout_error = e
                else:
                    raise

            # Propagate across all ranks if any rank hit CUDA OOM
            should_handle_cuda_oom = self._device.tensor_to_device(
                torch.tensor([should_handle_cuda_oom], dtype=torch.uint8))
            dist.all_reduce(should_handle_cuda_oom, reduce_operation="MAX")
            if int(should_handle_cuda_oom.item()) == 1:
                # If any rank hit CUDA OOM, update grad_accum and retry. Ignore any caught_timeout_error since
                # it is likely transient, e.g. timeout because certain ranks OOMed and didn't reach barrier.
                # Raise runtime error if training 1 sample at a time still resulted in CUDA out of memory
                device_batch_size = self._train_data_spec.get_num_samples_in_batch(device_batch)
                if self.state.grad_accum == device_batch_size:
                    raise RuntimeError(
                        ("CUDA out of memory. The train loop failed with an internal microbatch of size 1."
                         "The GPU does not have enough memory to process even 1 sample."))
                else:
                    self.state.grad_accum = min(2 * self.state.grad_accum, device_batch_size)
                    self.logger.data_batch({'trainer/grad_accum': self.state.grad_accum})
            elif caught_timeout_error:
                # If not CUDA out of memory, raise exception to user. Note that this truncates the call stack
                # back only to this newly raised error.
                raise caught_timeout_error
            else:
                # Otherwise, return calculated loss
                return total_loss

    def _train_microbatches(self, microbatches: Sequence[Batch], ddp_sync: bool = True):
        """Iterate over microbatches and compute the loss that will be used to step the optimizer.

        Args:
            microbatches (Sequence[Batch]): The microbatches which make up the batch.
            ddp_sync (bool): True to sync gradients between devices on every backwards
                pass and False to only sync gradients after each device has finished
                computing a gradient on it's entire set of microbatches. (default: ``True``)
        """
        if ddp_sync or not isinstance(self.state.model, DistributedDataParallel):
            context = contextlib.nullcontext
        else:
            context = cast(Callable[[], ContextManager], self.state.model.no_sync)

        assert self._train_data_spec is not None

        with context():
            self.engine.run_event(Event.BEFORE_TRAIN_BATCH)

            assert self.state.optimizers is not None
            assert self.state.scaler is not None

            use_grad_scaling = self._use_grad_scaling(self.state.precision, self.state.scaler)

            if not self.deepspeed_enabled:
                for optimizer in self.state.optimizers:
                    optimizer.zero_grad()

            # tracker for gradient accumulation
            total_loss = self._device.tensor_to_device(torch.zeros(size=(1,)))
            current_batch_size = sum([self._train_data_spec.get_num_samples_in_batch(batch) for batch in microbatches])

            for microbatch_idx, self.state.batch in enumerate(microbatches):
                is_final_microbatch = microbatch_idx + 1 == len(microbatches)
                self._train_microbatch(use_grad_scaling, current_batch_size, total_loss, is_final_microbatch)

            # Unscale gradients before `Event.AFTER_TRAIN_BATCH`
            if use_grad_scaling:
                for optimizer in ensure_tuple(self.state.optimizers):
                    self.state.scaler.unscale_(optimizer)

            # clip gradients if the magnitude is too large
            if not self.deepspeed_enabled and self._grad_clip_norm >= 0:
                torch.nn.utils.clip_grad_norm_(
                    parameters=self.state.model.parameters(),
                    max_norm=self._grad_clip_norm,
                )

            self.engine.run_event(Event.AFTER_TRAIN_BATCH)

            return total_loss

    def _train_microbatch(self, use_grad_scaling: bool, current_batch_size: int, total_loss: torch.Tensor,
                          is_final_microbatch: bool):
        """Train and compute the loss of ``state.batch``, which is assumed to be a single microbatch.

        Args:
            use_grad_scaling (bool): Whether to use gradient scaling.
            current_batch_size (int): The current batch size.
            minibatch_num_samples (int): Number of samples in the minibatch.
            total_loss (torch.Tensor): Total loss aggregated across all microbatches.
            is_final_microbatch (bool): If current microbatch is the last one.
        """
        assert self.state.scaler is not None
        assert self._train_data_spec is not None

        microbatch_num_samples = self._train_data_spec.get_num_samples_in_batch(self.state.batch)
        sync_context = contextlib.nullcontext() if self.deepspeed_enabled else ddp_sync_context(
            self.state,
            is_final_microbatch,
            self._ddp_sync_strategy,
        )

        with sync_context:
            # forward pass
            self.engine.run_event(Event.BEFORE_FORWARD)

            with get_precision_context(self.state.precision):
                self.state.outputs = self.state.model(self.state.batch)

            self.engine.run_event(Event.AFTER_FORWARD)

            # loss
            self.engine.run_event(Event.BEFORE_LOSS)

            with get_precision_context(self.state.precision):
                self.state.loss = self._original_model.loss(self.state.outputs, self.state.batch)

            # We always want to scale loss by the grad_accum before the backwards pass and
            # also for sake of metrics. Complicating matters, the DeepSpeed engine does its
            # own scaling when we call `.backward`, but this isn't in place so we still need
            # to scale for sake of metrics after the `.backward` call.

            # Loss is added to losses with clone to not scale the loss for the step printout
            # Likely need to look into the performance impact
            if not self.deepspeed_enabled:
                for loss in ensure_tuple(self.state.loss):
                    loss.mul_(microbatch_num_samples / current_batch_size)
                    total_loss += loss.detach().clone()

            assert self.state.loss is not None
            self.engine.run_event(Event.AFTER_LOSS)

            # backward
            self.engine.run_event(Event.BEFORE_BACKWARD)

            if use_grad_scaling:
                self.state.loss = cast(torch.Tensor, self.state.scaler.scale(self.state.loss))

            if self.deepspeed_enabled:
                self.state.deepspeed_model.backward(self.state.loss)

                # This is the same loss scaling and reporting we skipped earlier.
                for loss in ensure_tuple(self.state.loss):
                    loss.mul_(microbatch_num_samples / current_batch_size)
                    total_loss += loss.detach().clone()
            else:
                for loss in ensure_tuple(self.state.loss):
                    loss.backward(create_graph=self._backwards_create_graph)

            self.engine.run_event(Event.AFTER_BACKWARD)

        if self.deepspeed_enabled:
            self.state.deepspeed_model.step()

    def predict(self, dataloader: Union[DataLoader, DataSpec], subset_num_batches: int = -1):
        """Output model prediction on the provided data.

        Args:
            dataloader (DataLoader | DataSpec): The :class:`.DataLoader` or
                :class:`.DataSpec` for the prediction data.
            subset_num_batches (int, optional): If specified, only perform model prediction
                on this many batches. This parameter has no effect if it is greater than ``len(dataloader)``.
                If ``-1``, then the entire loader will be iterated over. (default: ``-1``)
        """
        if isinstance(dataloader, DataSpec):
            data_spec = dataloader
        else:
            data_spec = DataSpec(dataloader)

        # Put the model into evaluation mode, but be able to restore it to training mode afterwards
        restore_model_train = self.state.model.training
        self.state.model.eval()

        # Bind the dataloader to the state, but be able to restore the previous dataloader afterwards
        original_dataloader = self.state.dataloader
        original_dataloader_label = self.state.dataloader_label
        original_dataloader_len = self.state.dataloader_len
        self.state.set_dataloader(data_spec.dataloader, "predict", subset_num_batches)
        assert self.state.dataloader is not None, "Already set the dataloader"

        # Reset the predict timestamp
        self.state.predict_timestamp = Timestamp()

        last_wct = datetime.datetime.now()

        with torch.no_grad():

            self.engine.run_event(Event.PREDICT_START)

            for self.state.batch in self._iter_dataloader():
                # Move the batch onto the device
                self.state.batch = self._device.batch_to_device(self.state.batch)

                # Perform any device transforms
                if data_spec.device_transforms is not None:
                    self.state.batch = data_spec.device_transforms(self.state.batch)

                # Count the batch size and num tokens before any events run
                rank_num_samples = data_spec.get_num_samples_in_batch(self.state.batch)
                rank_num_tokens = data_spec.get_num_tokens_in_batch(self.state.batch)

                # Fix the batch if using DeepSpeed
                if self.deepspeed_enabled:
                    self.state.batch = _fix_batch_precision_for_deepspeed(self.state.batch, self.state.precision)

                self.engine.run_event(Event.PREDICT_BATCH_START)

                self.engine.run_event(Event.PREDICT_BEFORE_FORWARD)
                self.state.outputs = self.state.model(self.state.batch)
                self.engine.run_event(Event.PREDICT_AFTER_FORWARD)

                now = datetime.datetime.now()
                batch_time = now - last_wct

                total_num_samples, total_num_tokens, batch_time = self._accumulate_time_across_ranks(
                    num_samples=rank_num_samples,
                    num_tokens=rank_num_tokens,
                    batch_time=batch_time,
                )

                last_wct = now

                self.state.predict_timestamp = self.state.predict_timestamp.to_next_batch(samples=total_num_samples,
                                                                                          tokens=total_num_tokens,
                                                                                          duration=batch_time)

                self.engine.run_event(Event.PREDICT_BATCH_END)

            self.engine.run_event(Event.PREDICT_END)

        # Restore training mode
        if restore_model_train:
            self.state.model.train()

        # Restore the dataloader
        self.state.set_dataloader(original_dataloader, original_dataloader_label)
        if original_dataloader_len is not None:
            self.state.dataloader_len = original_dataloader_len

    def eval(
        self,
        dataloader: Union[Iterable, DataSpec, dict],
        dataloader_label: str = 'eval',
        *,
        metrics: Union[Metric, MetricCollection],
        subset_num_batches: int = -1,
        log_level: Union[str, LogLevel] = LogLevel.FIT,
    ):
        """Evaluate the model and log appropriate metrics.

        Args:
            dataloader (DataLoader | DataSpec | dict): The class:`.DataLoader`, :class:`.DataSpec`, or
                dict of :class:`.DataSpec` kwargs to use for evaluation
            dataloader_label (str, optional): The dataloader label to use for logging metrics. Defaults to ``'eval'``.
            metrics (Metric | MetricCollection): The metrics to log.
            subset_num_batches (int, optional): If specified, evaluate on this many batches. Defaults to ``-1``,
                which means to iterate over the entire dataloader.

                This parameter has no effect if ``eval_dataloader`` is not specified, it is greater than
                ``len(eval_dataloader)``, or ``eval_dataloader`` is an :class:`.Evaluator` (which is via
                ``Evaluator(subset_num_batches=...)``.)
            log_level (LogLevel | str, optional): The log level to use when logging metrics. Defaults to
                :attr:`~.LogLevel.FIT`.
        """
        log_level = LogLevel(log_level)
        restore_model_train = self.state.model.training

        # back up the original dataloader on the state, so we can restore it after evaluation is finished
        original_dataloader = self.state.dataloader
        original_dataloader_label = self.state.dataloader_label
        original_num_batches = self.state.dataloader_len

        # Unpack the dataloader
        if isinstance(dataloader, dict):
            # treat as DataSpec kwargs
            dataloader = DataSpec(**dataloader)
        if not isinstance(dataloader, DataSpec):
            dataloader = DataSpec(dataloader)
        data_spec = dataloader

        # Reset the eval timestamp
        self.state.eval_timestamp = Timestamp()

        last_wct = datetime.datetime.now()

        self.state.model.eval()
        with torch.no_grad():
            self.state.set_dataloader(data_spec.dataloader, dataloader_label, subset_num_batches)
            assert self.state.dataloader is not None, "dataloader is set"

            self.engine.run_event(Event.EVAL_START)

            if not isinstance(metrics, MetricCollection):
                metrics = MetricCollection(metrics)

            metrics = self._ensure_metrics_device_and_dtype(metrics)
            metrics.reset()
            dataloader = self.state.dataloader
            if isinstance(dataloader, DataLoader) and isinstance(dataloader.sampler, DistributedSampler):
                # The distributed sampler uses `set_epoch` to set the random seed
                # Because evaluation can run on each batch, we use the batch to seed the sampler
                # so each evaluation will get a proper shuffle.
                # The epoch provided to `set_epoch` need not be sequential, so this is fine.
                dataloader.sampler.set_epoch(int(self.state.timestamp.batch))

            for self.state.batch in self._iter_dataloader():
                self.state.batch = self._device.batch_to_device(self.state.batch)
                if data_spec.device_transforms is not None:
                    self.state.batch = data_spec.device_transforms(self.state.batch)

                # Count the batch size and num tokens before any events run
                rank_num_samples = data_spec.get_num_samples_in_batch(self.state.batch)
                rank_num_tokens = data_spec.get_num_tokens_in_batch(self.state.batch)

                if self.deepspeed_enabled:
                    self.state.batch = _fix_batch_precision_for_deepspeed(self.state.batch, self.state.precision)

                self.engine.run_event(Event.EVAL_BATCH_START)

                self.engine.run_event(Event.EVAL_BEFORE_FORWARD)
                self.state.outputs, targets = self._original_model.validate(self.state.batch)
                self.engine.run_event(Event.EVAL_AFTER_FORWARD)

                metrics.update(self.state.outputs, targets)
                self._compute_and_log_metrics(dataloader_label=dataloader_label, metrics=metrics, log_level=log_level)

                now = datetime.datetime.now()
                batch_time = now - last_wct

                total_num_samples, total_num_tokens, batch_time = self._accumulate_time_across_ranks(
                    num_samples=rank_num_samples,
                    num_tokens=rank_num_tokens,
                    batch_time=batch_time,
                )

                self.state.eval_timestamp = self.state.eval_timestamp.to_next_batch(
                    samples=total_num_samples,
                    tokens=total_num_tokens,
                    duration=batch_time,
                )

                last_wct = now

                self.engine.run_event(Event.EVAL_BATCH_END)

            self.logger.data_epoch({"epoch": self.state.timestamp.epoch.value})
            self.logger.data_batch({"trainer/global_step": self.state.timestamp.batch.value})

            self._compute_and_log_metrics(dataloader_label=dataloader_label, metrics=metrics, log_level=log_level)

            self.engine.run_event(Event.EVAL_END)

        if restore_model_train:
            self.state.model.train()

        self.state.set_dataloader(original_dataloader, original_dataloader_label)
        if original_num_batches is not None:
            self.state.dataloader_len = original_num_batches

    def _use_grad_scaling(self, precision: Union[str, Precision], scaler: Optional[GradScaler]) -> bool:
        """Determines based on precision when to use grad scaling.

        By default, the pytorch GradScaler is a no-op if running on
        unsupported hardware. Here we raise a RuntimeError instead.

        Args:
            precision (Precision): Numerical precision, based on the Precision Enum.
            scaler (GradScaler): Used to make sure that the scaler is enabled when
            using grad scaling.

        Raises:
            RuntimeError:
                Occurs when attempting to use grad scaling without the scaler
                enabled. Likely due to hardware not supporting the provided precision.
        """
        if self.deepspeed_enabled:
            return False

        precision = Precision(precision)
        use_grad_scaling = precision == Precision.AMP

        if use_grad_scaling and (scaler is None or not scaler.is_enabled()):
            raise RuntimeError(f'Attempting to use grad scaling with {precision}, but scaler is not enabled.'
                               f'Potentially your hardware does not support Precision {precision}.')
        return use_grad_scaling

    def _iter_dataloader(self):
        """Helper method to iterate over the dataloader.

        This method yields up to :attr:`.State.dataloader_len`` batches from the dataloader. In addition, if the
        profiler is enabled, the dataloader latency recorded via the :class:`.Marker` API.
        """
        marker = None
        if self.state.profiler is not None:
            marker = self.state.profiler.marker(f"dataloader/{self.state.dataloader_label}", categories=["dataloader"])
        assert self.state.dataloader is not None, "the dataloader should be set before calling this method"

        if self.state.dataloader_len is None:
            dataloader_iter = iter(self.state.dataloader)
        else:
            dataloader_iter = itertools.islice(self.state.dataloader, int(self.state.dataloader_len))

        while True:
            if marker is not None:
                marker.start()
            try:
                yield next(dataloader_iter)
            except StopIteration:
                break
            finally:
                if marker is not None:
                    marker.finish()

    def _use_closures(self) -> bool:
        """Determines based on precision and optimizers whether to use closures.

        We default to using closures unless AMP is enabled, in which case we only allow closures when using optimizers
        with the _step_supports_amp_closure flag.
        """
        if self.deepspeed_enabled:
            return False

        if self.state.precision != Precision.AMP:
            return True

        if self.state.optimizers is None:
            raise RuntimeError("state.optimizers must be set before `_use_closures` can be determined")

        return all(
            getattr(optimizer, "_step_supports_amp_closure", False)
            for optimizer in ensure_tuple(self.state.optimizers))

    def save_checkpoint(self, name: str = "ep{epoch}-ba{batch}-rank{rank}", *, weights_only: bool = False):
        """Checkpoint the training :class:`~.State`.

        Args:
            name (str, optional): See :func:`.save_checkpoint`.
            weights_only (bool, optional): See :func:`.save_checkpoint`.

        Returns:
            List[pathlib.Path]: See :func:`.save_checkpoint`.
        """
        return save_checkpoint(state=self.state, filename=name, weights_only=weights_only)<|MERGE_RESOLUTION|>--- conflicted
+++ resolved
@@ -981,15 +981,11 @@
                                               load_weights_only=load_weights_only,
                                               strict_model_weights=load_strict_model_weights,
                                               chunk_size=load_chunk_size,
-<<<<<<< HEAD
                                               progress_bar=load_progress_bar,
                                               ignore_keys=load_ignore_keys)
-=======
-                                              progress_bar=load_progress_bar)
             # Always override run_name so it is consistent with what was used for Event.INIT. In the future, we'll use the loaded name
             # and not require run_name
             self.state.run_name = run_name
->>>>>>> 2fe5273f
             log.info(f"Setting seed to {self.state.seed}")
             reproducibility.seed_all(self.state.seed)
 
