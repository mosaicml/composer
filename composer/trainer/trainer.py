--- conflicted
+++ resolved
@@ -223,21 +223,6 @@
         self._eval_device_transformation_fn = eval_dataloader_spec.device_transform_fn
         self.eval_split_fn = eval_dataloader_spec.split_fn
 
-<<<<<<< HEAD
-        device_train_batch_size = train_dataloader_spec.batch_size
-        if device_train_batch_size is None:
-            raise ValueError("train dataloader batch size is None")
-
-        train_batch_size = device_train_batch_size * ddp.get_world_size()
-
-        device_eval_batch_size = eval_dataloader_spec.batch_size
-        if device_eval_batch_size is None:
-            raise ValueError("eval dataloader batch size is None")
-
-        eval_batch_size = device_eval_batch_size * ddp.get_world_size()
-
-=======
->>>>>>> 070e5d41
         # TODO(#123): DeepSpeed still needs a precision context, but it's not completely clear how to
         # handle this with our version of Pytorch
         precision_context = self.device.precision_context if not self.deepspeed_enabled else cast(
@@ -342,16 +327,13 @@
         Returns:
             A Trainer object initialized with the provided TrainerHparams.
         """
-
         hparams.validate()
-<<<<<<< HEAD
+        import composer
+        logging.getLogger(composer.__name__).setLevel(hparams.log_level)
+
         algorithms = [x.initialize_object() for x in hparams.algorithms]
         for algorithm in algorithms:
             algorithm.apply_hparams(hparams)
-=======
-        import composer
-        logging.getLogger(composer.__name__).setLevel(hparams.log_level)
->>>>>>> 070e5d41
 
         # devices and systems
         device = hparams.device.initialize_object()
