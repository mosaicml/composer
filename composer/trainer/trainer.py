--- conflicted
+++ resolved
@@ -875,7 +875,6 @@
         torch_prof_with_flops: bool = True,
         torch_prof_num_traces_to_keep: int = -1,
     ):
-<<<<<<< HEAD
         # Determine whether DeepSpeed is enabled
         if deepspeed_config is True:
             deepspeed_config = {}
@@ -888,53 +887,6 @@
 
         # Distributed
         if deepspeed_enabled or dist.get_world_size() > 1:
-=======
-
-        # surpressing GradScaler warnings as they are always created
-        # self._use_grad_scaling() will raise a RuntimeError if grad scaling is not available when it is required
-        warnings.filterwarnings(action="ignore", message="torch.cuda.amp.GradScaler")
-
-        # ScaleSchedule is a deprecated algorithm, but if it is used, updated SSR with its ratio.
-        # TODO(#434): Remove this completely.
-        for algorithm in ensure_tuple(algorithms):
-            if isinstance(algorithm, ScaleSchedule):
-                scale_schedule_ratio = algorithm.ratio
-
-        if isinstance(max_duration, str):
-            max_duration = Time.from_timestring(max_duration)
-        elif isinstance(max_duration, int):
-            max_duration = Time.from_epoch(max_duration)
-
-        orig_max_duration = max_duration
-
-        if scale_schedule_ratio != 1.0:
-            max_duration = cast(Time[int], orig_max_duration * scale_schedule_ratio)
-            log.info(f'max_duration changed from {orig_max_duration} to {max_duration}')
-            if max_duration.value == 0:
-                raise ValueError(
-                    'Scale schedule has reduced the max_duration to 0. Set a higher ratio or use more epochs.')
-
-        if isinstance(deepspeed_config, bool):
-            self._deepspeed_config = {} if deepspeed_config else None
-        else:
-            self._deepspeed_config = deepspeed_config
-
-        if not device:
-            self._device = DeviceCPU() if not self.deepspeed_enabled else DeviceGPU()
-        elif isinstance(device, str):
-            if device == 'cpu':
-                self._device = DeviceCPU()
-            elif device == 'gpu':
-                self._device = DeviceGPU()
-            else:
-                raise ValueError(f'device ({device}) must be one of (cpu, gpu).')
-        else:
-            if not isinstance(device, Device):
-                raise ValueError('device must be of class Device')
-            self._device = device
-
-        if self.deepspeed_enabled or dist.get_world_size() > 1:
->>>>>>> 7f92f361
             # deepspeed requires torch.distributed to be initialized, even if the world size is 1
             # distributed is always required with multi-rank training
             dist.initialize_dist(self._device.dist_backend, datetime.timedelta(seconds=dist_timeout))
@@ -953,14 +905,13 @@
         if isinstance(precision, str):
             precision = Precision(precision)
 
-<<<<<<< HEAD
-        # Optimizers
-=======
-        if not self.deepspeed_enabled and precision == Precision.FP16:
+        if isinstance(self._device, DeviceCPU) and precision != Precision.FP32:
+            raise ValueError(f"{precision} is not supproted for CPU training.")
+
+        if not deepspeed_enabled and precision == Precision.FP16:
             raise ValueError("FP16 precision is only supported when training with DeepSpeed.")
 
         # optimizers and schedulers
->>>>>>> 7f92f361
         if not optimizers:
             optimizers = DecoupledSGDW(list(model.parameters()), lr=0.1)
             warnings.warn(f"No optimizer was specified. Defaulting to {repr(optimizers)}")
