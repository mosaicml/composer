--- conflicted
+++ resolved
@@ -454,15 +454,6 @@
         train_data = hparams.train_dataset.initialize_object(train_device_batch_size, hparams.dataloader)
 
         eval_device_batch_size = hparams.eval_batch_size // dist.get_world_size()
-<<<<<<< HEAD
-        if hparams.val_dataset.shuffle and hparams.eval_subset_num_batches is not None:
-            warnings.warn(
-                textwrap.dedent(f"""\
-                SubsetNumBatchesWarning: When specifying eval_subset_num_batches,
-                (set to {hparams.eval_subset_num_batches}), val_dataset.shuffle should be set to False. Otherwise,
-                each evaluation epoch may load a different subset of samples."""))
-        eval_data = hparams.val_dataset.initialize_object(eval_device_batch_size, hparams.dataloader)
-=======
         if hparams.val_dataset is not None and hparams.evaluators is not None and len(hparams.evaluators) > 0:
             raise ValueError("Either val_dataset or evaluators should be set, but not both.")
 
@@ -471,9 +462,11 @@
         if hparams.val_dataset is not None:
             if hparams.val_dataset.shuffle and hparams.eval_subset_num_batches is not None:
                 warnings.warn(
-                    textwrap.dedent(f"""SubsetNumBatchesWarning: When specifying eval_subset_num_batches,
-                (set to {hparams.eval_subset_num_batches}), val_dataset.shuffle should be set to False. Otherwise,
-                each evaluation epoch may load a different subset of samples."""))
+                    textwrap.dedent(f"""\
+                        SubsetNumBatchesWarning: When specifying eval_subset_num_batches,
+                        (set to {hparams.eval_subset_num_batches}), val_dataset.shuffle should be
+                        set to False. Otherwise, each evaluation epoch may load a different
+                        subset of samples."""))
             eval_dataloader = hparams.val_dataset.initialize_object(eval_device_batch_size, hparams.dataloader)
 
         if hparams.evaluators is not None and len(hparams.evaluators) > 0:
@@ -487,7 +480,6 @@
                         textwrap.dedent(f"""SubsetNumBatchesWarning: When specifying eval_subset_num_batches,
                     (set to {hparams.eval_subset_num_batches}), evaluator.dataloader.shuffle (for Evaluator: "{evaluator.label}") should be set to False. Otherwise,
                     each evaluation epoch may load a different subset of samples."""))
->>>>>>> 306f9d8b
 
         optimizers = hparams.optimizer.initialize_object(model.parameters())
 
