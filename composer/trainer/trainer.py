# Copyright 2022 MosaicML Composer authors
# SPDX-License-Identifier: Apache-2.0

"""Train models."""

from __future__ import annotations

import collections.abc
import contextlib
import datetime
import itertools
import logging
import os
import random
import re
import tempfile
import textwrap
import time
import warnings
from collections import defaultdict
from copy import deepcopy
from pathlib import Path
from typing import (Any, Callable, ContextManager, Dict, Iterable, List, Mapping, Optional, Sequence, TextIO, Tuple,
                    Union, cast)

import coolname
import torch
import torch.distributed
import torch.nn as nn
import torch.utils.data
from torch._dynamo import OptimizedModule
from torch.cuda.amp.grad_scaler import GradScaler, _refresh_per_optimizer_state
from torch.distributed.fsdp import FullyShardedDataParallel
from torch.distributed.fsdp._runtime_utils import _post_backward_final_callback
from torch.distributed.fsdp.sharded_grad_scaler import ShardedGradScaler
from torch.nn.parallel import DistributedDataParallel
from torch.optim.lr_scheduler import LRScheduler
from torch.utils.data import DataLoader, DistributedSampler
from torchmetrics import Metric

from composer.callbacks import CheckpointSaver, MemorySnapshot, OOMObserver, OptimizerMonitor
from composer.core import (Algorithm, AlgorithmPass, Batch, Callback, DataSpec, Engine, Evaluator, Event, Precision,
                           State, Time, Timestamp, TimeUnit, TrainerMode, ensure_data_spec, ensure_evaluator,
                           ensure_time, get_precision_context, validate_eval_automicrobatching)
from composer.devices import Device, DeviceCPU, DeviceGPU, DeviceMPS, DeviceTPU
from composer.loggers import (ConsoleLogger, Logger, LoggerDestination, MLFlowLogger, MosaicMLLogger, ProgressBarLogger,
                              RemoteUploaderDownloader, WandBLogger)
from composer.loggers.mosaicml_logger import MOSAICML_ACCESS_TOKEN_ENV_VAR, MOSAICML_PLATFORM_ENV_VAR
from composer.models import ComposerModel
from composer.optim import ComposerScheduler, DecoupledSGDW, compile_composer_scheduler
from composer.profiler import Profiler
from composer.trainer._deepspeed import _fix_batch_precision_for_deepspeed, _parse_deepspeed_config
from composer.trainer._scale_schedule import scale_pytorch_scheduler
from composer.trainer._scaler import ClosureGradScaler
from composer.trainer.dist_strategy import (DDPSyncStrategy, ddp_sync_context, prepare_ddp_module, prepare_fsdp_module,
                                            set_fsdp_default)
from composer.utils import (ExportFormat, MissingConditionalImportError, ObjectStore, Transform, checkpoint, dist,
                            ensure_tuple, export_with_logger, extract_hparams, format_name_with_dist,
                            get_composer_env_dict, get_device, get_file, is_xla_installed, map_collection,
                            maybe_create_object_store_from_uri, maybe_create_remote_uploader_downloader_from_uri,
                            model_eval_mode, parse_uri, partial_format, reproducibility)
from composer.utils.misc import is_model_deepspeed
from composer.utils.object_store.mlflow_object_store import MLFLOW_EXPERIMENT_ID_FORMAT_KEY, MLFLOW_RUN_ID_FORMAT_KEY

if is_xla_installed():
    import torch_xla.core.xla_model as xm
    import torch_xla.distributed.parallel_loader as pl

log = logging.getLogger(__name__)

__all__ = ['Trainer']

# syntax to shorten the Scheduler type annotations
Scheduler = Union[ComposerScheduler, LRScheduler]


def _raise_missing_argument_exception(arg_name: str):
    raise ValueError((f'{arg_name} is a required argument and must be specified when constructing the '
                      f'{Trainer.__name__} or when calling {Trainer.__name__}.{Trainer.fit.__name__}(). '
                      f'To fix, please specify `{arg_name}` via {Trainer.__name__}({arg_name}=...) or '
                      f'{Trainer.__name__}.{Trainer.fit.__name__}({arg_name}=...).'))


def _scale_max_duration_by_ssr(
    scale_schedule_ratio: float,
    orig_max_duration: Optional[Time[int]],
) -> Optional[Time[int]]:
    if orig_max_duration is None:
        return None
    max_duration = cast(Time[int], orig_max_duration * scale_schedule_ratio)
    log.info(f'max_duration changed from {orig_max_duration} to {max_duration}')
    if max_duration.value == 0:
        raise ValueError('Scale schedule has reduced the max_duration to 0. Set a higher ratio or use more epochs.')
    return max_duration


def _get_default_scheduler_frequency(schedulers: Optional[Union[Scheduler, Sequence[Scheduler]]]):
    has_pytorch_scheduler = any(isinstance(scheduler, LRScheduler) for scheduler in ensure_tuple(schedulers))
    if has_pytorch_scheduler:
        log.info(('Stepping schedulers every epoch, as a PyTorch scheduler was provided. '
                  'The trainer cannot automatically convert the parameters (e.g. step_size, T_max) of the '
                  'PyTorch scheduler to be in terms of batches. If the PyTorch scheduler should be stepped '
                  'every batch, set `step_schedulers_every_batch=True`.'))
        return TimeUnit.EPOCH
    else:
        log.info(('Stepping schedulers every batch. '
                  'To step schedulers every epoch, set `step_schedulers_every_batch=False`.'))
        return TimeUnit.BATCH


def _filter_metrics(metrics: Dict[str, Metric], metric_names: Optional[List[str]]) -> Dict[str, Metric]:
    """Filter the metrics based on the given metric_names as regex strings (e.g. 'Accuracy', 'f1' for 'BinaryF1Score', 'Top-.' for 'Top-1 Accuracy' and 'Top-2 Accuracy', etc). If no metric_names are provided, all metrics will be returned."""
    metrics = deepcopy(metrics)
    if metric_names is None:
        return metrics
    filtered_metrics = {}
    for name, metric in metrics.items():
        if any(re.match(f'.*{metric_name}.*', name, re.IGNORECASE) for metric_name in metric_names):
            filtered_metrics[name] = metric
    return filtered_metrics


def _validate_precision(precision: Precision, device: Device):
    if isinstance(device, DeviceCPU) and precision != Precision.FP32:
        raise ValueError(f'{precision} is not supported for CPU training.')


def _compile_schedulers(
    schedulers: Optional[Union[Scheduler, Sequence[Scheduler]]],
    state: State,
    scale_schedule_ratio: float,
) -> List[LRScheduler]:
    compiled_schedulers = []
    for scheduler in ensure_tuple(schedulers):
        if isinstance(scheduler, LRScheduler):
            scale_pytorch_scheduler(scheduler, scale_schedule_ratio)
            compiled_schedulers.append(scheduler)
        # It's a composer scheduler
        else:
            compiled_schedulers.append(compile_composer_scheduler(
                scheduler,
                state,
                scale_schedule_ratio,
            ))

    return compiled_schedulers


def _set_evaluator_interval_and_subset_num_batches(
    evaluators: Sequence[Evaluator],
    eval_interval: Union[int, str, Time, Callable[[State, Event], bool]],
    subset_num_batches: int,
):
    # convert eval_dataloader to `List[Evaluator]`
    for evaluator in evaluators:
        if evaluator.subset_num_batches is None:
            evaluator.subset_num_batches = subset_num_batches
        if evaluator.eval_interval is None:
            evaluator.eval_interval = eval_interval
        eval_dataloader = evaluator.dataloader.dataloader
        if isinstance(eval_dataloader, collections.abc.Sized) and evaluator.subset_num_batches == -1:
            try:
                dataloader_len = len(eval_dataloader)
            except TypeError:
                dataloader_len = None
            if dataloader_len == None:
                raise ValueError('eval_subset_num_batches must be set when using an infinite sized '
                                 'eval_dataloader where length is `None`. Otherwise, evaluation will '
                                 'run forever and never terminate.')


def _is_auto_microbatching(device_train_microbatch_size: Optional[Union[int, str]], device: Device):
    if device_train_microbatch_size == 'auto':
        warnings.warn(("`device_train_microbatch_size='auto'` may potentially fail with unexpected "
                       'CUDA errors. Auto microbatching attempts to catch CUDA Out of Memory errors '
                       'and adjust the batch size, but it is possible CUDA will be put into an '
                       'irrecoverable state due to PyTorch bugs, e.g. integer overflow. In this case, '
                       'please manually set device_train_microbatch_size explicitly to an integer '
                       'instead.'))
        if not isinstance(device, DeviceGPU):
            raise ValueError(
                'Can only use adaptive device_train_microbatch_size on GPU. Please set device_train_microbatch_size >= 1.'
            )
        return True
    else:
        return False


def _get_initial_device_train_microbatch_size(device_train_microbatch_size: Optional[Union[int, str]],
                                              auto_microbatching: bool,
                                              train_dataloader: Optional[Iterable]) -> Optional[int]:
    """Sets initial value of device_train_microbatch_size.

    If auto_microbatching, sets initial `device_train_microbatch_size` to per rank batch size. If
    `train_dataloader` is not set yet, returns None and this function will be called again when
    `train_dataloader` is set, such as when `fit()` is called.
    """
    if device_train_microbatch_size is None or auto_microbatching:
        # Return None, this function will be called again when `train_dataloader` is set
        if train_dataloader is None:
            return None
        try:
            batch_size = getattr(train_dataloader, 'batch_size')
        except AttributeError as e:
            # Error message when `device_train_microbatch_size` is None
            # Note: This code path will be removed after `auto` is made default
            if device_train_microbatch_size is None:
                raise ValueError(
                    '`device_train_microbatch_size` must be set when `state.train_dataloader` does not have a `batch_size` attribute.'
                ) from e
            # Error message when `device_train_microbatch_size` is 'auto'
            raise AttributeError(
                "`device_train_microbatch_size='auto'` requires the `state.train_dataloader` to have a `batch_size` attribute."
            ) from e
        return batch_size
    elif isinstance(device_train_microbatch_size, int):
        return device_train_microbatch_size
    else:
        raise ValueError("device_train_microbatch_size must be an int or ``'auto'``")


def _is_cuda_oom(e: RuntimeError):
    """Determines if error is CUDA Out of Memory and if auto_microbatching is enabled."""
    if 'CUDA out of memory' in str(e):
        return True
    # With batch_norm, large batch sizes sometimes result in cuDNN instead of Cuda OOMs.
    if 'cuDNN error: CUDNN_STATUS_NOT_SUPPORTED. This error may appear if you passed in a non-contiguous input.' in str(
            e):
        warnings.warn('Encountered "cuDNN error: CUDNN_STATUS_NOT_SUPPORTED. This error may appear if you passed in '
                      'a non-contiguous input." This can happen when the batch_size is too large for the GPU so auto '
                      'auto_microbatching will rerun with a smaller microbatch size value, but there may be a user '
                      'error with non-contiguous inputs.')
        return True
    return False


def _fsdp_reshard_and_cleanup(model: torch.nn.Module):
    """Manually reshard and clean up FSDP model.

    When an exception like OOM happens, _post_backward_final_callback, which
    is registered as a backward callback, will not run. We manually call it to cleanup
    loose memory.
    """
    for __, module in model.named_modules():
        if isinstance(module, FullyShardedDataParallel):
            if module.check_is_root():
                # Only call _post_backward_final_callback on root module. It will
                # traverse and reshard all FSDP sub-modules
                _post_backward_final_callback(module, module)


def _adjust_device_train_microbatch_size(state: State):
    """Adjust device_train_microbatch_size if we encounter OOM.

    Args:
        state (State): State of trainer.
    """
    # If any rank hit CUDA OOM, update device_train_microbatch_size and retry. Raise runtime error
    # if training 1 sample at a time still resulted in CUDA out of memory.
    assert state.device_train_microbatch_size is not None
    if state.device_train_microbatch_size == 1:
        raise RuntimeError(('CUDA out of memory. The train loop failed with an internal microbatch of size 1.'
                            'The GPU does not have enough memory to process even 1 sample during train.'))
    else:
        original_microbatch_size = state.device_train_microbatch_size
        state.device_train_microbatch_size = max(int(original_microbatch_size / 2), 1)
        warnings.warn(
            RuntimeWarning('CUDA out of memory detected. Train microbatch size will be decreased from '
                           f'{original_microbatch_size} -> {state.device_train_microbatch_size}.'))
    # Clear gradients in case failure happened during backwards pass
    if hasattr(state, 'outputs'):
        del state.outputs
    if hasattr(state, 'loss'):
        del state.loss
    for optimizer in state.optimizers:
        optimizer.zero_grad(set_to_none=True)
    if state.scaler is not None:
        state.scaler._per_optimizer_states = defaultdict(_refresh_per_optimizer_state)
    _fsdp_reshard_and_cleanup(state.model)
    torch.cuda.empty_cache()


def _adjust_device_eval_microbatch_size(evaluator: Evaluator):
    """Adjust device_eval_microbatch_size if we encounter OOM.

    Args:
        evaluator (State): Current evaluator
    """
    # If any rank hit CUDA OOM, update device_eval_microbatch_size and retry. Raise runtime error
    # if evaluating 1 sample at a time still resulted in CUDA out of memory.
    assert evaluator.device_eval_microbatch_size is not None
    if evaluator.device_eval_microbatch_size == 1:
        raise RuntimeError(('CUDA out of memory. The eval loop failed with an internal microbatch of size 1.'
                            'The GPU does not have enough memory to process even 1 sample during eval.'))
    else:
        original_microbatch_size = evaluator.device_eval_microbatch_size
        evaluator.device_eval_microbatch_size = max(int(original_microbatch_size / 2), 1)
        warnings.warn(
            RuntimeWarning('CUDA out of memory detected. Train microbatch size will be decreased from '
                           f'{original_microbatch_size} -> {evaluator.device_eval_microbatch_size}.'))
    torch.cuda.empty_cache()


def _distribute_and_get_random_seed(seed: Optional[int], device: Device):
    if seed is None:
        seed = reproducibility.get_random_seed()

    # Ensure that each process has a seed = rank_zero_seed + global_rank
    # This "deterministically different" seed behavior is required to be able
    # to restore seeds when resuming form checkpoints, since only the
    # `rank_zero_seed` is stored on state.
    if seed < 0 or seed > reproducibility.MAX_SEED:
        raise ValueError(f'Invalid seed: {seed}. It must be on [0; 2**32 - 1)')

    # using int64 to prevent overflow
    rank_zero_seed = device.tensor_to_device(torch.tensor([seed], dtype=torch.int64))
    if dist.get_world_size() > 1:
        dist.broadcast(rank_zero_seed, src=0)
    rank_zero_seed = rank_zero_seed.item()
    assert isinstance(rank_zero_seed, int)
    seed = rank_zero_seed + dist.get_global_rank()
    return rank_zero_seed, seed


def _get_ddp_sync_strategy(ddp_sync_strategy: Optional[Union[str, DDPSyncStrategy]], find_unused_parameters: bool):
    if ddp_sync_strategy is None:
        if find_unused_parameters:
            ddp_sync_strategy = DDPSyncStrategy.MULTI_AUTO_SYNC
        else:
            ddp_sync_strategy = DDPSyncStrategy.SINGLE_AUTO_SYNC
    else:
        ddp_sync_strategy = DDPSyncStrategy(ddp_sync_strategy)
    return ddp_sync_strategy


def _get_precision_context(precision: Precision, precision_config: Optional[Dict[str, Any]], deepspeed_enabled: bool):
    if deepspeed_enabled:
        return contextlib.nullcontext()
    return get_precision_context(precision, precision_config)


def _generate_run_name() -> str:
    # change coolname randomness for different names with same seed
    coolname.replace_random(random.Random(os.urandom(128)))
    # prefixing with the time so experiments sorted alphabetically will have the latest experiment last
    generated_run_name = str(int(time.time())) + '-' + coolname.generate_slug(2)
    run_name_list = [generated_run_name]
    # ensure all ranks have the same experiment name
    dist.broadcast_object_list(run_name_list)
    generated_run_name = run_name_list[0]
    return generated_run_name


class Trainer:
    """Train models with Composer algorithms.

    The trainer supports models with :class:`~composer.models.base.ComposerModel` instances.
    The :class:`.Trainer` is highly customizable and can support a wide variety of workloads.
    See the :doc:`training guide</trainer/using_the_trainer>` for more information.

    Example
    --------

    Train a model and save a checkpoint:

    .. testcode::

        import os
        from composer import Trainer

        ### Create a trainer
        trainer = Trainer(
            model=model,
            train_dataloader=train_dataloader,
            max_duration="1ep",
            eval_dataloader=eval_dataloader,
            optimizers=optimizer,
            schedulers=scheduler,
            device="cpu",
            eval_interval="1ep",
            save_folder="checkpoints",
            save_filename="ep{epoch}.pt",
            save_interval="1ep",
            save_overwrite=True,
        )

        # Fit and run evaluation for 1 epoch.
        # Save a checkpoint after 1 epoch as specified during trainer creation.
        trainer.fit()

    Load the checkpoint and resume training:

    .. testcode::

        # Get the saved checkpoint filepath
        checkpoint_path = trainer.saved_checkpoints.pop()

        # Create a new trainer with the `load_path` argument set to the checkpoint path.
        trainer = Trainer(
            model=model,
            train_dataloader=train_dataloader,
            max_duration="2ep",
            eval_dataloader=eval_dataloader,
            optimizers=optimizer,
            schedulers=scheduler,
            device="cpu",
            eval_interval="1ep",
            load_path=checkpoint_path,
        )

        # Continue training and running evaluation where the previous trainer left off
        # until the new max_duration is reached.
        # In this case it will be one additional epoch to reach 2 epochs total.
        trainer.fit()


    Args:
        model (ComposerModel): The model to train. Can be user-defined or one of the models included
            with Composer.

            .. seealso:: :mod:`composer.models` for models built into Composer.
        train_dataloader (Iterable | DataSpec | dict, optional): The dataloader, :class:`.DataSpec`,
            or dict of :class:`.DataSpec` kwargs for the training data. In order to specify custom
            preprocessing steps on each data batch, specify a :class:`.DataSpec` instead of a dataloader.
            It is recommended that the dataloader, whether specified directly or as part of a :class:`.DataSpec`,
            should be a :class:`torch.utils.data.DataLoader`.

            .. note:: The ``train_dataloader`` should yield per-rank batches. Each per-rank batch
                will then be further divided based on the ``device_train_microbatch_size`` parameter. For example, if the
                desired optimization batch size is ``2048`` and training is happening across 8 GPUs, then each
                ``train_dataloader`` should yield a batch of size ``2048 / 8 = 256``. If ``device_train_microbatch_size = 128``,
                then the per-rank batch will be divided into ``256 / 128 = 2`` microbatches of size ``128``.

            If ``train_dataloader`` is not specified when constructing the trainer, it must be specified when invoking
            :meth:`.Trainer.fit`.
        train_dataloader_label (str, optional): The label for the train dataloader. (default: ``'train'``)

            This label is used to index the training metrics in
            :attr:`.State.train_metrics`.

            This parameter has no effect if ``train_dataloader`` is not specified.
        train_subset_num_batches (int, optional): If specified, finish every epoch early after training
            on this many batches. This parameter has no effect if it is greater than ``len(train_dataloader)``.
            If ``-1``, then the entire dataloader will be iterated over. (default: ``-1``)

            When using the profiler, it can be helpful to set this parameter to the length of the profile schedule.
            This setting will end each epoch early to avoid additional training that will not be profiled.

            This parameter is ignored if ``train_dataloader`` is not specified.
        spin_dataloaders (bool, optional): If ``True``, dataloaders will be spun up to the current timestamp
            by skipping samples which have already been trained on. If a dataloader has a way to resume from
            the current batch without spinning, this will be a no-op. This ensures dataloaders continue from
            the same batch when resuming training. (default: ``True``)

            .. note:: Spinning dataloaders can be potentially very slow but is required to skip samples which
                have already been trained on. If it is acceptable to repeat samples when resuming training,
                it is possible to resume faster by setting ``spin_dataloaders=False``. This may have severe
                performance implications and is generally not recommended unless you confidently understand the
                implications.
        max_duration (Time | str | int, optional): The maximum duration to train. Can be an integer, which will be
            interpreted to be epochs, a str (e.g. ``1ep``, or ``10ba``), or a :class:`.Time` object.

            If ``max_duration`` is not specified when constructing the trainer, ``duration`` must be specified when invoking
            :meth:`.Trainer.fit`.
        algorithms (Algorithm | Sequence[Algorithm], optional): The algorithms to use during training. If ``None``, then
            no algorithms will be used. (default: ``None``)

            .. seealso:: :mod:`composer.algorithms` for the different algorithms built into Composer.
        algorithm_passes ([AlgorithmPass | Tuple[AlgorithmPass, int] | Sequence[AlgorithmPass | Tuple[AlgorithmPass, int]], optional):
            Optional list of passes to change order in which algorithms are applied. These passes are merged with the
            default passes specified in :class:`.Engine`. If ``None``, then no additional passes will be used.
            (default: ``None``)

            .. seealso:: :class:`composer.core.Engine` for more information.
        optimizers (torch.optim.Optimizer, optional): The optimizer.
            If ``None``, will be set to ``DecoupledSGDW(model.parameters(), lr=0.1)``. (default: ``None``)

            .. seealso:: :mod:`composer.optim` for the different optimizers built into Composer.
        schedulers (LRScheduler | ComposerScheduler | Sequence[LRScheduler | ComposerScheduler], optional):
            The learning rate schedulers. If ``[]`` or ``None``, the learning rate will be constant.
            (default: ``None``).

            .. seealso:: :mod:`composer.optim.scheduler` for the different schedulers built into Composer.
        scale_schedule_ratio (float, optional): Ratio by which to scale the training duration and learning rate
            schedules. (default: ``1.0``)

            E.g., ``0.5`` makes the schedule take half as many epochs and ``2.0`` makes it take twice as
            many epochs. ``1.0`` means no change.

            This parameter has no effect if ``schedulers`` is not specified.

            .. note ::

                Training for less time, while rescaling the learning rate schedule,
                is a strong baseline approach to speeding up training. E.g., training
                for half duration often yields minor accuracy degradation,
                provided that the learning rate schedule is also rescaled to take half as long.

                To see the difference, consider training for half as long using a cosine
                annealing learning rate schedule. If the schedule is not rescaled,
                training ends while the learning rate is still ~0.5 of the initial LR.
                If the schedule is rescaled with ``scale_schedule_ratio``, the LR schedule
                would finish the entire cosine curve, ending with a learning rate near zero.
        step_schedulers_every_batch (bool, optional): By default, native
            `PyTorch schedulers <https://pytorch.org/docs/stable/optim.html#how-to-adjust-learning-rate>`_
            are updated every epoch, while :doc:`Composer Schedulers</trainer/schedulers>` are updated every step.
            Setting this to ``True`` will force schedulers to be stepped every batch,
            while ``False`` means schedulers stepped every epoch. ``None`` indicates the default behavior.
            (default: ``None``)
        eval_dataloader (Iterable | DataLoader | DataSpec | Evaluator | Sequence[Evaluator], optional): The :class:`.Iterable`,
            :class:`.DataLoader`, :class:`.DataSpec`, :class:`.Evaluator`, or sequence of evaluators for the evaluation data.

            To evaluate one or more specific metrics across one or more datasets, pass in an
            :class:`.Evaluator`. If a :class:`.DataLoader`, :class:`.DataSpec`, or :class:`.Iterable` is passed in, then all
            metrics returned by ``model.get_metrics()`` will be used during evaluation. If a :class:`.Evaluator`
            is specified in a list, all eval dataloaders must be :class:`.Evaluator` instances.
            ``None`` results in no evaluation. (default: ``None``)
        eval_interval (int | str | Time | (State, Event) -> bool, optional): Specifies how frequently to run evaluation.
            An integer, which will be interpreted to be epochs, a str (e.g. ``1ep``, or ``10ba``), a :class:`.Time`
            object, or a callable.
            Defaults to ``1`` (evaluate every epoch).

            If an integer (in epochs), :class:`.Time` string, or :class:`.Time` instance, the evaluator will be run
            with this frequency. :class:`.Time` strings or :class:`.Time` instances must have units of
            :attr:`.TimeUnit.BATCH` or :attr:`.TimeUnit.EPOCH`.

            Set to ``0`` to disable evaluation.

            If a callable, it should take two arguments (:class:`.State`, :class:`.Event`) and return a bool
            representing whether the evaluator should be invoked. The event will be either :attr:`.Event.BATCH_END`
            or :attr:`.Event.EPOCH_END`.

            This ``eval_interval`` will apply to any :class:`.Evaluator` in ``eval_dataloader`` that does not specify
            an ``eval_interval`` or if a dataloader is passed in directly. This parameter has no effect if
            ``eval_dataloader`` is not specified.

            When specifying time string or integer for the ``eval_interval``, the evaluator(s) are also run at the ``Event.FIT_END`` if it doesn't
            evenly divide the training duration.

        eval_subset_num_batches (int, optional): If specified, evaluate on this many batches. Defaults to ``-1``,
            which means to iterate over the entire dataloader.

            This parameter has no effect if ``eval_dataloader`` is not specified, it is greater than
            ``len(eval_dataloader)``, or ``eval_dataloader`` is an :class:`.Evaluator` and ``subset_num_batches``
            was specified as part of the :class:`.Evaluator`.
        callbacks (Callback | Sequence[Callback], optional): The callbacks to run during training. If ``None``,
            then no callbacks will be run. (default: ``None``).

            .. seealso:: :mod:`composer.callbacks` for the different callbacks built into Composer.
        loggers (LoggerDestination | Sequence[LoggerDestination], optional): The destinations to log training information to.

            .. seealso:: :mod:`composer.loggers` for the different loggers built into Composer.
        run_name (str, optional): A name for this training run. If not specified, the env var
            `COMPOSER_RUN_NAME` or `RUN_NAME` will be used if set. Otherwise, the timestamp will be
            combined with a :doc:`coolname <coolname:index>`, e.g. ``1654298855-electric-zebra``.
        progress_bar (bool): Whether to show a progress bar. (default: ``True``)
        log_to_console (bool): Whether to print logging statements to the console. (default: ``False``)
        console_stream (TextIO | str, optional): The stream to write to. If a string, it can either be
            ``'stdout'`` or ``'stderr'``. (default: :attr:`sys.stderr`)
        console_log_interval (int | str | Time, optional): Specifies how frequently to log metrics to console.
            An integer, which will be interpreted to be epochs, a str (e.g. ``1ep``, or ``10ba``), a :class:`.Time`
            object, or a callable. (default: ``1ba``)
            Defaults to ``1ba`` (log metrics every batch).

            If an integer (in epochs), :class:`.Time` string, or :class:`.Time` instance, the metrics will be logged
            with this frequency. :class:`.Time` strings or :class:`.Time` instances must have units of
            :attr:`.TimeUnit.BATCH` or :attr:`.TimeUnit.EPOCH`.

            Set to ``0`` to disable metrics logging to console.
        log_traces (bool): Whether to log traces or not. (default: ``False``)
        auto_log_hparams (bool): Whether to automatically extract hyperparameters. (default: ``False``)
        load_path (str, optional):  The path format string to an existing checkpoint file.

            It can be a path to a file on the local disk, a URL, or if ``load_object_store`` is set, the object name
            for a checkpoint in a cloud bucket. If a URI is specified, ``load_object_store`` does not need to be set.

            When using `Deepspeed ZeRO <https://www.deepspeed.ai/tutorials/zero/>`_, checkpoints are sharded by rank.
            Instead of hard-coding the rank in the ``path``, use the following format variables:

            +------------------------+-------------------------------------------------------+
            | Variable               | Description                                           |
            +========================+=======================================================+
            | ``{rank}``             | The global rank, as returned by                       |
            |                        | :func:`~.dist.get_global_rank`.                       |
            +------------------------+-------------------------------------------------------+
            | ``{local_rank}``       | The local rank of the process, as returned by         |
            |                        | :func:`~.dist.get_local_rank`.                        |
            +------------------------+-------------------------------------------------------+
            | ``{node_rank}``        | The node rank, as returned by                         |
            |                        | :func:`~.dist.get_node_rank`.                         |
            +------------------------+-------------------------------------------------------+

            For example, suppose that checkpoints are stored in the following structure:

            .. code-block::

                my_model/ep1-rank0.tar
                my_model/ep1-rank1.tar
                my_model/ep1-rank2.tar
                ...

            Then, ``load_path`` should be set to ``my_model/ep1-rank{rank}.tar``, and all ranks will load the
            correct state.

            If ``None`` then no checkpoint will be loaded. (default: ``None``)
        load_object_store (Union[ObjectStore, LoggerDestination], optional): If the ``load_path`` is in an
            object store (i.e. AWS S3 or Google Cloud Storage), an instance of :class:`.ObjectStore` or
            :class:`.LoggerDestination` which will be used to retrieve the checkpoint. Otherwise, if the
            checkpoint is a local filepath, set to ``None``. Also, it can be ``None`` if the ``load_path`` is
            an S3 URI because the appropriate object store will be automatically constructed in that case.
            Ignored if ``load_path`` is ``None``.
            (default: ``None``)

            Example:

            .. testsetup::

                import composer.trainer

                composer.trainer.trainer.checkpoint.load_checkpoint = lambda *args, **kwargs: None

            .. testcode::

                from composer import Trainer
                from composer.utils import LibcloudObjectStore

                # Create the object store provider with the specified credentials
                creds = {"key": "object_store_key",
                         "secret": "object_store_secret"}
                store = LibcloudObjectStore(provider="s3",
                                            container="my_container",
                                            provider_kwargs=creds)

                checkpoint_path = "./path_to_the_checkpoint_in_object_store"

                # Create a trainer which will load a checkpoint from the specified object store
                trainer = Trainer(
                    model=model,
                    train_dataloader=train_dataloader,
                    max_duration="10ep",
                    eval_dataloader=eval_dataloader,
                    optimizers=optimizer,
                    schedulers=scheduler,
                    device="cpu",
                    eval_interval="1ep",
                    load_path=checkpoint_path,
                    load_object_store=store,
                )
        load_weights_only (bool, optional): Whether or not to only restore the weights from the checkpoint without
            restoring the associated state. Ignored if ``load_path`` is ``None``. (default: ``False``)
        load_strict_model_weights (bool, optional): Ensure that the set of weights in the checkpoint and model must exactly match.
            Ignored if ``load_path`` is ``None``. (default: ``True``)
        load_progress_bar (bool, optional): Display the progress bar for downloading the checkpoint.
            Ignored if ``load_path`` is either ``None`` or a local file path. (default: ``True``)
        load_ignore_keys (List[str] | (Dict) -> None, optional): A list of paths for the ``state_dict`` of the checkpoint,
            which, when provided, will be ignored from the state_dict before a checkpoint is loaded. Each path is a list
            of strings specifying the keys to index into ``state_dict`` joined together with `/` as a separator (as PyTorch
            uses `.` in parameter names). If a prefix is provided, all children are also ignored (see Example 2).
            See :mod:`composer.core.state` for the structure of state_dict.

            Example 1: ``load_ignore_keys = ["state/model/layer1.weights", "state/model/layer1.bias"]`` would ignore
            layer 1 weights and bias.

            Example 2: ``load_ignore_keys = ["state/model/*"]`` would ignore the entire model, which would have the same
            effect as the previous example if there was only 1 layer.

            Example 3: ``load_ignore_keys = ["state/model/layer*.weights"]`` would ignore all weights in the model.

            Example 4: ``load_ignore_keys = ["state/rank_zero_seed", "rng"]`` would reset all randomness when
            loading the checkpoint.

            If a callable, it should take one argument which is the state_dict. The callable is free to arbitrarily modify
            the state_dict before it is loaded.

            (default: ``None``)
        load_exclude_algorithms (List[str], optional): A list of algorithm names to exclude from loading.
            By default, algorithms with `required_on_load=True` which were enabled when training the loaded
            checkpoint are automatically applied unless they conflict with a user specified algorithm. These
            algorithms often change the model, and not applying them could result in certain layers not having
            weights loaded.

            Example 1: ``load_exclude_algorithms = ["BlurPool"]`` would exclude BlurPool from loading.

            Example 2: ``load_exclude_algorithms = ["FusedLayerNorm", "Alibi"]`` would exclude FusedLayerNorm and Alibi from loading.

            (default: ``None``)
        save_folder (str, optional): Format string for the folder where checkpoints are saved.
            If ``None``, checkpoints will not be saved. Can also be a URI for S3 paths only.
            In the case of an S3 URI, the appropriate `~.RemoteUploader` object will be created
            automatically. (default: ``None``)

            .. seealso:: :class:`~.CheckpointSaver`

            .. note::

                For fine-grained control on checkpoint saving (e.g. to save different types of checkpoints
                at different intervals), leave this parameter as ``None``, and instead pass
                instance(s) of :class:`~.CheckpointSaver` directly as ``callbacks``.
        save_filename (str, optional): A format string describing how to name checkpoints.
            This parameter has no effect if ``save_folder`` is ``None``.
            (default: ``"ep{epoch}-ba{batch}-rank{rank}.pt"``)

            .. seealso:: :class:`~.CheckpointSaver`
        save_latest_filename (str, optional): A format string for the name of a symlink
            (relative to ``save_folder``) that points to the last saved checkpoint.
            This parameter has no effect if ``save_folder`` is ``None``.
            To disable symlinking, set this to ``None``. (default: ``"latest-rank{rank}.pt"``)

            .. seealso:: :class:`~.CheckpointSaver`
        save_overwrite (bool, optional): Whether existing checkpoints should be overridden.
            This parameter has no effect if ``save_folder`` is None. (default: ``False``)

            .. seealso:: :class:`~.CheckpointSaver`
        save_interval (Time | str | int | (State, Event) -> bool): A :class:`Time`, time-string, integer (in epochs),
            or a function that takes (state, event) and returns a boolean whether a checkpoint should be saved.
            This parameter has no effect if ``save_folder`` is ``None``. (default: ``'1ep'``)

            .. seealso:: :class:`~.CheckpointSaver`
        save_weights_only (bool, optional): Whether to save only the model weights instead of the entire training
            state. This parameter has no effect if ``save_folder`` is ``None``. (default: ``False``)

            .. seealso:: :class:`~.CheckpointSaver`
        save_ignore_keys (List[str] | (Dict) -> None, optional): A list of paths for the ``state_dict`` of the checkpoint,
            which, when provided, will be ignored from the state_dict before a checkpoint is saved. Each path is a list
            of strings specifying the keys to index into ``state_dict`` joined together with `/` as a separator (as PyTorch
            uses `.` in parameter names). If a prefix is provided, all children are also ignored (see Example 2).
            See :mod:`composer.core.state` for the structure of state_dict.

            Example 1: ``save_ignore_keys = ["state/model/layer1.weights", "state/model/layer1.bias"]`` would ignore
            layer 1 weights and bias.

            Example 2: ``save_ignore_keys = ["state/model/*"]`` would ignore the entire model, which would have the same
            effect as the previous example if there was only 1 layer.

            Example 3: ``save_ignore_keys = ["state/model/layer*.weights"]`` would ignore all weights in the model.

            Example 4: ``save_ignore_keys = ["state/rank_zero_seed", "rng"]`` would reset all randomness when
            saving the checkpoint.

            If a callable, it should take one argument which is the state_dict. The callable is free to arbitrarily modify
            the state_dict before it is loaded.

            (default: ``None``)
        save_num_checkpoints_to_keep (int, optional): The number of checkpoints to keep locally. The oldest checkpoints
            are removed first. Set to ``-1`` to keep all checkpoints locally. (default: ``-1``)

            Checkpoints will be removed after they have been uploaded. For example, when this callback
            is used in conjunction with the :class:`.RemoteUploaderDownloader`, set this
            parameter to ``0`` to immediately delete checkpoints from the local disk after they have been uploaded to
            the object store.

            This parameter only controls how many checkpoints are kept locally; checkpoints are not deleted from
            remote file systems.
        save_metrics (bool, optional): Whether to save the metrics. By default, metrics are not saved to checkpoint
            as state usually does not need to be preserved and inconsistent state can cause issues when loading.
            (default: ``False``)
        autoresume (bool, optional): Whether or not to enable autoresume, which allows for stopping and resuming
            training. This allows use of spot instances, as the training run is now fault tolerant.  This parameter
            requires ``save_folder`` and ``run_name`` to be specified and ``save_overwrite`` to be ``False``.
            (default: ``False``)

            When enabled, the save_folder is checked for checkpoints of the format ``"{save_folder}/{save_latest_filename}"``,
            which are loaded to continue training. If no local checkpoints are found, each logger is checked for potential
            remote checkpoints named ``"{save_folder}/{save_latest_filename}"``. Finally, if no logged checkpoints are found, ``load_path`` is
            used to load a checkpoint if specified. This should only occur at the start of a run using autoresume.

            For example, to run a fine-tuning run on a spot instance, ``load_path`` would be set to the original
            weights and an object store logger would be added. In the original run, ``load_path`` would be used
            to get the starting checkpoint. For any future restarts, such as due to the spot instance being killed,
            the loggers would be queried for the latest checkpoint the object store logger would be downloaded and
            used to resume training.
        deepspeed_config (Dict[str, Any], optional): Configuration for DeepSpeed, formatted as a JSON
            according to `DeepSpeed's documentation <https://www.deepspeed.ai/docs/config-json/>`_. (default: ``None``)

            To use DeepSpeed with default values, set to the empty dictionary ``{}``.
            To disable DeepSpeed (the default), set to ``None``.
        fsdp_config (Dict[str, Any], optional): Configuration for FSDP.
            See :doc:`FSDP Documentation </notes/distributed_training>` for more details.
            To use FSDP with default values, set to the empty dictionary ``{}``. To
            disable FSDP, set to ``None``. (default: ``None``)
        fsdp_auto_wrap (bool, optional): option to let trainer wrap the module, or if
            the module is already wrapped outside, allow the user to disable auto-wrapping.

        device (Device | str, optional): The device to use for training, which can be ``'cpu'``, ``'gpu'``,
            ``'tpu'``, or ``'mps'``. (default: ``None``)

            The default behavior sets the device to ``'gpu'`` if CUDA is available, and otherwise ``'cpu'``.
        precision (Precision | str, optional): Numerical precision to use for training. One of ``fp32``, ``amp_bf16``
            or ``amp_fp16`` (recommended). (default: ``Precision.FP32`` if training on CPU; ``Precision.AMP_FP16`` if
            training on GPU)
        precision_config (Optional[Dict[str, Any]]): The config for FP8 scaling strategy. See parameters for
            `DelayedScaling <https://docs.nvidia.com/deeplearning/transformer-engine/user-guide/api/common.html?highlight=delayedscaling#transformer_engine.common.recipe.DelayedScaling>`_.
        device_train_microbatch_size (Union[int, str), optional): The number of samples to process on each device per
            microbatch during training. Gradients are summed over the microbatches per device. If set to ``auto``,
            dynamically decreases device_train_microbatch_size if microbatch is too large for GPU. (default: ``None``)

            .. note:: This is implemented by taking the batch yielded by the ``train_dataloader`` and splitting
                it into sections of size ``device_train_microbatch_size``. If the batch size of the dataloader
                is not divisible by ``device_train_microbatch_size``, the last section will be potentially smaller.
        seed (int, optional): The seed used in randomization. If ``None``, then a random seed
            will be created. (default: ``None``)

            .. note:: In order to get reproducible results, call the
                :func:`.seed_all` function at the start of your script with the seed
                passed to the trainer. This will ensure any initialization done before the trainer init
                (ex. model weight initialization) also uses the provided seed.

            .. seealso:: :mod:`composer.utils.reproducibility` for more details on reproducibility.
        deterministic_mode (bool, optional): Run the model deterministically. (default: ``False``)

            .. note:: This is an experimental feature. Performance degradations expected. Certain Torch modules may
                not have deterministic implementations, which will result in a crash.

            .. note:: In order to get reproducible results, call the
                :func:`.configure_deterministic_mode` function at the start of your script.
                This will ensure any initialization done before the trainer init also runs deterministically.

            .. seealso:: :mod:`composer.utils.reproducibility` for more details on reproducibility.
        dist_timeout (float, optional): Timeout, in seconds, for initializing the distributed process group.
            (default: ``300.0``)
        ddp_sync_strategy (str | DDPSyncStrategy, optional): The strategy to use for synchronizing gradients.
            Leave unset to let the trainer auto-configure this. See :class:`.DDPSyncStrategy`
            for more details.
        profiler (Profiler, optional): The profiler, if profiling should be enabled. (default: ``None``)

            .. seealso::

                See the :doc:`Profiling Guide </trainer/performance_tutorials/profiling>` for
                additional information.
        python_log_level (str, optional): The Python log level to use for log statements in the :mod:`composer`
            module. (default: ``None``). If it is ``None``, python logging will not be configured (i.e.
            ``logging.basicConfig`` won't be called).

            .. seealso:: The :mod:`logging` module in Python.
        compile_config (Dict[str, Any], optional): Configuration for torch compile. Only supported with PyTorch 2.0 or higher.
            Checkout [`torch.compile`](https://pytorch.org/get-started/pytorch-2.0/) for more details.
            To use torch compile with default values, set it to empty dictionary ``{}``.
            To use torch compile with custom config, set to a dictionary such as ``{'mode': 'max-autotune'}``.
            To disable torch compile, set to ``None``. (default: ``None``)

    Attributes:
        state (State): The :class:`.State` object used to store training state.
        evaluators (List[Evaluator]): The :class:`.Evaluator` objects to use for validation
            during training.
        logger (Logger): The :class:`.Logger` used for logging.
        engine (Engine): The :class:`.Engine` used for running callbacks and algorithms.
    """

    def __init__(
        self,
        *,
        # The Model
        model: ComposerModel,

        # Train Dataloader
        train_dataloader: Optional[Union[Iterable, DataSpec, Dict[str, Any]]] = None,
        train_dataloader_label: str = 'train',
        train_subset_num_batches: int = -1,
        spin_dataloaders: bool = True,

        # Stopping Condition
        max_duration: Optional[Union[int, str, Time]] = None,

        # Algorithms
        algorithms: Optional[Union[Algorithm, Sequence[Algorithm]]] = None,

        # Engine Pass Registration
        algorithm_passes: Optional[Union[AlgorithmPass, Tuple[AlgorithmPass, int],
                                         Sequence[Union[AlgorithmPass, Tuple[AlgorithmPass, int]]]]] = None,

        # Optimizers and Scheduling
        optimizers: Optional[torch.optim.Optimizer] = None,
        schedulers: Optional[Union[ComposerScheduler, LRScheduler, Sequence[Union[ComposerScheduler,
                                                                                  LRScheduler]]]] = None,
        scale_schedule_ratio: float = 1.0,
        step_schedulers_every_batch: Optional[bool] = None,

        # Evaluators
        eval_dataloader: Optional[Union[Iterable, DataSpec, Evaluator, Sequence[Evaluator]]] = None,
        eval_interval: Union[int, str, Time, Callable[[State, Event], bool]] = 1,
        eval_subset_num_batches: int = -1,

        # Callbacks and Logging
        callbacks: Optional[Union[Callback, Sequence[Callback]]] = None,
        loggers: Optional[Union[LoggerDestination, Sequence[LoggerDestination]]] = None,
        run_name: Optional[str] = None,
        progress_bar: bool = True,
        log_to_console: bool = False,
        console_stream: Union[str, TextIO] = 'stderr',
        console_log_interval: Union[int, str, Time] = '1ba',
        log_traces: bool = False,
        auto_log_hparams: bool = False,

        # Load Checkpoint
        load_path: Optional[str] = None,
        load_object_store: Optional[Union[ObjectStore, LoggerDestination]] = None,
        load_weights_only: bool = False,
        load_strict_model_weights: bool = True,
        load_progress_bar: bool = True,
        load_ignore_keys: Optional[Union[List[str], Callable[[Dict], None]]] = None,
        load_exclude_algorithms: Optional[List[str]] = None,

        # Save Checkpoint
        save_folder: Optional[str] = None,
        save_filename: str = 'ep{epoch}-ba{batch}-rank{rank}.pt',
        save_latest_filename: Optional[str] = 'latest-rank{rank}.pt',
        save_overwrite: bool = False,
        save_interval: Union[str, int, Time, Callable[[State, Event], bool]] = '1ep',
        save_weights_only: bool = False,
        save_ignore_keys: Optional[Union[List[str], Callable[[Dict], None]]] = None,
        save_num_checkpoints_to_keep: int = -1,
        save_metrics: bool = False,

        # Graceful Resumption
        autoresume: bool = False,

        # DeepSpeed
        deepspeed_config: Optional[Dict[str, Any]] = None,
        fsdp_config: Optional[Dict[str, Any]] = None,
        fsdp_auto_wrap: bool = True,

        # System/Numerics
        device: Optional[Union[str, Device]] = None,
        precision: Optional[Union[str, Precision]] = None,
        precision_config: Optional[Dict[str, Any]] = None,
        device_train_microbatch_size: Optional[Union[int, str]] = None,

        # Reproducibility
        seed: Optional[int] = None,
        deterministic_mode: bool = False,

        # Distributed Training
        dist_timeout: float = 300.0,
        ddp_sync_strategy: Optional[Union[str, DDPSyncStrategy]] = None,

        # Profiling
        profiler: Optional[Profiler] = None,

        # Python logging
        python_log_level: Optional[str] = None,

        # compile config for PyTorch 2.0 or higher
        compile_config: Optional[Dict[str, Any]] = None,
    ):

        self.auto_log_hparams = auto_log_hparams
        self.python_log_level = python_log_level
        if self.python_log_level is not None:
            logging.basicConfig(
                # Example of format string
                # 2022-06-29 11:22:26,152: rank0[822018][MainThread]: INFO: composer.trainer.trainer: Using precision Precision.FP32
                # Including the PID and thread name to help with debugging dataloader workers and callbacks that spawn background
                # threads / processes
                format=
                f'%(asctime)s: rank{dist.get_global_rank()}[%(process)d][%(threadName)s]: %(levelname)s: %(name)s: %(message)s'
            )
            logging.getLogger('composer').setLevel(self.python_log_level.upper())

        algorithms = list(ensure_tuple(algorithms))

        # Device
        device = get_device(device)

        # Precision
        if precision is None:
            precision = Precision.AMP_FP16 if isinstance(device, DeviceGPU) else Precision.FP32
        elif isinstance(precision, str):
            precision = Precision(precision)
        _validate_precision(precision, device)

        # check if provided model is compiled or not
        is_model_compiled = False
        if isinstance(model, OptimizedModule):
            log.warning(f'Provided `model` is already compiled with `torch.compile`. Ignoring ' +
                        f'parameter `compile_config` if provided. If you would like `Trainer` ' +
                        f'to takes care of model compilation, provide a not-compiled model and ' +
                        f'`compile_config` parameter.')
            # The `torch.compile` function returns an object of type `torch._dynamo.OptimizedModule`
            # which wraps the original `nn.Module` object and later patches its forward method to
            # optimized `self.forward` method.
            is_model_compiled = True
            compiled_model = model._orig_mod
            if not isinstance(compiled_model, ComposerModel):
                raise ValueError(f'Provided `model` must be a subclass of ComposerModel. ' +
                                 f'Instead found as type `{type(compiled_model)}`')
            compiled_model.forward = model.dynamo_ctx(compiled_model.forward)
            model = compiled_model

        # Microbatching
        auto_microbatching = _is_auto_microbatching(device_train_microbatch_size, device=device)
        if auto_microbatching and profiler:
            raise ValueError("`device_train_microbatch_size='auto'` is not compatible with the profiler. It is "
                             "recommended to run a mini-run with `device_train_microbatch_size='auto'` to identify "
                             'the optimal device_train_microbatch_size value and then manually specify that in a '
                             'second run with profiler.')
        self.first_batch_complete = False
        # If auto_microbatching is True or `device_train_microbatch_size` is not specified, the microbatch size
        # will be determined when dataloader is specified. train_dataloader is parsed after `Event.INIT` or in
        # fit()
        device_train_microbatch_size = _get_initial_device_train_microbatch_size(device_train_microbatch_size,
                                                                                 auto_microbatching, None)

        assert not isinstance(device_train_microbatch_size, str)

        # Distributed
<<<<<<< HEAD
        # dist.initialize_dist(device, dist_timeout)
=======
        if deepspeed_config is not None or fsdp_config is not None or dist.get_world_size() > 1:
            # Deepspeed and FSDP both require torch.distributed to be initialized, even if the world size is 1
            # And torch.distributed is always required for multi-rank training
            dist.initialize_dist(device, dist_timeout)
>>>>>>> 9a190426

        # Reproducibility
        rank_zero_seed, seed = _distribute_and_get_random_seed(seed, device)
        # If hparams is used to create the Trainer this function is called twice
        # which is okay because all runs with the hparams codepath will do this
        reproducibility.seed_all(seed)
        if deterministic_mode:
            reproducibility.configure_deterministic_mode()

        # Optimizers and Schedulers
        if optimizers is None:
            try:
                optimizers = DecoupledSGDW(model.parameters(), lr=0.1)
                # hard-coding the optimizer in the warning, as repr(optimizers) would print an annoying, multi-line warning
                warnings.warn(('No optimizer was specified. Defaulting to '
                               f"{type(optimizers).__name__}(lr={optimizers.defaults['lr']})"))
            except ValueError as e:
                if 'optimizer got an empty parameter list' in str(e):
                    warnings.warn(
                        'No optimizer was specified, and the model does not have parameters. Skipping auto-creating optimizer.'
                    )
                else:
                    raise

        if optimizers is not None:
            num_optimizers = len(ensure_tuple(optimizers))
            if num_optimizers != 1:
                raise NotImplementedError(f'Only one optimizer is supported; found {num_optimizers} optimizers')

        # Move the model and optimizers to the device
        if deepspeed_config is None and fsdp_config is None:
            # check if model is already on tpu
            if isinstance(device, DeviceTPU) and 'xla' not in str(next(model.parameters()).device):
                raise ValueError(
                    'Use model.to(xm.xla_device()) to set the model to the TPU before providing to the trainer.')
            else:
                model = device.module_to_device(model)
                # Move any remaining optimizer parameters onto the device
                # It is possible that optimizer initialize created some internal tensors on CPU
                # that need to be moved onto GPU.
            optimizers = map_collection(optimizers, device.optimizer_to_device)

        # Run Name
        run_name = os.getenv('COMPOSER_RUN_NAME', None) if run_name is None else run_name
        run_name = os.getenv('RUN_NAME', None) if run_name is None else run_name
        if run_name is None:
            if autoresume:
                raise ValueError('When autoresume=True, the `run_name` must be specified.')
            run_name = _generate_run_name()
        log.info('Run name: %s', run_name)

        # Create the State
        self.state = State(
            rank_zero_seed=rank_zero_seed,
            algorithms=algorithms,
            model=model,
            device=device,
            callbacks=callbacks,
            device_train_microbatch_size=device_train_microbatch_size,
            auto_microbatching=auto_microbatching,
            precision=precision,
            precision_config=precision_config,
            optimizers=optimizers,
            run_name=run_name,
            save_metrics=save_metrics,
            deepspeed_config=deepspeed_config,
            fsdp_config=set_fsdp_default(fsdp_config) if fsdp_config is not None else None,
            fsdp_auto_wrap=fsdp_auto_wrap,
        )

        # Console Logging
        loggers = list(ensure_tuple(loggers))

        # Profiler
        if profiler is not None:
            warnings.warn('The profiler is enabled. Using the profiler adds additional overhead when training.')
            self.state.profiler = profiler
            for remote_uri in profiler.remote_filenames:
                remote_ud = maybe_create_remote_uploader_downloader_from_uri(uri=remote_uri, loggers=loggers)
                if remote_ud is not None:
                    loggers.append(remote_ud)
            self.state.profiler.bind_to_state(self.state)

        # MemorySnapshot, OOMObserver
        for cb in self.state.callbacks:
            if isinstance(cb, MemorySnapshot) or isinstance(cb, OOMObserver):
                if cb.remote_file_name:
                    remote_ud = maybe_create_remote_uploader_downloader_from_uri(uri=cb.remote_file_name,
                                                                                 loggers=loggers)
                    if remote_ud is not None:
                        loggers.append(remote_ud)

        if progress_bar and log_to_console:
            warnings.warn(
                'Setting both `progress_bar` and `log_to_console` both to True is not recommended and will'
                'lead to duplicate logs and weird formatting issues. Please set one of them to False for a better logging experience.'
            )

        if any(isinstance(x, ProgressBarLogger) for x in loggers):
            warnings.warn(
                Warning((
                    f'Specifying the {ProgressBarLogger.__name__} via `loggers` is not recommended as '
                    'any values set for the following Trainer arguments will be ignored: `progress_bar`, `console_stream`, or `log_traces`. '
                    'The recommended way of enabling a progress bar is to set `progress_bar` to True instead of '
                    f'constructing a {ProgressBarLogger.__name__} instance.')))
        else:
            if progress_bar:
                loggers.append(ProgressBarLogger(stream=console_stream, log_traces=log_traces))

        # Console Logging
        if any(isinstance(x, ConsoleLogger) for x in loggers):
            warnings.warn(
                Warning((
                    f'Specifying the {ConsoleLogger.__name__} via `loggers` is not recommended as '
                    'any values set for the following Trainer arguments will be ignored: `log_to_console`, `console_stream`, `log_traces`, and `console_log_interval`. '
                    'The recommended way of enabling a console logging is to set `log_to_console` to True instead of '
                    f'constructing a {ConsoleLogger.__name__} instance.')))
        else:
            if log_to_console:
                loggers.append(
                    ConsoleLogger(stream=console_stream, log_interval=console_log_interval, log_traces=log_traces))

        # MosaicML Logger
        # Keep MosaicML logger above the RemoteUploaderDownloader so that fit end is reported before the final checkpoint begins uploading
        if os.environ.get(MOSAICML_PLATFORM_ENV_VAR, 'false').lower() == 'true' and os.environ.get(
                MOSAICML_ACCESS_TOKEN_ENV_VAR) is not None and not any(isinstance(x, MosaicMLLogger) for x in loggers):
            log.info('Detected run on MosaicML platform. Adding MosaicMLLogger to loggers.')
            mosaicml_logger = MosaicMLLogger()
            loggers.append(mosaicml_logger)

        # Remote Uploader Downloader
        # Keep the ``RemoteUploaderDownloader`` below client-provided loggers so the loggers init callbacks run before
        # the ``RemoteUploaderDownloader`` init. This is necessary to use an ``MLFlowObjectStore`` to log objects to a
        # run managed by an ``MLFlowLogger``, as the ``MLFlowObjectStore`` relies on the ``MLFlowLogger`` to initialize
        # the active MLFlow run.
        if save_folder is not None:
            remote_ud = maybe_create_remote_uploader_downloader_from_uri(save_folder, loggers)
            if remote_ud is not None:
                loggers.append(remote_ud)

        # Logger
        self.logger = Logger(state=self.state, destinations=loggers)

        if save_latest_filename is not None:
            remote_ud_has_format_string = [
                isinstance(logger_destination, RemoteUploaderDownloader) and
                logger_destination.file_path_format_string != '{remote_file_name}'
                for logger_destination in self.logger.destinations
            ]
            if any(remote_ud_has_format_string):
                raise ValueError(
                    'Specifying a `file_path_format_string` to a `RemoteUploaderDownloader` is not currently supported while using `save_latest_filename`. '
                    'Please specify the path formatting via `save_folder`, `save_filename`, and `save_latest_filename`')

        # Callbacks
        self.state.callbacks[:] = list(cast(List[Callback], loggers)) + self.state.callbacks

        # Checkpoint Saving
        self._checkpoint_saver = None
        latest_remote_file_name = None
        if save_folder is not None:
            if save_weights_only:
                log.info(
                    'save_weights_only=True now also saves metadata and integrations! Please adjust your workflow accordingly.'
                )

            _, _, parsed_save_folder = parse_uri(save_folder)

            # If user passes a URI with s3:// and a bucket_name, but no other
            # path then we assume they just want their checkpoints saved directly in their
            # bucket.
            if parsed_save_folder == '':
                folder = '.'
                remote_file_name = save_filename
                latest_remote_file_name = save_latest_filename

            # If they actually specify a path, then we use that for their local save path
            # and we prefix save_filename with that path for remote_file_name.
            else:
                folder = parsed_save_folder
                remote_file_name = str(Path(parsed_save_folder) / Path(save_filename))
                if save_latest_filename is not None:
                    latest_remote_file_name = str(Path(parsed_save_folder) / Path(save_latest_filename))
                else:
                    latest_remote_file_name = None

            self._checkpoint_saver = CheckpointSaver(
                folder=folder,
                filename=save_filename,
                remote_file_name=remote_file_name,
                latest_filename=save_latest_filename,
                latest_remote_file_name=latest_remote_file_name,
                overwrite=save_overwrite,
                weights_only=save_weights_only,
                ignore_keys=save_ignore_keys,
                save_interval=save_interval,
                num_checkpoints_to_keep=save_num_checkpoints_to_keep,
            )
            self.state.callbacks.append(self._checkpoint_saver)

        # The Engine
        self.engine = Engine(state=self.state, logger=self.logger, algorithm_passes=algorithm_passes)

        # Set the logger
        self.state.model.logger = self.logger  # pyright: ignore[reportGeneralTypeIssues]

        # Run Event.INIT
        self.engine.run_event(Event.INIT)

        # If the experiment is being tracked with an `MLFlowLogger`, then MLFlow experiment and run are available
        # after Event.INIT.
        if save_folder is not None:
            mlflow_logger = None
            for destination in self.logger.destinations:
                if isinstance(destination, MLFlowLogger):
                    mlflow_logger = destination
                    break

            if mlflow_logger is not None:
                mlflow_experiment_id = mlflow_logger._experiment_id
                mlflow_run_id = mlflow_logger._run_id

                # The save folder and related paths/filenames may contain format placeholders for the MLFlow IDs, so
                # populate them now.
                mlflow_format_kwargs = {
                    MLFLOW_EXPERIMENT_ID_FORMAT_KEY: mlflow_experiment_id,
                    MLFLOW_RUN_ID_FORMAT_KEY: mlflow_run_id
                }

                save_folder = partial_format(save_folder, **mlflow_format_kwargs)
                if latest_remote_file_name is not None:
                    latest_remote_file_name = partial_format(latest_remote_file_name, **mlflow_format_kwargs)

        # Log hparams.
        if self.auto_log_hparams:
            locs = locals()
            if 'cb' in locs:
                del locs['cb']
            self.local_hparams = extract_hparams(locs)
            self.logger.log_hyperparameters(self.local_hparams)

        # Log composer version
        composer_env_dict = get_composer_env_dict()
        self.logger.log_hyperparameters({'composer_version': composer_env_dict['composer_version']})
        self.logger.log_hyperparameters({'composer_commit_hash': str(composer_env_dict['composer_commit_hash'])})

        # Log gpus and nodes.
        device_name = self.state.device.__class__.__name__.lstrip('Device').lower()
        self.logger.log_hyperparameters({
            'num_nodes': int(dist.get_world_size() / dist.get_local_world_size()),
            f'num_{device_name}s_per_node': dist.get_local_world_size(),
            'node_name': os.environ.get('NODENAME', 'unknown because NODENAME environment variable not set')
        })

        if not isinstance(self.state.model, ComposerModel):
            raise ValueError('Provided model must be a subclass of ComposerModel.')

        # After running Event.INIT, then set the "optional" elements of state that could be passed in on FIT instead of INIT
        # Setting these attributes here ensures that algorithms do not depend on unavailable attributes during Event.INIT

        # Metrics and Evaluators
        # Set state.train_metrics and state.eval_metrics here to allow callbacks / algs to potentially
        # change the model, which could change what metrics are computed
        self.state.train_metrics = deepcopy(self.state.model.get_metrics(is_train=True))
        self.state.eval_metrics = {}
        if eval_dataloader is None:
            evaluators: List[Evaluator] = []
        else:
            eval_metrics = deepcopy(self.state.model.get_metrics(is_train=False))
            model_metric_names = [str(k) for k in eval_metrics.keys()]
            eval_dataloader = ensure_tuple(eval_dataloader)

            evaluator_types = [isinstance(evaluator, Evaluator) for evaluator in eval_dataloader]
            if any(evaluator_types) and not all(evaluator_types):
                raise ValueError('Mixing Evaluator with other classes is not allowed, please wrap'
                                 'all other classes with the Evaluator class. These are the classes'
                                 'that were detected:' + str([type(evaluator) for evaluator in eval_dataloader]))

            evaluators = [
                ensure_evaluator(evaluator, default_metric_names=model_metric_names) for evaluator in eval_dataloader
            ]
            # match metric names to model metrics
            self.state.eval_metrics = {
                evaluator.label: _filter_metrics(eval_metrics, evaluator.metric_names) for evaluator in evaluators
            }

            _set_evaluator_interval_and_subset_num_batches(
                evaluators=evaluators,
                eval_interval=eval_interval,
                subset_num_batches=eval_subset_num_batches,
            )

            for evaluator in evaluators:
                validate_eval_automicrobatching(evaluator.auto_microbatching, self.state.device)
        if len(evaluators) == 0:
            if eval_subset_num_batches != -1:
                raise ValueError(
                    f'Specifying `eval_subset_num_batches={eval_subset_num_batches}` without an `eval_dataloader` '
                    'has no effect. If trying to run an evaluator, make sure `eval_dataloader` is specified. '
                    'Otherwise, set `eval_subset_num_batches` to default value -1.')
            if eval_interval != 0 and eval_interval != 1:
                raise ValueError(
                    f'Specifying `eval_interval={eval_interval}` without an `eval_dataloader` has no effect. '
                    'If trying to run an evaluator, make sure `eval_dataloader` is specified. Otherwise, '
                    'set `eval_interval` to 0 or default value 1.')

        self.state.evaluators = evaluators

        # Train Dataloader
        self._train_data_spec = None if train_dataloader is None else ensure_data_spec(train_dataloader)
        if self._train_data_spec is not None:
            self.state.set_dataloader(self._train_data_spec.dataloader, train_dataloader_label,
                                      train_subset_num_batches)
            if self.state.device.dist_backend == 'xla':
                self.state.train_dataloader = pl.MpDeviceLoader(self.state.dataloader, xm.xla_device())
            else:
                self.state.train_dataloader = self.state.dataloader
            self.state.device_train_microbatch_size = _get_initial_device_train_microbatch_size(
                self.state.device_train_microbatch_size, self.state.auto_microbatching, self.state.train_dataloader)
        self.spin_dataloaders = spin_dataloaders

        # Max Duration
        if max_duration is not None:
            self.state.max_duration = ensure_time(max_duration, TimeUnit.EPOCH)

        self.logger.log_hyperparameters({'rank_zero_seed': rank_zero_seed})

        # Schedulers
        self.state.schedulers = _compile_schedulers(schedulers, self.state, scale_schedule_ratio)
        if scale_schedule_ratio != 1.0:
            if len(self.state.schedulers) == 0:
                raise ValueError('Specifying `scale_schedule_ratio` without `schedulers` has no effect.')
            self.state.max_duration = _scale_max_duration_by_ssr(scale_schedule_ratio, self.state.max_duration)

        if step_schedulers_every_batch is None:
            self._scheduler_step_frequency = _get_default_scheduler_frequency(schedulers)
        else:
            self._scheduler_step_frequency = TimeUnit.BATCH if step_schedulers_every_batch else TimeUnit.EPOCH

        # Some algorithms require specific settings
        self._backwards_create_graph = any((x.backwards_create_graph for x in self.state.algorithms))
        self._find_unused_parameters = any((x.find_unused_parameters for x in self.state.algorithms))
        self._ddp_sync_strategy = _get_ddp_sync_strategy(ddp_sync_strategy, self._find_unused_parameters)

        # Suppressing GradScaler warnings as they are always created
        # self._use_grad_scaling() will raise a RuntimeError if grad scaling is not available when it is required
        warnings.filterwarnings(action='ignore', message='torch.cuda.amp.GradScaler')
        self.state.scaler = ClosureGradScaler() if self._use_closures() else GradScaler()

        if self.state.fsdp_config is not None:
            # This state should never be reached, but we raise a ValueError just in case
            if self._use_closures() and self.state.precision == Precision.AMP_FP16:
                raise ValueError(f'Using closures and precision {self.state.precision} is not supported'
                                 f' with FSDP. Please use another optimizer or precision type.')
            self.state.scaler = ShardedGradScaler()

        # suppressing FSDP warning when auto grad accum exits the forward pass before completing
        warnings.filterwarnings(action='ignore', message='Forward order differs from that of the first iteration')

        # If using DDP or DeepSpeed, we need to wrap the ComposerModel but store a reference to the
        # original model for functions like `eval_forward`, `get_metrics`, etc.
        self._original_model = self.state.model

        # If using PyTorch DDP, the model must be loaded before it is wrapped with DDP.
        # If using DeepSpeed, the engine must be initialized before the model is loaded.
        # If using FSDP, the model must be wrapped and then loaded unless loading a monolith
        # checkpoint on rank 0 only, in which case the model be loaded before it is wrapped.

        # FSDP wrap if not using monolith checkpoint on rank 0 only
        if self.state.fsdp_config is not None and fsdp_auto_wrap and not self.state.load_fsdp_monolith_rank0_only:
            with reproducibility.seed_context(self.state.rank_zero_seed):
                prepare_fsdp_module(model, optimizers, self.state.fsdp_config, precision, device, auto_microbatching)

        # Configure Deepspeed
        if self.state.deepspeed_config is not None:
            for callback in self.state.callbacks:
                if isinstance(callback, OptimizerMonitor):
                    raise ValueError('OptimizerMonitor is not supported with DeepSpeed because DeepSpeed clears '
                                     'the gradients before in the last call to .backward see: '
                                     'https://github.com/microsoft/DeepSpeed/issues/2329 for more details.')

            try:
                import deepspeed
            except ImportError as e:
                raise MissingConditionalImportError(
                    extra_deps_group='deepspeed',
                    conda_package='deepspeed>=0.5.5',
                    conda_channel=None,
                ) from e
            self.state.deepspeed_config = _parse_deepspeed_config(self.state.deepspeed_config, state=self.state)
            optimizer = ensure_tuple(self.state.optimizers)[0]
            log.debug('Initializing deepspeed')
            (self.state.model, self.state.optimizers, _, _) = deepspeed.initialize(
                config=self.state.deepspeed_config,
                model=self.state.model,
                optimizer=optimizer,
            )
            # Since the DeepSpeed ZeRO optimizer does not inherit torch.optim.Optimizer, the schedulers must be
            # compiled and bound BEFORE DeepSpeed initialization. However, this is OK, as the the DeepSpeed Zero
            # optimizer uses the same underlying parameter groups as the original optimizer. See
            # * https://github.com/microsoft/DeepSpeed/blob/fee73135980e78f8be7e1a3ff556751623ef6aaa/deepspeed/runtime/zero/stage_1_and_2.py#L1911-L1917
            # * https://github.com/microsoft/DeepSpeed/blob/ef17c89570ceae5b26a5f886e9d8cd0941afc0ac/deepspeed/runtime/zero/stage3.py#L2532-L2538
            # In addition, the deepspeed engine is responsible for serializing the model and optimizer state,
            # so these attributes should not be serialized with the composer state.
            if 'model' in self.state.serialized_attributes:
                self.state.serialized_attributes.remove('model')

            if 'optimizers' in self.state.serialized_attributes:
                self.state.serialized_attributes.remove('optimizers')

        self.engine.run_event(Event.BEFORE_LOAD)

        # Load Checkpoint
        self._rng_state = None
        # If autoresume is enabled, first check for existing checkpoints to load
        if autoresume:
            log.info('Searching for a previous checkpoint to autoresume')
            error_message = ''
            if save_folder is None:
                error_message += 'The `save_folder` must be specified when autoresume is enabled. '
            if save_overwrite:
                error_message += textwrap.dedent(
                    'The flag `save_overwrite` must be False when autoresume is enabled as autoresume always loads the '
                    'latest existing checkpoint in `save_folder`. ')
            if save_latest_filename is None:
                error_message += 'The `save_latest_filename` must be specified so autoresume knows where to load checkpoints from. '
            if error_message != '':
                raise ValueError(error_message)
            assert save_folder is not None
            assert save_latest_filename is not None

            remote_ud_has_multiple_concurrent_uploads = [
                isinstance(logger_destination, RemoteUploaderDownloader) and
                logger_destination._num_concurrent_uploads != 1 for logger_destination in self.logger.destinations
            ]
            if any(remote_ud_has_multiple_concurrent_uploads):
                raise ValueError(
                    'Multiple concurrent uploads is not currently supported when using autoresume. Please set `num_concurrent_uploads` to 1 '
                    'for all `RemoteUploaderDownloader` instances.')
            assert latest_remote_file_name is not None
            if self.state.fsdp_sharded_state_dict_enabled:
                ar_object_store = maybe_create_object_store_from_uri(save_folder)
                # Symlink is on object store
                if ar_object_store is not None:
                    autoresume_checkpoint_path = None
                    if dist.get_global_rank() == 0:
                        with tempfile.TemporaryDirectory() as temp_dir:
                            local_symlink_file = str(Path(temp_dir) / Path('autoresume.symlink'))
                            symlink_file_name = format_name_with_dist(latest_remote_file_name,
                                                                      self.state.run_name) + '.symlink'
                            try:
                                ar_object_store.download_object(symlink_file_name, local_symlink_file)
                                with open(local_symlink_file, 'r') as f:
                                    real_path = f.read()
                                    log.debug(f'Read path {real_path} from symlink file')
                                autoresume_checkpoint_path = ar_object_store.get_uri(real_path)
                            except FileNotFoundError:
                                pass
                    autoresume_path_list = [autoresume_checkpoint_path]
                    dist.broadcast_object_list(autoresume_path_list)
                    autoresume_checkpoint_path = autoresume_path_list[0]
                # Symlink is local
                else:
                    save_latest_filename = format_name_with_dist(save_latest_filename, self.state.run_name)
                    rank0_save_latest_filename = dist.all_gather_object(save_latest_filename)[0]
                    save_folder = format_name_with_dist(save_folder, self.state.run_name)
                    latest_checkpoint_path = os.path.join(save_folder, rank0_save_latest_filename)
                    if os.path.exists(latest_checkpoint_path):
                        latest_checkpoint_path = os.path.join(os.path.dirname(latest_checkpoint_path),
                                                              os.readlink(latest_checkpoint_path))
                        autoresume_checkpoint_path = latest_checkpoint_path
                    else:
                        autoresume_checkpoint_path = None

            # Standard non-elastic codepath for autoresume
            else:
                autoresume_checkpoint_path = self._get_autoresume_checkpoint(
                    save_folder=save_folder,
                    save_latest_filename=save_latest_filename,
                    save_latest_remote_file_name=latest_remote_file_name,
                    loggers=loggers,
                    load_progress_bar=load_progress_bar)

            # Found latest checkpoint path, load that instead
            if autoresume_checkpoint_path:
                load_path = autoresume_checkpoint_path
                # Disable object_store since _get_autoresume_checkpoint will download the checkpoint
                # To the save folder, if needed.
                load_object_store = None
                # Set load arguments to defaults as this applies only to the initial non-autoresume
                # load. We do not reset `load_strict_model_weights` for models with frozen layers.
                load_weights_only = False
                load_ignore_keys = None
                load_exclude_algorithms = None
                log.info('Autoresuming training from checkpoint')
            else:
                log.info('No previous autoresume checkpoint found')
        # Actually load the checkpoint from potentially updated arguments
        if load_path is not None:
            if load_object_store is None:
                load_object_store = maybe_create_object_store_from_uri(load_path)
            if isinstance(load_object_store, WandBLogger):
                import wandb
                if wandb.run is None:
                    load_object_store.init(self.state, self.logger)
            _, _, parsed_load_path = parse_uri(load_path)
            self._rng_state = checkpoint.load_checkpoint(
                state=self.state,
                logger=self.logger,
                path=parsed_load_path,
                object_store=load_object_store,
                load_weights_only=load_weights_only,
                strict_model_weights=load_strict_model_weights,
                progress_bar=load_progress_bar,
                ignore_keys=load_ignore_keys,
                exclude_algorithms=load_exclude_algorithms,
                algorithm_passes=self.engine.algorithm_passes,
            )
            self.state.run_name = run_name

        # FSDP wrap if model is not yet wrapped and FSDP is enabled. This can happen if
        # load_fsdp_monolith_rank0_only=True but no checkpoint was loaded.
        if not self.state.fsdp_enabled and self.state.fsdp_config is not None and self.state.fsdp_auto_wrap and self.state.load_fsdp_monolith_rank0_only:
            with reproducibility.seed_context(self.state.rank_zero_seed):
                prepare_fsdp_module(model, optimizers, self.state.fsdp_config, precision, device, auto_microbatching)

        self.engine.run_event(Event.AFTER_LOAD)

        # reseed here. This helps with a couple of issues:
        # 1. rng state may change at Event.INIT/Event.BEFORE_LOAD/Event.AFTER_LOAD. For example,
        # if an algorithm creates a new module and module parameters are initialized randomly, rng
        # state will change. This reseeding nullifies such effects.
        # 2. While resuming from a checkpoint, we want to spin dataloader and bring it back to the
        # same state as at the time of the checkpoint. Therefore, spinning needs to start from the
        # same rng state as in the original run.
        log.info(f'Setting seed to {self.state.seed}')
        reproducibility.seed_all(self.state.seed)

        # DDP wrap if required
        if not self.state.deepspeed_enabled and not self.state.fsdp_enabled and dist.get_world_size() > 1:
            self.state.model = prepare_ddp_module(self.state.model, self._find_unused_parameters)

        # The model would need to be torch.compile()'d after being wrapped in a distributed strategy
        # to take advantage of any graph breaks.
        if not is_model_compiled and compile_config is not None:
            compiled_model = torch.compile(self.state.model, **compile_config)
            self.state.model = compiled_model._orig_mod
            self.state.model.forward = compiled_model.dynamo_ctx(self.state.model.forward)
            is_model_compiled = True
            # update local_hparams to ensure the `is_model_compiled` is set correctly for
            # debugging purpose and for unit test.
            if self.auto_log_hparams:
                self.local_hparams['is_model_compiled'] = is_model_compiled

    @property
    def saved_checkpoints(self) -> List[str]:
        """Returns list of saved checkpoints.

        .. note::

            For DeepSpeed, which saves file on every rank, only the files corresponding to the process's rank
            will be shown.
        """
        if self._checkpoint_saver is None:
            return []
        return self._checkpoint_saver.saved_checkpoints

    def _try_checkpoint_download(self, latest_checkpoint_path: str, save_latest_remote_file_name: str,
                                 loggers: Sequence[LoggerDestination], load_progress_bar: bool) -> None:
        """Attempts to download the checkpoint from the logger destinations."""
        log.debug(
            f'Trying to download {save_latest_remote_file_name} to {latest_checkpoint_path} on rank {dist.get_global_rank()}'
        )
        for logger in loggers:
            try:
                # Fetch from logger. If it succeeds, stop trying the rest of the loggers
                get_file(
                    path=save_latest_remote_file_name,
                    destination=latest_checkpoint_path,
                    object_store=logger,
                    overwrite=True,
                    progress_bar=load_progress_bar,
                )
                break
            except (NotImplementedError, FileNotFoundError):
                log.info(f'Checkpoint not found in: {logger}')
                # Ignore errors caused by no checkpoint saved with logger
                pass

    def _get_autoresume_checkpoint(
        self,
        save_folder: str,
        save_latest_filename: str,
        save_latest_remote_file_name: str,
        loggers: Sequence[LoggerDestination],
        load_progress_bar: bool,
    ) -> Optional[str]:
        """Determines the load path when using autoresume.

        First, check the ``save_folder`` for the latest checkpoint.
        If no latest checkpoint is found locally, then check each logger for the latest checkpoint, and download
        it to the ``save_folder``.

        Returns:
            Optional[str]: The path to the latest checkpoint, if found, otherwise None.
        """
        save_latest_filename = format_name_with_dist(save_latest_filename, self.state.run_name)
        save_folder = format_name_with_dist(save_folder, self.state.run_name)
        save_latest_remote_file_name = format_name_with_dist(save_latest_remote_file_name, self.state.run_name)
        latest_checkpoint_path = os.path.join(save_folder, save_latest_filename)

        log.info(
            f'Looking for autoresume checkpoint: {save_latest_remote_file_name} (remote), {latest_checkpoint_path} (local)'
        )

        if self.state.deepspeed_enabled or self.state.fsdp_sharded_state_dict_enabled:
            # If latest checkpoint is not saved locally, try to fetch from loggers
            if not os.path.exists(latest_checkpoint_path):
                log.debug(f'Attempting to download the checkpoint on to rank {dist.get_global_rank()}')
                os.makedirs(save_folder, exist_ok=True)
                self._try_checkpoint_download(latest_checkpoint_path, save_latest_remote_file_name, loggers,
                                              load_progress_bar)

            # List of whether the checkpoint exists on each rank
            latest_checkpoint_exists = dist.all_gather_object(os.path.exists(latest_checkpoint_path))

            if all(latest_checkpoint_exists):  # All paths exist, so return the path.
                return latest_checkpoint_path
            # Require all ranks to have their own local checkpoint if we wish to restore from it for
            # deepspeed or fsdp + sharding
            elif any(latest_checkpoint_exists):  # Some but not all exist, which is very bad.
                missing_ranks = [n for (n, exist) in enumerate(latest_checkpoint_exists) if not exist]
                mode = 'Deepspeed' if self.state.deepspeed_enabled else 'FSDP sharding'
                raise RuntimeError(f'{mode} was enabled, but checkpoints missing on ranks: {missing_ranks}')
            else:  # None of the paths exists, so no autoresume necessary.
                return None
        else:
            # broadcast the local checkpoint path to all ranks
            latest_checkpoint_path_list = [os.path.abspath(latest_checkpoint_path)]
            dist.broadcast_object_list(latest_checkpoint_path_list, src=0)
            latest_checkpoint_path = latest_checkpoint_path_list[0]

            # broadcast the remote checkpoint path to all ranks
            save_latest_remote_file_name_list = [save_latest_remote_file_name]
            dist.broadcast_object_list(save_latest_remote_file_name_list, src=0)
            save_latest_remote_file_name = save_latest_remote_file_name_list[0]

            # try to download the checkpoint on local rank 0 of all nodes
            if dist.get_local_rank() == 0 and not os.path.exists(latest_checkpoint_path):
                log.debug(f'Attempting to download the checkpoint {save_latest_remote_file_name} on to all nodes')
                os.makedirs(save_folder, exist_ok=True)
                self._try_checkpoint_download(latest_checkpoint_path, save_latest_remote_file_name, loggers,
                                              load_progress_bar)

            signal_file_path = os.path.join(os.path.dirname(latest_checkpoint_path),
                                            f'.node_{dist.get_node_rank()}_local_rank0_completed_autoresume')
            if dist.get_local_rank() == 0:
                os.makedirs(os.path.dirname(signal_file_path), exist_ok=True)
                with open(signal_file_path, 'wb') as f:
                    f.write(b'local_rank0_completed_autoresume')

            # Avoid the collective call until the local rank zero has finished trying to download the checkpoint
            # so that we don't timeout for large downloads. This syncs all processes on the node
            with dist.local_rank_zero_download_and_wait(signal_file_path):
                # Then, wait to ensure every node has finished downloading the checkpoint
                dist.barrier()

            if dist.get_local_rank() == 0:
                os.remove(signal_file_path)
            dist.barrier()

            # At this point the rank 0 filepath should exist on all ranks if the download succeeded
            # list of whether the checkpoint exists on each rank
            latest_checkpoint_exists = dist.all_gather_object(os.path.exists(latest_checkpoint_path))

            log.debug(
                f'Checkpoint {latest_checkpoint_path} exists on rank {dist.get_global_rank()}? {os.path.exists(latest_checkpoint_path)}'
            )

            if not latest_checkpoint_exists[0]:
                # If the checkpoint doesn't exist on rank 0, don't crash, so the initial autoresume run can succeed
                return None
            elif not all(latest_checkpoint_exists):
                raise RuntimeError('Downloading the checkpoint to all nodes failed')

            return latest_checkpoint_path

    def fit(
        self,
        *,
        # Train Dataloader
        train_dataloader: Optional[Union[Iterable, DataSpec, Dict[str, Any]]] = None,
        train_dataloader_label: str = 'train',
        train_subset_num_batches: Optional[int] = None,
        spin_dataloaders: Optional[bool] = None,

        # Timing
        duration: Optional[Union[int, str, Time[int]]] = None,
        reset_time: bool = False,

        # Schedulers
        schedulers: Optional[Union[ComposerScheduler, LRScheduler, Sequence[Union[ComposerScheduler,
                                                                                  LRScheduler]]]] = None,
        scale_schedule_ratio: float = 1.0,
        step_schedulers_every_batch: Optional[bool] = None,

        # Evaluation
        eval_dataloader: Optional[Union[Iterable, DataSpec, Evaluator, Sequence[Evaluator]]] = None,
        eval_subset_num_batches: int = -1,
        eval_interval: Union[int, str, Time, Callable[[State, Event], bool]] = 1,

        # Numerics
        device_train_microbatch_size: Optional[Union[int, str]] = None,
        precision: Optional[Union[str, Precision]] = None,
    ):
        """Train the model.

        The Composer :class:`.Trainer` supports multiple calls to :meth:`.fit`. Any arguments specified during
        the call to :meth:`.fit` will override the values specified when constructing the :class:`.Trainer`.
        All arguments are optional, with the following exceptions:

        *   The ``train_dataloader`` must be specified here if not provided when constructing the :class:`.Trainer`.
        *   The ``duration`` must be specified here if not provided when constructing the :class:`.Trainer`,
            or if this is a subsequent call to :meth:`.fit`.

        For example, the following are equivalent:

        .. testcode::

            # The `train_dataloader` and `duration` can be specified
            # when constructing the Trainer
            trainer_1 = Trainer(
                model=model,
                train_dataloader=train_dataloader,
                max_duration="1ep",
            )
            trainer_1.fit()

            # Or, these arguments can be specified on `fit()`
            trainer_2 = Trainer(model)
            trainer_2.fit(
                train_dataloader=train_dataloader,
                duration="1ep"
            )

        When invoking :meth:`.fit` for a subsequent time, either ``reset_time`` or ``duration`` must be specified.
        Otherwise, it is ambiguous for how long to train.

        *   If ``reset_time`` is True, then :meth:`.fit` will train for the same amount of time as the previous
            call (or for ``duration`` if that parameter is also specified). The :attr:`.State.timestamp` will be reset,
            causing :class:`.ComposerScheduler` and :class:`.Algorithm` instances to start from the beginning, as if it
            is a new training run. Model gradients, optimizer states, and native PyTorch schedulers will not be reset.

        *   If ``reset_time`` is False, then :meth:`.fit` will train for the amount of time specified by
            ``duration``. The :attr:`.State.max_duration` will be incremented by ``duration``.

        For example:

        .. testcode::

            # Construct the trainer
            trainer = Trainer(max_duration="1ep")

            # Train for 1 epoch
            trainer.fit()
            assert trainer.state.timestamp.epoch == "1ep"

            # Reset the time to 0, then train for 1 epoch
            trainer.fit(reset_time=True)
            assert trainer.state.timestamp.epoch == "1ep"

            # Train for another epoch (2 epochs total)
            trainer.fit(duration="1ep")
            assert trainer.state.timestamp.epoch == "2ep"

            # Train for another batch (2 epochs + 1 batch total)
            # It's OK to switch time units!
            trainer.fit(duration="1ba")
            assert trainer.state.timestamp.epoch == "2ep"
            assert trainer.state.timestamp.batch_in_epoch == "1ba"

            # Reset the time, then train for 3 epochs
            trainer.fit(reset_time=True, duration="3ep")
            assert trainer.state.timestamp.epoch == "3ep"

        Args:
            train_dataloader (Iterable | DataSpec | Dict[str, Any], optional): See :class:`.Trainer`.
            train_dataloader_label (str, optional): See :class:`.Trainer`.
            train_subset_num_batches (int, optional): See :class:`.Trainer`.
            spin_dataloaders (bool, optional): See :class:`.Trainer`.
            reset_time (bool): Whether to reset the :attr:`.State.timestamp` to zero values. Defaults to False.

                If ``True``, the timestamp will be zeroed out, causing :class:`.ComposerScheduler` and
                :class:`.Algorithm` instances to start from the beginning, as if it is a new training run. The model
                will be trained for ``duration``, if specified, or for :attr:`.State.max_duration`, which would have
                been provided when constructing the :class:`.Trainer` or by a previous call to :meth:`.fit`.

                .. note::

                    Model gradients, optimizer states, and native PyTorch schedulers will not be reset.

                If ``False`` (the default), training time will be incremented from where the previous call to
                :meth:`.fit` finished (or from zero, if a new training run).
                The :attr:`~.State.max_duration` will be incremented by the ``duration`` parameter.

            duration (Time[int] | str | int, optional): The duration to train. Can be an integer, which will be
                interpreted to be epochs, a str (e.g. ``1ep``, or ``10ba``), or a :class:`.Time` object.

                If ``reset_time`` is False (the default), then :attr:`.State.max_duration` will be converted
                into the same units as this parameter (if necessary), and then the max duration incremented by the
                value of this parameter.

                If ``reset_time`` is True, then :attr:`.State.max_duration` will be set to this parameter.

            optimizers (torch.optim.Optimizer | Sequence[torch.optim.Optimizer], optional): See :class:`.Trainer`.
            schedulers (LRScheduler | ComposerScheduler | Sequence[LRScheduler | ComposerScheduler], optional): See :class:`.Trainer`.
            scale_schedule_ratio (float, optional): See :class:`.Trainer`.
            step_schedulers_every_batch (bool, optional): See :class:`.Trainer`.
            eval_dataloader (Iterable | DataSpec | Evaluator | Sequence[Evaluator], optional): See :class:`.Trainer`.
            eval_subset_num_batches (int, optional): See :class:`.Trainer`.
            eval_interval (int | str | Time | (State, Event) -> bool, optional): See :class:`.Trainer`.
            device_train_microbatch_size (int | str, optional): See :class:`.Trainer`.
            precision (Precision | str, optional): See :class:`.Trainer`.
        """
        # Check Optimizer
        if len(self.state.optimizers) == 0:
            raise ValueError(f'No optimizer was specified when constructing the Trainer. As the '
                             'model had no parameters, SGD was not created by default. This trainer '
                             'object can only be used to evaluate or predict. Please specify a model '
                             'with parameters and an optimizer for training.')

        # Train Dataloader
        if train_dataloader is not None:
            self._train_data_spec = ensure_data_spec(train_dataloader)
            self.state.set_dataloader(self._train_data_spec.dataloader, train_dataloader_label)
            self.state.train_dataloader = self.state.dataloader
            self.state.device_train_microbatch_size = _get_initial_device_train_microbatch_size(
                self.state.device_train_microbatch_size, self.state.auto_microbatching, self.state.train_dataloader)
        if self._train_data_spec is None:
            _raise_missing_argument_exception('train_dataloader')
        if train_subset_num_batches is not None:
            self.state.dataloader_len = train_subset_num_batches
        if spin_dataloaders is not None:
            self.spin_dataloaders = spin_dataloaders

        # Reset Time
        if reset_time:
            self.state.timestamp = Timestamp()

        # Max Duration
        if duration is not None:
            duration = ensure_time(duration, TimeUnit.EPOCH)
            # Effectively increment the max duration (if not resetting the Time)
            # or set the max_duration (if resetting the time -- self.state.timestamp.get(duration.unit) will be 0)
            # It is important to set the duration, rather than incrementing it, as ``duration`` could be in
            # different units than ``max_duration``
            self.state.max_duration = duration + self.state.timestamp.get(duration.unit)

        if self.state.max_duration is None:
            _raise_missing_argument_exception('max_duration')
        assert self.state.max_duration is not None

        if self.state.dataloader_len is None and self.state.max_duration.unit == TimeUnit.EPOCH:
            raise ValueError(
                ('max_duration cannot be specified in epochs when using an infinite dataloader. Please either '
                 'provide a dataloader with a length, specify max_duration in batches, samples, or tokens, or provide '
                 'train_subset_num_batches.'))

        if self.state.max_duration <= self.state.timestamp.get(self.state.max_duration.unit) and not reset_time:
            raise ValueError(
                (f'The max_duration ({self.state.max_duration}) is less than or equal to the elapsed training duration '
                 f'({self.state.timestamp.get(self.state.max_duration.unit)}). No training would occur. '
                 'Please provide the `duration` or specify `reset_time=True` in Trainer.fit().'))

        # Scale Schedule Ratio and Schedulers
        if scale_schedule_ratio != 1.0:
            # Not scaling the schedulers if the ratio is 1.0 in case if the scheduler cannot be scaled
            # (e.g. a custom LambdaLR). However, since 1.0 implies no scaling, it is still possible
            # to train with it.
            self.state.max_duration = _scale_max_duration_by_ssr(scale_schedule_ratio, self.state.max_duration)
        if schedulers is not None:
            self.state.schedulers = _compile_schedulers(schedulers, self.state, scale_schedule_ratio)

            if step_schedulers_every_batch is None:
                self._scheduler_step_frequency = _get_default_scheduler_frequency(schedulers)
            else:
                self._scheduler_step_frequency = TimeUnit.BATCH if step_schedulers_every_batch else TimeUnit.EPOCH
        else:
            if scale_schedule_ratio != 1.0:
                raise ValueError('Specifying `scale_schedule_ratio` without `schedulers` has no effect.')

            if step_schedulers_every_batch is not None:
                raise ValueError('Specifying `step_schedulers_every_batch` without `schedulers` has no effect.')

            if step_schedulers_every_batch is not None:
                raise ValueError('Specifying `step_schedulers_every_batch` without `schedulers` has no effect.')

        # Evaluators
        if eval_dataloader is not None:
            # Need to use the `original_model` rather than `state.model`, as `state.model`
            # could be DDP / DeepSpeed wrapped.
            eval_metrics = self._original_model.get_metrics(is_train=False)
            metric_names = [str(k) for k in eval_metrics.keys()]
            eval_dataloader = ensure_tuple(eval_dataloader)

            evaluator_types = [isinstance(evaluator, Evaluator) for evaluator in eval_dataloader]
            if any(evaluator_types) and not all(evaluator_types):
                raise ValueError('Mixing Evaluator with other classes is not allowed, please wrap'
                                 'all other classes with the Evaluator class. These are the classes'
                                 'that were detected:' + str([type(evaluator) for evaluator in eval_dataloader]))

            evaluators = [
                ensure_evaluator(evaluator, default_metric_names=metric_names) for evaluator in eval_dataloader
            ]

            # match metric names to model metrics
            self.state.eval_metrics = {
                evaluator.label: _filter_metrics(eval_metrics, evaluator.metric_names) for evaluator in evaluators
            }

            _set_evaluator_interval_and_subset_num_batches(
                evaluators=evaluators,
                eval_interval=eval_interval,
                subset_num_batches=eval_subset_num_batches,
            )

            for evaluator in evaluators:
                validate_eval_automicrobatching(evaluator.auto_microbatching, self.state.device)

            if len(evaluators) == 0:
                if eval_subset_num_batches != -1:
                    raise ValueError('Specifying `eval_subset_num_batches` without an `eval_dataloader` has no effect.')
                if eval_interval != 1:
                    raise ValueError('Specifying `eval_interval` without an `eval_dataloader` has no effect.')

            self.state.evaluators = evaluators

        # Microbatching
        if device_train_microbatch_size is not None:
            self.state.auto_microbatching = _is_auto_microbatching(device_train_microbatch_size,
                                                                   device=self.state.device)
            if self.state.auto_microbatching and self.state.profiler:
                raise ValueError("`device_train_microbatch_size='auto'` is not compatible with the profiler. It is "
                                 "recommended to run a mini-run with `device_train_microbatch_size='auto'` to identify "
                                 'the optimal device_train_microbatch_size value and then manually specify that in a '
                                 'second run with profiler.')
            self.state.device_train_microbatch_size = _get_initial_device_train_microbatch_size(
                device_train_microbatch_size, self.state.auto_microbatching, self.state.train_dataloader)

        # Precision
        if precision is not None:
            if Precision(precision) != self.state.precision:
                if self.state.deepspeed_enabled:
                    raise ValueError('Changing the precision when using DeepSpeed is not supported')
                precision = Precision(precision)
                _validate_precision(precision, self.state.device)
                self.state.precision = precision

            # update scaler since precision was provided
            self.state.scaler = ClosureGradScaler() if self._use_closures() else GradScaler()

        self.first_batch_complete = False
        self._train_loop()

    def close(self):
        """Shutdown the trainer.

        .. seealso:: :meth:`.Engine.close` for additional information.
        """
        self.engine.close()
        dist.barrier()

    def _ensure_metrics_device_and_dtype(self, metrics: Dict[str, Metric]):
        for name, metric in metrics.items():
            # Safety check to ensure the metric and data are on the same device. Normally not
            # needed because the metric is automatically on the same device as the model.
            # See https://torchmetrics.readthedocs.io/en/latest/pages/overview.html for details.
            metrics[name] = self.state.device.module_to_device(metric)
            if is_model_deepspeed(self.state.model):
                # HACK: DeepSpeed somehow manages to convert metric internal states to its own dtype. When
                # running with FP16, this tends to result in overflows. Let's assume FP32 is good enough.
                for key in metric._defaults:
                    metric_data = getattr(metric, key)
                    if isinstance(metric_data, torch.Tensor) and metric_data.dtype == torch.float16:
                        metric_data = metric_data.to(torch.float32)  # type: ignore
                        setattr(metric, key, metric_data)
        return metrics

    def _compute_and_log_metrics(self, dataloader_label: str, metrics: Dict[str, Metric]):
        """Computes metrics, logs the results, and updates the state with the deep-copied metrics.

        Args:
            dataloader_label (str): The dataloader label.
            metrics (Dict[str, Metric]): The metrics to compute.
        """
        metrics = deepcopy(metrics)

        # log computed metrics
        computed_metrics = {}
        for metric_name, metric in metrics.items():
            computed_metrics[metric_name] = metric.compute()

        self.logger.log_metrics(
            {f'metrics/{dataloader_label}/{name}': val for (name, val) in computed_metrics.items()},)

        # store metric instances
        for metric_name, metric in metrics.items():
            assert isinstance(metric, Metric)
            if dataloader_label == 'train':
                assert self.state.train_metrics is not None
                self.state.train_metrics[metric_name] = metric
                self.state.train_metric_values[metric_name] = computed_metrics[metric_name]
            else:
                if dataloader_label not in self.state.eval_metrics:
                    self.state.eval_metrics[dataloader_label] = {}
                self.state.eval_metrics[dataloader_label][metric_name] = metric
                self.state.eval_metric_values[metric_name] = computed_metrics[metric_name]

    def _spin_dataloaders_to_cur_epoch(self):
        """Spin the dataloaders to restore sampler state for current epoch.

        Only one batch must be loaded to seed the sampler's generator. since only the first batch is being loaded, the
        dataloader may not be completely iterated through.
        """
        log.debug('Spinning the dataloaders')

        # spin the evaluator dataloaders once to initialize its sampler deterministically
        # so it does not affect any other RNG reads
        eval_state = self.state.dataset_resumption.get('eval', {})
        for evaluator in self.state.evaluators:
            dataloader = evaluator.dataloader.dataloader
            if isinstance(dataloader, DataLoader) and isinstance(dataloader.sampler, DistributedSampler):
                dataloader.sampler.set_epoch(0)
            if evaluator.label not in eval_state:
                for _ in dataloader:
                    break

        # spin the train dataloader's sampler to get to the state of the desired epoch
        dataloader = self.state.dataloader
        assert dataloader is not None, 'train dataloader is set on state after FIT_START'
        if 'train' not in self.state.dataset_resumption:
            for epoch in range(int(self.state.timestamp.epoch)):
                if isinstance(dataloader, DataLoader) and isinstance(dataloader.sampler, DistributedSampler):
                    dataloader.sampler.set_epoch(epoch)
                for _ in dataloader:
                    break

    def _accumulate_time_across_ranks(
        self,
        num_samples: int,
        num_tokens: int,
        batch_time: datetime.timedelta,
    ) -> Tuple[int, int, datetime.timedelta]:
        """Accumulate the number of samples and tokens across ranks.

        Returns a (num_samples, num_tokens, batch_time) tuple.
        """
        # Samples and tokens should be summed
        # Batch time should be the value from rank 0
        sample_token_tensor = self.state.device.tensor_to_device(
            torch.tensor([num_samples, num_tokens], dtype=torch.int))
        dist.all_reduce(sample_token_tensor, reduce_operation='SUM')
        batch_time_tensor = self.state.device.tensor_to_device(
            torch.tensor([batch_time.total_seconds()], dtype=torch.float32))
        dist.broadcast(batch_time_tensor, src=0)
        batch_time = datetime.timedelta(seconds=batch_time_tensor[0].cpu().item())

        return int(sample_token_tensor[0].cpu().item()), int(sample_token_tensor[1].cpu().item()), batch_time

    def _train_loop(self) -> None:
        """Run training for the specified number of epochs and log results."""
        # Log training start
        log.info('Using precision %s', self.state.precision)
        self.logger.log_hyperparameters(
            {'enabled_algorithms/' + algo.__class__.__name__: True for algo in self.state.algorithms})
        assert self.state.dataloader is not None, 'dataloader is set in __init__() or fit()'
        assert self._train_data_spec is not None, 'The train data spec is set in __init__() or fit()'
        assert self.state.scaler is not None, 'scaler should have been set in __init__()'

        self.engine.run_event(Event.FIT_START)

        use_grad_scaling = self._use_grad_scaling(self.state.precision, self.state.scaler)

        if self.spin_dataloaders:
            self._spin_dataloaders_to_cur_epoch()

        if self.state.timestamp.batch_in_epoch == 0 and self._rng_state is not None:
            # Only restore the rng state here if the step in the current epoch is zero.
            reproducibility.load_rng_state(self._rng_state)
            self._rng_state = None

        self.state.model.train()
        finished_epoch_early = False
        last_wct = datetime.datetime.now()

        if self.state.max_duration is None:
            # This is essentially just a type check, as max_duration should always be
            # asserted to be not None when Trainer.fit() is called
            raise RuntimeError('max_duration must be specified when initializing the Trainer')

        log.debug('Starting training loop')
        while self.state.timestamp < self.state.max_duration:
            if int(self.state.timestamp.epoch_in_iteration) == 0 and int(self.state.timestamp.batch_in_epoch) == 0:
                self.engine.run_event(Event.ITERATION_START)

            if int(self.state.timestamp.batch_in_epoch) == 0:
                self.engine.run_event(Event.EPOCH_START)
                self.logger.log_metrics({'time/epoch': self.state.timestamp.epoch.value})

            dataloader = self.state.dataloader
            if isinstance(dataloader, DataLoader) and isinstance(dataloader.sampler, DistributedSampler):
                dataloader.sampler.set_epoch(int(self.state.timestamp.epoch))

            for batch_idx, self.state.batch in enumerate(self._iter_dataloader(TrainerMode.TRAIN)):
                # Spin dataloader forward unless dataloader handles internally with dataset_resumption
                if self.spin_dataloaders and 'train' not in self.state.dataset_resumption and batch_idx < int(
                        self.state.timestamp.batch_in_epoch):
                    # Restore the RNG state immediately before the next batch is yielded from the dataloader
                    if batch_idx + 1 == int(self.state.timestamp.batch_in_epoch) and self._rng_state is not None:
                        reproducibility.load_rng_state(self._rng_state)
                        self._rng_state = None
                    continue

                self.state.batch = self.state.device.batch_to_device(self.state.batch)
                self.state.batch = self._train_data_spec.device_transforms(self.state.batch)
                rank_num_samples = self._train_data_spec.get_num_samples_in_batch(self.state.batch)
                rank_num_tokens = self._train_data_spec.get_num_tokens_in_batch(self.state.batch)

                if self.state.deepspeed_enabled:
                    self.state.batch = _fix_batch_precision_for_deepspeed(self.state.batch, self.state.precision)

                self.engine.run_event(Event.AFTER_DATALOADER)

                self.engine.run_event(Event.BATCH_START)

                # Log time values
                self.logger.log_metrics({
                    'time/batch': self.state.timestamp.batch.value,
                    'time/sample': self.state.timestamp.sample.value,
                    'time/batch_in_epoch': self.state.timestamp.batch_in_epoch.value,
                    'time/sample_in_epoch': self.state.timestamp.sample_in_epoch.value,
                })
                if rank_num_tokens > 0:
                    self.logger.log_metrics({'time/token': self.state.timestamp.token.value})
                    self.logger.log_metrics({'time/token_in_epoch': self.state.timestamp.token_in_epoch.value})

                total_loss_dict = self._train_batch(use_grad_scaling)

                if use_grad_scaling:
                    self.state.scaler.update()

                # total_loss_dict can be None if gradient scaling failed
                if total_loss_dict is not None:  # pyright: ignore[reportUnnecessaryComparison]
                    map_collection(total_loss_dict, dist.all_reduce)
                    total_loss_dict = {
                        k: loss.cpu().item() / dist.get_world_size() for k, loss in total_loss_dict.items()
                    }
                    self.state.total_loss_dict = total_loss_dict
                    self.logger.log_metrics(total_loss_dict)

                # The scheduler step.step() and compute_and_log_metrics() are going to be included in the
                # next batch's wall clock time. The time accumulation must be done here so schedulers
                # have the latest timing information

                now = datetime.datetime.now()

                batch_time = now - last_wct

                total_num_samples, total_num_tokens, batch_time = self._accumulate_time_across_ranks(
                    rank_num_samples,
                    rank_num_tokens,
                    batch_time,
                )

                # `now` is actually in the past, but want to include the time it takes to perform this reduction
                last_wct = now

                if self._scheduler_step_frequency == TimeUnit.BATCH:
                    for scheduler in self.state.schedulers:
                        scheduler.step()

                if self.state.train_metrics is not None:  # pyright: ignore[reportUnnecessaryComparison]
                    self._compute_and_log_metrics(
                        dataloader_label='train',
                        metrics=self.state.train_metrics,
                    )

                self.state.previous_timestamp = self.state.timestamp
                self.state.timestamp = self.state.timestamp.to_next_batch(
                    samples=total_num_samples,
                    tokens=total_num_tokens,
                    duration=batch_time,
                )

                self.engine.run_event(Event.BATCH_END)

                # Pause the timing during evaluation
                # Evaluation time is tracked separately in state.eval_timestamp
                duration = datetime.datetime.now() - last_wct
                self._run_evaluators(Event.BATCH_END)
                last_wct = datetime.datetime.now() - duration

                self.engine.run_event(Event.BATCH_CHECKPOINT)

                if self.state.timestamp >= self.state.max_duration:
                    # If max_duration is specified in batches, samples, or tokens, and
                    # and the max_duration is reached mid-epoch, then break out of the dataloader
                    # to finish the epoch early and finish training.
                    finished_epoch_early = True
                    break

            if not finished_epoch_early or self.state.dataloader_len == self.state.timestamp.batch_in_epoch:
                # Trigger the epoch end events if the dataloader was exhausted.
                # This happens if the "break" did not trigger above, or if it
                # did (e.g. duration specified in samples/batches/tokens), but it is still
                # the end of the dataloader (i.e. next(dataloader) would raise StopIteration)
                if self.state.train_metrics is not None:  # pyright: ignore[reportUnnecessaryComparison]
                    self.state.train_metrics = self._ensure_metrics_device_and_dtype(self.state.train_metrics)
                    self._compute_and_log_metrics(
                        dataloader_label='train',
                        metrics=self.state.train_metrics,
                    )

                if self._scheduler_step_frequency == TimeUnit.EPOCH:
                    for scheduler in self.state.schedulers:
                        scheduler.step()

                self.state.previous_timestamp = self.state.timestamp
                self.state.timestamp = self.state.timestamp.to_next_epoch()

                self.engine.run_event(Event.EPOCH_END)

                # Pause the timing during evaluation
                # Evaluation time is tracked separately in state.eval_timestamp
                duration = datetime.datetime.now() - last_wct
                self._run_evaluators(Event.EPOCH_END)
                last_wct = datetime.datetime.now() - duration

                self.engine.run_event(Event.EPOCH_CHECKPOINT)

                # Increment iteration
                if (self.state._iteration_length is not None and
                        self.state.timestamp.epoch_in_iteration == self.state._iteration_length):
                    self.state.previous_timestamp = self.state.timestamp
                    self.state.timestamp = self.state.timestamp.to_next_iteration()
                    self.engine.run_event(Event.ITERATION_END)
                    self.engine.run_event(Event.ITERATION_CHECKPOINT)

        # Log final time values
        self.logger.log_metrics({
            'time/epoch': self.state.timestamp.epoch.value,
            'time/batch': self.state.timestamp.batch.value,
            'time/sample': self.state.timestamp.sample.value,
            'time/batch_in_epoch': self.state.timestamp.batch_in_epoch.value,
            'time/sample_in_epoch': self.state.timestamp.sample_in_epoch.value,
        })
        if self.state.previous_timestamp is not None and self.state.timestamp.token.value - self.state.previous_timestamp.token.value > 0:
            self.logger.log_metrics({'time/token': self.state.timestamp.token.value})
            self.logger.log_metrics({'time/token_in_epoch': self.state.timestamp.token_in_epoch.value})

        self.engine.run_event(Event.FIT_END)
        self._run_evaluators(Event.FIT_END)

    def _eval_train_metrics(self, device_batch):
        assert self._train_data_spec is not None, 'The train data spec should be set on __init__ or fit()'
        assert self.state.train_metrics is not None, 'The train metrics should be set on __init__ or fit()'

        with torch.no_grad(),\
                model_eval_mode(self.state.model),\
                _get_precision_context(self.state.precision, self.state.precision_config, self.state.deepspeed_enabled):
            eval_outputs = self._original_model.eval_forward(device_batch, self.state.outputs)
            for metric in self.state.train_metrics.values():
                self._original_model.update_metric(
                    device_batch,
                    eval_outputs,
                    metric,
                )

    def _run_evaluators(self, event: Event):
        """Runs evaluators periodically during training."""
        evaluators_executing = []
        for evaluator in self.state.evaluators:
            assert evaluator.eval_interval is not None, 'eval_interval should have been set on __init__() or fit()'
            assert evaluator.subset_num_batches is not None, 'subset_num_batches should have been set on __init__() or fit()'
            evaluators_executing.append(evaluator.eval_interval(self.state, event))
        if not any(evaluators_executing):
            return

        self.engine.run_event(Event.EVAL_BEFORE_ALL)
        for index, evaluator in enumerate(self.state.evaluators):
            if evaluators_executing[index]:
                self._eval_loop(
                    evaluator=evaluator,
                    subset_num_batches=evaluator.subset_num_batches,
                    metrics=self.state.eval_metrics[evaluator.label],
                )

        self.engine.run_event(Event.EVAL_AFTER_ALL)

    def _train_batch(self, use_grad_scaling: bool) -> Dict[str, torch.Tensor]:
        """Compute loss by training on a full batch of data.

        Adaptively change microbatch size if enabled to maximize GPU usage.

        Args:
            use_grad_scaling (bool): Enables gradient scaling.

        Returns:
            Dict[str, torch.Tensor]: a dictionary containing the total loss and individual losses if available.
        """
        assert self._train_data_spec is not None, 'The train data spec should be set on __init__ or fit()'

        # Cache the device batch, because `self.state.batch` gets overridden in microbatching loop.
        # Any in-place changes to a microbatch will be reflected in the device batch.
        device_batch = self.state.batch

        # Retry until we successfully complete training and return loss
        while True:
            # Reset train_metrics on every batch
            # Placing reset here ensures that if auto grad accum catches an OOM, incomplete metric state is cleared
            if self.state.train_metrics is not None:  # pyright: ignore[reportUnnecessaryComparison]
                for metric in self.state.train_metrics.values():
                    metric.reset()

            total_loss_dict = {'loss/train/total': self.state.device.tensor_to_device(torch.zeros(size=(1,)))}
            found_cuda_oom = 0  # int since bool BOR not supported on all torch.distributed backends
            try:
                assert self.state.scaler is not None
                assert self.state.device_train_microbatch_size is not None
                microbatches = self._train_data_spec.split_batch(device_batch, self.state.device_train_microbatch_size)
                if self._use_closures():
                    for optimizer in self.state.optimizers:
                        if use_grad_scaling:
                            self.state.scaler.step(optimizer,
                                                   closure=lambda loss_dict=total_loss_dict, **kwargs: self.
                                                   _train_microbatches(microbatches, loss_dict, **kwargs))
                        else:
                            optimizer.step(closure=lambda loss_dict=total_loss_dict, **kwargs: self._train_microbatches(
                                microbatches, loss_dict, **kwargs).item())
                else:
                    self._train_microbatches(microbatches, total_loss_dict)
                    if not self.state.deepspeed_enabled:
                        for optimizer in self.state.optimizers:
                            if use_grad_scaling:
                                self.state.scaler.step(optimizer)
                            else:
                                optimizer.step()
            except RuntimeError as e:
                if self.state.auto_microbatching and _is_cuda_oom(e):
                    log.debug((f"Rank {dist.get_global_rank()} OOM'd."))
                    found_cuda_oom = 1
                elif self.state.auto_microbatching and ('cuda' in str(e).lower() or 'c10' in str(e).lower()):
                    raise RuntimeError(
                        textwrap.dedent(
                            'Encountered non-addressable cuda error while using auto microbatching. '
                            'If this repeatedly occurs, set `device_train_microbatch_size` manually.')) from e
                else:
                    raise

            if self.state.auto_microbatching:
                all_ranks_finished = False
                while not all_ranks_finished:
                    # Propagate across all ranks if any rank hit CUDA OOM
                    found_cuda_oom_tensor = self.state.device.tensor_to_device(
                        torch.tensor([found_cuda_oom], dtype=torch.uint8))
                    dist.all_reduce(found_cuda_oom_tensor, reduce_operation='MAX')
                    found_cuda_oom = found_cuda_oom_tensor.item()
                    # Check if any rank is still not done with the batch. This may happen if only a
                    # subset of ranks OOM, leaving some batches still in the forward pass
                    all_ranks_finished_tensor = self.state.device.tensor_to_device(torch.tensor([1], dtype=torch.uint8))
                    dist.all_reduce(all_ranks_finished_tensor, reduce_operation='MIN')
                    all_ranks_finished = all_ranks_finished_tensor.item() == 1
                if found_cuda_oom == 1:
                    _adjust_device_train_microbatch_size(self.state)
                    # Skip return and rerun after handling oom
                    continue
            # Log microbatch and return loss if we've completed without OOMing.
            assert self.state.device_train_microbatch_size is not None
            self.logger.log_metrics({'trainer/device_train_microbatch_size': self.state.device_train_microbatch_size})
            self.first_batch_complete = True
            return total_loss_dict

    def _train_microbatches(self,
                            microbatches: Sequence[Batch],
                            total_loss_dict: Dict[str, torch.Tensor],
                            ddp_sync: bool = True) -> torch.Tensor:
        """Iterate over microbatches and compute the loss that will be used to step the optimizer.

        Args:
            microbatches (Sequence[Batch]): The microbatches which make up the batch.
            total_loss_dict (Dict[str, torch.tensor]): Dictionary containing individual losses and their sum aggregated across all
                microbatches.
            ddp_sync (bool): True to sync gradients between devices on every backwards
                pass and False to only sync gradients after each device has finished
                computing a gradient on it's entire set of microbatches. (default: ``True``)
        """
        if ddp_sync or not isinstance(self.state.model, DistributedDataParallel):
            context = contextlib.nullcontext
        else:
            if self.state.auto_microbatching and not self.first_batch_complete:
                # PyTorch DDP rebuilds gradient reduction buckets after 1) a forward pass where the
                # no_sync context was not set 2) a backward pass 3) a forward pass. If only a
                # subset of ranks OOM on the first batch, this will cause a deadlock since a rank
                # that did not OOM will complete steps (1), (2), and (3) on the first succesful
                # microbatch after the OOMs but an OOMing rank will have never completed (1) if
                # using `SINGLE_AUTO_SYNC`. To avoid this, we force a sync on every microbatch for
                # the first batch.
                log.info('Auto microbatching requires syncing every microbatch (`MULTI_AUTO_SYNC`)'
                         ' to avoid deadlock on first batch, so ddp_sync_strategy will be ignored.')
                context = contextlib.nullcontext
            else:
                context = cast(Callable[[], ContextManager], self.state.model.no_sync)

        assert self._train_data_spec is not None

        with context():
            self.engine.run_event(Event.BEFORE_TRAIN_BATCH)

            assert self.state.optimizers is not None
            assert self.state.scaler is not None

            use_grad_scaling = self._use_grad_scaling(self.state.precision, self.state.scaler)

            if not self.state.deepspeed_enabled:
                for optimizer in self.state.optimizers:
                    try:
                        optimizer.zero_grad(set_to_none=True)
                    except TypeError:
                        optimizer.zero_grad()

            # Tracker for gradient accumulation
            current_batch_size = sum([self._train_data_spec.get_num_samples_in_batch(batch) for batch in microbatches])
            # Cache batch, which will be overwritten by microbatches. Restore after microbatches complete
            current_batch = self.state.batch

            for microbatch_idx, self.state.batch in enumerate(microbatches):
                is_final_microbatch = microbatch_idx + 1 == len(microbatches)
                microbatch_loss_dict = self._train_microbatch(use_grad_scaling, current_batch_size, is_final_microbatch)

                # Aggregate each loss in microbatch_loss_dict into total_loss_dict
                for k, microbatch_loss in microbatch_loss_dict.items():
                    loss_key = f'loss/train/{k}'
                    if loss_key not in total_loss_dict:
                        total_loss_dict[loss_key] = self.state.device.tensor_to_device(torch.zeros(size=(1,)))
                    total_loss_dict[loss_key] += microbatch_loss

            # Restore batch
            self.state.batch = current_batch

            # Unscale gradients before `Event.AFTER_TRAIN_BATCH`
            if use_grad_scaling:
                for optimizer in ensure_tuple(self.state.optimizers):
                    self.state.scaler.unscale_(optimizer)

            self.engine.run_event(Event.AFTER_TRAIN_BATCH)

            return total_loss_dict['loss/train/total']

    def _train_microbatch(self, use_grad_scaling: bool, current_batch_size: int,
                          is_final_microbatch: bool) -> Dict[str, torch.Tensor]:
        """Train and compute the loss of ``state.batch``, which is assumed to be a single microbatch.

        Args:
            use_grad_scaling (bool): Whether to use gradient scaling.
            current_batch_size (int): The current batch size.
            minibatch_num_samples (int): Number of samples in the minibatch.
            is_final_microbatch (bool): If current microbatch is the last one.
        """
        assert self.state.scaler is not None
        assert self._train_data_spec is not None

        # Cache the device batch, because `self.state.batch` gets overridden in microbatching loop
        device_batch = deepcopy(self.state.batch)

        microbatch_num_samples = self._train_data_spec.get_num_samples_in_batch(self.state.batch)
        if self.state.deepspeed_enabled or not isinstance(self.state.model, DistributedDataParallel):
            sync_context = contextlib.nullcontext()
        elif self.state.auto_microbatching and not self.first_batch_complete:
            # PyTorch DDP rebuilds gradient reduction buckets after 1) a forward pass where the
            # no_sync context was not set 2) a backward pass 3) a forward pass. If only a
            # subset of ranks OOM on the first batch, this will cause a deadlock since a rank
            # that did not OOM will complete steps (1), (2), and (3) on the first succesful
            # microbatch after the OOMs but an OOMing rank will have never completed (1) if
            # using `SINGLE_AUTO_SYNC`. To avoid this, we force a sync on every microbatch for
            # the first batch.
            log.info('Auto microbatching requires syncing every microbatch (`MULTI_AUTO_SYNC`)'
                     ' to avoid deadlock on first batch, so ddp_sync_strategy will be ignored.')
            sync_context = contextlib.nullcontext()
        else:
            sync_context = ddp_sync_context(
                self.state,
                is_final_microbatch,
                self._ddp_sync_strategy,
            )

        with sync_context:
            # Forward pass
            self.engine.run_event(Event.BEFORE_FORWARD)

            with _get_precision_context(self.state.precision, self.state.precision_config,
                                        self.state.deepspeed_enabled):
                self.state.outputs = self.state.model(self.state.batch)

            self.engine.run_event(Event.AFTER_FORWARD)

            # Check if other ranks OOMed after forward pass when using auto microbatching. This may
            # happen when close to memory limit or with uneven memory usage across ranks
            if self.state.auto_microbatching:
                # Check if any other rank hit an OOM
                found_cuda_oom_tensor = self.state.device.tensor_to_device(torch.tensor([0], dtype=torch.uint8))
                dist.all_reduce(found_cuda_oom_tensor, reduce_operation='MAX')
                found_cuda_oom = found_cuda_oom_tensor.item()
                # Signal current rank is still in batch
                all_ranks_finished_tensor = self.state.device.tensor_to_device(torch.tensor([0], dtype=torch.uint8))
                dist.all_reduce(all_ranks_finished_tensor, reduce_operation='MIN')

                if found_cuda_oom == 1:
                    raise RuntimeError('CUDA out of memory encountered on a different rank')

            # Loss
            self.engine.run_event(Event.BEFORE_LOSS)

            with _get_precision_context(self.state.precision, self.state.precision_config,
                                        self.state.deepspeed_enabled):
                self.state.loss = self._original_model.loss(self.state.outputs, self.state.batch)

            assert self.state.loss is not None
            self.engine.run_event(Event.AFTER_LOSS)

            # Backward Pass
            self.engine.run_event(Event.BEFORE_BACKWARD)

            microbatch_loss_dict = {}
            # If total loss key is present, copy loss
            if isinstance(self.state.loss, dict) and ('total' in self.state.loss):
                microbatch_loss = self.state.loss['total']  # type: ignore
                microbatch_loss_dict = self.state.loss.copy()
            # If total loss key is not present, sum individual losses
            else:
                microbatch_loss = self.state.device.tensor_to_device(torch.zeros(size=(1,)))
                for loss in ensure_tuple(self.state.loss):
                    assert isinstance(loss, torch.Tensor)
                    microbatch_loss.add_(loss.mean())

                # Copy the loss if it is a dictionary
                if isinstance(self.state.loss, dict):
                    microbatch_loss_dict = self.state.loss.copy()
                # If not, create a dictionary with generic loss names
                elif len(ensure_tuple(self.state.loss)) > 1:
                    microbatch_loss_dict = {f'loss{i}': loss for i, loss in enumerate(ensure_tuple(self.state.loss))}

                # Include total loss
                microbatch_loss_dict['total'] = microbatch_loss

            # For each loss to log: detach, clone, mean, then multiply by (microbatch size) / (batch size)
            for k, loss in microbatch_loss_dict.items():
                microbatch_loss_dict[k] = loss.detach().clone().mean() * (microbatch_num_samples / current_batch_size)

            if use_grad_scaling:
                microbatch_loss = cast(torch.Tensor, self.state.scaler.scale(microbatch_loss))  # type: ignore

            if self.state.deepspeed_enabled:
                self.state.deepspeed_model.backward(microbatch_loss)
            else:
                # Scale loss based on the number of samples in the microbatch to maintain gradient numerics
                microbatch_loss.mul_(microbatch_num_samples / current_batch_size)
                microbatch_loss.backward(create_graph=self._backwards_create_graph)

            if self.state.device.dist_backend == 'xla':
                # For xla devices, the program between any pair of mark_steps() calls is compiled. With out this, the
                # microbatching loop is unrolled, drastically increasing compile time.
                xm.mark_step()

            self.engine.run_event(Event.AFTER_BACKWARD)

            # Use microbatch outputs to update training metrics
            if (self.state.train_metrics is not None and  # pyright: ignore[reportUnnecessaryComparison]
                    len(self.state.train_metrics) != 0):
                self.state.train_metrics = self._ensure_metrics_device_and_dtype(self.state.train_metrics)
                self._eval_train_metrics(device_batch)

        if self.state.deepspeed_enabled:
            self.state.deepspeed_model.step()

        return microbatch_loss_dict

    def predict(
        self,
        dataloader: Union[DataLoader, DataSpec],
        subset_num_batches: int = -1,
        *,
        return_outputs: bool = True,
    ):
        """Output model prediction on the provided data.

        There are two ways to access the prediction outputs.

        1.  With ``return_outputs`` set to True, the batch predictions will be collected into a list and returned.
        2.  Via a custom callback, which can be used with ``return_outputs`` set to False.

            This technique can be useful if collecting all the outputs from the dataloader would exceed available memory,
            and you want to write outputs directly to files. For example:

            .. testsetup::

                predict_dl = train_dataloader

            .. testcode::

                import os
                import torch

                from torch.utils.data import DataLoader

                from composer import Trainer, Callback
                from composer.loggers import Logger

                class PredictionSaver(Callback):
                    def __init__(self, folder: str):
                        self.folder = folder
                        os.makedirs(self.folder, exist_ok=True)

                    def predict_batch_end(self, state: State, logger: Logger) -> None:
                        name = f'batch_{int(state.predict_timestamp.batch)}.pt'
                        filepath = os.path.join(self.folder, name)
                        torch.save(state.outputs, filepath)

                        # Also upload the files
                        logger.upload_file(remote_file_name=name, file_path=filepath)

                trainer = Trainer(
                    ...,
                    callbacks=PredictionSaver('./predict_outputs'),
                )

                trainer.predict(predict_dl, return_outputs=False)

                print(sorted(os.listdir('./predict_outputs')))

            .. testoutput::

                ['batch_1.pt', ...]

        Args:
            dataloader (DataLoader | DataSpec): The :class:`.DataLoader` or
                :class:`.DataSpec` for the prediction data.
            subset_num_batches (int, optional): If specified, only perform model prediction
                on this many batches. This parameter has no effect if it is greater than ``len(dataloader)``.
                If ``-1``, then the entire loader will be iterated over. (default: ``-1``)
            return_outputs (bool, optional): If True (the default), then prediction outputs will be (recursively)
                moved to cpu and accumulated into a list. Otherwise, prediction outputs are discarded after each
                batch.

        Returns:
            List: A list of batch outputs, if ``return_outputs`` is True. Otherwise, an empty list.

        """
        if isinstance(dataloader, DataSpec):
            data_spec = dataloader
        else:
            data_spec = DataSpec(dataloader)

        # Bind the dataloader to the state, but be able to restore the previous dataloader afterwards
        original_dataloader = self.state.dataloader
        original_dataloader_label = self.state.dataloader_label
        original_dataloader_len = self.state.dataloader_len
        self.state.set_dataloader(data_spec.dataloader, 'predict', subset_num_batches)
        assert self.state.dataloader is not None, 'Already set the dataloader'

        # Reset the predict timestamp
        self.state.predict_timestamp = Timestamp()

        last_wct = datetime.datetime.now()

        outputs = []
        cpu_device = DeviceCPU()

        with torch.no_grad(), model_eval_mode(self.state.model):

            self.engine.run_event(Event.PREDICT_START)

            for self.state.batch in self._iter_dataloader(TrainerMode.PREDICT):
                # Move the batch onto the device
                self.state.batch = self.state.device.batch_to_device(self.state.batch)

                # Perform any device transforms
                self.state.batch = data_spec.device_transforms(self.state.batch)

                # Count the batch size and num tokens before any events run
                rank_num_samples = data_spec.get_num_samples_in_batch(self.state.batch)
                rank_num_tokens = data_spec.get_num_tokens_in_batch(self.state.batch)

                # Fix the batch if using DeepSpeed
                if self.state.deepspeed_enabled:
                    self.state.batch = _fix_batch_precision_for_deepspeed(self.state.batch, self.state.precision)

                self.engine.run_event(Event.PREDICT_BATCH_START)

                self.engine.run_event(Event.PREDICT_BEFORE_FORWARD)
                with _get_precision_context(self.state.precision, self.state.precision_config,
                                            self.state.deepspeed_enabled):
                    self.state.outputs = self.state.model(self.state.batch)
                self.engine.run_event(Event.PREDICT_AFTER_FORWARD)

                if return_outputs:
                    outputs.append(cpu_device.batch_to_device(self.state.outputs))

                now = datetime.datetime.now()
                batch_time = now - last_wct

                total_num_samples, total_num_tokens, batch_time = self._accumulate_time_across_ranks(
                    num_samples=rank_num_samples,
                    num_tokens=rank_num_tokens,
                    batch_time=batch_time,
                )

                last_wct = now

                self.state.predict_timestamp = self.state.predict_timestamp.to_next_batch(samples=total_num_samples,
                                                                                          tokens=total_num_tokens,
                                                                                          duration=batch_time)

                self.engine.run_event(Event.PREDICT_BATCH_END)

            self.engine.run_event(Event.PREDICT_END)

        # Restore the dataloader
        self.state.set_dataloader(original_dataloader, original_dataloader_label)
        if original_dataloader_len is not None:
            self.state.dataloader_len = original_dataloader_len

        return outputs

    def eval(
        self,
        eval_dataloader: Optional[Union[Iterable, DataSpec, Evaluator, Sequence[Evaluator]]] = None,
        subset_num_batches: int = -1,
    ):
        """Run evaluation loop.

        Results are stored in ``trainer.state.eval_metrics``. The ``eval_dataloader`` can be provided to
        either the eval() method or during training init().

        Examples:
        .. testcode::

            trainer = Trainer(
                model=model,
                train_dataloader=train_dataloader,
                max_duration="2ep",
                device="cpu",
            )

            trainer.fit()

            # run eval
            trainer.eval(
                eval_dataloader=eval_dataloader,
            )

        Or, if the ``eval_dataloader`` is provided during init:

        .. testcode::

            trainer = Trainer(
                model=model,
                eval_dataloader=eval_dataloader,
                train_dataloader=train_dataloader,
                max_duration="2ep",
                device="cpu",
            )

            trainer.fit()

            # eval_dataloader already provided:
            trainer.eval()

        For multiple metrics or dataloaders, use :class:`.Evaluator` to provide
        identifier names. For example, to run the GLUE task:

        .. code:: python

            from composer.core import Evaluator
            from composer.models.nlp_metrics import BinaryF1Score

            glue_mrpc_task = Evaluator(
                label='glue_mrpc',
                dataloader=mrpc_dataloader,
                metric_names=['BinaryF1Score', 'MulticlassAccuracy']
            )

            glue_mnli_task = Evaluator(
                label='glue_mnli',
                dataloader=mnli_dataloader,
                metric_names=['MulticlassAccuracy']
            )

            trainer = Trainer(
                ...,
                eval_dataloader=[glue_mrpc_task, glue_mnli_task],
                ...
            )

        The metrics used are defined in your model's ``get_metrics()`` method. For more information,
        see :doc:`/trainer/evaluation`.

        .. note::

            If evaluating with multiple GPUs using a DistributedSampler with `drop_last=False`, the last
            batch will contain duplicate samples, which may affect metrics. To avoid this, as long as
            the dataset passed to the DistributedSampler has a length defined, Composer will correctly
            drop duplicate samples.

        Args:
            eval_dataloader (Iterable | DataLoader | DataSpec | Evaluator | Sequence[Evaluator], optional): Dataloaders
                for evaluation.  If not provided, defaults to using the
                ``eval_dataloader`` provided to the trainer init().
            subset_num_batches (int, optional): Evaluate on this many batches. Default to ``-1`` (the entire
                dataloader. Can also be provided in the trainer.__init__() as ``eval_subset_num_batches``.

        """
        self.engine.run_event(Event.EVAL_STANDALONE_START)

        if eval_dataloader is not None:
            eval_passed_in = True
            eval_metrics = deepcopy(self._original_model.get_metrics(is_train=False))
            metric_names = [str(k) for k in eval_metrics.keys()]

            eval_dataloader = ensure_tuple(eval_dataloader)

            evaluator_types = [isinstance(evaluator, Evaluator) for evaluator in eval_dataloader]
            if any(evaluator_types) and not all(evaluator_types):
                raise ValueError('Mixing Evaluator with other classes is not allowed, please wrap'
                                 'all other classes with the Evaluator class. These are the classes'
                                 'that were detected:' + str([type(evaluator) for evaluator in eval_dataloader]))

            evaluators = [
                ensure_evaluator(evaluator, default_metric_names=metric_names) for evaluator in eval_dataloader
            ]

            if self.state.eval_metrics:
                for evaluator in evaluators:
                    if evaluator.label in self.state.eval_metrics:
                        warnings.warn(
                            f'eval_dataloader label \'{evaluator.label}\' was already provided in '
                            'trainer initialization. Existing data for that label will be overwritten. '
                            'To prevent this in the future, assign unique label names.',
                            category=UserWarning)

            # match metric names to model metrics
            log.info(f'Added {[e.label for e in evaluators]} to eval_metrics.')
            self.state.eval_metrics.update({e.label: _filter_metrics(eval_metrics, e.metric_names) for e in evaluators})

            _set_evaluator_interval_and_subset_num_batches(
                evaluators=evaluators,
                eval_interval='1ep',  # ignored
                subset_num_batches=subset_num_batches,
            )

            for evaluator in evaluators:
                validate_eval_automicrobatching(evaluator.auto_microbatching, self.state.device)

            self.state.evaluators.extend(evaluators)  # Add evaluators to state.evaluators
        else:
            eval_passed_in = False
            if not self.state.evaluators:
                raise ValueError('eval_dataloader must be provided to either Trainer init() or eval().')
            evaluators = self.state.evaluators

        for evaluator in evaluators:
            eval_subset_num_batches = evaluator.subset_num_batches if subset_num_batches == -1 else subset_num_batches
            self._eval_loop(
                evaluator=evaluator,
                metrics=self.state.eval_metrics[evaluator.label],
                subset_num_batches=eval_subset_num_batches,
            )
            if eval_passed_in:
                self.state.evaluators.remove(evaluator)  # Remove them from state once eval is finished.

        self.engine.run_event(Event.EVAL_STANDALONE_END)

    def _eval_loop(
        self,
        evaluator: Evaluator,
        metrics: Dict[str, Metric],
        subset_num_batches: Optional[int] = None,
    ):
        """Evaluate the model and log appropriate metrics.

        Args:
            evaluator (Evaluator): The evaluator to use for evaluation.
            metrics (Dict[str, Metric]): Dictionary mapping metric names to metrics to evaluate against.
            subset_num_batches (int, optional): If specified, evaluate on this many batches. Defaults to ``-1``,
                which means to iterate over the entire dataloader.
        """
        if subset_num_batches is None:
            subset_num_batches = -1

        # back up the original dataloader on the state, so we can restore it after evaluation is finished
        original_dataloader = self.state.dataloader
        original_dataloader_label = self.state.dataloader_label
        original_num_batches = self.state.dataloader_len

        # Unpack data_spec
        data_spec = evaluator.dataloader

        # Reset the eval timestamp
        self.state.eval_timestamp = Timestamp()

        last_wct = datetime.datetime.now()

        with torch.no_grad(), model_eval_mode(self.state.model):
            self.state.set_dataloader(data_spec.dataloader, evaluator.label, subset_num_batches)
            assert self.state.dataloader is not None, 'dataloader is set'

            self.engine.run_event(Event.EVAL_START)

            metrics = self._ensure_metrics_device_and_dtype(metrics)

            for metric in metrics.values():
                metric.reset()

            dataloader = self.state.dataloader
            dist_sampler = None
            drop_last = None
            dataset_len = None
            last_batch = False
            if isinstance(dataloader, DataLoader) and isinstance(dataloader.sampler, DistributedSampler):
                # The distributed sampler uses `set_epoch` to set the random seed
                # Because evaluation can run on each batch, we use the batch to seed the sampler
                # so each evaluation will get a proper shuffle.
                # The epoch provided to `set_epoch` need not be sequential, so this is fine.
                dist_sampler = dataloader.sampler
                dist_sampler.set_epoch(int(self.state.timestamp.batch))
                drop_last = dataloader.drop_last
                # Only compute the dataset length if drop_last is False, as otherwise we don't need
                # to remove any duplicate samples.
                if drop_last == False:
                    try:
                        dataset_len = len(dist_sampler.dataset)  # type: ignore
                    except AttributeError:
                        warnings.warn("DistributedSampler's dataset does not have length defined. When "
                                      '`drop_last=False`, metrics may be incorrect, as DistributedSampler '
                                      'duplicates samples to make the dataset divisible by world size. To '
                                      'fix this, provide a dataset with a length attribute to the '
                                      'DistributedSampler to correctly drop duplicate samples.')

            for self.state.batch in self._iter_dataloader(TrainerMode.EVAL):
                self.state.batch = self.state.device.batch_to_device(self.state.batch)
                self.state.batch = data_spec.device_transforms(self.state.batch)

                # Count the batch size and num tokens before any events run
                rank_num_samples = data_spec.get_num_samples_in_batch(self.state.batch)
                rank_num_tokens = data_spec.get_num_tokens_in_batch(self.state.batch)

                # If using a distributed sampler, keep track of last_batch for metrics update
                if dist_sampler is not None and drop_last == False and dataset_len is not None:
                    batch_num_samples_tensor = self.state.device.tensor_to_device(torch.tensor(rank_num_samples))
                    dist.all_reduce(batch_num_samples_tensor, reduce_operation='SUM')
                    batch_num_samples = batch_num_samples_tensor.item()
                    last_batch = self.state.eval_timestamp.sample + batch_num_samples >= dataset_len

                if self.state.deepspeed_enabled:
                    self.state.batch = _fix_batch_precision_for_deepspeed(self.state.batch, self.state.precision)

                self.engine.run_event(Event.EVAL_BATCH_START)

                # Cache the device batch, because `self.state.batch` gets overridden in microbatching loop
                device_batch = self.state.batch
                # Retry until we successfully complete evaluation
                while True:
                    # Note: We use uint8 instead of bool as BOR is not supported on all torch.distributed backends
                    found_cuda_oom = 0
                    try:
                        microbatches = data_spec.split_batch(device_batch, evaluator.device_eval_microbatch_size)
                        for i, self.state.batch in enumerate(microbatches):
                            last_microbatch = i == len(microbatches) - 1
                            skip_metric_update = False
                            # Distributed samplers pad batches to be the same size. If using a
                            # distributed sampler and on last batch, remove the padding
                            if dist_sampler is not None and drop_last == False and dataset_len is not None and last_batch and last_microbatch:
                                padding = dist_sampler.total_size - dataset_len
                                if dist.get_global_rank() >= dist.get_world_size() - padding:
                                    rank_num_samples -= 1
                                    num_samples_in_microbatch = data_spec.get_num_samples_in_batch(self.state.batch)
                                    # Skip updating metric if batch is only padded samples
                                    if num_samples_in_microbatch == 1:
                                        skip_metric_update = True
                                    # Remove padded samples from batch
                                    else:
                                        self.state.batch = data_spec.split_batch(self.state.batch,
                                                                                 num_samples_in_microbatch - 1)[0]

                            self.engine.run_event(Event.EVAL_BEFORE_FORWARD)

                            with _get_precision_context(self.state.precision, self.state.precision_config,
                                                        self.state.deepspeed_enabled):
                                self.state.outputs = self._original_model.eval_forward(self.state.batch)

                            self.engine.run_event(Event.EVAL_AFTER_FORWARD)

                            # Skip metric update if batch is only padded samples. We do this after
                            # forward as all models must run forward for FSDP.
                            if skip_metric_update:
                                continue

                            # Run in same precision context to avoid NaNs
                            with _get_precision_context(self.state.precision, self.state.precision_config,
                                                        self.state.deepspeed_enabled):
                                if isinstance(self.state.device, DeviceMPS):
                                    # torchmetrics math has numerical errors on M1 devices
                                    # running the compute on CPU instead
                                    if isinstance(self.state.outputs, Mapping):
                                        outputs = {}
                                        for k, v in self.state.outputs.items():
                                            if isinstance(v, torch.Tensor):
                                                outputs[k] = v.cpu()
                                            else:
                                                outputs[k] = v
                                    elif isinstance(self.state.outputs, Sequence):
                                        outputs = []
                                        for v in self.state.outputs:
                                            if isinstance(v, torch.Tensor):
                                                outputs.append(v.cpu())
                                            else:
                                                outputs.append(v)
                                    else:
                                        outputs = self.state.outputs.cpu()
                                else:
                                    outputs = self.state.outputs

                                for metric in metrics.values():
                                    self._original_model.update_metric(
                                        self.state.batch,
                                        outputs,
                                        metric,
                                    )

                    except RuntimeError as e:
                        if evaluator.auto_microbatching and _is_cuda_oom(e):
                            log.debug((f"Rank {dist.get_global_rank()} OOM'd."))
                            found_cuda_oom = 1
                        elif self.state.auto_microbatching and ('cuda' in str(e).lower() or 'c10' in str(e).lower()):
                            raise ValueError(
                                textwrap.dedent(
                                    'Encountered non-addressable cuda error while using auto microbatching. '
                                    'If this repeatedly occurs, set `device_eval_microbatch_size` manually.')) from e
                        else:
                            raise
                    if evaluator.auto_microbatching:
                        # Propagate across all ranks if any rank hit CUDA OOM
                        found_cuda_oom = self.state.device.tensor_to_device(
                            torch.tensor([found_cuda_oom], dtype=torch.uint8))
                        dist.all_reduce(found_cuda_oom, reduce_operation='MAX')
                        if found_cuda_oom.item() == 1:
                            _adjust_device_eval_microbatch_size(evaluator)
                            # Skip return and rerun after handling oom
                            continue
                        # Log device_eval_microbatch_size if auto_microbatching is enabled
                        self.logger.log_metrics({
                            f'trainer/{evaluator.label}/device_eval_microbatch_size':
                                evaluator.device_eval_microbatch_size
                        })
                    # Break if we've successfully completed eval without OOMing.
                    break

                now = datetime.datetime.now()
                batch_time = now - last_wct

                total_num_samples, total_num_tokens, batch_time = self._accumulate_time_across_ranks(
                    num_samples=rank_num_samples,
                    num_tokens=rank_num_tokens,
                    batch_time=batch_time,
                )

                self.state.eval_timestamp = self.state.eval_timestamp.to_next_batch(
                    samples=total_num_samples,
                    tokens=total_num_tokens,
                    duration=batch_time,
                )

                last_wct = now

                self.engine.run_event(Event.EVAL_BATCH_END)

            self._compute_and_log_metrics(dataloader_label=evaluator.label, metrics=metrics)

            self.engine.run_event(Event.EVAL_END)

        self.state.set_dataloader(original_dataloader, original_dataloader_label)
        if original_num_batches is not None:
            self.state.dataloader_len = original_num_batches

    def _use_grad_scaling(self, precision: Union[str, Precision], scaler: Optional[GradScaler]) -> bool:
        """Determines based on precision when to use grad scaling.

        By default, the pytorch GradScaler is a no-op if running on
        unsupported hardware. Here we raise a RuntimeError instead.

        Args:
            precision (Precision): Numerical precision, based on the Precision Enum.
            scaler (GradScaler): Used to make sure that the scaler is enabled when
            using grad scaling.

        Raises:
            RuntimeError:
                Occurs when attempting to use grad scaling without the scaler
                enabled. Likely due to hardware not supporting the provided precision.
        """
        if self.state.deepspeed_enabled:
            return False

        precision = Precision(precision)
        use_grad_scaling = precision == Precision.AMP_FP16

        if use_grad_scaling and (scaler is None or not scaler.is_enabled()):
            raise RuntimeError(f'Attempting to use grad scaling with {precision}, but scaler is not enabled.'
                               f'Potentially your hardware does not support Precision {precision}.')
        return use_grad_scaling

    def _iter_dataloader(self, trainer_mode: TrainerMode):
        """Helper method to iterate over the dataloader.

        This method yields up to :attr:`.State.dataloader_len`` batches from the dataloader. In addition, if the
        profiler is enabled, the dataloader latency recorded via the :class:`.Marker` API.

        Args:
            trainer_mode (TrainerMode): Specifies which mode the trainer is in.
        """
        assert self.state.dataloader is not None, 'the dataloader should be set before calling this method'

        if self.state.dataloader_len is None:
            dataloader_iter = iter(self.state.dataloader)
        else:
            dataloader_iter = itertools.islice(self.state.dataloader, int(self.state.dataloader_len))

        while True:
            try:
                # [BEFORE/AFTER]_DATALOADER only runs while training
                if trainer_mode == TrainerMode.TRAIN:
                    self.engine.run_event(Event.BEFORE_DATALOADER)
                batch = next(dataloader_iter)
            except StopIteration:
                # [BEFORE/AFTER]_DATALOADER only runs while training
                if trainer_mode == TrainerMode.TRAIN:
                    # Event.AFTER_DATALOADER is normally called in the train loop. However, if we
                    # encounter StopIteration, the train loop will not run. Accordingly, we need to
                    # explicitly call the engine to run marker.finish() for the dataloader marker.
                    # Otherwise, we will encounter an error at the start of the next epoch when
                    # Event.BEFORE_DATALOADER tries to start an unfinished marker.
                    self.engine.run_marker_only_event(Event.AFTER_DATALOADER)
                break
            yield batch

    def _use_closures(self) -> bool:
        """Determines based on precision and optimizers whether to use closures.

        We default to using closures unless AMP is enabled, in which case we only allow closures when using optimizers
        with the _step_supports_amp_closure flag.
        """
        if self.state.deepspeed_enabled:
            return False

        if self.state.device.dist_backend == 'xla':
            return False

        if self.state.precision != Precision.AMP_FP16:
            return True

        if not hasattr(self.state, 'optimizers'):
            raise RuntimeError('state.optimizers must be set before `_use_closures` can be determined')

        return all(
            getattr(optimizer, '_step_supports_amp_closure', False)
            for optimizer in ensure_tuple(self.state.optimizers))

    def save_checkpoint(
        self,
        name: str = 'ep{epoch}-ba{batch}-rank{rank}',
        *,
        weights_only: bool = False,
    ):
        """Checkpoint the training :class:`~.State`.

        Args:
            name (str, optional): See :func:`.save_checkpoint`.
            weights_only (bool, optional): See :func:`.save_checkpoint`.

        Returns:
            str or None: See :func:`.save_checkpoint`.
        """
        return checkpoint.save_checkpoint(
            state=self.state,
            filename=name,
            weights_only=weights_only,
        )

    def save_checkpoint_to_save_folder(self):
        """Checkpoints the training :class:`~.State` using a CheckpointSaver if it exists.

        Raises:
            ValueError: If ``_checkpoint_saver`` does not exist.

        Returns:
            None
        """
        if self._checkpoint_saver is None:
            raise ValueError(
                'In order to use save_checkpoint_to_save_folder you must pass a save_folder to the Trainer.')
        else:
            self._checkpoint_saver._save_checkpoint(self.state, self.logger)

    def export_for_inference(
        self,
        save_format: Union[str, ExportFormat],
        save_path: str,
        save_object_store: Optional[ObjectStore] = None,
        sample_input: Optional[Any] = None,
        transforms: Optional[Sequence[Transform]] = None,
        input_names: Optional[Sequence[str]] = None,
        output_names: Optional[Sequence[str]] = None,
    ):
        """Export a model for inference.

        Args:
            save_format (Union[str, ExportFormat]):  Format to export to. Either ``"torchscript"`` or ``"onnx"``.
            save_path: (str): The path for storing the exported model. It can be a path to a file on the local disk,
            a URL, or if ``save_object_store`` is set, the object name
                in a cloud bucket. For example, ``my_run/exported_model``.
            save_object_store (ObjectStore, optional): If the ``save_path`` is in an object name in a cloud bucket
                (i.e. AWS S3 or Google Cloud Storage), an instance of
                :class:`~.ObjectStore` which will be used
                to store the exported model. If this is set to ``None``,  will save to ``save_path`` using the trainer's
                logger. (default: ``None``)
            sample_input (Any, optional): Example model inputs used for tracing. This is needed for "onnx" export.
                The ``sample_input`` need not match the batch size you intend to use for inference. However, the model
                should accept the ``sample_input`` as is. (default: ``None``)
            transforms (Sequence[Transform], optional): transformations (usually optimizations) that should
                be applied to the model. Each Transform should be a callable that takes a model and returns a modified model.
            input_names (Sequence[str], optional): names to assign to the input nodes of the graph, in order. If set
                to ``None``, the keys from the `sample_input` will be used. Fallbacks to ``["input"]``.
            output_names (Sequence[str], optional): names to assign to the output nodes of the graph, in order. It set
                to ``None``, it defaults to ``["output"]``.

        Returns:
            None
        """
        export_model = self.state.model.module if self.state.is_model_ddp else self.state.model
        if not isinstance(export_model, nn.Module):
            raise ValueError(f'Exporting Model requires type torch.nn.Module, got {type(export_model)}')
        if sample_input == None and save_format == 'onnx':
            sample_input = self.state.batch
        export_with_logger(model=export_model,
                           save_format=save_format,
                           save_path=save_path,
                           logger=self.logger,
                           save_object_store=save_object_store,
                           sample_input=(sample_input, {}),
                           transforms=transforms,
                           input_names=input_names,
                           output_names=output_names)<|MERGE_RESOLUTION|>--- conflicted
+++ resolved
@@ -1003,14 +1003,10 @@
         assert not isinstance(device_train_microbatch_size, str)
 
         # Distributed
-<<<<<<< HEAD
-        # dist.initialize_dist(device, dist_timeout)
-=======
         if deepspeed_config is not None or fsdp_config is not None or dist.get_world_size() > 1:
             # Deepspeed and FSDP both require torch.distributed to be initialized, even if the world size is 1
             # And torch.distributed is always required for multi-rank training
             dist.initialize_dist(device, dist_timeout)
->>>>>>> 9a190426
 
         # Reproducibility
         rank_zero_seed, seed = _distribute_and_get_random_seed(seed, device)
