# Copyright 2021 MosaicML. All Rights Reserved.

from __future__ import annotations

import contextlib
import datetime
import itertools
import logging
import textwrap
import warnings
from typing import Any, Callable, ContextManager, Dict, List, Optional, Sequence, Union, cast

import torch
import torch.distributed
import torch.utils.data
from torch.backends import cudnn
from torch.cuda.amp.grad_scaler import GradScaler
from torch.nn.parallel import DistributedDataParallel
from torchmetrics.collections import MetricCollection
from torchmetrics.metric import Metric

from composer.core import Callback, Engine, Event, Logger, State
from composer.core.algorithm import Algorithm
from composer.core.logging import BaseLoggerBackend, LogLevel
from composer.core.types import Batch, BreakEpochException, DataLoader, Metrics, Precision, Tensor
from composer.datasets import DataloaderSpec
from composer.datasets.dataloader import DDPDataLoader
from composer.loggers.tqdm_logger import TQDMLoggerBackend
from composer.models.base import BaseMosaicModel
from composer.optim import (ComposedScheduler, CosineAnnealingLRHparams, DecoupledSGDWHparams, OptimizerHparams,
                            SchedulerHparams, WarmUpLRHparams)
from composer.optim.scheduler import ensure_warmup_last
from composer.trainer.checkpoint import Checkpointer, CheckpointLoader
from composer.trainer.deepspeed import DeepSpeedHparams
from composer.trainer.devices.device import Device
from composer.trainer.devices.device_cpu import DeviceCPU
from composer.trainer.devices.device_gpu import DeviceGPU
from composer.trainer.scaler import ClosureGradScaler
from composer.trainer.trainer_hparams import TrainerHparams
from composer.utils import ddp, ensure_tuple, get_random_seed, map_collection, seed_all
from composer.utils.data import default_batch_split_fn

log = logging.getLogger(__name__)


class Trainer:
    """Trainer for training a model with algorithms.

    Can be created either with ``__init__`` or by providing a
    :class:`~composer.trainer.TrainerHparams` object
    (see :meth:`~composer.trainer.Trainer.create_from_hparams`).

    Args:
        model (BaseMosaicModel): The model to train.
        train_dataloader (DataLoader or DataloaderSpec): The dataloader or dataloader spec for the training data.
        eval_dataloader (DataLoader or DataloaderSpec): The dataloader or dataloader spec for the evaluation data.
        max_epochs (int): The maxmimum number of epochs to train for.
        algorithms (Sequence[Algorithm], optional): The algorithms to use during training.
            (default: ``[]``)
        optimizer_hparams: (OptimizerHparams, optional): The OptimizerHparams for constructing
            the optimizer for training. Must pass OptimizerHparams instead of a `torch.optim.Optimizer`
            object because the optimizer has to be constructed after certain algorithms which modify
            the model architecture have run on the model. (default:
            ``MosaicMLSGDWHparams(lr=0.1, momentum=0.9, weight_decay=1.0e-4)``)
        schedulers_hparams: (Union[SchedulerHparams, List[SchedulerHparams]], optional): The
            SchedulerHparams for constructing the one or more learning rate schedulers used
            during training. Must pass SchedulerHparams instead of a `torch.optim.lr_scheduler._LRScheduler`
            object because the scheduler needs an optimizer to be constructed and we construct the optimizer
            in `__init__`. (default:
            ``[CosineAnnealingLRHparams(T_max=f"{max_epochs}ep"), WarmUpLRHparams()]``).
        device (Device, optional): The device to use for training. Either `DeviceCPU` or `DeviceGPU`.
            (default ``DeviceCPU(n_cpus=1)``)
        grad_accum (int, optional): The number of microbatches to split a per-device batch into. Gradients
            are summed over the microbatches per device. (default: ``1``)
        grad_clip_norm (float, optional): The norm to clip gradient magnitudes to. Set to None for no gradient
            clipping. (default: ``None``)
        validate_every_n_batches (int, optional): Compute metrics on evaluation data every N batches.
             Set to -1 to never validate on a batchwise frequency. (default: ``-1``)
        validate_every_n_epochs (int, optional): Compute metrics on evaluation data every N epochs.
            Set to -1 to never validate on a epochwise frequency. (default: ``1``)
        compute_training_metrics (bool, optional): True to compute metrics on training data and False to not.
            (default: ``False``)
        precision (Precision, optional): Numerical precision to use for training. (default: ``Precision.FP32``).
        ddp_sync_strategy (DDPSyncStrategy, optional): The strategy to use for synchronizing gradients.
            Leave unset to let the trainer auto-configure this.
        ddp_timeout (float, optional): Timeout, in seconds, for initializing the DDP process group.
            (default: ``5.0``)
        seed (int, optional): The seed used in randomization. When not provided a random seed
            will be created. (default: ``None``)
        deterministic_mode (bool, optional): Run the model deterministically. Experimental. Performance
            degradations expected. Certain Torch modules may not have deterministic implementations,
            which will result in a crash. (default: ``False``)
        log_destinations (List[BaseLoggerBackend], optional): The destinations to log training information to.
            (default ``[TQDMLoggerBackend()]``).
        callbacks (Sequence[Callback], optional): The callbacks to run during training. (default: ``[]``)
        checkpoint_filepath (str, optional): The path to a trainer checkpoint file. If provided
            the trainer will load the state (along with it's associated attributes) during initialization.
            (default: ``None``)
        checkpoint_folder (str, optional): The folder to save checkpoints to. Relative to the run directory, 
            (default: ``checkpoints``)
        checkpoint_interval (int, optional): The frequency with which to checkpoint. (default: ``1``)
        checkpoint_interval_unit (int, optional): Unit for the checkpoint save interval -- should be 'ep'
            for epochs, 'it' for iterations, or None to disable checkpointing. (default: ``None``).
        train_subset_num_batches (int, optional): If specified, finish every epoch early after training
            on this many batches. This parameter has no effect if it is greater than ``len(train_dataloader)``.
            If None (the default), then the entire dataloader will be iterated over.
        eval_subset_num_batches (int, optional): If specified, evaluate on this many batches.
            This parameter has no effect if it is greater than ``len(eval_dataloader)``.
            If None (the default), then the entire dataloader will be iterated over.
        deepspeed_hparams (DeepspeedHparams, optional): If specified, parameters to use for the
            deepseped engine.
        config (Dict[str, Any], optional): Extra user-provided trainer configuration. Will be persisted
            along with the trainer state during checkpointing. (default: ``None``)

    Attributes:
        state (State): The :class:`State` object used to store training state.
        logger (Logger): The :class:`Logger` used for logging.
        engine (Engine): The :class:`Engine` used for running callbacks and algorithms.
    """

    @property
    def model(self) -> BaseMosaicModel:
        """The original model"""
        return ddp.get_original_model(self.state.model)

    @property
    def train_dataloader(self) -> Union[DataLoader, DataloaderSpec]:
        """The train dataloader"""
        if self._train_split_fn is not None and self._train_device_transformation_fn is not None:
            return DataloaderSpec(self.state.train_dataloader, self._train_device_transformation_fn,
                                  self._train_split_fn)
        else:
            return self.state.train_dataloader

    @train_dataloader.setter
    def train_dataloader(self, train_dataloader: Union[DataLoader, DataloaderSpec]):
        if isinstance(train_dataloader, DataloaderSpec):
            self._train_device_transformation_fn = train_dataloader.device_transform_fn
            self._train_split_fn = train_dataloader.split_fn
            dataloader = train_dataloader.dataloader
        else:
            self._train_device_transformation_fn = None
            self._train_split_fn = None
            dataloader = train_dataloader
        if not isinstance(dataloader, DDPDataLoader):
            dataloader = DDPDataLoader(dataloader)
        self.state.train_dataloader = dataloader

    # TODO(anis) -- add getters/setters for evaluators

    @property
    def max_epochs(self):
        """Maximum number of training epochs"""
        return self.state.max_epochs

    @property
    def algorithms(self):
        """Algorithms"""
        return self.state.algorithms

    @property
    def callbacks(self):
        """Callbacks"""
        return self.state.callbacks

    @property
    def optimizers(self):
        """Optimizers"""
        return self.state.optimizers

    @property
    def schedulers(self):
        """Schedulers"""
        return self.state.schedulers

    @property
    def device(self):
        """Device"""
        return self.device

    @property
    def grad_accum(self):
        """Gradient Accumulation"""
        return self.state.grad_accum

    @grad_accum.setter
    def grad_accum(self, grad_accum: int):
        self.state.grad_accum = grad_accum

    @property
    def grad_clip_norm(self):
        """Gradient Clipping Norm"""
        return self._grad_clip_norm

    @grad_clip_norm.setter
    def grad_clip_norm(self, grad_clip_norm: Optional[float]):
        if self.deepspeed_enabled:
            raise RuntimeError("Unable to update the grad_clip_norm if using deepspeed")
        self._grad_clip_norm = grad_clip_norm

    @property
    def precision(self):
        return self.state.precision

    @precision.setter
    def precision(self, precision: Union[str, Precision]):
        self.state.precision = precision

    @property
    def log_destinations(self):
        return self.logger.backends

    @property
    def checkpoint_folder(self):
        return self._checkpointer.checkpoint_folder

    @checkpoint_folder.setter
    def checkpoint_folder(self, checkpoint_folder: str):
        self._checkpointer.checkpoint_folder = checkpoint_folder

    @property
    def checkpoint_interval(self):
        return self._checkpointer.save_interval

    @checkpoint_interval.setter
    def checkpoint_interval(self, checkpoint_interval: int):
        self._checkpointer.save_interval = checkpoint_interval

    @property
    def checkpoint_interval_unit(self):
        return self._checkpointer.checkpoint_interval_unit

    @checkpoint_interval_unit.setter
    def checkpoint_interval_unit(self, checkpoint_interval_unit: Optional[str]):
        self._checkpointer.checkpoint_interval_unit = checkpoint_interval_unit

    @property
    def train_subset_num_batches(self):
        return self.state._steps_per_epoch

    @train_subset_num_batches.setter
    def train_subset_num_batches(self, train_subset_num_batches: Optional[int] = None):
        self.state.steps_per_epoch = train_subset_num_batches

    @property
    def eval_subset_num_batches(self):
        return self._eval_subset_num_batches

    @eval_subset_num_batches.setter
    def eval_subset_num_batches(self, eval_subset_num_batches: Optional[int] = None):
        self._eval_subset_num_batches = eval_subset_num_batches

    def __init__(
            self,
            *,
            model: BaseMosaicModel,
            train_dataloader: Union[DataLoader, DataloaderSpec],
            eval_dataloader: Union[DataLoader, DataloaderSpec],
            max_epochs: int,
            algorithms: Optional[List[Algorithm]] = None,
            optimizer_hparams: Optional[OptimizerHparams] = None,
            schedulers_hparams: Optional[Union[SchedulerHparams, List[SchedulerHparams]]] = None,

            # device
            device: Optional[Device] = None,

            # training hparams
            grad_accum: int = 1,
            grad_clip_norm: Optional[float] = None,
            validate_every_n_batches: int = -1,
            validate_every_n_epochs: int = 1,
            compute_training_metrics: bool = False,
            precision: Precision = Precision.FP32,

            # ddp hparams
            ddp_sync_strategy: Optional[Union[str, ddp.DDPSyncStrategy]] = None,
            ddp_timeout: float = 5.0,

            # Randomness
            seed: Optional[int] = None,
            deterministic_mode: bool = False,

            # Logging and callbacks
            log_destinations: Optional[List[BaseLoggerBackend]] = None,
            callbacks: Sequence[Callback] = tuple(),

            # Checkpoint hparams
            checkpoint_filepath: Optional[str] = None,
            checkpoint_interval_unit: Optional[str] = None,
            checkpoint_folder: str = "checkpoints",
            checkpoint_interval: int = 1,

            # Subset parameters
            train_subset_num_batches: Optional[int] = None,
            eval_subset_num_batches: Optional[int] = None,

            # DeepSpeed
            deepspeed_hparams: Optional[DeepSpeedHparams] = None,

            # Optional config (ex. an hparams yaml file)
            config: Optional[Dict[str, Any]] = None):
        # surpressing GradScaler warnings as they are always created
        # self._use_grad_scaling() will raise a RuntimeError if grad scaling is not available when it is required
        warnings.filterwarnings(action="ignore", message="torch.cuda.amp.GradScaler")

        self.config = config

        self.deepspeed_enabled = deepspeed_hparams and deepspeed_hparams.enabled

        if not device:
            device = DeviceCPU() if not self.deepspeed_enabled else DeviceGPU()
        self._device = device

        if not seed:
            # Set a deterministic seed in the hparams
            # This seed will be dumped in the hparams that are saved with checkpoints
            seed = get_random_seed()
            log.info(f"Seed was None. Setting seed to random value: {seed}")
        # If hparams is used to create the Trainer this function is called twice
        # which is okay because all runs with the hparams codepath will do this
        seed_all(seed)
        self.seed = seed

        if not algorithms:
            algorithms = []

        self.backwards_create_graph = any(map(lambda x: x.backwards_create_graph, algorithms))

        find_unused_parameters = any(map(lambda x: x.find_unused_parameters, algorithms))

        self.find_unused_parameters = find_unused_parameters

        if self.deepspeed_enabled:
            import deepspeed
            deepspeed.init_distributed()
        else:
            ddp.initialize_ddp(device.ddp_backend, datetime.timedelta(seconds=ddp_timeout))
            if ddp_sync_strategy is None:
                self.ddp_sync_strategy = ddp.DDPSyncStrategy.SINGLE_AUTO_SYNC if not find_unused_parameters else ddp.DDPSyncStrategy.FORCED_SYNC
            else:
                self.ddp_sync_strategy = ddp.DDPSyncStrategy(ddp_sync_strategy)

        if isinstance(train_dataloader, DataloaderSpec):
            self._train_device_transformation_fn = train_dataloader.device_transform_fn
            self._train_split_fn = train_dataloader.split_fn
            train_dataloader = train_dataloader.dataloader
        else:
            self._train_device_transformation_fn = None
            self._train_split_fn = None

        if isinstance(eval_dataloader, DataloaderSpec):
            eval_dataloader_spec = eval_dataloader
        else:
            eval_dataloader_spec = DataloaderSpec(eval_dataloader)
        self._eval_device_transformation_fn = eval_dataloader_spec.device_transform_fn
        self._eval_split_fn = eval_dataloader_spec.split_fn

<<<<<<< HEAD
        device_train_batch_size = train_dataloader.batch_size

        if device_train_batch_size is None:
            raise ValueError("train dataloader batch size is None")

        train_batch_size = device_train_batch_size * ddp.get_world_size()

        device_eval_batch_size = eval_dataloader_spec.dataloader.batch_size
        if device_eval_batch_size is None:
            raise ValueError("eval dataloader batch size is None")

        eval_batch_size = device_eval_batch_size * ddp.get_world_size()

=======
>>>>>>> 35434fdb
        # TODO(#123): DeepSpeed still needs a precision context, but it's not completely clear how to
        # handle this with our version of Pytorch
        precision_context = self.device.precision_context if not self.deepspeed_enabled else cast(
            Callable[..., ContextManager], contextlib.nullcontext)

        self.state = State(
            max_epochs=max_epochs,
            algorithms=algorithms,
            callbacks=list(callbacks),
            model=model,
            grad_accum=grad_accum,
            precision=precision,
            precision_context=precision_context,
            train_dataloader=DDPDataLoader(train_dataloader),
            eval_dataloader=DDPDataLoader(eval_dataloader_spec.dataloader),
        )

        # Steps per epoch
        if train_subset_num_batches is not None:
            if train_subset_num_batches > self.state.steps_per_epoch:
                warnings.warn(
                    textwrap.dedent(
                        f"""SubsetNumBatchesWarning: The train_subset_num_batches({train_subset_num_batches})
                        is greater than the number of batches in the training dataloader
                        ({self.state.steps_per_epoch})"""))
            else:
                self.state.steps_per_epoch = train_subset_num_batches

        if eval_subset_num_batches is not None:
            if eval_subset_num_batches > len(self.state.eval_dataloader):
                warnings.warn(
                    textwrap.dedent(f"""SubsetNumBatchesWarning: The eval_subset_num_batches({eval_subset_num_batches})
                        is greater than the number of batches in the evaluation dataloader
                        ({len(self.state.eval_dataloader)})"""))

        self._eval_subset_num_batches = eval_subset_num_batches

        if not log_destinations:
            log_destinations = [TQDMLoggerBackend()]
        self.logger = Logger(self.state, log_destinations)

        self.engine = Engine(self.state, self.state.algorithms, self.logger, self.state.callbacks)

        self.validate_every_n_batches = validate_every_n_batches
        self.validate_every_n_epochs = validate_every_n_epochs
        self.compute_training_metrics = compute_training_metrics
        self._grad_clip_norm = grad_clip_norm

        if deterministic_mode:
            torch.use_deterministic_algorithms(True)
            cudnn.benchmark = False
            warnings.warn("Deterministic mode is activated. This will negatively impact performance.",
                          category=UserWarning)

        # run INIT event before optimizers and schedulers are created
        self.engine.run_event(Event.INIT)

        # Need to use hparams here because optimizer and schedulers need to be created after Event.INIT
        if not optimizer_hparams:
            optimizer_hparams = DecoupledSGDWHparams(lr=0.1, momentum=0.9, weight_decay=1.0e-4)
        if not schedulers_hparams:
            schedulers_hparams = [CosineAnnealingLRHparams(T_max=f"{max_epochs}ep"), WarmUpLRHparams()]
        if not isinstance(schedulers_hparams, list):
            schedulers_hparams = [schedulers_hparams]
        optimizer = optimizer_hparams.initialize_object(param_group=self.state.model.parameters())
        schedulers = [
            x.initialize_object(optimizer, self.state.steps_per_epoch) for x in ensure_warmup_last(schedulers_hparams)
        ]
        self.state.optimizers = [optimizer]
        self.state.schedulers = [ComposedScheduler(schedulers=schedulers)]

        # TODO(#121): get checkpointing working with DeepSpeed.
        if checkpoint_interval_unit is not None and self.deepspeed_enabled:
            raise NotImplementedError("Checkpointing is not yet supported with DeepSpeed.")
        self._checkpointer = Checkpointer(checkpoint_folder=checkpoint_folder,
                                          checkpoint_interval=checkpoint_interval,
                                          checkpoint_interval_unit=checkpoint_interval_unit)

        self.checkpoint_loader = None
        # TODO(#121): get checkpointing working with DeepSpeed.
        if checkpoint_filepath:
            if self.deepspeed_enabled:
                raise NotImplementedError("Checkpointing is not yet supported with DeepSpeed.")
            self.checkpoint_loader = CheckpointLoader(checkpoint_filepath=checkpoint_filepath)
            self.checkpoint_loader.load_checkpoint(state=self.state)

    @classmethod
    def create_from_hparams(cls, hparams: TrainerHparams) -> Trainer:
        """Instantiate a Trainer using a `TrainerHparams` object.

        Args:
            hparams (TrainerHparams): The TrainerHparams object used to instantiate the trainer.

        Returns:
            A Trainer object initialized with the provided TrainerHparams.
        """

        hparams.validate()

        # devices and systems
        device = hparams.device.initialize_object()

        seed = hparams.seed if hparams.seed else get_random_seed()
        # need to set seed before model initialization for determinism
        seed_all(seed)

        model = hparams.model.initialize_object()
        algorithms = [x.initialize_object() for x in hparams.algorithms]

        # callbacks, loggers, and seed
        callbacks = [x.initialize_object() for x in hparams.callbacks]
        dict_config = hparams.to_dict()
        log_destinations = [x.initialize_object(config=dict_config) for x in hparams.loggers]

        train_device_batch_size = hparams.train_batch_size // ddp.get_world_size()
        if hparams.train_dataset.shuffle and hparams.train_subset_num_batches:
            warnings.warn(
                textwrap.dedent(f"""SubsetNumBatchesWarning: When specifying train_subset_num_batches,
            (set to {hparams.train_subset_num_batches}), train_datset.shuffle should be set to False. Otherwise,
            each training epoch may load a different subset of samples."""))
        train_dataloader = hparams.train_dataset.initialize_object(train_device_batch_size, hparams.dataloader)

        eval_device_batch_size = hparams.eval_batch_size // ddp.get_world_size()
        if hparams.val_dataset.shuffle and hparams.eval_subset_num_batches:
            warnings.warn(
                textwrap.dedent(f"""SubsetNumBatchesWarning: When specifying eval_subset_num_batches,
            (set to {hparams.eval_subset_num_batches}), val_dataset.shuffle should be set to False. Otherwise,
            each evaluation epoch may load a different subset of samples."""))
        eval_dataloader = hparams.val_dataset.initialize_object(eval_device_batch_size, hparams.dataloader)

        trainer = cls(
            model=model,
            train_dataloader=train_dataloader,
            eval_dataloader=eval_dataloader,
            max_epochs=hparams.max_epochs,
            algorithms=algorithms,
            optimizer_hparams=hparams.optimizer,
            schedulers_hparams=hparams.schedulers,

            # device
            device=device,

            # training hparams
            grad_accum=hparams.grad_accum,
            grad_clip_norm=hparams.grad_clip_norm,
            validate_every_n_batches=hparams.validate_every_n_batches,
            validate_every_n_epochs=hparams.validate_every_n_epochs,
            compute_training_metrics=hparams.compute_training_metrics,
            precision=hparams.precision,

            # ddp hparams
            ddp_sync_strategy=hparams.ddp_sync_strategy,
            ddp_timeout=hparams.ddp_timeout,

            # Randomness
            seed=seed,
            deterministic_mode=hparams.deterministic_mode,

            # Callbacks and logging
            log_destinations=log_destinations,
            callbacks=tuple(callbacks),

            # Checkpointing hparams
            checkpoint_filepath=hparams.checkpoint_filepath,
            checkpoint_interval_unit=hparams.checkpoint_interval_unit,
            checkpoint_folder=hparams.checkpoint_folder,
            checkpoint_interval=hparams.checkpoint_interval,

            # Subset parameters
            train_subset_num_batches=hparams.train_subset_num_batches,
            eval_subset_num_batches=hparams.eval_subset_num_batches,

            # DeepSpeed
            deepspeed_hparams=hparams.deepspeed,

            # Optional config
            config=hparams.to_dict())

        return trainer

    def fit(self):
        """Train and evaluate the model on the provided data."""
        try:
            self._train_loop()
        finally:
            self.engine.close()

    def _get_metrics_as_collection(self, *, is_train: bool) -> MetricCollection:
        """Get metrics relevant to the model. Metrics are all implemented as subclasses
        of :class:`torchmetrics.Metric`. This function returns metrics as a
        :class:`~torchmetrics.collections.MetricCollection` to enable support
        for multiple metrics.

        Args:
            is_train (bool): True to get training metrics and false to get
            evaluation metrics.

        Returns:
            A :class:`~torchmetrics.collections.MetricCollection` object.
        """
        metrics = self.original_model.metrics(train=is_train)
        assert isinstance(metrics, (Metric, MetricCollection)), \
            "Error module.metrics() must return a Metric or MetricCollection object."
        if isinstance(metrics, Metric):
            # Forcing metrics to be a MetricCollection simplifies logging results
            metrics = MetricCollection([metrics])

        # Safety check to ensure the metric and data are on the same device. Normally not
        # needed because the metric is automatically on the same device as the model.
        # See https://torchmetrics.readthedocs.io/en/latest/pages/overview.html for details.
        metrics = self.device.module_to_device(metrics)

        # HACK: DeepSpeed somehow manages to convert metric internal states to its own dtype. When
        # running with FP16, this tends to result in overflows. Let's assume FP32 is good enough.
        for _, metric in metrics.items():
            metric.set_dtype(torch.float32)  # type: ignore

        return metrics

    def _compute_and_log_metrics(self, metrics: Metrics, *, is_train: bool, is_batch: bool):
        """Computes metrics, logs the results, and resets the metrics.

        Args:
            metrics (Metrics): The metrics to compute.
            is_train (bool): True for training metrics, False for evaluation metrics.
            is_batch (bool): True if logging at batch level, false for epoch level.
        """
        computed_metrics = metrics.compute()
        for name, value in computed_metrics.items():
            log_level = LogLevel.BATCH if is_batch else LogLevel.EPOCH
            suffix = 'train' if is_train else 'val'
            self.logger.metric(log_level, {f'{name.lower()}/{suffix}': value})
        metrics.reset()

    def _spin_dataloaders(self):
        """Spin the dataloaders to restore sampler state.

        Only one batch must be loaded to seed the sampler's generator.
        since only the first batch is being loaded, the dataloader may
        not be completely iterated through.
        """
        # surpressing this multiple iteration warning -- it is OK to ignore
        warnings.filterwarnings(action="ignore", message=r"^DataloaderMultipleIterationWarning", append=True)
        assert self.state.train_dataloader is not None, "train dataloader should be set"
        assert self.state.eval_dataloader is not None, "eval dataloader should be set"

        # spin the eval dataloader once to initialize its sampler deterministically
        # so it does not affect any other RNG reads
        for _ in self.state.eval_dataloader:
            break

        # spin the train dataloader's sampler to get to the state of the desired epoch
        for _ in range(self.state.epoch):
            for _ in self.state.train_dataloader:
                break

    def _get_batch_size(self, batch: Batch) -> int:
        if isinstance(batch, Tensor):
            return batch.shape[0]

        dim0_sizes = []
        if isinstance(batch, (list, tuple)):
            for tensors in batch:
                for t in ensure_tuple(tensors):
                    dim0_sizes.append(t.shape[0])
        elif isinstance(batch, dict):
            dim0_sizes = [t.shape[0] for t in batch.values()]

        if len(set(dim0_sizes)) == 1:
            return dim0_sizes[0]
        else:
            raise ValueError('The default _get_batch_size function found ',
                             f'multiple Tensor sizes in batch: {dim0_sizes}')

    def _train_loop(self) -> None:
        """Run training for the specified number of epochs and log results."""
        # shorthand
        state = self.state

        assert state.optimizers is not None
        assert state.schedulers is not None

        if len(ensure_tuple(state.optimizers)) != 1:
            raise NotImplementedError("The Mosaic trainer only supports one optimizer; "
                                      f"found {len(ensure_tuple(state.optimizers))} optimizers")

        assert isinstance(state.model, BaseMosaicModel)
        self.original_model = state.model

        # place the state, model in the proper devices
        if self.deepspeed_enabled:
            import deepspeed

            optimizer = ensure_tuple(state.optimizers)[0]

            deepspeed_config: dict[str, Any] = {
                "train_batch_size": state.train_batch_size,
                "gradient_accumulation_steps": state.grad_accum,
            }

            if state.precision == Precision.AMP:
                deepspeed_config["amp"] = {"enabled": True}
            elif state.precision == Precision.FP16:
                deepspeed_config["fp16"] = {"enabled": True}

            if self.grad_clip_norm:
                deepspeed_config["gradient_clipping"] = self.grad_clip_norm

            (state.model, state.optimizers, _, _) = deepspeed.initialize(
                config=deepspeed_config,
                model=state.model,
                optimizer=optimizer,
            )
        else:
            state.model = self.device.module_to_device(state.model)
            state.optimizers = map_collection(state.optimizers, self.device.optimizer_to_device)

            # wrap model with DDP
            state.model = ddp.prepare_module(state.model, self.find_unused_parameters)

        # print training start
        self.logger.metric_fit({"trainer/algorithms": [str(algo) for algo in self.engine.algorithms]})

        if self.compute_training_metrics:
            log.warn('Computing model evaluation metrics during training.'
                     ' This doubles the number of forward passes and may lead'
                     ' to a throughput degradation.')
        train_metrics = self._get_metrics_as_collection(is_train=True)

        self.engine.run_event(Event.TRAINING_START)

        if self._use_closures():

            def _ddp_reduce_scalar_and(flag: bool) -> bool:
                value = 1 if flag else 0
                flag_tensor = self.device.tensor_to_device(torch.tensor(value).int())
                ddp.all_reduce(flag_tensor, reduce_operation='PRODUCT')
                return flag_tensor.item() == 1

            def _ddp_reduce_tensor_sum(tensor: Tensor) -> Tensor:
                # Happens in-place; that's fine
                ddp.all_reduce(tensor, reduce_operation="SUM")
                return tensor

            state.scaler = ClosureGradScaler(ddp_reduce_scalar_and=_ddp_reduce_scalar_and,
                                             ddp_reduce_tensor_sum=_ddp_reduce_tensor_sum)
        else:
            state.scaler = GradScaler()
        use_grad_scaling = self._use_grad_scaling(state.precision, state.scaler)

        self._spin_dataloaders()

        if self.state.batch_idx == 0 and self.checkpoint_loader is not None:
            # only restore the rng state here if the step in the current epoch is zero.
            self.checkpoint_loader.restore_checkpoint_rng_state(self.state, self.device)
            self.checkpoint_loader = None

        for _ in range(state.epoch, state.max_epochs):
            try:
                state.model.train()

                if self.state.batch_idx == 0:
                    self.engine.run_event(Event.EPOCH_START)
                    self.logger.metric_epoch({"epoch": self.state.epoch})

                for batch_idx, state.batch in enumerate(
                        itertools.islice(state.train_dataloader, self.state.steps_per_epoch)):

                    # if resuming, skip dataloader forward to the minibatch index
                    if batch_idx < self.state.batch_idx:
                        if self.checkpoint_loader is not None:
                            self.checkpoint_loader.restore_checkpoint_rng_state(self.state, self.device)
                            self.checkpoint_loader = None
                        continue

                    state.last_batch_size = self._get_batch_size(state.batch)
                    state.batch = self.device.batch_to_device(state.batch)
                    if self._train_device_transformation_fn is not None:
                        state.batch = self._train_device_transformation_fn(state.batch)

                    if self._train_split_fn is None:
                        split_fn = default_batch_split_fn
                    else:
                        split_fn = self._train_split_fn

                    if self.compute_training_metrics:
                        # compute metrics on the training set
                        state.model.eval()
                        with torch.no_grad():
                            eval_microbatches = split_fn(state.batch, state.grad_accum)
                            for eval_microbatch in eval_microbatches:
                                # TODO: Detect if self.run_event(Event.AFTER_DATALOADER) changes the training
                                # data and if so print a warning that metrics may return unexpected results
                                outputs, targets = self.original_model.validate(eval_microbatch)
                                train_metrics.update(outputs, targets)

                    state.model.train()

                    self.engine.run_event(Event.AFTER_DATALOADER)

                    microbatches = split_fn(state.batch, state.grad_accum)

                    self.engine.run_event(Event.BATCH_START)
                    self.logger.metric_batch({
                        "trainer/global_step": self.state.step,
                        "trainer/batch_idx": self.state.batch_idx,
                    })
                    total_loss = None
                    if self.deepspeed_enabled:
                        total_loss = self._train_batch(microbatches)
                    elif self._use_closures():
                        closure = lambda **kwargs: self._train_batch(microbatches, **kwargs)
                        for optimizer in state.optimizers:
                            if use_grad_scaling:
                                total_loss = state.scaler.step(optimizer, closure=closure)
                            else:
                                # Torch optimizers technically expect closures to return a float, not a Tensor.
                                # In practice, this doesn't seem to actually matter.
                                total_loss = optimizer.step(closure=closure)  # type: ignore
                    else:
                        total_loss = self._train_batch(microbatches)
                        for optimizer in state.optimizers:
                            if use_grad_scaling:
                                state.scaler.step(optimizer)
                            else:
                                optimizer.step()

                    if use_grad_scaling:
                        state.scaler.update()

                    if total_loss is not None:
                        assert isinstance(total_loss, Tensor)

                        # total_loss can be None if gradient scaling failed
                        ddp.all_reduce(total_loss, reduce_operation="SUM")
                        ddp.barrier()
                        full_loss = total_loss.cpu().item()
                        self.logger.metric_batch({'loss/train': full_loss / ddp.get_world_size()})

                    if self.compute_training_metrics:
                        self._compute_and_log_metrics(train_metrics, is_train=True, is_batch=True)

                    self.engine.run_event(Event.BATCH_END)

                    for scheduler in state.schedulers:
                        scheduler.step(interval='batch')  # type: ignore

                    if self.validate_every_n_batches > 0 and (state.step + 1) % self.validate_every_n_batches == 0:
                        self.eval(is_batch=True)

                    state.step += 1
                    if self._checkpointer.should_checkpoint(state=state, event=Event.BATCH_END):
                        self._checkpointer.save_checkpoint(state=state,
                                                           seed=self.seed,
                                                           device=self.device,
                                                           config=self.config)
            except BreakEpochException:
                log.info(f'Skipping the rest of Epoch {state.epoch}')

            for scheduler in state.schedulers:
                scheduler.step(interval='epoch')  # type: ignore

            self.engine.run_event(Event.EPOCH_END)

            if self.validate_every_n_epochs > 0 and (state.epoch + 1) % self.validate_every_n_epochs == 0:
                self.eval(is_batch=False)

            state.epoch += 1

            if self._checkpointer.should_checkpoint(state=state, event=Event.EPOCH_END):
                self._checkpointer.save_checkpoint(state=state, seed=self.seed, device=self.device, config=self.config)

        self.engine.run_event(Event.TRAINING_END)

    def _train_batch(self, microbatches: Sequence[Batch], ddp_sync: bool = True):
        """Run training on a full batch of data.

        Args:
            microbatches (Sequence[Batch]): The microbatches which make up the batch.
            ddp_sync (bool): True to sync gradients between devices on every backwards
                pass and False to only sync gradients after each device has finished
                computing a gradient on it's entire set of microbatches. (default: ``True``)
        """
        if ddp_sync or not isinstance(self.state.model, DistributedDataParallel):
            context = contextlib.nullcontext
        else:
            context = self.state.model.no_sync

        with context():  # type: ignore - Pyright apparently doesn't recognize no_sync
            return self._train_batch_inner(microbatches)

    def _train_batch_inner(self, microbatches: Sequence[Batch]):
        """Iterate over microbatches and compute the loss that will be used to step
        the optimizer.

        Args:
            microbatches (Sequence[Batch]): The microbatches which make up the batch.
        """
        self.engine.run_event(Event.BEFORE_TRAIN_BATCH)

        state = self.state
        assert state.optimizers is not None
        assert state.scaler is not None

        use_grad_scaling = self._use_grad_scaling(state.precision, state.scaler)

        if not self.deepspeed_enabled:
            for optimizer in state.optimizers:
                optimizer.zero_grad()

        # tracker for gradient accumulation
        total_loss = self.device.tensor_to_device(torch.zeros(size=(1,)))
        current_batch_size = sum([self._get_batch_size(batch) for batch in microbatches])

        for microbatch_idx, state.batch in enumerate(microbatches):
            is_final_microbatch = microbatch_idx + 1 == len(microbatches)
            sync_context = contextlib.nullcontext() if self.deepspeed_enabled else ddp.sync_context(
                state, is_final_microbatch, self.ddp_sync_strategy)
            with sync_context:
                last_microbatch_size = self._get_batch_size(state.batch)

                # forward pass
                self.engine.run_event(Event.BEFORE_FORWARD)

                with state.precision_context:
                    state.outputs = state.model.forward(state.batch)

                self.engine.run_event(Event.AFTER_FORWARD)

                # loss
                self.engine.run_event(Event.BEFORE_LOSS)

                with state.precision_context:
                    state.loss = self.original_model.loss(state.outputs, state.batch)

                # We always want to scale loss by the grad_accum before the backwards pass and
                # also for sake of metrics. Complicating matters, the DeepSpeed engine does its
                # own scaling when we call `.backward`, but this isn't in place so we still need
                # to scale for sake of metrics after the `.backward` call.

                # Loss is added to losses with clone to not scale the loss for the step printout
                # Likely need to look into the performance impact
                if not self.deepspeed_enabled:
                    for loss in ensure_tuple(state.loss):
                        loss.mul_(last_microbatch_size / current_batch_size)
                        total_loss += loss.detach().clone()

                assert state.loss is not None
                self.engine.run_event(Event.AFTER_LOSS)

                # backward
                self.engine.run_event(Event.BEFORE_BACKWARD)

                if use_grad_scaling:
                    state.loss = state.scaler.scale(state.loss)

                if self.deepspeed_enabled:
                    state.model.backward(state.loss)  # type: ignore

                    # This is the same loss scaling and reporting we skipped earlier.
                    for loss in ensure_tuple(state.loss):
                        loss.mul_(last_microbatch_size / current_batch_size)
                        total_loss += loss.detach().clone()
                else:
                    for loss in ensure_tuple(state.loss):
                        loss.backward(create_graph=self.backwards_create_graph)

                self.engine.run_event(Event.AFTER_BACKWARD)

            if self.deepspeed_enabled:
                state.model.step()  # type: ignore

        # Unscale gradients before `Event.AFTER_TRAIN_BATCH`
        if use_grad_scaling:
            for optimizer in ensure_tuple(state.optimizers):
                state.scaler.unscale_(optimizer)

        # clip gradients if the magnitude is too large
        if not self.deepspeed_enabled and self.grad_clip_norm is not None:
            torch.nn.utils.clip_grad_norm_(
                parameters=state.model.parameters(),
                max_norm=self.grad_clip_norm,
            )

        self.engine.run_event(Event.AFTER_TRAIN_BATCH)

        return total_loss

    def eval(self, is_batch: bool):
        """Evaluate the model on the provided evaluation data and log
        appropriate metrics.

        Args:
            is_batch (bool): True to log metrics with ``LogLevel.BATCH``
                and False to log metrics with ``LogLevel.EPOCH``.
        """
        state = self.state
        model = state.model

        restore_model_train = model.training

        model.eval()
        with torch.no_grad():

            self.engine.run_event(Event.EVAL_START)

            metrics = self._get_metrics_as_collection(is_train=False)

            for i, state.batch in enumerate(itertools.islice(state.eval_dataloader, self._eval_subset_num_batches)):
                state.batch = self.device.batch_to_device(state.batch)
                state.last_batch_size = self._get_batch_size(state.batch)
                if self._eval_device_transformation_fn is not None:
                    state.batch = self._eval_device_transformation_fn(state.batch)

                self.engine.run_event(Event.EVAL_BATCH_START)

                self.engine.run_event(Event.EVAL_BEFORE_FORWARD)
                state.outputs, targets = self.original_model.validate(state.batch)
                self.engine.run_event(Event.EVAL_AFTER_FORWARD)

                metrics.update(state.outputs, targets)

                self.engine.run_event(Event.EVAL_BATCH_END)

            self._compute_and_log_metrics(metrics, is_train=False, is_batch=is_batch)
            self.engine.run_event(Event.EVAL_END)

        if restore_model_train:
            model.train()

    def _use_grad_scaling(self, precision: Union[str, Precision], scaler: Optional[GradScaler]) -> bool:
        """Determines based on precision when to use grad scaling.

        By default, the pytorch GradScaler is a no-op if running on
        unsupported hardware. Here we raise a RuntimeError instead.

        Args:
            precision (Precision): Numerical precision, based on the Precision Enum.
            scaler (GradScaler): Used to make sure that the scaler is enabled when
            using grad scaling.

        Raises:
            RuntimeError:
                Occurs when attempting to use grad scaling without the scaler
                enabled. Likely due to hardware not supporting the provided precision.
        """
        if self.deepspeed_enabled:
            return False

        precision = Precision(precision)
        use_grad_scaling = precision == Precision.AMP

        if use_grad_scaling and (scaler is None or not scaler.is_enabled()):
            raise RuntimeError(f'Attempting to use grad scaling with {precision}, but scaler is not enabled.'
                               f'Potentially your hardware does not support Precision {precision}.')
        return use_grad_scaling

    def _use_closures(self) -> bool:
        """Determines based on precision and optimizers whether to use closures.

        We default to using closures unless AMP is enabled, in which case we only allow
        closures when using optimizers with the _step_supports_amp_closure flag.
        """
        if self.deepspeed_enabled:
            return False

        if self.state.precision != Precision.AMP:
            return True

        if self.state.optimizers is None:
            raise RuntimeError("state.optimizers must be set before `_use_closures` can be determined")

        return all(
            getattr(optimizer, "_step_supports_amp_closure", False)
            for optimizer in ensure_tuple(self.state.optimizers))<|MERGE_RESOLUTION|>--- conflicted
+++ resolved
@@ -355,22 +355,6 @@
         self._eval_device_transformation_fn = eval_dataloader_spec.device_transform_fn
         self._eval_split_fn = eval_dataloader_spec.split_fn
 
-<<<<<<< HEAD
-        device_train_batch_size = train_dataloader.batch_size
-
-        if device_train_batch_size is None:
-            raise ValueError("train dataloader batch size is None")
-
-        train_batch_size = device_train_batch_size * ddp.get_world_size()
-
-        device_eval_batch_size = eval_dataloader_spec.dataloader.batch_size
-        if device_eval_batch_size is None:
-            raise ValueError("eval dataloader batch size is None")
-
-        eval_batch_size = device_eval_batch_size * ddp.get_world_size()
-
-=======
->>>>>>> 35434fdb
         # TODO(#123): DeepSpeed still needs a precision context, but it's not completely clear how to
         # handle this with our version of Pytorch
         precision_context = self.device.precision_context if not self.deepspeed_enabled else cast(
