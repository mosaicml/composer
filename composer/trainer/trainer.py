# Copyright 2022 MosaicML. All Rights Reserved.

"""Train models!"""

from __future__ import annotations

import contextlib
import datetime
import itertools
import logging
import pathlib
import warnings
from typing import Any, Callable, ContextManager, Dict, Iterable, List, Optional, Sequence, TextIO, Tuple, Union, cast

import torch
import torch.distributed
import torch.utils.data
from torch.cuda.amp.grad_scaler import GradScaler
from torch.nn.parallel import DistributedDataParallel
from torch.utils.data import DataLoader, DistributedSampler
from torchmetrics import Metric, MetricCollection

from composer.callbacks import CheckpointSaver
from composer.core import (Algorithm, Callback, DataSpec, Engine, Evaluator, Event, Precision, State, Time, Timestamp,
                           ensure_data_spec, ensure_evaluator, ensure_time)
from composer.core.precision import get_precision_context
from composer.core.time import TimeUnit
from composer.core.types import Batch, BreakEpochException, PyTorchScheduler
from composer.loggers import Logger, LoggerDestination, LogLevel, ProgressBarLogger
from composer.models.base import ComposerModel
from composer.optim.decoupled_weight_decay import DecoupledSGDW
from composer.optim.scheduler import ComposerScheduler, compile_composer_scheduler
from composer.profiler import Profiler, ProfilerAction, SystemProfiler, TorchProfiler, TraceHandler
from composer.trainer._deepspeed import _fix_batch_precision_for_deepspeed, _parse_deepspeed_config
from composer.trainer._scale_schedule import scale_pytorch_scheduler
from composer.trainer._scaler import ClosureGradScaler
from composer.trainer.ddp import DDPSyncStrategy, ddp_sync_context, prepare_ddp_module
from composer.trainer.devices import Device, DeviceCPU, DeviceGPU
from composer.utils import dist, ensure_tuple, map_collection, module_surgery, reproducibility
from composer.utils.checkpoint import load_checkpoint, save_checkpoint
from composer.utils.import_helpers import MissingConditionalImportError
from composer.utils.object_store import ObjectStore

log = logging.getLogger(__name__)

__all__ = ["Trainer"]

# syntax to shorten the Scheduler type annoations
Scheduler = Union[ComposerScheduler, PyTorchScheduler]


def _raise_missing_argument_exception(arg_name: str):
    raise ValueError((f"{arg_name} is a required argument and must be specified when constructing the "
                      f"{Trainer.__name__} or when calling {Trainer.__name__}.{Trainer.fit.__name__}(). "
                      f"To fix, please specify `arg_name` via {Trainer.__name__}({arg_name}=...) or "
                      f"{Trainer.__name__}.{Trainer.fit.__name__}({arg_name}=...)."))


def _scale_max_duration_by_ssr(
    scale_schedule_ratio: float,
    orig_max_duration: Optional[Time[int]],
) -> Optional[Time[int]]:
    if orig_max_duration is None:
        return None
    max_duration = cast(Time[int], orig_max_duration * scale_schedule_ratio)
    log.info(f'max_duration changed from {orig_max_duration} to {max_duration}')
    if max_duration.value == 0:
        raise ValueError('Scale schedule has reduced the max_duration to 0. Set a higher ratio or use more epochs.')
    return max_duration


def _get_default_scheduler_frequency(schedulers: Optional[Union[Scheduler, Sequence[Scheduler]]]):
    has_pytorch_scheduler = any(isinstance(scheduler, PyTorchScheduler) for scheduler in ensure_tuple(schedulers))
    if has_pytorch_scheduler:
        log.info(("Stepping schedulers every epoch, as a PyTorch scheduler was provided. "
                  "The trainer cannot automatically convert the parameters (e.g. step_size, T_max) of the "
                  "PyTorch scheduler to be in terms of batches. If the PyTorch scheduler should be stepped "
                  "every batch, set `step_schedulers_every_batch=True`."))
        return TimeUnit.EPOCH
    else:
        log.info(("Stepping schedulers every batch. "
                  "To step schedulers every epoch, set `step_schedulers_every_batch=False`."))
        return TimeUnit.BATCH


def _get_training_metrics(model: ComposerModel):
    warnings.warn(('Computing model evaluation metrics during training doubles the number of forward passes '
                   'and may lead to a throughput degradation.'))
    train_metrics = model.metrics(train=True)
    if isinstance(train_metrics, Metric):
        # Forcing metrics to be a MetricCollection simplifies logging results
        train_metrics = MetricCollection([train_metrics])

    return train_metrics


def _validate_precision(precision: Precision, device: Device, deepspeed_enabled: bool):
    if isinstance(device, DeviceCPU) and precision != Precision.FP32:
        raise ValueError(f"{precision} is not supproted for CPU training.")
    if not deepspeed_enabled and precision == Precision.FP16:
        raise ValueError("FP16 precision is only supported when training with DeepSpeed.")


def _compile_schedulers(
    schedulers: Optional[Union[Scheduler, Sequence[Scheduler]]],
    state: State,
    scale_schedule_ratio: float,
) -> List[PyTorchScheduler]:
    compiled_schedulers = []
    for scheduler in ensure_tuple(schedulers):
        if isinstance(scheduler, PyTorchScheduler):
            scale_pytorch_scheduler(scheduler, scale_schedule_ratio)
            compiled_schedulers.append(scheduler)
        else:  # it's a composer scheduler
            compiled_schedulers.append(compile_composer_scheduler(scheduler, state, scale_schedule_ratio))

    return compiled_schedulers


def _set_evaluator_interval_and_subset_num_batches(
    evaluators: Sequence[Evaluator],
    eval_interval: Union[int, str, Time, Callable[[State, Event], bool]],
    subset_num_batches: int,
):
    # convert eval_dataloader to `List[Evaluator]`
    for evaluator in evaluators:
        if evaluator.subset_num_batches is None:
            evaluator.subset_num_batches = subset_num_batches
        if evaluator.eval_interval is None:
            evaluator.eval_interval = eval_interval


def _is_adaptive_grad_accum(grad_accum: Union[int, str], device: Device):
    if grad_accum == 'auto':
        warnings.warn(("Setting `grad_accum='auto'` is an experimental feature which may cause "
                       "uncaught Cuda Out of Memory errors. In this case, please manually "
                       "set grad_accum explicitly to an integer instead. "))
        if isinstance(device, DeviceCPU):
            raise ValueError("Cannot use adaptive grad_accum on CPU. Please set grad_accum >= 1")
        return True
    else:
        return False


def _get_initial_grad_accum(grad_accum: Union[int, str]):
    if grad_accum == "auto":
        return 1
    elif isinstance(grad_accum, int):
        return grad_accum
    else:
        raise ValueError("grad_accum must be an int or ``'auto'``")


def _is_cuda_oom(e: RuntimeError):
    """Determines if error is CUDA Out of Memory and if adaptive_grad_accum is enabled."""
    return "CUDA out of memory" in str(e)


def _get_device(device: Optional[Union[str, Device]]):
    if not device:
        device = DeviceGPU() if torch.cuda.is_available() else DeviceCPU()
    elif isinstance(device, str):
        if device.lower() == 'cpu':
            device = DeviceCPU()
        elif device.lower() == 'gpu':
            device = DeviceGPU()
        else:
            raise ValueError(f'device ({device}) must be one of (cpu, gpu).')
    return device


def _distribute_and_get_random_seed(seed: Optional[int], device: Device):
    if not seed:
        seed = reproducibility.get_random_seed()

    # Ensure that each process has a seed = rank_zero_seed + global_rank
    # This "deterministically different" seed behavior is required to be able
    # to restore seeds when resuming form checkpoints, since only the
    # `rank_zero_seed` is stored on state.
    if seed < 0 or seed > reproducibility.MAX_SEED:
        raise ValueError(f"Invalid seed: {seed}. It must be on [0; 2**32 - 1)")

    # using int64 to prevent overflow
    rank_zero_seed = device.tensor_to_device(torch.tensor([seed], dtype=torch.int64))
    dist.broadcast(rank_zero_seed, src=0)
    rank_zero_seed = rank_zero_seed.item()
    assert isinstance(rank_zero_seed, int)
    seed = rank_zero_seed + dist.get_global_rank()
    return rank_zero_seed, seed


def _get_ddp_sync_strategy(ddp_sync_strategy: Optional[Union[str, DDPSyncStrategy]], find_unused_parameters: bool):
    if ddp_sync_strategy is None:
        if find_unused_parameters:
            ddp_sync_strategy = DDPSyncStrategy.FORCED_SYNC
        else:
            ddp_sync_strategy = DDPSyncStrategy.SINGLE_AUTO_SYNC
    else:
        ddp_sync_strategy = DDPSyncStrategy(ddp_sync_strategy)
    return ddp_sync_strategy


def _initialize_profiler(
    state: State,
    prof_schedule: Optional[Callable[[State], ProfilerAction]],
    prof_trace_handlers: Optional[Union[TraceHandler, Sequence[TraceHandler]]],
    sys_prof_cpu: bool,
    sys_prof_memory: bool,
    sys_prof_disk: bool,
    sys_prof_net: bool,
    torch_prof_record_shapes: bool,
    torch_prof_profile_memory: bool,
    torch_prof_with_stack: bool,
    torch_prof_with_flops: bool,
    torch_prof_use_gzip: bool,
    torch_prof_overwrite: bool,
    torch_prof_num_traces_to_keep: int,
    torch_prof_artifact_name: str,
    torch_prof_folder: str,
    torch_prof_filename: str,
    sys_prof_stats_thread_interval_seconds: float,
):
    # Configure profilers if profiling is enabled

    profiler = None
    profiler_callbacks: List[Callback] = []
    if prof_schedule is not None or len(ensure_tuple(prof_trace_handlers)) > 0:
        if prof_schedule is None or len(ensure_tuple(prof_trace_handlers)) == 0:
            raise ValueError("To use the profiler, both `prof_schedule` and `prof_trans_handlers` must be specified.")

        profiler = Profiler(state=state, trace_handlers=ensure_tuple(prof_trace_handlers), schedule=prof_schedule)

        if sys_prof_cpu or sys_prof_memory or sys_prof_disk or sys_prof_net:
            profiler_callbacks.append(
                SystemProfiler(profile_cpu=sys_prof_cpu,
                               profile_memory=sys_prof_memory,
                               profile_disk=sys_prof_disk,
                               profile_net=sys_prof_net,
                               stats_thread_interval_seconds=sys_prof_stats_thread_interval_seconds))

        if torch_prof_record_shapes or torch_prof_profile_memory or torch_prof_with_stack or torch_prof_with_flops:
            profiler_callbacks.append(
                TorchProfiler(filename=torch_prof_filename,
                              folder=torch_prof_folder,
                              artifact_name=torch_prof_artifact_name,
                              num_traces_to_keep=torch_prof_num_traces_to_keep,
                              overwrite=torch_prof_overwrite,
                              record_shapes=torch_prof_record_shapes,
                              profile_memory=torch_prof_profile_memory,
                              use_gzip=torch_prof_use_gzip,
                              with_stack=torch_prof_with_stack,
                              with_flops=torch_prof_with_flops))

        # Append the trace handlers at the end, so profilers will log events before the traces are written.
        profiler_callbacks.extend(profiler.trace_handlers)

    state.profiler = profiler
    state.callbacks.extend(profiler_callbacks)


class Trainer:
    """Train models with Composer algorithms.

    The trainer supports models with :class:`~composer.models.base.ComposerModel` instances.
    The :class:`.Trainer` is highly customizable and can support a wide variety of workloads.
    See the :doc:`training guide</trainer/using_the_trainer>` for more information.

    Example
    --------

    Train a model and save a checkpoint:

    .. testcode::

        import os
        from composer import Trainer

        ### Create a trainer
        trainer = Trainer(
            model=model,
            train_dataloader=train_dataloader,
            max_duration="1ep",
            eval_dataloader=eval_dataloader,
            optimizers=optimizer,
            schedulers=scheduler,
            device="cpu",
            eval_interval="1ep",
            save_folder="checkpoints",
            save_filename="ep{epoch}.pt",
            save_interval="1ep",
            save_overwrite=True,
        )

        # Fit and run evaluation for 1 epoch.
        # Save a checkpoint after 1 epoch as specified during trainer creation.
        trainer.fit()

    Load the checkpoint and resume training:

    .. testcode::

        # Get the saved checkpoint filepath
        checkpoint_path = trainer.saved_checkpoints.pop()[0]

        # Create a new trainer with the `load_path` argument set to the checkpoint path.
        trainer = Trainer(
            model=model,
            train_dataloader=train_dataloader,
            max_duration="2ep",
            eval_dataloader=eval_dataloader,
            optimizers=optimizer,
            schedulers=scheduler,
            device="cpu",
            eval_interval="1ep",
            load_path=checkpoint_path,
        )

        # Continue training and running evaluation where the previous trainer left off
        # until the new max_duration is reached.
        # In this case it will be one additional epoch to reach 2 epochs total.
        trainer.fit()


    Args:
        model (ComposerModel): The model to train. Can be user-defined or one of the models included
            with Composer.

            .. seealso:: :mod:`composer.models` for models built into Composer.
        train_dataloader (Iterable | DataSpec | dict, optional): The dataloader, :class:`.DataSpec`,
            or dict of :class:`.DataSpec` kwargs for the training data. In order to specify custom
            preprocessing steps on each data batch, specify a :class:`.DataSpec` instead of a dataloader.
            It is recommended that the dataloader, whether specified directly or as part of a :class:`.DataSpec`,
            should be a :class:`torch.utils.data.DataLoader`.

            .. note:: The ``train_dataloader`` should yield per-rank batches. Each per-rank batch
                will then be further divided based on the ``grad_accum`` parameter. For example, if the
                desired optimization batch size is ``2048`` and training is happening across 8 GPUs, then each
                ``train_dataloader`` should yield a batch of size ``2048 / 8 = 256``. If ``grad_accum = 2``,
                then the per-rank batch will be divided into microbatches of size ``256 / 2 = 128``.

            If ``train_dataloader`` is not specified when constructing the trainer, it must be specified when invoking
            :meth:`.Trainer.fit`.
        train_dataloader_label (str, optional): The label for the train dataloader. (default: ``'train'``)

            This label is used to index the training metrics (if ``compute_training_metrics`` is True) in
            :attr:`.State.current_metrics`.

            This parameter has no effect if ``train_dataloader`` or ``compute_training_metrics`` are not specified.
        train_subset_num_batches (int, optional): If specified, finish every epoch early after training
            on this many batches. This parameter has no effect if it is greater than ``len(train_dataloader)``.
            If ``-1``, then the entire dataloader will be iterated over. (default: ``-1``)

            This parameter is ignored if ``train_dataloader`` is not specified.
        compute_training_metrics (bool, optional): Whether to compute training metrics. (default: ``False``)

            Training metrics will be indexed on :attr:`.State.current_metrics` under the ``train_dataloader_label``
            key (which defaults to ``'train'``).
        max_duration (Time | str | int, optional): The maximum duration to train. Can be an integer, which will be
            interpreted to be epochs, a str (e.g. ``1ep``, or ``10ba``), or a :class:`.Time` object.

            If ``max_duration`` is not specified when constructing the trainer, ``duration`` must be specified when invoking
            :meth:`.Trainer.fit`.
        algorithms (Algorithm | Sequence[Algorithm], optional): The algorithms to use during training. If ``None``, then
            no algorithms will be used. (default: ``None``)

            .. seealso:: :mod:`composer.algorithms` for the different algorithms built into Composer.
        optimizers (torch.optim.Optimizer, optional): The optimizer.
            If ``None``, will be set to ``DecoupledSGDW(model.parameters(), lr=0.1)``. (default: ``None``)

            .. seealso:: :mod:`composer.optim` for the different optimizers built into Composer.
        schedulers (PyTorchScheduler | ComposerScheduler | Sequence[PyTorchScheduler | ComposerScheduler], optional):
            The learning rate schedulers. If ``[]`` or ``None``, the learning rate will be constant.
            (default: ``None``).

            .. seealso:: :mod:`composer.optim.scheduler` for the different schedulers built into Composer.
        scale_schedule_ratio (float, optional): Ratio by which to scale the training duration and learning rate
            schedules. (default: ``1.0``)

            E.g., ``0.5`` makes the schedule take half as many epochs and ``2.0`` makes it take twice as
            many epochs. ``1.0`` means no change.

            This parameter has no effect if ``schedulers`` is not specified.

            .. note ::

                Training for less time, while rescaling the learning rate schedule,
                is a strong baseline approach to speeding up training. E.g., training
                for half duration often yields minor accuracy degradation,
                provided that the learning rate schedule is also rescaled to take half as long.

                To see the difference, consider training for half as long using a cosine
                annealing learning rate schedule. If the schedule is not rescaled,
                training ends while the learning rate is still ~0.5 of the initial LR.
                If the schedule is rescaled with ``scale_schedule_ratio``, the LR schedule
                would finish the entire cosine curve, ending with a learning rate near zero.
        step_schedulers_every_batch (bool, optional): By default, native
            `PyTorch schedulers <https://pytorch.org/docs/stable/optim.html#how-to-adjust-learning-rate>`_
            are updated every epoch, while :doc:`Composer Schedulers</trainer/schedulers>` are updated every step.
            Setting this to ``True`` will force schedulers to be stepped every batch,
            while ``False`` means schedulers stepped every epoch. ``None`` indicates the default behavior.
            (default: ``None``)
        eval_dataloader (DataLoader | DataSpec | Evaluator | Sequence[Evaluator], optional): The :class:`.DataLoader`,
            :class:`.DataSpec`, :class:`.Evaluator`, or sequence of evaluators for the evaluation data.

            To evaluate one or more specific metrics across one or more datasets, pass in an
            :class:`.Evaluator`. If a :class:`.DataSpec` or :class:`.DataLoader` is passed in, then all
            metrics returned by ``model.metrics()`` will be used during evaluation.
            ``None`` results in no evaluation. (default: ``None``)
        eval_interval (int | str | Time | (State, Event) -> bool, optional): An integer, which will be
            interpreted to be epochs, a str (e.g. ``1ep``, or ``10ba``), a :class:`.Time` object, or a callable.
            Defaults to ``1`` (evaluate every epoch).

            If an integer (in epochs), :class:`.Time` string, or :class:`.Time` instance, the evaluator will be run
            with this frequency. :class:`.Time` strings or :class:`.Time` instances must have units of
            :attr:`.TimeUnit.BATCH` or :attr:`.TimeUnit.EPOCH`.

            Set to ``0`` to disable evaluation.

            If a callable, it should take two arguments (:class:`.State`, :class:`.Event`) and return a bool
            representing whether the evaluator should be invoked. The event will be either :attr:`.Event.BATCH_END`
            or :attr:`.Event.EPOCH_END`.

            This ``eval_interval`` will apply to any :class:`.Evaluator` in ``eval_dataloader`` that does not specify
            an ``eval_interval`` or if a dataloader is passed in directly. This parameter has no effect if
            ``eval_dataloader`` is not specified.
        eval_subset_num_batches (int, optional): If specified, evaluate on this many batches. Defaults to ``-1``,
            which means to iterate over the entire dataloader.

            This parameter has no effect if ``eval_dataloader`` is not specified, it is greater than
            ``len(eval_dataloader)``, or ``eval_dataloader`` is an :class:`.Evaluator` and ``subset_num_batches``
            was specified as part of the :class:`.Evaluator`.
        callbacks (Callback | Sequence[Callback], optional): The callbacks to run during training. If ``None``,
            then no callbacks will be run. (default: ``None``).

            .. seealso:: :mod:`composer.callbacks` for the different callbacks built into Composer.
        loggers (LoggerDestination | Sequence[LoggerDestination], optional): The destinations to log training information to.

            .. seealso:: :mod:`composer.loggers` for the different loggers built into Composer.
        run_name (str, optional): A name for this training run. If not specified, one will be generated automatically.

            .. seealso:: :class:`~composer.loggers.logger.Logger` for a description of the run name.
        progress_bar (bool, optional): Whether to show a progress bar. (default: ``True``)
        log_to_console (bool, optional): Whether to print logging statements to the console. (default: ``None``)

            The default behavior (when set to ``None``) only prints logging statements when ``progress_bar`` is ``False``.

        console_log_level (LogLevel | str | (State, LogLevel) -> bool, optional): The maximum log level which
            should be printed to the console. (default: :attr:`.LogLevel.EPOCH`)

            It can either be :class:`.LogLevel`, a string corresponding to a :class:`.LogLevel`, or a callable
            that takes the training :class:`.State` and the :class:`.LogLevel` and returns a boolean of whether this
            statement should be printed.

            This parameter has no effect if ``log_to_console`` is ``False``, or is unspecified and ``progres_bar`` is
            ``True``.

        console_stream (TextIO | str, optional): The stream to write to. If a string, it can either be
            ``'stdout'`` or ``'stderr'``. (default: :attr:`sys.stderr`)
        load_path (str, optional):  The path format string to an existing checkpoint file.

            It can be a path to a file on the local disk, a URL, or if ``load_object_store`` is set, the object name
            for a checkpoint in a cloud bucket.

            When using `Deepspeed ZeRO <https://www.deepspeed.ai/tutorials/zero/>`_, checkpoints are shareded by rank.
            Instead of hard-coding the rank in the ``path``, use the following format variables:

            +------------------------+-------------------------------------------------------+
            | Variable               | Description                                           |
            +========================+=======================================================+
            | ``{rank}``             | The global rank, as returned by                       |
            |                        | :func:`~.dist.get_global_rank`.                       |
            +------------------------+-------------------------------------------------------+
            | ``{local_rank}``       | The local rank of the process, as returned by         |
            |                        | :func:`~.dist.get_local_rank`.                        |
            +------------------------+-------------------------------------------------------+
            | ``{node_rank}``        | The node rank, as returned by                         |
            |                        | :func:`~.dist.get_node_rank`.                         |
            +------------------------+-------------------------------------------------------+

            For example, suppose that checkpoints are stored in the following structure:

            .. code-block::

                my_model/ep1-rank0.tar
                my_model/ep1-rank1.tar
                my_model/ep1-rank2.tar
                ...

            Then, ``load_path`` should be set to ``my_model/ep1-rank{rank}.tar``, and all ranks will load the
            correct state.

            If ``None`` then no checkpoint will be loaded. (default: ``None``)
        load_object_store (Union[ObjectStore, LoggerDestination], optional): If the ``load_path`` is in an
            object store (i.e. AWS S3 or Google Cloud Storage), an instance of :class:`.ObjectStore` or
            :class:`.LoggerDestination` which will be used to retreive the checkpoint. Otherwise, if the
            checkpoint is a local filepath, set to ``None``. Ignored if ``load_path`` is ``None``.
            (default: ``None``)

            Example:

            .. testsetup::

                import composer.trainer

                composer.trainer.trainer.load_checkpoint = lambda *args, **kwargs: None

            .. testcode::

                from composer import Trainer
                from composer.utils import ObjectStore

                # Create the object store provider with the specified credentials
                creds = {"key": "object_store_key",
                         "secret": "object_store_secret"}
                store = ObjectStore(provider="s3",
                                            container="my_container",
                                            provider_kwargs=creds)

                checkpoint_path = "./path_to_the_checkpoint_in_object_store"

                # Create a trainer which will load a checkpoint from the specified object store
                trainer = Trainer(
                    model=model,
                    train_dataloader=train_dataloader,
                    max_duration="10ep",
                    eval_dataloader=eval_dataloader,
                    optimizers=optimizer,
                    schedulers=scheduler,
                    device="cpu",
                    eval_interval="1ep",
                    load_path=checkpoint_path,
                    load_object_store=store,
                )

            .. testcleanup::

                trainer.engine.close()
        load_weights_only (bool, optional): Whether or not to only restore the weights from the checkpoint without
            restoring the associated state. Ignored if ``load_path`` is ``None``. (default: ``False``)
        load_strict (bool, optional): Ensure that the set of weights in the checkpoint and model must exactly match.
            Ignored if ``load_path`` is ``None``. (default: ``False``)
        load_chunk_size (int, optional): Chunk size (in bytes) to use when downloading checkpoints.
            Ignored if ``load_path`` is either ``None`` or a local file path. (default: ``1,048,675``)
        load_progress_bar (bool, optional): Display the progress bar for downloading the checkpoint.
            Ignored if ``load_path`` is either ``None`` or a local file path. (default: ``True``)
        save_folder (str, optional): Format string for the folder where checkpoints are saved.
            If ``None``, checkpoints will not be saved. (default: ``None``)

            .. seealso:: :class:`~.CheckpointSaver`

            .. note::

                For fine-grained control on checkpoint saving (e.g. to save different types of checkpoints
                at different intervals), leave this parameter as ``None``, and instead pass
                instance(s) of :class:`~.CheckpointSaver` directly as ``callbacks``.
        save_filename (str, optional): A format string describing how to name checkpoints.
            This parameter has no effect if ``save_folder`` is ``None``.
            (default: ``"ep{epoch}-ba{batch}-rank{rank}"``)

            .. seealso:: :class:`~.CheckpointSaver`
        save_artifact_name (str, optional): A format string describing how to name checkpoints in loggers.
            This parameter has no effect if ``save_folder`` is ``None``.
            (default: ``"{run_name}/checkpoints/ep{epoch}-ba{batch}-rank{rank}"``)

            .. seealso:: :class:`~.CheckpointSaver`
        save_latest_filename (str, optional): A format string for the name of a symlink
            (relative to ``save_folder``) that points to the last saved checkpoint.
            This parameter has no effect if ``save_folder`` is ``None``.
            To disable symlinking, set this to ``None``. (default: ``"latest-rank{rank}"``)

            .. seealso:: :class:`~.CheckpointSaver`
        save_latest_artifact_name (str, optional): A format string describing how to name symlinks in loggers.
            This parameter has no effect if ``save_folder``, ``save_latest_filename``, or ``save_artifact_name`` are ``None``.
            To disable symlinking in logger, set this or ``save_latest_filename`` to ``None``. (default: ``"{run_name}/checkpoints/latest-rank{rank}"``)

            .. seealso:: :class:`~.CheckpointSaver`
        save_overwrite (bool, optional): Whether existing checkpoints should be overridden.
            This parameter has no effect if ``save_folder`` is None. (default: ``False``)

            .. seealso:: :class:`~.CheckpointSaver`
        save_interval (Time | str | int | (State, Event) -> bool): A :class:`Time`, time-string, integer (in epochs),
            or a function that takes (state, event) and returns a boolean whether a checkpoint should be saved.
            This parameter has no effect if ``save_folder`` is ``None``. (default: ``'1ep'``)

            .. seealso:: :class:`~.CheckpointSaver`
        save_weights_only (bool, optional): Whether to save only the model weights instead of the entire training
            state. This parameter has no effect if ``save_folder`` is ``None``. (default: ``False``)

            .. seealso:: :class:`~.CheckpointSaver`
        save_num_checkpoints_to_keep (int, optional): The number of checkpoints to keep locally. The oldest checkpoints
            are removed first. Set to ``-1`` to keep all checkpoints locally. (default: ``-1``)

            Checkpoints will be removed after they have been logged as a file artifact. For example, when this callback
            is used in conjunction with the :class:`~composer.loggers.object_store_logger.ObjectStoreLogger`, set this
            parameter to ``0`` to immediately delete checkpoints from the local disk after they have been uploaded to
            the object store.

            This parameter only controls how many checkpoints are kept locally; checkpoints are not deleted from
            artifact stores.
        deepspeed_config (Dict[str, Any], optional): Configuration for DeepSpeed, formatted as a JSON
            according to `DeepSpeed's documentation <https://www.deepspeed.ai/docs/config-json/>`_. (default: ``None``)
            
            To use DeepSpeed with default values, set to the empty dictionary ``{}``.
            To disable DeepSpeed (the default), set to ``None``.
        device (Device | str, optional): The device to use for training, which can be ``'cpu'`` or ``'gpu'``.
            (default: ``None``)

            The default behavior sets the device to ``'gpu'`` if CUDA is available; otherwise, it sets the device to
            ``'cpu'``.
        precision (Precision | str, optional): Numerical precision to use for training. One of ``fp32``, ``fp16``
            or ``amp`` (recommended). (default: ``Precision.FP32`` if training on CPU; ``Precision.AMP`` if training
            on GPU)

            .. note::
                ``fp16`` only works if ``deepspeed_config`` is also provided.
        grad_accum (Union[int, str], optional): The number of microbatches to split a per-device batch into. Gradients
            are summed over the microbatches per device. If set to ``auto``, dynamically increases grad_accum
            if microbatch is too large for GPU. (default: ``1``)

            .. note:: This is implemented by taking the batch yielded by the ``train_dataloader`` and splitting
                it into ``grad_accum`` sections. Each section is of size ``train_dataloader // grad_accum``.
                If the batch size of the dataloader is not divisible by ``grad_accum``,
                then the last section will be of size ``batch_size % grad_accum``.
        seed (int, optional): The seed used in randomization. If ``None``, then a random seed
            will be created. (default: ``None``)

            .. note:: In order to get reproducible results, call the
                :func:`.seed_all` function at the start of your script with the seed
                passed to the trainer. This will ensure any initialization done before the trainer init
                (ex. model weight initialization) also uses the provided seed.

            .. seealso:: :mod:`composer.utils.reproducibility` for more details on reproducibility.
        deterministic_mode (bool, optional): Run the model deterministically. (default: ``False``)

            .. note:: This is an experimental feature. Performance degradations expected. Certain Torch modules may
                not have deterministic implementations, which will result in a crash.

            .. note:: In order to get reproducible results, call the
                :func:`.configure_deterministic_mode` function at the start of your script.
                This will ensure any initialization done before the trainer init also runs deterministically.

            .. seealso:: :mod:`composer.utils.reproducibility` for more details on reproducibility.
        dist_timeout (float, optional): Timeout, in seconds, for initializing the distributed process group.
            (default: ``15.0``)
        ddp_sync_strategy (str | DDPSyncStrategy, optional): The strategy to use for synchronizing gradients.
            Leave unset to let the trainer auto-configure this. See :class:`.DDPSyncStrategy`
            for more details.
        grad_clip_norm (float, optional): The norm to clip gradient magnitudes to. Set to ``-1`` for no gradient
            clipping. (default: ``-1``)
        prof_schedule ((State) -> ProfilerAction, optional): The profiler scheduler.

            Must be specified in conjunction with ``prof_trace_handlers`` to use the profiler.

            .. testcode::

                from composer.trainer import Trainer
                from composer.profiler import JSONTraceHandler, cyclic_schedule

                trainer = Trainer(
                    ...,
                    prof_trace_handlers=JSONTraceHandler(
                        folder='traces',
                    ),
                    prof_schedule=cyclic_schedule(
                        skip_first=1,
                        wait=0,
                        warmup=1,
                        active=4,
                        repeat=1,
                    ),
                )

            .. testcleanup::

                trainer.engine.close()

            .. seealso:: :mod:`composer.profiler` for more details on profiling with the trainer.

        prof_trace_handlers (TraceHandler | Sequence[TraceHandler], optional): Profiler trace handlers.

            Must be specified in conjunction with ``prof_trace_handlers`` to use the profiler.

            .. seealso:: :mod:`composer.profiler` for more details on profiling with the trainer.
        sys_prof_cpu (bool, optional): Whether to record cpu statistics.
            Ignored if ``prof_schedule`` and ``prof_trace_handlers`` are not specified. (default: ``True``).
        sys_prof_memory (bool, optional): Whether to record memory statistics.
            Ignored if ``prof_schedule`` and ``prof_trace_handlers`` are not specified. (default: ``False``).
        sys_prof_disk (bool, optional): Whether to record disk statistics.
            Ignored if ``prof_schedule`` and ``prof_trace_handlers`` are not specified. (default: ``False``).
        sys_prof_net (bool, optional): Whether to record network statistics.
            Ignored if ``prof_schedule`` and ``prof_trace_handlers`` are not specified. (default: ``False``).
        sys_prof_stats_thread_interval_seconds (float, optional): Interval to record stats, in seconds.
            Ignored if ``prof_schedule`` and ``prof_trace_handlers`` are not specified. (default: ``0.5``).
        torch_prof_folder (str, optional): See :class:`~composer.profiler.torch_profiler.TorchProfiler`.
            Ignored if ``prof_schedule`` and ``prof_trace_handlers`` are not specified.
        torch_prof_filename (str, optional): See :class:`~composer.profiler.torch_profiler.TorchProfiler`.
            Ignored if ``prof_schedule`` and ``prof_trace_handlers`` are not specified.
        torch_prof_artifact_name (str, optional): See :class:`~composer.profiler.torch_profiler.TorchProfiler`.
            Ignored if ``prof_schedule`` and ``prof_trace_handlers`` are not specified.
        torch_prof_overwrite (bool, optional): See :class:`~composer.profiler.torch_profiler.TorchProfiler`.
            Ignored if ``prof_schedule`` and ``prof_trace_handlers`` are not specified.
        torch_prof_use_gzip (bool, optional): See :class:`~composer.profiler.torch_profiler.TorchProfiler`.
            Ignored if ``prof_schedule`` and ``prof_trace_handlers`` are not specified.
        torch_prof_record_shapes (bool, optional): See :class:`~composer.profiler.torch_profiler.TorchProfiler`.
            Ignored if ``prof_schedule`` and ``prof_trace_handlers`` are not specified.
        torch_prof_profile_memory (bool, optional): See :class:`~composer.profiler.torch_profiler.TorchProfiler`.
            Ignored if ``prof_schedule`` and ``prof_trace_handlers`` are not specified.
        torch_prof_with_stack (bool, optional): See :class:`~composer.profiler.torch_profiler.TorchProfiler`.
            Ignored if ``prof_schedule`` and ``prof_trace_handlers`` are not specified.
        torch_prof_with_flops (bool, optional): See :class:`~composer.profiler.torch_profiler.TorchProfiler`.
            Ignored if ``prof_schedule`` and ``prof_trace_handlers`` are not specified.
        torch_prof_num_traces_to_keep (int, optional): See :class:`~composer.profiler.torch_profiler.TorchProfiler`.
            Ignored if ``prof_schedule`` and ``prof_trace_handlers`` are not specified.

    Attributes:
        state (State): The :class:`.State` object used to store training state.
        evaluators (List[Evaluator]): The :class:`.Evaluator` objects to use for validation
            during training.
        logger (Logger): The :class:`.Logger` used for logging.
        engine (Engine): The :class:`.Engine` used for running callbacks and algorithms.
    """

    def __init__(
        self,
        *,
        # The Model
        model: ComposerModel,

        # Train Dataloader
        train_dataloader: Optional[Union[Iterable, DataSpec, Dict[str, Any]]] = None,
        train_dataloader_label: str = 'train',
        train_subset_num_batches: int = -1,
        compute_training_metrics: bool = False,

        # Stopping Condition
        max_duration: Optional[Union[int, str, Time]] = None,

        # Algorithms
        algorithms: Optional[Union[Algorithm, Sequence[Algorithm]]] = None,

        # Optimizers and Scheduling
        optimizers: Optional[torch.optim.Optimizer] = None,
        schedulers: Optional[Union[ComposerScheduler, PyTorchScheduler, Sequence[Union[ComposerScheduler,
                                                                                       PyTorchScheduler]]]] = None,
        scale_schedule_ratio: float = 1.0,
        step_schedulers_every_batch: Optional[bool] = None,

        # Evaluators
        eval_dataloader: Optional[Union[Iterable, DataSpec, Evaluator, Sequence[Evaluator]]] = None,
        eval_interval: Union[int, str, Time, Callable[[State, Event], bool]] = 1,
        eval_subset_num_batches: int = -1,

        # Callbacks and Logging
        callbacks: Optional[Union[Callback, Sequence[Callback]]] = None,
        loggers: Optional[Union[LoggerDestination, Sequence[LoggerDestination]]] = None,
        run_name: Optional[str] = None,
        progress_bar: bool = True,
        log_to_console: Optional[bool] = None,
        console_log_level: Union[LogLevel, str, Callable[[State, LogLevel], bool]] = LogLevel.EPOCH,
        console_stream: Union[str, TextIO] = 'stderr',

        # Load Checkpoint
        load_path: Optional[str] = None,
        load_object_store: Optional[Union[ObjectStore, LoggerDestination]] = None,
        load_weights_only: bool = False,
        load_strict: bool = False,
        load_chunk_size: int = 1_048_576,
        load_progress_bar: bool = True,

        # Save Checkpoint
        save_folder: Optional[str] = None,
        save_filename: str = "ep{epoch}-ba{batch}-rank{rank}",
        save_artifact_name: str = "{run_name}/checkpoints/ep{epoch}-ba{batch}-rank{rank}",
        save_latest_filename: str = "latest-rank{rank}",
        save_latest_artifact_name: str = "{run_name}/checkpoints/latest-rank{rank}",
        save_overwrite: bool = False,
        save_interval: Union[str, int, Time, Callable[[State, Event], bool]] = "1ep",
        save_weights_only: bool = False,
        save_num_checkpoints_to_keep: int = -1,

        # DeepSpeed
        deepspeed_config: Optional[Dict[str, Any]] = None,

        # System/Numerics
        device: Optional[Union[str, Device]] = None,
        precision: Optional[Union[str, Precision]] = None,
        grad_accum: Union[int, str] = 1,
<<<<<<< HEAD

        # Reproducibility
        seed: Optional[int] = None,
        deterministic_mode: bool = False,

        # Distributed Training
        dist_timeout: float = 300.0,
        ddp_sync_strategy: Optional[Union[str, DDPSyncStrategy]] = None,

        # Grad Clip Norm
        grad_clip_norm: float = -1.0,

=======

        # Reproducibility
        seed: Optional[int] = None,
        deterministic_mode: bool = False,

        # Distributed Training
        dist_timeout: float = 300.0,
        ddp_sync_strategy: Optional[Union[str, DDPSyncStrategy]] = None,

        # Grad Clip Norm
        grad_clip_norm: float = -1.0,

>>>>>>> b1e89b4e
        # Profiling
        prof_schedule: Optional[Callable[[State], ProfilerAction]] = None,
        prof_trace_handlers: Optional[Union[TraceHandler, Sequence[TraceHandler]]] = None,
        sys_prof_cpu: bool = True,
        sys_prof_memory: bool = False,
        sys_prof_disk: bool = False,
        sys_prof_net: bool = False,
        sys_prof_stats_thread_interval_seconds: float = 0.5,
        torch_prof_folder: str = '{run_name}/torch_traces',
        torch_prof_filename: str = 'rank{rank}.{batch}.pt.trace.json',
        torch_prof_artifact_name: str = '{run_name}/torch_traces/rank{rank}.{batch}.pt.trace.json',
        torch_prof_overwrite: bool = False,
        torch_prof_use_gzip: bool = False,
        torch_prof_record_shapes: bool = False,
        torch_prof_profile_memory: bool = True,
        torch_prof_with_stack: bool = False,
        torch_prof_with_flops: bool = True,
        torch_prof_num_traces_to_keep: int = -1,
    ):
        # Determine whether DeepSpeed is enabled
        deepspeed_enabled = deepspeed_config is not None

        # Device
        self._device = _get_device(device)

        # Distributed
        if deepspeed_enabled or dist.get_world_size() > 1:
            # deepspeed requires torch.distributed to be initialized, even if the world size is 1
            # distributed is always required with multi-rank training
            dist.initialize_dist(self._device.dist_backend, datetime.timedelta(seconds=dist_timeout))

        # Reproducibility
        rank_zero_seed, seed = _distribute_and_get_random_seed(seed, self._device)
        # If hparams is used to create the Trainer this function is called twice
        # which is okay because all runs with the hparams codepath will do this
        log.info(f"Setting seed to {seed}")
        reproducibility.seed_all(seed)
        if deterministic_mode:
            reproducibility.configure_deterministic_mode()

        # Precision
        if precision is None:
            precision = Precision.AMP if isinstance(device, DeviceGPU) else Precision.FP32
        if isinstance(precision, str):
            precision = Precision(precision)

        _validate_precision(precision, self._device, deepspeed_enabled)

        # optimizers and schedulers
        if not optimizers:
            optimizers = DecoupledSGDW(list(model.parameters()), lr=0.1)
            warnings.warn(f"No optimizer was specified. Defaulting to {repr(optimizers)}")

        num_optimizers = len(ensure_tuple(optimizers))
        if num_optimizers != 1:
            raise NotImplementedError(f"Only one optimizer is supported; found {num_optimizers} optimizers")

        # Grad Accum
        self.adaptive_gradient_accumulation = _is_adaptive_grad_accum(grad_accum, device=self._device)
        grad_accum = _get_initial_grad_accum(grad_accum)

        # Create the State
        self.state = State(
            rank_zero_seed=rank_zero_seed,
            algorithms=algorithms,
            model=model,
            callbacks=callbacks,
            grad_accum=grad_accum,
            precision=precision,
            optimizers=optimizers,
        )

        # Profiler
        _initialize_profiler(
            state=self.state,
            prof_schedule=prof_schedule,
            prof_trace_handlers=prof_trace_handlers,
            sys_prof_stats_thread_interval_seconds=sys_prof_stats_thread_interval_seconds,
            sys_prof_cpu=sys_prof_cpu,
            sys_prof_disk=sys_prof_disk,
            sys_prof_memory=sys_prof_memory,
            sys_prof_net=sys_prof_net,
            torch_prof_artifact_name=torch_prof_artifact_name,
            torch_prof_filename=torch_prof_filename,
            torch_prof_folder=torch_prof_folder,
            torch_prof_overwrite=torch_prof_overwrite,
            torch_prof_record_shapes=torch_prof_record_shapes,
            torch_prof_profile_memory=torch_prof_profile_memory,
            torch_prof_with_stack=torch_prof_with_stack,
            torch_prof_with_flops=torch_prof_with_flops,
            torch_prof_use_gzip=torch_prof_use_gzip,
            torch_prof_num_traces_to_keep=torch_prof_num_traces_to_keep,
        )

        # Console Logging
        loggers = list(ensure_tuple(loggers))
        if any(isinstance(x, ProgressBarLogger) for x in loggers):
            warnings.warn(
                DeprecationWarning(
                    (f"Specifying the {ProgressBarLogger.__name__} via `loggers` is deprecated. Instead, "
                     "please specify `progress_bar`, `log_to_console`, `log_level`, and `stream` arguments when "
                     "constructing the trainer. If specified, these arguments will be ignored, as the "
                     f"{ProgressBarLogger.__name__} was already created.")))
        else:
            loggers.append(
                ProgressBarLogger(
                    progress_bar=progress_bar,
                    log_to_console=log_to_console,
                    console_log_level=console_log_level,
                    stream=console_stream,
                ))

        # Logger
        self.logger = Logger(state=self.state, destinations=loggers, run_name=run_name)

        # Callbacks
        self.state.callbacks[:] = list(cast(List[Callback], loggers)) + self.state.callbacks

        # Checkpoint Saving
        self._checkpoint_saver = None
        if save_folder is not None:
            self._checkpoint_saver = CheckpointSaver(
                folder=save_folder,
                filename=save_filename,
                artifact_name=save_artifact_name,
                latest_filename=save_latest_filename,
                latest_artifact_name=save_latest_artifact_name,
                overwrite=save_overwrite,
                weights_only=save_weights_only,
                save_interval=save_interval,
                num_checkpoints_to_keep=save_num_checkpoints_to_keep,
            )
            self.state.callbacks.append(self._checkpoint_saver)

        # The Engine
        self.engine = Engine(state=self.state, logger=self.logger)

        # Set the logger
        model.logger = self.logger

        # Run Event.INIT
        self.engine.run_event(Event.INIT)

        # After running Event.INIT, then set the "optional" elements of state that could be passed in on FIT instead of INIT
        # Setting these attributes here ensures that algorithms do not depend on unavailable attributes during Event.INIT

        # Train Dataloader
        self._train_data_spec = None if train_dataloader is None else ensure_data_spec(train_dataloader)
        if self._train_data_spec is not None:
            self.state.set_dataloader(self._train_data_spec.dataloader, train_dataloader_label,
                                      train_subset_num_batches)
        self.train_metrics = _get_training_metrics(model) if compute_training_metrics else None

        # Max Duration
        if max_duration is not None:
            self.state.max_duration = ensure_time(max_duration, TimeUnit.EPOCH)

        self.logger.data_fit({"rank_zero_seed": rank_zero_seed})

        assert isinstance(self.state.model, ComposerModel)
        self._original_model = self.state.model
<<<<<<< HEAD

        # Schedulers
        self.state.schedulers = _compile_schedulers(schedulers, self.state, scale_schedule_ratio)
        if scale_schedule_ratio != 1.0:
            if len(self.state.schedulers) == 0:
                raise ValueError("Specifying `scale_schedule_ratio` without `schedulers` has no effect.")
            self.state.max_duration = _scale_max_duration_by_ssr(scale_schedule_ratio, self.state.max_duration)

        if step_schedulers_every_batch is None:
            self._scheduler_step_frequency = _get_default_scheduler_frequency(schedulers)
        else:
            self._scheduler_step_frequency = TimeUnit.BATCH if step_schedulers_every_batch else TimeUnit.EPOCH

=======

        # Schedulers
        self.state.schedulers = _compile_schedulers(schedulers, self.state, scale_schedule_ratio)
        if scale_schedule_ratio != 1.0:
            if len(self.state.schedulers) == 0:
                raise ValueError("Specifying `scale_schedule_ratio` without `schedulers` has no effect.")
            self.state.max_duration = _scale_max_duration_by_ssr(scale_schedule_ratio, self.state.max_duration)

        if step_schedulers_every_batch is None:
            self._scheduler_step_frequency = _get_default_scheduler_frequency(schedulers)
        else:
            self._scheduler_step_frequency = TimeUnit.BATCH if step_schedulers_every_batch else TimeUnit.EPOCH

>>>>>>> b1e89b4e
        if len(ensure_tuple(schedulers)) == 0:
            warnings.warn(f"NoSchedulerWarning: No schedulers were specified. The learning rate will be constant.")

        # Evaluators
        if eval_dataloader is None:
            evaluators: List[Evaluator] = []
        else:
            evaluators = [
                ensure_evaluator(evaluator, model.metrics(train=False)) for evaluator in ensure_tuple(eval_dataloader)
            ]
            _set_evaluator_interval_and_subset_num_batches(
                evaluators=evaluators,
                eval_interval=eval_interval,
                subset_num_batches=eval_subset_num_batches,
            )
        if len(evaluators) == 0:
            if eval_subset_num_batches != -1:
                raise ValueError("Specifying `eval_subset_num_batches` without an `eval_dataloader` has no effect.")
            if eval_interval != 1:
                raise ValueError("Specifying `eval_interval` without an `eval_dataloader` has no effect.")
        self.state.evaluators = evaluators
<<<<<<< HEAD

        # Grad Clip Norm
        self._grad_clip_norm = grad_clip_norm

        # Some algorithms require specific settings
        self._backwards_create_graph = any(map(lambda x: x.backwards_create_graph, ensure_tuple(algorithms)))
        self._find_unused_parameters = any(map(lambda x: x.find_unused_parameters, ensure_tuple(algorithms)))
        self._ddp_sync_strategy = _get_ddp_sync_strategy(ddp_sync_strategy, self._find_unused_parameters)

=======

        # Grad Clip Norm
        self._grad_clip_norm = grad_clip_norm

        # Some algorithms require specific settings
        self._backwards_create_graph = any(map(lambda x: x.backwards_create_graph, ensure_tuple(algorithms)))
        self._find_unused_parameters = any(map(lambda x: x.find_unused_parameters, ensure_tuple(algorithms)))
        self._ddp_sync_strategy = _get_ddp_sync_strategy(ddp_sync_strategy, self._find_unused_parameters)

>>>>>>> b1e89b4e
        # Configure Deepspeed
        if deepspeed_config is not None:
            try:
                import deepspeed
            except ImportError as e:
                raise MissingConditionalImportError(
                    extra_deps_group="deepspeed",
                    conda_package="deepspeed>=0.5.5",
                    conda_channel=None,
                ) from e
            deepspeed_config = _parse_deepspeed_config(
                deepspeed_config,
                state=self.state,
                grad_clip_norm=self._grad_clip_norm,
            )
            optimizer = ensure_tuple(self.state.optimizers)[0]
            (self.state.model, self.state.optimizers, _, _) = deepspeed.initialize(
                config=deepspeed_config,
                model=self.state.model,
                optimizer=optimizer,
            )
            # Since the DeepSpeed ZeRO optimizer does not inherit torch.optim.Optimizer, the schedulers must be
            # compiled and bound BEFORE DeepSpeed initialization. However, this is OK, as the the DeepSpeed Zero
            # optimizer uses the same underlying parameter groups as the original optimizer. See
            # * https://github.com/microsoft/DeepSpeed/blob/fee73135980e78f8be7e1a3ff556751623ef6aaa/deepspeed/runtime/zero/stage_1_and_2.py#L1911-L1917
            # * https://github.com/microsoft/DeepSpeed/blob/ef17c89570ceae5b26a5f886e9d8cd0941afc0ac/deepspeed/runtime/zero/stage3.py#L2532-L2538
            # In addition, the deepspeed engine is responsible for serializing the model and optimizer state,
            # so these attributes should not be serialized with the composer state.
            if "model" in self.state.serialized_attributes:
                self.state.serialized_attributes.remove("model")

            if "optimizers" in self.state.serialized_attributes:
                self.state.serialized_attributes.remove("optimizers")

        # If using DeepSpeed, the model must be loaded from checkpoint after the engine has been
        # initialized, but if using PyTorch DDP, the model must be loaded before it is wrapped with
        # DDP.

        # Load Checkpoint
        self._rng_state = None
        if load_path is not None:
            self._rng_state = load_checkpoint(state=self.state,
                                              path=load_path,
                                              object_store=load_object_store,
                                              load_weights_only=load_weights_only,
                                              strict_model_weights=load_strict,
                                              chunk_size=load_chunk_size,
                                              progress_bar=load_progress_bar)
            log.info(f"Setting seed to {self.state.seed}")
            reproducibility.seed_all(self.state.seed)

        # Move the model and optimizers to the specified device
        if not self.deepspeed_enabled:
            host_model_params = self.state.model.parameters()
            self.state.model = self._device.module_to_device(self.state.model)
            device_model_params = self.state.model.parameters()

            # use surgery to update the parameters of the optimizers, now that the model is on the device
            # see https://pytorch.org/docs/stable/optim.html#constructing-it
            module_surgery.replace_params_in_optimizer(old_params=host_model_params,
                                                       new_params=device_model_params,
                                                       optimizers=self.state.optimizers)

            # Move any remaining optimizer parameters onto the device
            self.state.optimizers = map_collection(self.state.optimizers, self._device.optimizer_to_device)

            if dist.get_world_size() > 1:
                # Only wrap the module if required
                self.state.model = prepare_ddp_module(self.state.model, self._find_unused_parameters)

    @property
    def deepspeed_enabled(self):
        """Whether DeepSpeed is enabled.

        .. seealso:: `DeepSpeed's documentation <https://www.deepspeed.ai/docs/config-json/>`_
        """
        return self.state.is_model_deepspeed

    @property
    def saved_checkpoints(self) -> List[Tuple[Timestamp, List[pathlib.Path]]]:
        """The checkpoint timestamps and filepaths.

        This list contains tuples of the save timestamp and the checkpoint filepaths.
        This list will have at most ``save_num_checkpoints_to_keep`` entries. The latest checkpoint
        will be at the end.

        .. note::

            When using DeepSpeed, the index of a filepath in each list corresponds to the global rank of
            the process that wrote that file. Each filepath is valid only on the process's (rank's) node.

            Otherwise, when not using DeepSpeed, each sub-list will contain only one filepath since only rank zero
            saves checkpoints.
        """
        if self._checkpoint_saver is None:
            return []
        return self._checkpoint_saver.saved_checkpoints

    def fit(
        self,
        *,
        # Train Dataloader
        train_dataloader: Optional[Union[Iterable, DataSpec, Dict[str, Any]]] = None,
        train_dataloader_label: str = "train",
        train_subset_num_batches: Optional[int] = None,
        compute_training_metrics: Optional[bool] = None,

        # Timing
        duration: Optional[Union[int, str, Time[int]]] = None,
        reset_time: bool = False,

        # Schedulers
        schedulers: Optional[Union[ComposerScheduler, PyTorchScheduler, Sequence[Union[ComposerScheduler,
                                                                                       PyTorchScheduler]]]] = None,
        scale_schedule_ratio: float = 1.0,
        step_schedulers_every_batch: Optional[bool] = None,

        # Evaluation
        eval_dataloader: Optional[Union[Iterable, DataSpec, Evaluator, Sequence[Evaluator]]] = None,
        eval_subset_num_batches: int = -1,
        eval_interval: Union[int, str, Time, Callable[[State, Event], bool]] = 1,

        # Numerics
        grad_accum: Optional[Union[int, str]] = None,
        precision: Optional[Union[str, Precision]] = None,

        # Grad Clipping
        grad_clip_norm: Optional[float] = None,
    ):
        """Train the model.

        The Composer :class:`.Trainer` supports multiple calls to :meth:`.fit`. Any arguments specified during
        the call to :meth:`.fit` will override the values specified when constructing the :class:`.Trainer`.
        All arguments are optional, with the following exceptions:

        *   The ``train_dataloader`` must be specified here if not provided when constructing the :class:`.Trainer`.
        *   The ``duration`` must be specified here if not provided when constructing the :class:`.Trainer`,
            or if this is a subsequent call to :meth:`.fit`.

        For example, the following are equivalent:

        .. testcode::

            # The `train_dataloader` and `duration` can be specified
            # when constructing the Trainer
            trainer_1 = Trainer(
                model=model,
                train_dataloader=train_dataloader,
                max_duration="1ep",
            )
            trainer_1.fit()

            # Or, these arguments can be specified on `fit()`
            trainer_2 = Trainer(model)
            trainer_2.fit(
                train_dataloader=train_dataloader,
                duration="1ep"
            )

        When invoking :meth:`.fit` for a subsequent time, either ``reset_time`` or ``duration`` must be specified.
        Otherwise, it is ambiguous for how long to train.

        *   If ``reset_time`` is True, then :meth:`.fit` will train for the same amount of time as the previous
            call (or for ``duration`` if that parameter is also specified). The :attr:`.State.timestamp` will be reset,
            causing :class:`.ComposerScheduler` and :class:`.Algorithm` instances to start from the beginning, as if it
            is a new training run. Model gradients, optimizer states, and native PyTorch schedulers will not be reset.

        *   If ``reset_time`` is False, then :meth:`.fit` will train for the amount of time specified by
            ``duration``. The :attr:`.State.max_duration` will be incremented by ``duration``.

        For example:

        .. testcode::

            # Construct the trainer
            trainer = Trainer(max_duration="1ep")

            # Train for 1 epoch
            trainer.fit()
            assert trainer.state.timestamp.epoch == "1ep"

            # Reset the time to 0, then train for 1 epoch
            trainer.fit(reset_time=True)  
            assert trainer.state.timestamp.epoch == "1ep"

            # Train for another epoch (2 epochs total)
            trainer.fit(duration="1ep")
            assert trainer.state.timestamp.epoch == "2ep"

            # Train for another batch (2 epochs + 1 batch total)
            # It's OK to switch time units!
            trainer.fit(duration="1ba")
            assert trainer.state.timestamp.epoch == "2ep"
            assert trainer.state.timestamp.batch_in_epoch == "1ba"

            # Reset the time, then train for 3 epochs
            trainer.fit(reset_time=True, duration="3ep")
            assert trainer.state.timestamp.epoch == "3ep"

        Args:
            train_dataloader (Iterable | DataSpec | Dict[str, Any], optional): See :class:`.Trainer`.
            train_dataloader_label (str, optional): See :class:`.Trainer`.
            train_subset_num_batches (int, optional): See :class:`.Trainer`.
            compute_training_metrics (bool, optional): See :class:`.Trainer`.
            reset_time (bool): Whether to reset the :attr:`.State.timestamp` to zero values. Defaults to False.

                If ``True``, the timestamp will be zeroed out, causing :class:`.ComposerScheduler` and
                :class:`.Algorithm` instances to start from the beginning, as if it is a new training run. The model
                will be trained for ``duration``, if specified, or for :attr:`.State.max_duration`, which would have
                been provided when construting the :class:`.Trainer` or by a previous call to :meth:`.fit`.

                .. note::

                    Model gradients, optimizer states, and native PyTorch schedulers will not be reset.

                If ``False`` (the default), training time will be incremented from where the previous call to
                :meth:`.fit` finished (or from zero, if a new training run).
                The :attr:`~.State.max_duration` will be incremented by the ``duration`` parameter.

            duration (Time[int] | str | int, optional): The duration to train. Can be an integer, which will be
                interpreted to be epochs, a str (e.g. ``1ep``, or ``10ba``), or a :class:`.Time` object.

                If ``reset_time`` is False (the default), then :attr:`.State.max_duration` will be converted
                into the same units as this parameter (if necessary), and then the max duration incremented by the
                value of this parameter.

                If ``reset_time`` is True, then :attr:`.State.max_duration` will be set to this parameter.

            optimizers (torch.optim.Optimizer | Sequence[torch.optim.Optimizer], optional): See :class:`.Trainer`.
            schedulers (PyTorchScheduler | ComposerScheduler | Sequence[PyTorchScheduler | ComposerScheduler], optional):
                See :class:`.Trainer`.
            scale_schedule_ratio (float, optional): See :class:`.Trainer`.
            step_schedulers_every_batch (bool, optional): See :class:`.Trainer`.
            eval_dataloader (Iterable | DataSpec | Evaluator | Sequence[Evaluator], optional): See :class:`.Trainer`.
            eval_subset_num_batches (int, optional): See :class:`.Trainer`.
            eval_interval (int | str | Time | (State, Event) -> bool, optional): See :class:`.Trainer`.
            grad_accum (int | str, optional): See :class:`.Trainer`.
            precision (Precision | str, optional): See :class:`.Trainer`.
            grad_clip_norm (float, optional): See :class:`.Trainer`.
<<<<<<< HEAD
=======

                .. note::
                
                    If using DeepSpeed, it is not possible to change the ``grad_clip_norm``. Instead, it must
                    be specified when constructing the Trainer.
>>>>>>> b1e89b4e
        """
        # Train Dataloader
        if train_dataloader is not None:
            self._train_data_spec = ensure_data_spec(train_dataloader)
            self.state.set_dataloader(self._train_data_spec.dataloader, train_dataloader_label)
        if self._train_data_spec is None:
            _raise_missing_argument_exception("train_dataloader")
        if train_subset_num_batches is not None:
            self.state.dataloader_len = train_subset_num_batches
        if compute_training_metrics is not None:
            self.train_metrics = _get_training_metrics(self._original_model) if compute_training_metrics else None

        # Reset Time
        if reset_time:
            self.state.timestamp = Timestamp()

        # Max Duration
        if duration is not None:
            duration = ensure_time(duration, TimeUnit.EPOCH)
            # Effectively increment the max duration (if not resetting the Time)
            # or set the max_duration (if resetting the time -- self.state.timestamp.get(duration.unit) will be 0)
            # It is important to set the duration, rather than incrementing it, as ``duration`` could be in
            # different units than ``max_duration``
            self.state.max_duration = duration + self.state.timestamp.get(duration.unit)

        if self.state.max_duration is None:
            _raise_missing_argument_exception("max_duration")

        if self.state.max_duration <= self.state.timestamp.get(self.state.max_duration.unit) and not reset_time:
            raise ValueError(
                (f"The max_duration ({self.state.max_duration}) is less than or equal to the elapsed training duration "
                 f"({self.state.timestamp.get(self.state.max_duration.unit)}). No training would occur. "
                 "Please provide the `duration` or specify `reset_time=True` in Trainer.fit()."))

        # Scale Schedule Ratio and Schedulers
        if scale_schedule_ratio != 1.0:
<<<<<<< HEAD
=======
            # Not scaling the schedulers if the ratio is 1.0 in case if the scheduler cannot be scaled
            # (e.g. a custom LambdaLR). However, since 1.0 implies no scaling, it is still possible
            # to train with it.
>>>>>>> b1e89b4e
            self.state.max_duration = _scale_max_duration_by_ssr(scale_schedule_ratio, self.state.max_duration)
        if schedulers is not None:
            self.state.schedulers = _compile_schedulers(schedulers, self.state, scale_schedule_ratio)

            if step_schedulers_every_batch is None:
                self._scheduler_step_frequency = _get_default_scheduler_frequency(schedulers)
            else:
                self._scheduler_step_frequency = TimeUnit.BATCH if step_schedulers_every_batch else TimeUnit.EPOCH
        else:
            if scale_schedule_ratio != 1.0:
                raise ValueError("Specifying `scale_schedule_ratio` without `schedulers` has no effect.")

            if step_schedulers_every_batch is not None:
                raise ValueError("Specifying `step_schedulers_every_batch` without `schedulers` has no effect.")

            if step_schedulers_every_batch is not None:
                raise ValueError("Specifying `step_schedulers_every_batch` without `schedulers` has no effect.")

        if len(ensure_tuple(schedulers)) == 0:
            warnings.warn(f"NoSchedulerWarning: No schedulers were specified. The learning rate will be constant.")

        # Evaluators
        if eval_dataloader is not None:
            evaluators = [
                # Need to use the `original_model` rather than `state.model`, as `state.model`
                # could be DDP / DeepSpeed wrapped.
                ensure_evaluator(evaluator, default_metrics=self._original_model.metrics(train=False))
                for evaluator in ensure_tuple(eval_dataloader)
            ]
            _set_evaluator_interval_and_subset_num_batches(
                evaluators=evaluators,
                eval_interval=eval_interval,
                subset_num_batches=eval_subset_num_batches,
            )
            if len(evaluators) == 0:
                if eval_subset_num_batches != -1:
                    raise ValueError("Specifying `eval_subset_num_batches` without an `eval_dataloader` has no effect.")
                if eval_interval != 1:
                    raise ValueError("Specifying `eval_interval` without an `eval_dataloader` has no effect.")

            self.state.evaluators = evaluators

        if len(self.state.evaluators) == 0:
            warnings.warn(("No `eval_dataloader` was specified. Please specify `eval_dataloader` to periodically "
                           "evaluate your model while training."))

        # Grad Accum
        if grad_accum is not None:
            self.adaptive_gradient_accumulation = _is_adaptive_grad_accum(grad_accum, device=self._device)
            self.state.grad_accum = _get_initial_grad_accum(grad_accum)

        # Grad Clip Norm
        if grad_clip_norm is not None:
            if self.deepspeed_enabled:
                raise ValueError("Changing the grad_clip_norm when using DeepSpeed is not supported.")
            self._grad_clip_norm = grad_clip_norm

        # Precision
        if precision is not None:
            if self.deepspeed_enabled:
                raise ValueError("Changing the precision when using DeepSpeed is not supported")
            precision = Precision(precision)
            _validate_precision(precision, self._device, self.deepspeed_enabled)
            self.state.precision = precision

        self._train_loop()

    def close(self):
        """Shutdown the trainer.

        .. seealso:: :meth:`.Engine.close` for additional information.
        """
        self.engine.close()

    def _ensure_metrics_device_and_dtype(self, metrics: MetricCollection):
        # Safety check to ensure the metric and data are on the same device. Normally not
        # needed because the metric is automatically on the same device as the model.
        # See https://torchmetrics.readthedocs.io/en/latest/pages/overview.html for details.
        metrics = self._device.module_to_device(metrics)

        # HACK: DeepSpeed somehow manages to convert metric internal states to its own dtype. When
        # running with FP16, this tends to result in overflows. Let's assume FP32 is good enough.
        for _, metric in metrics.items():
            metric.set_dtype(torch.float32)  # type: ignore

        return metrics

    def _compute_and_log_metrics(self, dataloader_label: str, log_level: LogLevel, metrics: MetricCollection):
        """Computes metrics, logs the results, and updates the state.

        Args:
            dataloader_label (str): The dataloader label.
            metrics (MetricCollection): The metrics to compute.
            log_level (LogLevel): The LogLevel for logging metrics.
        """
        computed_metrics = metrics.compute()
        self.logger.data(
            log_level=log_level,
            data={f'metrics/{dataloader_label}/{name}': val for (name, val) in computed_metrics.items()},
        )
        self.state.current_metrics[dataloader_label] = computed_metrics

    def _spin_dataloaders(self):
        """Spin the dataloaders to restore sampler state.

        Only one batch must be loaded to seed the sampler's generator. since only the first batch is being loaded, the
        dataloader may not be completely iterated through.
        """
        # spin the evaluator dataloaders once to initialize its sampler deterministically
        # so it does not affect any other RNG reads
        for evaluator in self.state.evaluators:
            dataloader = evaluator.dataloader.dataloader
            if isinstance(dataloader, DataLoader) and isinstance(dataloader.sampler, DistributedSampler):
                dataloader.sampler.set_epoch(0)
            for _ in dataloader:
                break

        # spin the train dataloader's sampler to get to the state of the desired epoch
        dataloader = self.state.dataloader
        assert dataloader is not None, "train dataloader is set on state after FIT_START"
        for epoch in range(int(self.state.timestamp.epoch)):
            if isinstance(dataloader, DataLoader) and isinstance(dataloader.sampler, DistributedSampler):
                dataloader.sampler.set_epoch(epoch)
            for _ in dataloader:
                break

    def _accumulate_samples_and_tokens_across_ranks(self, num_samples: int, num_tokens: int) -> Tuple[int, int]:
        """Accumulate the number of samples and tokens across ranks. Returns a (num_samples, num_tokens) tuple."""
        tensor = self._device.tensor_to_device(torch.tensor([num_samples, num_tokens], dtype=torch.int))
        dist.all_reduce(tensor, reduce_operation="SUM")
        return int(tensor[0].cpu().item()), int(tensor[1].cpu().item())

    def _train_loop(self) -> None:
        """Run training for the specified number of epochs and log results."""
        # print training start
        self.logger.data_fit({"trainer/algorithms": [str(algo) for algo in self.state.algorithms]})

        assert self.state.dataloader is not None, "dataloader is set in __init__() or fit()"
        assert self._train_data_spec is not None, "The train data spec is set in __init__() or fit()"

        self.engine.run_event(Event.FIT_START)

        # surpressing GradScaler warnings as they are always created
        # self._use_grad_scaling() will raise a RuntimeError if grad scaling is not available when it is required
        warnings.filterwarnings(action="ignore", message="torch.cuda.amp.GradScaler")
        self.state.scaler = ClosureGradScaler() if self._use_closures() else GradScaler()
        use_grad_scaling = self._use_grad_scaling(self.state.precision, self.state.scaler)

        self._spin_dataloaders()

        if self.state.timestamp.batch_in_epoch == 0 and self._rng_state is not None:
            # only restore the rng state here if the step in the current epoch is zero.
            reproducibility.load_rng_state(self._rng_state)
            self._rng_state = None

        if self.train_metrics is not None:
            self.train_metrics = self._ensure_metrics_device_and_dtype(self.train_metrics)

        # Flag if the epoch finished early, so it can be tracked whether to run the epoch end events
        finished_epoch_early = False

        while self.state.timestamp < self.state.max_duration:
            try:
                self.state.model.train()

                if int(self.state.timestamp.batch_in_epoch) == 0:
                    self.engine.run_event(Event.EPOCH_START)
                    self.logger.data_epoch({"epoch": int(self.state.timestamp.epoch)})
                    if self.train_metrics is not None:
                        # reset the metrics before every epoch
                        self.train_metrics.reset()

                dataloader = self.state.dataloader
                if isinstance(dataloader, DataLoader) and isinstance(dataloader.sampler, DistributedSampler):
                    dataloader.sampler.set_epoch(int(self.state.timestamp.epoch))

                for batch_idx, self.state.batch in enumerate(self._iter_dataloader()):

                    # if resuming, skip dataloader forward to the minibatch index
                    if batch_idx < int(self.state.timestamp.batch_in_epoch):
                        # Restore the RNG state immediately before the next batch is yielded from the dataloader
                        if batch_idx + 1 == int(self.state.timestamp.batch_in_epoch) and self._rng_state is not None:
                            reproducibility.load_rng_state(self._rng_state)
                            self._rng_state = None
                        continue

                    self.state.batch = self._device.batch_to_device(self.state.batch)
                    self.state.batch = self._train_data_spec.device_transforms(self.state.batch)
                    self.state.batch_num_samples = self._train_data_spec.get_num_samples_in_batch(self.state.batch)
                    self.state.batch_num_tokens = self._train_data_spec.get_num_tokens_in_batch(self.state.batch)

                    if self.deepspeed_enabled:
                        self.state.batch = _fix_batch_precision_for_deepspeed(self.state.batch, self.state.precision)

                    if self.train_metrics is not None:
                        self.state.model.eval()
                        with torch.no_grad():
                            for eval_microbatch in self._train_data_spec.split_batch(
                                    self.state.batch, self.state.grad_accum):
                                # TODO: Detect if self.run_event(Event.AFTER_DATALOADER) changes the training
                                # data and if so print a warning that metrics may return unexpected results
                                self.train_metrics.update(*self._original_model.validate(eval_microbatch))

                    self.state.model.train()

                    self.engine.run_event(Event.AFTER_DATALOADER)

                    self.engine.run_event(Event.BATCH_START)
                    self.logger.data_batch({
                        "trainer/global_step": int(self.state.timestamp.batch),
                        "trainer/batch_idx": self.state.timestamp.batch_in_epoch.value,
                    })

                    total_loss = self._train_batch(use_grad_scaling)

                    if use_grad_scaling:
                        self.state.scaler.update()

                    if total_loss is not None:
                        if not isinstance(total_loss, torch.Tensor):
                            total_loss = self._device.tensor_to_device(torch.tensor([total_loss]))

                        # total_loss can be None if gradient scaling failed
                        dist.all_reduce(total_loss, reduce_operation="SUM")
                        full_loss = total_loss.cpu().item()
                        self.logger.data_batch({'loss/train': full_loss / dist.get_world_size()})

                    total_num_samples, total_num_tokens = self._accumulate_samples_and_tokens_across_ranks(
                        num_samples=self.state.batch_num_samples,
                        num_tokens=self.state.batch_num_tokens,
                    )

                    self.state.timestamp = self.state.timestamp.to_next_batch(
                        samples=total_num_samples,
                        tokens=total_num_tokens,
                    )

                    if self._scheduler_step_frequency == TimeUnit.BATCH:
                        for scheduler in self.state.schedulers:
                            scheduler.step()

                    if self.train_metrics is not None:
                        self._compute_and_log_metrics(
                            dataloader_label='train',
                            log_level=LogLevel.BATCH,
                            metrics=self.train_metrics,
                        )

                    self.engine.run_event(Event.BATCH_END)

                    for evaluator in self.state.evaluators:
                        assert evaluator.eval_interval is not None, "eval_interval should have been set on __init__() or fit()"
                        assert evaluator.subset_num_batches is not None, "subset_num_batches should have been set on __init__() or fit()"
                        if evaluator.eval_interval(self.state, Event.BATCH_END):
                            self.eval(
                                dataloader=evaluator.dataloader,
                                dataloader_label=evaluator.label,
                                subset_num_batches=evaluator.subset_num_batches,
                                metrics=evaluator.metrics,
                                log_level=LogLevel.BATCH,
                            )

                    self.engine.run_event(Event.BATCH_CHECKPOINT)

                    if self.state.timestamp >= self.state.max_duration:
                        # If max_duration is specified in batches, samples, or tokens, and
                        # and the max_duration is reached mid-epoch, then break out of the dataloader
                        # to finish the epoch early and finish training.
                        finished_epoch_early = True
                        break

            except BreakEpochException:
                log.info(f'Skipping the rest of Epoch {int(self.state.timestamp.epoch)}')

            if not finished_epoch_early or self.state.dataloader_len == self.state.timestamp.batch_in_epoch:
                # Trigger the epoch end events if the dataloader was exhausted.
                # This happens if the "break" did not trigger above, or if it
                # did (e.g. duration specified in samples/batches/tokens), but it is still
                # the end of the dataloader (i.e. next(dataloader) would raise StopIteration)
                self.state.timestamp = self.state.timestamp.to_next_epoch()

                if self.train_metrics is not None:
                    self._compute_and_log_metrics(
                        dataloader_label='train',
                        log_level=LogLevel.EPOCH,
                        metrics=self.train_metrics,
                    )

                if self._scheduler_step_frequency == TimeUnit.EPOCH:
                    for scheduler in self.state.schedulers:
                        scheduler.step()

                self.engine.run_event(Event.EPOCH_END)

                for evaluator in self.state.evaluators:
                    assert evaluator.eval_interval is not None, "eval_interval should have been set on __init__() or fit()"
                    assert evaluator.subset_num_batches is not None, "subset_num_batches should have been set on __init__() or fit()"
                    if evaluator.eval_interval(self.state, Event.EPOCH_END):
                        self.eval(
                            dataloader=evaluator.dataloader,
                            dataloader_label=evaluator.label,
                            subset_num_batches=evaluator.subset_num_batches,
                            metrics=evaluator.metrics,
                            log_level=LogLevel.EPOCH,
                        )

                self.engine.run_event(Event.EPOCH_CHECKPOINT)

    def _handle_cuda_oom(self):
        """Handles CUDA Out of Memory and rescales if using adaptive grad_accum."""
        # Raise runtime error if training 1 sample at a time still resulted in CUDA out of memory
        if self.state.grad_accum == self.state.batch_num_samples:
            raise RuntimeError(("CUDA out of memory. The train loop failed with an internal microbatch of size 1."
                                "The GPU does not have enough memory to process even 1 sample."))
        else:
            self.state.grad_accum = min(2 * self.state.grad_accum, self.state.batch_num_samples)
            self.logger.data_batch({'trainer/grad_accum': self.state.grad_accum})

    def _train_batch(self, use_grad_scaling: bool):
        """Compute loss by training on a full batch of data. Adaptively change microbatch size if enabled to maximize
        GPU usage.

        Args:
            use_grad_scaling (bool): Enables gradient scaling
        """
        assert self._train_data_spec is not None, "The train data spec should be set on __init__ or fit()"

        # Retry until we successfully complete training and return loss
        while True:
            total_loss = None
            # Note: We use uint8 instead of bool as BOR is not supported on all torch.distributed backends
            should_handle_cuda_oom = 0
            caught_timeout_error = None
            try:
                assert self.state.scaler is not None
                microbatches = self._train_data_spec.split_batch(self.state.batch, self.state.grad_accum)
                if self.deepspeed_enabled:
                    total_loss = self._train_microbatches(microbatches)
                elif self._use_closures():
                    for optimizer in self.state.optimizers:
                        if use_grad_scaling:
                            total_loss = self.state.scaler.step(
                                optimizer, closure=lambda **kwargs: self._train_microbatches(microbatches, **kwargs))
                        else:
                            total_loss = optimizer.step(
                                closure=lambda **kwargs: self._train_microbatches(microbatches, **kwargs).item())
                else:
                    total_loss = self._train_microbatches(microbatches)
                    for optimizer in self.state.optimizers:
                        if use_grad_scaling:
                            self.state.scaler.step(optimizer)
                        else:
                            optimizer.step()
            except RuntimeError as e:
                if _is_cuda_oom(e):
                    log.debug((f"Rank {dist.get_global_rank()} OOM'd. "
                               "grad_accum will be increased prior to reattempting training on the current batch."))
                    should_handle_cuda_oom = 1
                elif "Timed out" in str(e):
                    # Catch timeout errors and only reraise if we did not encounter OOM on other ranks. Error
                    # is likely transient if one rank OOMed, it likely did not reach a barrier. Note that if we
                    # catch non-transient timeout errors they will be later reraised if no rank OOMed.
                    caught_timeout_error = e
                else:
                    raise

            # Propagate across all ranks if any rank hit CUDA OOM
            should_handle_cuda_oom = self._device.tensor_to_device(
                torch.tensor([should_handle_cuda_oom], dtype=torch.uint8))
            dist.all_reduce(should_handle_cuda_oom, reduce_operation="MAX")
            if int(should_handle_cuda_oom.item()) == 1:
                # If any rank hit CUDA OOM, update grad_accum and retry. Ignore any caught_timeout_error since
                # it is likely transient, e.g. timeout because certain ranks OOMed and didn't reach barrier.
                self._handle_cuda_oom()
            elif caught_timeout_error:
                # If not CUDA out of memory, raise exception to user. Note that this truncates the call stack
                # back only to this newly raised error.
                raise caught_timeout_error
            else:
                # Otherwise, return calculated loss
                return total_loss

    def _train_microbatches(self, microbatches: Sequence[Batch], ddp_sync: bool = True):
        """Iterate over microbatches and compute the loss that will be used to step the optimizer.

        Args:
            microbatches (Sequence[Batch]): The microbatches which make up the batch.
            ddp_sync (bool): True to sync gradients between devices on every backwards
                pass and False to only sync gradients after each device has finished
                computing a gradient on it's entire set of microbatches. (default: ``True``)
        """
        if ddp_sync or not isinstance(self.state.model, DistributedDataParallel):
            context = contextlib.nullcontext
        else:
            context = cast(Callable[[], ContextManager], self.state.model.no_sync)

        assert self._train_data_spec is not None

        with context():
            self.engine.run_event(Event.BEFORE_TRAIN_BATCH)

            assert self.state.optimizers is not None
            assert self.state.scaler is not None

            use_grad_scaling = self._use_grad_scaling(self.state.precision, self.state.scaler)

            if not self.deepspeed_enabled:
                for optimizer in self.state.optimizers:
                    optimizer.zero_grad()

            # tracker for gradient accumulation
            total_loss = self._device.tensor_to_device(torch.zeros(size=(1,)))
            current_batch_size = sum([self._train_data_spec.get_num_samples_in_batch(batch) for batch in microbatches])

            for microbatch_idx, self.state.batch in enumerate(microbatches):
                is_final_microbatch = microbatch_idx + 1 == len(microbatches)
                self._train_microbatch(use_grad_scaling, current_batch_size, total_loss, is_final_microbatch)

            # Unscale gradients before `Event.AFTER_TRAIN_BATCH`
            if use_grad_scaling:
                for optimizer in ensure_tuple(self.state.optimizers):
                    self.state.scaler.unscale_(optimizer)

            # clip gradients if the magnitude is too large
            if not self.deepspeed_enabled and self._grad_clip_norm >= 0:
                torch.nn.utils.clip_grad_norm_(
                    parameters=self.state.model.parameters(),
                    max_norm=self._grad_clip_norm,
                )

            self.engine.run_event(Event.AFTER_TRAIN_BATCH)

            return total_loss

    def _train_microbatch(self, use_grad_scaling: bool, current_batch_size: int, total_loss: torch.Tensor,
                          is_final_microbatch: bool):
        """Train and compute the loss of ``state.batch``, which is assumed to be a single microbatch.

        Args:
            use_grad_scaling (bool): Whether to use gradient scaling.
            minibatch_num_samples (int): Number of samples in the minibatch.
            total_loss (torch.Tensor): Total loss aggregated across all microbatches.
            is_final_microbatch (bool): If current microbatch is the last one.
        """
        assert self.state.scaler is not None
        assert self._train_data_spec is not None

        microbatch_num_samples = self._train_data_spec.get_num_samples_in_batch(self.state.batch)
        sync_context = contextlib.nullcontext() if self.deepspeed_enabled else ddp_sync_context(
            self.state,
            is_final_microbatch,
            self._ddp_sync_strategy,
        )

        with sync_context:
            # forward pass
            self.engine.run_event(Event.BEFORE_FORWARD)

            with get_precision_context(self.state.precision):
                self.state.outputs = self.state.model(self.state.batch)

            self.engine.run_event(Event.AFTER_FORWARD)

            # loss
            self.engine.run_event(Event.BEFORE_LOSS)

            with get_precision_context(self.state.precision):
                self.state.loss = self._original_model.loss(self.state.outputs, self.state.batch)

            # We always want to scale loss by the grad_accum before the backwards pass and
            # also for sake of metrics. Complicating matters, the DeepSpeed engine does its
            # own scaling when we call `.backward`, but this isn't in place so we still need
            # to scale for sake of metrics after the `.backward` call.

            # Loss is added to losses with clone to not scale the loss for the step printout
            # Likely need to look into the performance impact
            if not self.deepspeed_enabled:
                for loss in ensure_tuple(self.state.loss):
                    loss.mul_(microbatch_num_samples / current_batch_size)
                    total_loss += loss.detach().clone()

            assert self.state.loss is not None
            self.engine.run_event(Event.AFTER_LOSS)

            # backward
            self.engine.run_event(Event.BEFORE_BACKWARD)

            if use_grad_scaling:
                self.state.loss = cast(torch.Tensor, self.state.scaler.scale(self.state.loss))

            if self.deepspeed_enabled:
                self.state.deepspeed_model.backward(self.state.loss)

                # This is the same loss scaling and reporting we skipped earlier.
                for loss in ensure_tuple(self.state.loss):
                    loss.mul_(microbatch_num_samples / current_batch_size)
                    total_loss += loss.detach().clone()
            else:
                for loss in ensure_tuple(self.state.loss):
                    loss.backward(create_graph=self._backwards_create_graph)

            self.engine.run_event(Event.AFTER_BACKWARD)

        if self.deepspeed_enabled:
            self.state.deepspeed_model.step()

    def predict(self, dataloader: Union[DataLoader, DataSpec], subset_num_batches: int = -1):
        """Output model prediction on the provided data.

        Args:
            dataloader (DataLoader | DataSpec): The :class:`.DataLoader` or
                :class:`.DataSpec` for the prediction data.
            subset_num_batches (int, optional): If specified, only perform model prediction
                on this many batches. This parameter has no effect if it is greater than ``len(dataloader)``.
                If ``-1``, then the entire loader will be iterated over. (default: ``-1``)
        """

        if isinstance(dataloader, DataSpec):
            data_spec = dataloader
        else:
            data_spec = DataSpec(dataloader)

        # Put the model into evaluation mode, but be able to restore it to training mode afterwards
        restore_model_train = self.state.model.training
        self.state.model.eval()

        # Bind the dataloader to the state, but be able to restore the previous dataloader afterwards
        original_dataloader = self.state.dataloader
        original_dataloader_label = self.state.dataloader_label
        original_dataloader_len = self.state.dataloader_len
        self.state.set_dataloader(data_spec.dataloader, "predict", subset_num_batches)
        assert self.state.dataloader is not None, "Already set the dataloader"

        # Reset the predict timestamp
        self.state.predict_timestamp = Timestamp()

        with torch.no_grad():

            self.engine.run_event(Event.PREDICT_START)

            for self.state.batch in self._iter_dataloader():
                # Update the batch size and num tokens
                self.state.batch_num_samples = data_spec.get_num_samples_in_batch(self.state.batch)
                self.state.batch_num_tokens = data_spec.get_num_tokens_in_batch(self.state.batch)

                # Move the batch onto the device
                self.state.batch = self._device.batch_to_device(self.state.batch)

                # Perform any device transforms
                if data_spec.device_transforms is not None:
                    self.state.batch = data_spec.device_transforms(self.state.batch)

                # Fix the batch if using DeepSpeed
                if self.deepspeed_enabled:
                    self.state.batch = _fix_batch_precision_for_deepspeed(self.state.batch, self.state.precision)

                self.engine.run_event(Event.PREDICT_BATCH_START)

                self.engine.run_event(Event.PREDICT_BEFORE_FORWARD)
                self.state.outputs = self.state.model(self.state.batch)
                self.engine.run_event(Event.PREDICT_AFTER_FORWARD)

                total_num_samples, total_num_tokens = self._accumulate_samples_and_tokens_across_ranks(
                    num_samples=self.state.batch_num_samples,
                    num_tokens=self.state.batch_num_tokens,
                )

                self.state.predict_timestamp = self.state.predict_timestamp.to_next_batch(
                    samples=total_num_samples,
                    tokens=total_num_tokens,
                )

                self.engine.run_event(Event.PREDICT_BATCH_END)

            self.engine.run_event(Event.PREDICT_END)

        # Restore training mode
        if restore_model_train:
            self.state.model.train()

        # Restore the dataloader
        self.state.set_dataloader(original_dataloader, original_dataloader_label)
        if original_dataloader_len is not None:
            self.state.dataloader_len = original_dataloader_len

    def eval(
        self,
        dataloader: Union[Iterable, DataSpec, dict],
        dataloader_label: str = 'eval',
        *,
        metrics: Union[Metric, MetricCollection],
        subset_num_batches: int = -1,
        log_level: Union[str, LogLevel] = LogLevel.FIT,
    ):
        """Evaluate the model and log appropriate metrics.

        Args:
            dataloader (DataLoader | DataSpec | dict): The class:`.DataLoader`, :class:`.DataSpec`, or
                dict of :class:`.DataSpec` kwargs to use for evaluation
            dataloader_label (str, optional): The dataloader label to use for logging metrics. Defaults to ``'eval'``.
            metrics (Metric | MetricCollection): The metrics to log.
            subset_num_batches (int, optional): If specified, evaluate on this many batches. Defaults to ``-1``,
                which means to iterate over the entire dataloader.

                This parameter has no effect if ``eval_dataloader`` is not specified, it is greater than
                ``len(eval_dataloader)``, or ``eval_dataloader`` is an :class:`.Evaluator` (which is via
                ``Evaluator(subset_num_batches=...)``.)
            log_level (LogLevel | str, optional): The log level to use when logging metrics. Defaults to
                :attr:`~.LogLevel.FIT`.
        """
        log_level = LogLevel(log_level)
        restore_model_train = self.state.model.training

        # back up the original dataloader on the state, so we can restore it after evaluation is finished
        original_dataloader = self.state.dataloader
        original_dataloader_label = self.state.dataloader_label
        original_num_batches = self.state.dataloader_len

        # Unpack the dataloader
        if isinstance(dataloader, dict):
            # treat as DataSpec kwargs
            dataloader = DataSpec(**dataloader)
        if not isinstance(dataloader, DataSpec):
            dataloader = DataSpec(dataloader)
        data_spec = dataloader

        # Reset the eval timestamp
        self.state.eval_timestamp = Timestamp()

        self.state.model.eval()
        with torch.no_grad():
            self.state.set_dataloader(data_spec.dataloader, dataloader_label, subset_num_batches)
            assert self.state.dataloader is not None, "dataloader is set"

            self.engine.run_event(Event.EVAL_START)

            if not isinstance(metrics, MetricCollection):
                metrics = MetricCollection(metrics)

            metrics = self._ensure_metrics_device_and_dtype(metrics)
            metrics.reset()
            dataloader = self.state.dataloader
            if isinstance(dataloader, DataLoader) and isinstance(dataloader.sampler, DistributedSampler):
                # The distributed sampler uses `set_epoch` to set the random seed
                # Because evaluation can run on each batch, we use the batch to seed the sampler
                # so each evaluation will get a proper shuffle.
                # The epoch provided to `set_epoch` need not be sequential, so this is fine.
                dataloader.sampler.set_epoch(int(self.state.timestamp.batch))

            for self.state.batch in self._iter_dataloader():
                self.state.batch = self._device.batch_to_device(self.state.batch)
                if data_spec.device_transforms is not None:
                    self.state.batch = data_spec.device_transforms(self.state.batch)
                self.state.batch_num_samples = data_spec.get_num_samples_in_batch(self.state.batch)
                self.state.batch_num_tokens = data_spec.get_num_tokens_in_batch(self.state.batch)

                if self.deepspeed_enabled:
                    self.state.batch = _fix_batch_precision_for_deepspeed(self.state.batch, self.state.precision)

                self.engine.run_event(Event.EVAL_BATCH_START)

                self.engine.run_event(Event.EVAL_BEFORE_FORWARD)
                self.state.outputs, targets = self._original_model.validate(self.state.batch)
                self.engine.run_event(Event.EVAL_AFTER_FORWARD)

                metrics.update(self.state.outputs, targets)
                self._compute_and_log_metrics(dataloader_label=dataloader_label, metrics=metrics, log_level=log_level)

                total_num_samples, total_num_tokens = self._accumulate_samples_and_tokens_across_ranks(
                    num_samples=self.state.batch_num_samples,
                    num_tokens=self.state.batch_num_tokens,
                )

                self.state.eval_timestamp = self.state.eval_timestamp.to_next_batch(
                    samples=total_num_samples,
                    tokens=total_num_tokens,
                )

                self.engine.run_event(Event.EVAL_BATCH_END)

            self.logger.data_epoch({"epoch": self.state.timestamp.epoch.value})
            self.logger.data_batch({"trainer/global_step": self.state.timestamp.batch.value})

            self._compute_and_log_metrics(dataloader_label=dataloader_label, metrics=metrics, log_level=log_level)

            self.engine.run_event(Event.EVAL_END)

        if restore_model_train:
            self.state.model.train()

        self.state.set_dataloader(original_dataloader, original_dataloader_label)
        if original_num_batches is not None:
            self.state.dataloader_len = original_num_batches

    def _use_grad_scaling(self, precision: Union[str, Precision], scaler: Optional[GradScaler]) -> bool:
        """Determines based on precision when to use grad scaling.

        By default, the pytorch GradScaler is a no-op if running on
        unsupported hardware. Here we raise a RuntimeError instead.

        Args:
            precision (Precision): Numerical precision, based on the Precision Enum.
            scaler (GradScaler): Used to make sure that the scaler is enabled when
            using grad scaling.

        Raises:
            RuntimeError:
                Occurs when attempting to use grad scaling without the scaler
                enabled. Likely due to hardware not supporting the provided precision.
        """
        if self.deepspeed_enabled:
            return False

        precision = Precision(precision)
        use_grad_scaling = precision == Precision.AMP

        if use_grad_scaling and (scaler is None or not scaler.is_enabled()):
            raise RuntimeError(f'Attempting to use grad scaling with {precision}, but scaler is not enabled.'
                               f'Potentially your hardware does not support Precision {precision}.')
        return use_grad_scaling

    def _iter_dataloader(self):
        """Helper method to iterate over the dataloader.

        This method yields up to :attr:`.State.dataloader_len`` batches from the dataloader. In addition, if the
        profiler is enabled, the dataloader latency recorded via the :class:`.Marker` API.
        """
        marker = None
        if self.state.profiler is not None:
            marker = self.state.profiler.marker(f"dataloader/{self.state.dataloader_label}", categories=["dataloader"])
        assert self.state.dataloader is not None, "the dataloader should be set before calling this method"

        if self.state.dataloader_len is None:
            dataloader_iter = iter(self.state.dataloader)
        else:
            dataloader_iter = itertools.islice(self.state.dataloader, int(self.state.dataloader_len))

        while True:
            if marker is not None:
                marker.start()
            try:
                yield next(dataloader_iter)
            except StopIteration:
                break
            finally:
                if marker is not None:
                    marker.finish()

    def _use_closures(self) -> bool:
        """Determines based on precision and optimizers whether to use closures.

        We default to using closures unless AMP is enabled, in which case we only allow closures when using optimizers
        with the _step_supports_amp_closure flag.
        """
        if self.deepspeed_enabled:
            return False

        if self.state.precision != Precision.AMP:
            return True

        if self.state.optimizers is None:
            raise RuntimeError("state.optimizers must be set before `_use_closures` can be determined")

        return all(
            getattr(optimizer, "_step_supports_amp_closure", False)
            for optimizer in ensure_tuple(self.state.optimizers))

    def save_checkpoint(self, name: str = "ep{epoch}-ba{batch}-rank{rank}", *, weights_only: bool = False):
        """Checkpoint the training :class:`~.State`.

        Args:
            name (str, optional): See :func:`.save_checkpoint`.
            weights_only (bool, optional): See :func:`.save_checkpoint`.

        Returns:
            List[pathlib.Path]: See :func:`.save_checkpoint`.
        """
        return save_checkpoint(state=self.state, logger=self.logger, filename=name, weights_only=weights_only)<|MERGE_RESOLUTION|>--- conflicted
+++ resolved
@@ -785,7 +785,6 @@
         device: Optional[Union[str, Device]] = None,
         precision: Optional[Union[str, Precision]] = None,
         grad_accum: Union[int, str] = 1,
-<<<<<<< HEAD
 
         # Reproducibility
         seed: Optional[int] = None,
@@ -798,20 +797,6 @@
         # Grad Clip Norm
         grad_clip_norm: float = -1.0,
 
-=======
-
-        # Reproducibility
-        seed: Optional[int] = None,
-        deterministic_mode: bool = False,
-
-        # Distributed Training
-        dist_timeout: float = 300.0,
-        ddp_sync_strategy: Optional[Union[str, DDPSyncStrategy]] = None,
-
-        # Grad Clip Norm
-        grad_clip_norm: float = -1.0,
-
->>>>>>> b1e89b4e
         # Profiling
         prof_schedule: Optional[Callable[[State], ProfilerAction]] = None,
         prof_trace_handlers: Optional[Union[TraceHandler, Sequence[TraceHandler]]] = None,
@@ -973,7 +958,6 @@
 
         assert isinstance(self.state.model, ComposerModel)
         self._original_model = self.state.model
-<<<<<<< HEAD
 
         # Schedulers
         self.state.schedulers = _compile_schedulers(schedulers, self.state, scale_schedule_ratio)
@@ -987,21 +971,6 @@
         else:
             self._scheduler_step_frequency = TimeUnit.BATCH if step_schedulers_every_batch else TimeUnit.EPOCH
 
-=======
-
-        # Schedulers
-        self.state.schedulers = _compile_schedulers(schedulers, self.state, scale_schedule_ratio)
-        if scale_schedule_ratio != 1.0:
-            if len(self.state.schedulers) == 0:
-                raise ValueError("Specifying `scale_schedule_ratio` without `schedulers` has no effect.")
-            self.state.max_duration = _scale_max_duration_by_ssr(scale_schedule_ratio, self.state.max_duration)
-
-        if step_schedulers_every_batch is None:
-            self._scheduler_step_frequency = _get_default_scheduler_frequency(schedulers)
-        else:
-            self._scheduler_step_frequency = TimeUnit.BATCH if step_schedulers_every_batch else TimeUnit.EPOCH
-
->>>>>>> b1e89b4e
         if len(ensure_tuple(schedulers)) == 0:
             warnings.warn(f"NoSchedulerWarning: No schedulers were specified. The learning rate will be constant.")
 
@@ -1023,7 +992,6 @@
             if eval_interval != 1:
                 raise ValueError("Specifying `eval_interval` without an `eval_dataloader` has no effect.")
         self.state.evaluators = evaluators
-<<<<<<< HEAD
 
         # Grad Clip Norm
         self._grad_clip_norm = grad_clip_norm
@@ -1033,17 +1001,6 @@
         self._find_unused_parameters = any(map(lambda x: x.find_unused_parameters, ensure_tuple(algorithms)))
         self._ddp_sync_strategy = _get_ddp_sync_strategy(ddp_sync_strategy, self._find_unused_parameters)
 
-=======
-
-        # Grad Clip Norm
-        self._grad_clip_norm = grad_clip_norm
-
-        # Some algorithms require specific settings
-        self._backwards_create_graph = any(map(lambda x: x.backwards_create_graph, ensure_tuple(algorithms)))
-        self._find_unused_parameters = any(map(lambda x: x.find_unused_parameters, ensure_tuple(algorithms)))
-        self._ddp_sync_strategy = _get_ddp_sync_strategy(ddp_sync_strategy, self._find_unused_parameters)
-
->>>>>>> b1e89b4e
         # Configure Deepspeed
         if deepspeed_config is not None:
             try:
@@ -1283,14 +1240,11 @@
             grad_accum (int | str, optional): See :class:`.Trainer`.
             precision (Precision | str, optional): See :class:`.Trainer`.
             grad_clip_norm (float, optional): See :class:`.Trainer`.
-<<<<<<< HEAD
-=======
 
                 .. note::
                 
                     If using DeepSpeed, it is not possible to change the ``grad_clip_norm``. Instead, it must
                     be specified when constructing the Trainer.
->>>>>>> b1e89b4e
         """
         # Train Dataloader
         if train_dataloader is not None:
@@ -1327,12 +1281,9 @@
 
         # Scale Schedule Ratio and Schedulers
         if scale_schedule_ratio != 1.0:
-<<<<<<< HEAD
-=======
             # Not scaling the schedulers if the ratio is 1.0 in case if the scheduler cannot be scaled
             # (e.g. a custom LambdaLR). However, since 1.0 implies no scaling, it is still possible
             # to train with it.
->>>>>>> b1e89b4e
             self.state.max_duration = _scale_max_duration_by_ssr(scale_schedule_ratio, self.state.max_duration)
         if schedulers is not None:
             self.state.schedulers = _compile_schedulers(schedulers, self.state, scale_schedule_ratio)
