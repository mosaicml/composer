--- conflicted
+++ resolved
@@ -44,11 +44,7 @@
                             reproducibility)
 from composer.utils.checkpoint import load_checkpoint, save_checkpoint
 from composer.utils.import_helpers import MissingConditionalImportError
-<<<<<<< HEAD
-from composer.utils.libcloud_object_store import LibcloudObjectStore
 from composer.algorithms import GradientClipping
-=======
->>>>>>> 591c7469
 
 log = logging.getLogger(__name__)
 
@@ -790,7 +786,6 @@
         self.adaptive_gradient_accumulation = _is_adaptive_grad_accum(grad_accum, device=self._device)
         grad_accum = _get_initial_grad_accum(grad_accum)
 
-<<<<<<< HEAD
         # Grad Clip Norm
         if grad_clip_norm > 0:
 
@@ -807,11 +802,8 @@
                 else:
                     algorithms = [GradientClipping(clipping_type='norm', clipping_threshold=grad_clip_norm)]
 
-        
-=======
         # Run Name
         run_name = _get_run_name(run_name=run_name)
->>>>>>> 591c7469
 
         # Create the State
         self.state = State(rank_zero_seed=rank_zero_seed,
