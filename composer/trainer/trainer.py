# Copyright 2021 MosaicML. All Rights Reserved.

"""Train models!

The trainer supports models with :class:`~composer.models.base.ComposerModel` instances.
The :class:`.Trainer` is highly customizable and can
support a wide variety of workloads.

Example
--------

Train a model and save a checkpoint:

.. testcode::

    import os
    from composer import Trainer

    ### Create a trainer
    trainer = Trainer(model=model,
                      train_dataloader=train_dataloader,
                      max_duration="1ep",
                      eval_dataloader=eval_dataloader,
                      optimizers=optimizer,
                      schedulers=scheduler,
                      device="cpu",
                      validate_every_n_epochs=1,
                      save_folder="checkpoints",
                      save_interval="1ep")

    ### Fit and run evaluation for 1 epoch.
    ### Save a checkpoint after 1 epoch as specified during trainer creation.
    trainer.fit()

Load the checkpoint and resume training:

.. testcode::

    ### Get the saved checkpoint folder
    ### By default, the checkpoint folder is of the form runs/<timestamp>/rank_0/checkpoints
    ### Alternatively, if you set the run directory environment variable as follows:
    ### os.environ["COMPOSER_RUN_DIRECTORY"] = "my_run_directory", then the checkpoint path
    ### will be of the form my_run_directory/rank_0/checkpoints
    checkpoint_folder = trainer.checkpoint_folder

    ### If the save_interval was in terms of epochs like above then by default,
    ### checkpoint filenames are of the form "ep{EPOCH_NUMBER}.pt".
    checkpoint_path = os.path.join(checkpoint_folder, "ep1.pt")

    ### Create a new trainer with the load_path_format argument set to the checkpoint path.
    ### This will automatically load the checkpoint on trainer creation.
    trainer = Trainer(model=model,
                      train_dataloader=train_dataloader,
                      max_duration="2ep",
                      eval_dataloader=eval_dataloader,
                      optimizers=optimizer,
                      schedulers=scheduler,
                      device="cpu",
                      validate_every_n_epochs=1,
                      load_path_format=checkpoint_path)

    ### Continue training and running evaluation where the previous trainer left off
    ### until the new max_duration is reached.
    ### In this case it will be one additional epoch to reach 2 epochs total.
    trainer.fit()
"""

from __future__ import annotations

import contextlib
import datetime
import itertools
import logging
import textwrap
import warnings
from typing import Any, Callable, ContextManager, Dict, List, Optional, Sequence, Union, cast

import torch
import torch.distributed
import torch.utils.data
from torch.cuda.amp.grad_scaler import GradScaler
from torch.nn.parallel import DistributedDataParallel
from torchmetrics import Metric, MetricCollection

import composer
from composer.algorithms import ScaleSchedule
from composer.callbacks import CheckpointSaver
from composer.core import Algorithm, Callback, DataSpec, Engine, Evaluator, Event, Precision, State, Time, Timestamp
from composer.core.types import Batch, BreakEpochException, DataLoader, PyTorchScheduler
from composer.datasets.dataloader import unwrap_data_loader
from composer.loggers import Logger, LoggerDestination, LogLevel, ProgressBarLogger
from composer.models.base import ComposerModel
from composer.optim.decoupled_weight_decay import DecoupledSGDW
from composer.optim.scheduler import ComposerScheduler, compile_composer_scheduler
from composer.profiler import Profiler, ProfilerEventHandler
from composer.profiler.dataloader_profiler import DataLoaderProfiler
from composer.profiler.system_profiler import SystemProfiler
from composer.profiler.torch_profiler import TorchProfiler
from composer.trainer._deepspeed import _fix_batch_precision_for_deepspeed, _parse_deepspeed_config
from composer.trainer._scale_schedule import scale_pytorch_scheduler
from composer.trainer._scaler import ClosureGradScaler
from composer.trainer.ddp import DDPSyncStrategy, _ddp_sync_context, _prepare_ddp_module
from composer.trainer.devices import Device, DeviceCPU, DeviceGPU
from composer.utils import dist, ensure_tuple, map_collection, module_surgery, reproducibility
from composer.utils.checkpoint import load_checkpoint, save_checkpoint
from composer.utils.object_store import ObjectStore

log = logging.getLogger(__name__)

__all__ = ["Trainer"]


class Trainer:
    """Trainer for training a models with Composer algorithms. See the Trainer guide for more information.

    Args:
        model (ComposerModel): The model to train. Can be user-defined or one of the models included
            with Composer.

            .. seealso:: :mod:`composer.models` for models built into Composer.
        train_dataloader (DataLoader, DataSpec, or dict): The :class:`.DataLoader`, :class:`.DataSpec`,
            or dict of :class:`.DataSpec` kwargs for the training data. In order to specify custom
            preprocessing steps on each data batch, specify a :class:`.DataSpec` instead of a
            :class:`.DataLoader`.

            .. note:: The ``train_dataloader`` should yield per-rank batches. Each per-rank batch
                will then be further divided based on the ``grad_accum`` parameter. For example, if the
                desired optimization batch size is ``2048`` and training is happening across 8 GPUs, then each
                ``train_dataloader`` should yield a batch of size ``2048 / 8 = 256``. If ``grad_accum = 2``,
                then the per-rank batch will be divided into microbatches of size ``256 / 2 = 128``.
        max_duration (int, str, or Time): The maximum duration to train. Can be an integer, which will be
            interpreted to be epochs, a str (e.g. ``1ep``, or ``10ba``), or a :class:`.Time` object.
        eval_dataloader (DataLoader | DataSpec | Evaluator | Sequence[Evaluator], optional): The :class:`.DataLoader`,
            :class:`.DataSpec`, :class:`.Evaluator`, or sequence of evaluators for the evaluation data.

            To evaluate one or more specific metrics across one or more datasets, pass in an
            :class:`.Evaluator`. If a :class:`.DataSpec` or :class:`.DataLoader` is passed in, then all
            metrics returned by ``model.metrics()`` will be used during evaluation.
            ``None`` results in no evaluation. (default: ``None``)
        algorithms (Algorithm | Sequence[Algorithm], optional): The algorithms to use during training. If ``None``, then
            no algorithms will be used. (default: ``None``)

            .. seealso:: :mod:`composer.algorithms` for the different algorithms built into Composer.
        optimizers (torch.optim.Optimizer, optional): The optimizer.
            If ``None``, will be set to ``DecoupledSGDW(model.parameters(), lr=0.1)``. (default: ``None``)

            .. seealso:: :mod:`composer.optim` for the different optimizers built into Composer.
        schedulers (PyTorchScheduler | ComposerScheduler | Sequence[PyTorchScheduler | ComposerScheduler], optional):
            The learning rate schedulers. If ``[]`` or ``None``, the learning rate will be constant.
            (default: ``None``).

            .. seealso:: :mod:`composer.optim.scheduler` for the different schedulers built into Composer.
        device (str or Device, optional): The device to use for training. Either ``cpu`` or ``gpu``.
            (default: ``cpu``)
        grad_accum (int, optional): The number of microbatches to split a per-device batch into. Gradients
            are summed over the microbatches per device. (default: ``1``)

            .. note:: This is implemented by taking the batch yielded by the ``train_dataloader`` and splitting
                it into ``grad_accum`` sections. Each section is of size ``train_dataloader // grad_accum``.
                If the batch size of the dataloader is not divisible by ``grad_accum``,
                then the last section will be of size ``batch_size % grad_accum``.
        grad_clip_norm (float, optional): The norm to clip gradient magnitudes to. Set to ``None`` for no gradient
            clipping. (default: ``None``)
        validate_every_n_batches (int, optional): Compute metrics on evaluation data every N batches.
             Set to ``-1`` to never validate on a batchwise frequency. (default: ``-1``)
        validate_every_n_epochs (int, optional): Compute metrics on evaluation data every N epochs.
            Set to ``-1`` to never validate on a epochwise frequency. (default: ``1``)
        compute_training_metrics (bool, optional): ``True`` to compute metrics on training data and ``False`` to not.
            (default: ``False``)
        precision (str or Precision, optional): Numerical precision to use for training. One of ``fp32``, ``fp16``
            or ``amp`` (recommended). (default: ``Precision.FP32``)

            .. note::
                ``fp16`` only works if ``deepspeed_config`` is also provided.
        scale_schedule_ratio (float, optional): Ratio by which to scale the training duration and learning rate
            schedules. E.g., ``0.5`` makes the schedule take half as many epochs and ``2.0`` makes it take twice as
            many epochs. ``1.0`` means no change. (default: ``1.0``)

            .. note ::

                Training for less time, while rescaling the learning rate schedule,
                is a strong baseline approach to speeding up training. E.g., training
                for half duration often yields minor accuracy degradation,
                provided that the learning rate schedule is also rescaled to take half as long.

                To see the difference, consider training for half as long using a cosine
                annealing learning rate schedule. If the schedule is not rescaled,
                training ends while the learning rate is still ~0.5 of the initial LR.
                If the schedule is rescaled with ``scale_schedule_ratio``, the LR schedule
                would finish the entire cosine curve, ending with a learning rate near zero.

        step_schedulers_every_batch (bool, optional): By default, native
            `PyTorch schedulers <https://pytorch.org/docs/stable/optim.html#how-to-adjust-learning-rate>`_
            are updated every epoch, while :doc:`Composer Schedulers</trainer/schedulers>` are updated every step.
            Setting this to ``True`` will force schedulers to be stepped every batch,
            while ``False`` means schedulers stepped every epoch. ``None`` indicates the default behavior.
            (default: ``None``)
        dist_timeout (float, optional): Timeout, in seconds, for initializing the distributed process group.
            (default: ``15.0``)
        ddp_sync_strategy (str or DDPSyncStrategy, optional): The strategy to use for synchronizing gradients.
            Leave unset to let the trainer auto-configure this. See :class:`.DDPSyncStrategy`
            for more details.
        seed (int, optional): The seed used in randomization. If ``None``, then a random seed
            will be created. (default: ``None``)

            .. note:: In order to get reproducible results, call the
                :func:`.seed_all` function at the start of your script with the seed
                passed to the trainer. This will ensure any initialization done before the trainer init
                (ex. model weight initialization) also uses the provided seed.

            .. seealso:: :mod:`composer.utils.reproducibility` for more details on reproducibility.
        deterministic_mode (bool, optional): Run the model deterministically. (default: ``False``)

            .. note:: This is an experimental feature. Performance degradations expected. Certain Torch modules may
                not have deterministic implementations, which will result in a crash.

            .. note:: In order to get reproducible results, call the
                :func:`.configure_deterministic_mode` function at the start of your script.
                This will ensure any initialization done before the trainer init also runs deterministically.

            .. seealso:: :mod:`composer.utils.reproducibility` for more details on reproducibility.
        run_name (str, optional): A name for this training run. If not specified, one will be generated automatically.

            .. seealso:: :class:`~composer.loggers.logger.Logger`
<<<<<<< HEAD
        loggers (Sequence[LoggerDestination], optional): The destinations to log training information to.
            If ``None``, will be set to ``[ProgressBarLogger()]``. (default: ``None``)
=======
        loggers (LoggerDestination | Sequence[LoggerDestination], optional): The destinations to log training information to.
            If ``None``, will be set to ``[TQDMLogger()]``. (default: ``None``)
>>>>>>> bd43ae4e

            .. seealso:: :mod:`composer.loggers` for the different loggers built into Composer.
        callbacks (Callback | Sequence[Callback], optional): The callbacks to run during training. If ``None``,
            then no callbacks will be run. (default: ``None``).

            .. seealso:: :mod:`composer.callbacks` for the different callbacks built into Composer.
        load_path_format (str, optional):  The path format string to an existing checkpoint file.

            It can be a path to a file on the local disk, a URL, or if ``load_object_store`` is set, the object name
            for a checkpoint in a cloud bucket.

            When using `Deepspeed ZeRO <https://www.deepspeed.ai/tutorials/zero/>`_, checkpoints are shareded by rank.
            Instead of hard-coding the rank in the ``path_format``, use the following format variables:

            +------------------------+-------------------------------------------------------+
            | Variable               | Description                                           |
            +========================+=======================================================+
            | ``{rank}``             | The global rank, as returned by                       |
            |                        | :func:`~.dist.get_global_rank`.                       |
            +------------------------+-------------------------------------------------------+
            | ``{local_rank}``       | The local rank of the process, as returned by         |
            |                        | :func:`~.dist.get_local_rank`.                        |
            +------------------------+-------------------------------------------------------+
            | ``{node_rank}``        | The node rank, as returned by                         |
            |                        | :func:`~.dist.get_node_rank`.                         |
            +------------------------+-------------------------------------------------------+

            For example, suppose that checkpoints are stored in the following structure:

            .. code-block::

                my_model/ep1-rank0.tar
                my_model/ep1-rank1.tar
                my_model/ep1-rank2.tar
                ...

            Then, ``load_path_format`` should be set to ``my_model/ep1-rank{rank}.tar``, and all ranks will load the
            correct state.

            If ``None`` then no checkpoint will be loaded. (default: ``None``)
        load_object_store (ObjectStore, optional): If the ``load_path_format`` is in an object store
            (i.e. AWS S3 or Google Cloud Storage), an instance of :class:`.ObjectStore` which
            will be used to retreive the checkpoint. Otherwise, if the checkpoint is a local filepath,
            set to ``None``. Ignored if ``load_path_format`` is ``None``. (default: ``None``)

            Example:

            .. testsetup::

                import composer.trainer

                composer.trainer.trainer.load_checkpoint = lambda *args, **kwargs: None

            .. testcode::

                from composer import Trainer
                from composer.utils import ObjectStore

                # Create the object store provider with the specified credentials
                creds = {"key": "object_store_key",
                         "secret": "object_store_secret"}
                store = ObjectStore(provider="s3",
                                            container="my_container",
                                            provider_kwargs=creds)

                checkpoint_path = "/path_to_the_checkpoint_in_object_store"

                # Create a trainer which will load a checkpoint from the specified object store
                trainer = Trainer(model=model,
                                  train_dataloader=train_dataloader,
                                  max_duration="10ep",
                                  eval_dataloader=eval_dataloader,
                                  optimizers=optimizer,
                                  schedulers=scheduler,
                                  device="cpu",
                                  validate_every_n_epochs=1,
                                  load_path_format=checkpoint_path,
                                  load_object_store=store)


        load_weights_only (bool, optional): Whether or not to only restore the weights from the checkpoint without
            restoring the associated state. Ignored if ``load_path_format`` is ``None``. (default: ``False``)
        load_strict (bool, optional): Ensure that the set of weights in the checkpoint and model must exactly match.
            Ignored if ``load_path_format`` is ``None``. (default: ``False``)
        load_chunk_size (int, optional): Chunk size (in bytes) to use when downloading checkpoints.
            Ignored if ``load_path_format`` is either ``None`` or a local file path. (default: ``1,048,675``)
        load_progress_bar (bool, optional): Display the progress bar for downloading the checkpoint.
            Ignored if ``load_path_format`` is either ``None`` or a local file path. (default: ``True``)
        save_folder (str, optional): Folder where checkpoints are saved. If ``None``, checkpoints will not be saved
            by default.
            .. seealso:: :class:`~.CheckpointSaver`

            .. note::

                For fine-grained control on checkpoint saving (e.g. to save different types of checkpoints
                at different intervals), leave this parameter as ``None``, and instead pass
                instance(s) of :class:`~.CheckpointSaver` directly as ``callbacks``.

            (default: ``None``)

        save_name_format (str, optional): A format string describing how to name checkpoints.
            This parameter has no effect if ``save_folder`` is ``None``.
            (default: ``"ep{epoch}-ba{batch}-rank{rank}"``)

            .. seealso:: :class:`~.CheckpointSaver`

        save_latest_format (str, optional): A format string for the name of a symlink
            (relative to ``checkpoint_folder``) that points to the last saved checkpoint.
            This parameter has no effect if ``save_folder`` is ``None``.
            To disable symlinking, set to ``None``. (default: ``"latest-rank{rank}"``)

            .. seealso:: :class:`~.CheckpointSaver`

        save_overwrite (bool, optional): Whether existing checkpoints should be overridden.
            This parameter has no effect if ``save_folder`` is None. (default: ``False``)

            .. seealso:: :class:`~.CheckpointSaver`

        save_interval (Time | str | int | (State, Event) -> bool): A :class:`Time`, time-string, integer (in epochs),
            or a function that takes (state, event) and returns a boolean whether a checkpoint should be saved.
            This parameter has no effect if ``save_folder`` is ``None``. (default: ``'1ep'``)

            .. seealso:: :class:`~.CheckpointSaver`

        save_weights_only (bool, optional): Whether to save only the model weights instead of the entire training
            state. This parameter has no effect if ``save_folder`` is ``None``. (default: ``False``)

            .. seealso:: :class:`~.CheckpointSaver`

        train_subset_num_batches (int, optional): If specified, finish every epoch early after training
            on this many batches. This parameter has no effect if it is greater than ``len(train_dataloader)``.
            If ``None``, then the entire dataloader will be iterated over. (default: ``None``)
        eval_subset_num_batches (int, optional): If specified, evaluate on this many batches.
            This parameter has no effect if it is greater than ``len(eval_dataloader)``.
            If ``None``, then the entire dataloader will be iterated over. (default: ``None``)
        deepspeed_config (bool or Dict[str, Any], optional): Configuration for DeepSpeed, formatted as a JSON
            according to `DeepSpeed's documentation <https://www.deepspeed.ai/docs/config-json/>`_. If ``True`` is
            provided, the trainer will initialize the DeepSpeed engine with an empty config ``{}``. If ``False``
            is provided, deepspeed will not be used. (default: ``False``)
        profiler_trace_file (str, optional): Name of the trace file, relative to the run directory.
            Setting this parameter activates the profiler. (default: ``None``).

            .. seealso:: :mod:`composer.profiler` for more details on profiling with the trainer.
        prof_event_handlers (List[ProfilerEventHandler], optional): Trace event handler.
            Ignored if ``profiler_trace_file`` is not specified. (default: ``[JSONTraceHandler()]``).
        prof_skip_first (int, optional): Number of batches to skip at epoch start.
            Ignored if ``profiler_trace_file`` is not specified. (default: ``0``).
        prof_wait (int, optional): Number of batches to skip at the beginning of each cycle.
            Ignored if ``profiler_trace_file`` is not specified. (default: ``0``).
        prof_warmup (int, optional): Number of warmup batches in a cycle.
            Ignored if ``profiler_trace_file`` is not specified. (default: ``1``).
        prof_active (int, optional): Number of batches to profile in a cycle.
            Ignored if ``profiler_trace_file`` is not specified. (default: ``4``).
        prof_repeat (int, optional): Maximum number of profiling cycle repetitions per epoch (0 for no maximum).
            Ignored if ``profiler_trace_file`` is not specified. (default: ``1``).
        sys_prof_cpu (bool, optional): Whether to record cpu statistics.
            Ignored if ``profiler_trace_file`` is not specified. (default: ``True``).
        sys_prof_memory (bool, optional): Whether to record memory statistics.
            Ignored if ``profiler_trace_file`` is not specified. (default: ``False``).
        sys_prof_disk (bool, optional): Whether to record disk statistics.
            Ignored if ``profiler_trace_file`` is not specified. (default: ``False``).
        sys_prof_net (bool, optional): Whether to record network statistics.
            Ignored if ``profiler_trace_file`` is not specified. (default: ``False``).
        sys_prof_stats_thread_interval_seconds (float, optional): Interval to record stats, in seconds.
            Ignored if ``profiler_trace_file`` is not specified. (default: ``0.5``).
        torch_profiler_trace_dir (str, optional): Directory to store trace results relative to the run directory.
            Must be specified to activate the Torch profiler. Ignored if ``profiler_trace_file`` is not specified.
            See :mod:`~composer.profiler`.  (default: ``None``).
        torch_prof_use_gzip (bool): Whether to use gzip for trace.
            Ignored if ``torch_profiler_trace_dir`` and ``profiler_trace_file`` are not specified. (default: ``False``).
        torch_prof_record_shapes (bool, optional): Whether to record tensor shapes.
            Ignored if ``torch_profiler_trace_dir`` and ``profiler_trace_file`` are not specified. (default: ``False``).
        torch_prof_profile_memory (bool, optional): Track tensor memory allocations and frees.
            Ignored if ``torch_profiler_trace_dir`` and ``profiler_trace_file`` are not specified. (default: ``True``).
        torch_prof_with_stack (bool, optional): Record stack info.
            Ignored if ``torch_profiler_trace_dir`` and ``profiler_trace_file`` are not specified. (default: ``False``).
        torch_prof_with_flops (bool, optional): Estimate flops for operators.
            Ignored if ``torch_profiler_trace_dir`` and ``profiler_trace_file`` are not specified. (default: ``True``).

    Attributes:
        state (State): The :class:`.State` object used to store training state.
        evaluators (List[Evaluator]): The :class:`.Evaluator` objects to use for validation
            during training.
        logger (Logger): The :class:`.Logger` used for logging.
        engine (Engine): The :class:`.Engine` used for running callbacks and algorithms.
    """

    def __init__(
        self,
        *,
        model: ComposerModel,
        train_dataloader: Union[DataLoader, DataSpec],
        max_duration: Union[int, str, Time],
        eval_dataloader: Optional[Union[DataLoader, DataSpec, Evaluator, Sequence[Evaluator]]] = None,
        algorithms: Optional[Union[Algorithm, Sequence[Algorithm]]] = None,
        optimizers: Optional[torch.optim.Optimizer] = None,
        schedulers: Optional[Union[ComposerScheduler, Sequence[ComposerScheduler]]] = None,

        # device
        device: Optional[Union[str, Device]] = None,

        # training hparams
        grad_accum: int = 1,
        grad_clip_norm: Optional[float] = None,
        validate_every_n_batches: int = -1,
        validate_every_n_epochs: int = 1,
        compute_training_metrics: bool = False,
        precision: Union[str, Precision] = Precision.FP32,
        scale_schedule_ratio: float = 1.0,
        step_schedulers_every_batch: Optional[bool] = None,

        # dist hparams
        dist_timeout: float = 300.0,
        ddp_sync_strategy: Optional[Union[str, DDPSyncStrategy]] = None,

        # randomness
        seed: Optional[int] = None,
        deterministic_mode: bool = False,

        # logging and callbacks
        run_name: Optional[str] = None,
        loggers: Optional[Union[LoggerDestination, Sequence[LoggerDestination]]] = None,
        callbacks: Union[Callback, Sequence[Callback]] = tuple(),

        # load checkpoint
        load_path_format: Optional[str] = None,
        load_object_store: Optional[ObjectStore] = None,
        load_weights_only: bool = False,
        load_strict: bool = False,
        load_chunk_size: int = 1_048_576,
        load_progress_bar: bool = True,

        # save_checkpoint
        save_folder: Optional[str] = None,
        save_name_format: str = "ep{epoch}-ba{batch}-rank{rank}",
        save_latest_format: str = "latest-rank{rank}",
        save_overwrite: bool = False,
        save_interval: Union[str, int, Time, Callable[[State, Event], bool]] = "1ep",
        save_weights_only: bool = False,

        # subset parameters
        train_subset_num_batches: Optional[int] = None,
        eval_subset_num_batches: Optional[int] = None,

        # DeepSpeed
        deepspeed_config: Union[bool, Dict[str, Any]] = False,

        # profiling
        profiler_trace_file: Optional[str] = None,
        prof_event_handlers: Sequence[ProfilerEventHandler] = tuple(),
        prof_skip_first: int = 0,
        prof_wait: int = 0,
        prof_warmup: int = 1,
        prof_active: int = 4,
        prof_repeat: int = 1,
        sys_prof_cpu: bool = True,
        sys_prof_memory: bool = False,
        sys_prof_disk: bool = False,
        sys_prof_net: bool = False,
        sys_prof_stats_thread_interval_seconds: float = 0.5,
        torch_profiler_trace_dir: Optional[str] = None,
        torch_prof_use_gzip: bool = False,
        torch_prof_record_shapes: bool = False,
        torch_prof_profile_memory: bool = True,
        torch_prof_with_stack: bool = False,
        torch_prof_with_flops: bool = True,
    ):
        # surpressing GradScaler warnings as they are always created
        # self._use_grad_scaling() will raise a RuntimeError if grad scaling is not available when it is required
        warnings.filterwarnings(action="ignore", message="torch.cuda.amp.GradScaler")

        # ScaleSchedule is a deprecated algorithm, but if it is used, updated SSR with its ratio.
        # TODO(#434): Remove this completely.
        for algorithm in ensure_tuple(algorithms):
            if isinstance(algorithm, ScaleSchedule):
                scale_schedule_ratio = algorithm.ratio

        if isinstance(max_duration, str):
            max_duration = Time.from_timestring(max_duration)
        elif isinstance(max_duration, int):
            max_duration = Time.from_epoch(max_duration)

        orig_max_duration = max_duration

        if scale_schedule_ratio != 1.0:
            max_duration = cast(Time[int], orig_max_duration * scale_schedule_ratio)
            log.info(f'max_duration changed from {orig_max_duration} to {max_duration}')
            if max_duration.value == 0:
                raise ValueError(
                    'Scale schedule has reduced the max_duration to 0. Set a higher ratio or use more epochs.')

        if isinstance(deepspeed_config, bool):
            self._deepspeed_config = {} if deepspeed_config else None
        else:
            self._deepspeed_config = deepspeed_config

        if not device:
            self._device = DeviceCPU() if not self.deepspeed_enabled else DeviceGPU()
        elif isinstance(device, str):
            if device == 'cpu':
                self._device = DeviceCPU()
            elif device == 'gpu':
                self._device = DeviceGPU()
            else:
                raise ValueError(f'device ({device}) must be one of (cpu, gpu).')
        else:
            if not isinstance(device, Device):
                raise ValueError('device must be of class Device')
            self._device = device

        if self.deepspeed_enabled or dist.get_world_size() > 1:
            # deepspeed requires torch.distributed to be initialized, even if the world size is 1
            # distributed is always required with multi-rank training
            dist.initialize_dist(self._device.dist_backend, datetime.timedelta(seconds=dist_timeout))

        if not seed:
            seed = reproducibility.get_random_seed()

        # Ensure that each process has a seed = rank_zero_seed + global_rank
        # This "deterministically different" seed behavior is required to be able
        # to restore seeds when resuming form checkpoints, since only the
        # `rank_zero_seed` is stored on state.
        if seed < 0 or seed > reproducibility.MAX_SEED:
            raise ValueError(f"Invalid seed: {seed}. It must be on [0; 2**32 - 1)")
        rank_zero_seed = self._device.tensor_to_device(torch.tensor(
            [seed], dtype=torch.int64))  # using int64 to prevent overflow
        dist.broadcast(rank_zero_seed, src=0)
        rank_zero_seed = rank_zero_seed.item()
        assert isinstance(rank_zero_seed, int)
        seed = rank_zero_seed + dist.get_global_rank()
        log.info(f"Setting seed to {seed}")

        # If hparams is used to create the Trainer this function is called twice
        # which is okay because all runs with the hparams codepath will do this
        reproducibility.seed_all(seed)

        # some algorithms require specific settings
        self._backwards_create_graph = any(map(lambda x: x.backwards_create_graph, ensure_tuple(algorithms)))
        find_unused_parameters = any(map(lambda x: x.find_unused_parameters, ensure_tuple(algorithms)))
        self._find_unused_parameters = find_unused_parameters

        if ddp_sync_strategy is None:
            self._ddp_sync_strategy = DDPSyncStrategy.SINGLE_AUTO_SYNC if not find_unused_parameters else DDPSyncStrategy.FORCED_SYNC
        else:
            self._ddp_sync_strategy = DDPSyncStrategy(ddp_sync_strategy)

        # convert eval_dataloader to `List[Evaluator]`
        self.evaluators: List[Evaluator] = []
        for evaluator in ensure_tuple(eval_dataloader):
            if isinstance(evaluator, Evaluator):
                self.evaluators.append(evaluator)
            else:
                metrics = model.metrics(train=False)
                evaluator = Evaluator(label="eval_dataset", dataloader=evaluator, metrics=metrics)
                self.evaluators.append(evaluator)

        self._eval_subset_num_batches = eval_subset_num_batches

        # do a check here to make sure there is at least one validation set
        if len(self.evaluators) == 0:
            warnings.warn(
                textwrap.dedent("""No evaluation dataset was specified. Please specify `eval_dataloader` to periodically
                evaluate your model while training."""),
                category=UserWarning)

        if not isinstance(train_dataloader, DataSpec):
            train_dataloader = DataSpec(train_dataloader)

        self._train_data_spec = train_dataloader
        unwrapped_data_loader = unwrap_data_loader(self._train_data_spec.dataloader)
        if isinstance(unwrapped_data_loader, torch.utils.data.DataLoader):
            if unwrapped_data_loader._iterator is not None:
                raise ValueError(
                    textwrap.dedent("""\
                    The `train_dataloader` has an active iterator. This could occur
                    if `persistent_workers=True` and the dataloader has already been iterated,
                    or if the dataloader is mid-epoch. It is required that the training dataloader
                    does not have an active iterator, so CPU dataset augmentations can be
                    correctly inserted.

                    To fix, please do not iterate over the dataloader before passing it into
                    the trainer."""))

        # TODO(#123): DeepSpeed still needs a precision context, but it's not completely clear how to
        # handle this with our version of Pytorch
        precision_context = self._device.precision_context if not self.deepspeed_enabled else cast(
            Callable[..., ContextManager], contextlib.nullcontext)
        if isinstance(precision, str):
            precision = Precision(precision)

        # optimizers and schedulers
        if not optimizers:
            optimizers = DecoupledSGDW(list(model.parameters()), lr=0.1)
            warnings.warn(f"No optimizer was specified. Defaulting to {repr(optimizers)}")

        num_optimizers = len(ensure_tuple(optimizers))
        if num_optimizers != 1:
            raise NotImplementedError(f"Only one optimizer is supported; found {num_optimizers} optimizers")

        self.state = State(
            max_duration=max_duration,
            rank_zero_seed=rank_zero_seed,
            algorithms=algorithms,
            model=model,
            callbacks=callbacks,
            grad_accum=grad_accum,
            precision=precision,
            precision_context=precision_context,
            train_dataloader=train_dataloader.dataloader,
            evaluators=self.evaluators,
            optimizers=optimizers,
            steps_per_epoch=train_subset_num_batches,
        )

        pytorch_schedulers = [
            scheduler for scheduler in ensure_tuple(schedulers) if isinstance(scheduler, PyTorchScheduler)
        ]
        if len(pytorch_schedulers) > 0:
            if step_schedulers_every_batch is True:
                log.info(
                    textwrap.dedent(f"""\
                    Schedulers are being steped every batch, as `step_schedulers_every_batch` is True.
                    The trainer cannot automatically convert the parameters (e.g. step_size, T_max) of the
                    PyTorch {type(pytorch_schedulers[0]).__name__} scheduler to be in terms of batches.
                    Please ensure that the scheduler parameters are in terms of batches, not epochs.
                    Alternatively, use a ComposerScheduler. For more information, see
                    https://docs.mosaicml.com/en/v{composer.__version__}/trainer/schedulers.html.
                    """))

            if step_schedulers_every_batch is None:
                # only if all schedulers are ComposerSchedulers, then we can step every batch by default
                step_schedulers_every_batch = False

            log.info(
                textwrap.dedent(f"""\
                Schedulers will be stepped every epoch because the Trainer was constructed with a PyTorch
                {type(pytorch_schedulers[0]).__name__} scheduler. To step the schedulers every batch, adjust the
                scheduler parameters (e.g. step_size, T_max) to be in terms of batches and set
                `step_schedulers_every_batch` to True, or alternatively use a ComposerScheduler. For more information,
                see https://docs.mosaicml.com/en/v{composer.__version__}/trainer/schedulers.html."""))

        else:
            step_schedulers_every_batch = True

        self._step_schedulers_every_batch = step_schedulers_every_batch

        for scheduler in ensure_tuple(schedulers):
            if isinstance(scheduler, PyTorchScheduler):
                scale_pytorch_scheduler(scheduler, scale_schedule_ratio)
                self.state.schedulers.append(scheduler)
            else:  # it's a composer scheduler
                self.state.schedulers.append(compile_composer_scheduler(scheduler, self.state, scale_schedule_ratio))

        if len(self.state.schedulers) == 0:
            warnings.warn(f"NoSchedulerWarning: No schedulers were specified. The learning rate will be constant.")

        # Configure profilers if profiling is enabled
        if profiler_trace_file:
            self.state.profiler = Profiler(state=self.state,
                                           event_handlers=prof_event_handlers,
                                           skip_first=prof_skip_first,
                                           wait=prof_wait,
                                           warmup=prof_warmup,
                                           active=prof_active,
                                           repeat=prof_repeat,
                                           merged_trace_file=profiler_trace_file)
            self.state.callbacks.extend(self.state.profiler.event_handlers)

            self.state.callbacks.append(DataLoaderProfiler())

            if sys_prof_cpu or sys_prof_memory or sys_prof_disk or sys_prof_net:
                self.state.callbacks.append(
                    SystemProfiler(profile_cpu=sys_prof_cpu,
                                   profile_memory=sys_prof_memory,
                                   profile_disk=sys_prof_disk,
                                   profile_net=sys_prof_net,
                                   stats_thread_interval_seconds=sys_prof_stats_thread_interval_seconds))

            if torch_profiler_trace_dir:
                self.state.callbacks.append(
                    TorchProfiler(tensorboard_trace_handler_dir=torch_profiler_trace_dir,
                                  tensorboard_use_gzip=torch_prof_use_gzip,
                                  record_shapes=torch_prof_record_shapes,
                                  profile_memory=torch_prof_profile_memory,
                                  with_stack=torch_prof_with_stack,
                                  with_flops=torch_prof_with_flops))

        if loggers is None:
            loggers = [ProgressBarLogger()]
        self.logger = Logger(state=self.state, destinations=loggers, run_name=run_name)
        self.state.callbacks = list(cast(List[Callback], loggers)) + self.state.callbacks

        self._checkpoint_saver = None
        if save_folder is not None:
            self._checkpoint_saver = CheckpointSaver(
                save_folder=save_folder,
                name_format=save_name_format,
                save_latest_format=save_latest_format,
                overwrite=save_overwrite,
                weights_only=save_weights_only,
                save_interval=save_interval,
            )
            self.state.callbacks.append(self._checkpoint_saver)

        self.engine = Engine(
            state=self.state,
            logger=self.logger,
        )

        self._validate_every_n_batches = validate_every_n_batches
        self._validate_every_n_epochs = validate_every_n_epochs
        self._compute_training_metrics = compute_training_metrics
        self._grad_clip_norm = grad_clip_norm

        if deterministic_mode:
            reproducibility.configure_deterministic_mode()

        self.engine.run_event(Event.INIT)

        assert isinstance(self.state.model, ComposerModel)
        self._original_model = self.state.model  # TODO(ravi) -- update the state to add an original model helper

        # place the state, model in the proper devices, and initialize from a checkpoint if provided
        if self.deepspeed_enabled:
            try:
                import deepspeed
            except ImportError as e:
                raise ImportError(
                    textwrap.dedent("""\
                    Composer was installed without DeepSpeed support. To use DeepSpeed with Composer, run `pip install mosaicml[deepspeed]`
                    if using pip or `pip install deepspeed>=0.5.5` if using Anaconda.""")) from e
            assert self._deepspeed_config is not None
            self._deepspeed_config = _parse_deepspeed_config(self._deepspeed_config,
                                                             state=self.state,
                                                             grad_clip_norm=self._grad_clip_norm)
            optimizer = ensure_tuple(self.state.optimizers)[0]
            (self.state.model, self.state.optimizers, _, _) = deepspeed.initialize(
                config=self._deepspeed_config,
                model=self.state.model,
                optimizer=optimizer,
            )
            # The deepspeed engine is responsible for serializing the model and optimizer state,
            # so these attributes should not be serialized with the composer state.
            if "model" in self.state.serialized_attributes:
                self.state.serialized_attributes.remove("model")

            if "optimizers" in self.state.serialized_attributes:
                self.state.serialized_attributes.remove("optimizers")

        # If using DeepSpeed, the model must be loaded from checkpoint after the engine has been
        # initialized, but if using PyTorch DDP, the model must be loaded before it is wrapped with
        # DDP.

        self._rng_state = None
        if load_path_format is not None:
            self._rng_state = load_checkpoint(state=self.state,
                                              path_format=load_path_format,
                                              object_store=load_object_store,
                                              load_weights_only=load_weights_only,
                                              strict_model_weights=load_strict,
                                              chunk_size=load_chunk_size,
                                              progress_bar=load_progress_bar)
            reproducibility.seed_all(self.state.seed)

        if not self.deepspeed_enabled:
            host_model_params = self.state.model.parameters()
            self.state.model = self._device.module_to_device(self.state.model)
            device_model_params = self.state.model.parameters()

            # use surgery to update the parameters of the optimizers, now that the model is on the device
            # see https://pytorch.org/docs/stable/optim.html#constructing-it
            module_surgery.replace_params_in_optimizer(old_params=host_model_params,
                                                       new_params=device_model_params,
                                                       optimizers=self.state.optimizers)

            # Move any remaining optimizer parameters onto the device
            self.state.optimizers = map_collection(self.state.optimizers, self._device.optimizer_to_device)

            if dist.get_world_size() > 1:
                # Only wrap the module if required
                self.state.model = _prepare_ddp_module(self.state.model, self._find_unused_parameters)

    @property
    def deepspeed_enabled(self) -> bool:
        """``True`` if DeepSpeed is being used for training and ``False`` otherwise.

        .. seealso:: `DeepSpeed's documentation <https://www.deepspeed.ai/docs/config-json/>`_
        """
        return self._deepspeed_config is not None

    @property
    def saved_checkpoints(self) -> Dict[Timestamp, List[str]]:
        """The times and paths to checkpoint files saved across all ranks during training.

        Returns:

            Dict[Timestamp, List[str]]: A dictionary mapping a save :class:`.Timestamp`. to a list of
                filepaths, indexed by global rank, corresponding to the checkpoints saved at that time.

        .. note::

            When using DeepSpeed, the index of a filepath corresponds to the
            global rank of the process that wrote that file. These filepaths are valid only on
            the global rank's node. Otherwise, when not using DeepSpeed, this list will contain
            only one filepath since only rank zero saves checkpoints.
        """
        if self._checkpoint_saver is None:
            raise RuntimeError("`save_folder` was not specified, so no checkpoints were saved.")
        return self._checkpoint_saver.saved_checkpoints

    @property
    def checkpoint_folder(self) -> Optional[str]:
        """The folder in which checkpoints are stored.

        Returns:
            Optional[str]: The checkpoint folder, or None, if checkpoints were not saved.

                If an absolute path was specified for ``save_folder`` upon trainer instantiation, then that path will
                be used. Otherwise, this folder is relative to the :mod:`~composer.utils.run_directory` of the training
                run (e.g. ``{run_directory}/{save_folder}``). If no run directory is provided, then by default, it is
                of the form ``runs/<timestamp>/rank_<GLOBAL_RANK>/<save_folder>`` where ``timestamp`` is the start time
                of the run in iso-format, ``GLOBAL_RANK`` is the global rank of the process, and ``save_folder`` is the
                ``save_folder`` argument provided upon construction.
        """
        if self._checkpoint_saver is None:
            raise RuntimeError("`save_folder` was not specified, so no checkpoints were saved.")
        return self._checkpoint_saver.checkpoint_folder

    def fit(self):
        """Train and evaluate the model on the provided data."""
        try:
            self._train_loop()
        finally:
            self.engine.close()

    def _ensure_metrics_device_and_dtype(self, metrics: MetricCollection):
        # Safety check to ensure the metric and data are on the same device. Normally not
        # needed because the metric is automatically on the same device as the model.
        # See https://torchmetrics.readthedocs.io/en/latest/pages/overview.html for details.
        metrics = self._device.module_to_device(metrics)

        # HACK: DeepSpeed somehow manages to convert metric internal states to its own dtype. When
        # running with FP16, this tends to result in overflows. Let's assume FP32 is good enough.
        for _, metric in metrics.items():
            metric.set_dtype(torch.float32)  # type: ignore

        return metrics

    def _compute_and_log_metrics(self,
                                 metrics: Union[Metric, MetricCollection],
                                 *,
                                 is_train: bool,
                                 is_batch: bool,
                                 logging_label: str = ''):
        """Computes metrics, logs the results, and resets the metrics.

        Args:
            metrics (Metric | MetricCollection): The metrics to compute.
            is_train (bool): True for training metrics, False for evaluation metrics.
            is_batch (bool): True if logging at batch level, false for epoch level.
            logging_label (str): Should be left as empty string if called for training metrics.
                Should be the evaluator label if called on evaluator metrics.
        """
        computed_metrics = metrics.compute()
        for name, value in computed_metrics.items():
            log_level = LogLevel.BATCH if is_batch else LogLevel.EPOCH
            suffix = 'train' if is_train else 'val'

            # default label given to evaluator created by val_dataset parameter
            if not logging_label or logging_label == "eval_dataset":
                label = f'{name.lower()}/{suffix}'
            else:
                label = f'{logging_label}/{name.lower()}_{suffix}'
            self.logger.data(log_level, {label: value})
        metrics.reset()

    def _spin_dataloaders(self):
        """Spin the dataloaders to restore sampler state.

        Only one batch must be loaded to seed the sampler's generator. since only the first batch is being loaded, the
        dataloader may not be completely iterated through.
        """
        # spin the evaluator dataloaders once to initialize its sampler deterministically
        # so it does not affect any other RNG reads
        for evaluator in self.state.evaluators:
            dataloader = evaluator.dataloader.dataloader
            if isinstance(dataloader.sampler, torch.utils.data.DistributedSampler):
                dataloader.sampler.set_epoch(0)
            for _ in dataloader:
                break

        # spin the train dataloader's sampler to get to the state of the desired epoch
        for epoch in range(int(self.state.timer.epoch)):
            if isinstance(self.state.train_dataloader.sampler, torch.utils.data.DistributedSampler):
                self.state.train_dataloader.sampler.set_epoch(epoch)
            for _ in self.state.train_dataloader:
                break

    def _train_loop(self) -> None:
        """Run training for the specified number of epochs and log results."""
        # print training start
        self.logger.data_fit({"trainer/algorithms": [str(algo) for algo in self.state.algorithms]})

        if self._compute_training_metrics:
            log.warning('Computing model evaluation metrics during training.'
                        ' This doubles the number of forward passes and may lead'
                        ' to a throughput degradation.')
            train_metrics = self._original_model.metrics(train=True)
            if isinstance(train_metrics, Metric):
                # Forcing metrics to be a MetricCollection simplifies logging results
                train_metrics = MetricCollection([train_metrics])

            train_metrics = self._ensure_metrics_device_and_dtype(train_metrics)
        else:
            train_metrics = None

        self.engine.run_event(Event.FIT_START)

        self.state.scaler = ClosureGradScaler() if self._use_closures() else GradScaler()
        use_grad_scaling = self._use_grad_scaling(self.state.precision, self.state.scaler)

        self._spin_dataloaders()

        if self.state.timer.batch_in_epoch == 0 and self._rng_state is not None:
            # only restore the rng state here if the step in the current epoch is zero.
            reproducibility.load_rng_state(self._rng_state)
            self._rng_state = None

        while self.state.timer < self.state.max_duration:
            try:
                self.state.model.train()

                if int(self.state.timer.batch_in_epoch) == 0:
                    self.engine.run_event(Event.EPOCH_START)
                    self.logger.data_epoch({"epoch": int(self.state.timer.epoch)})

                if isinstance(self.state.train_dataloader.sampler, torch.utils.data.DistributedSampler):
                    self.state.train_dataloader.sampler.set_epoch(int(self.state.timer.epoch))

                for batch_idx, self.state.batch in enumerate(
                        itertools.islice(self.state.train_dataloader, self.state.steps_per_epoch)):

                    # if resuming, skip dataloader forward to the minibatch index
                    if batch_idx < int(self.state.timer.batch_in_epoch):
                        # Restore the RNG state immediately before the next batch is yielded from the dataloader
                        if batch_idx + 1 == int(self.state.timer.batch_in_epoch) and self._rng_state is not None:
                            reproducibility.load_rng_state(self._rng_state)
                            self._rng_state = None
                        continue

                    self.state.batch = self._device.batch_to_device(self.state.batch)
                    self.state.batch = self._train_data_spec.device_transforms(self.state.batch)
                    self.state.batch_num_samples = self._train_data_spec.get_num_samples_in_batch(self.state.batch)
                    self.state.batch_num_tokens = self._train_data_spec.get_num_tokens_in_batch(self.state.batch)

                    if self.deepspeed_enabled:
                        self.state.batch = _fix_batch_precision_for_deepspeed(self.state.batch, self.state.precision)

                    if self._compute_training_metrics:
                        # compute metrics on the training set
                        assert train_metrics is not None
                        self.state.model.eval()
                        with torch.no_grad():
                            for eval_microbatch in self._train_data_spec.split_batch(
                                    self.state.batch, self.state.grad_accum):
                                # TODO: Detect if self.run_event(Event.AFTER_DATALOADER) changes the training
                                # data and if so print a warning that metrics may return unexpected results
                                outputs, targets = self._original_model.validate(eval_microbatch)
                                train_metrics.update(outputs, targets)

                    self.state.model.train()

                    self.engine.run_event(Event.AFTER_DATALOADER)

                    num_samples_in_batch = self._device.tensor_to_device(
                        torch.tensor([self.state.batch_num_samples], dtype=torch.int))
                    num_tokens_in_batch = self._device.tensor_to_device(
                        torch.tensor([self.state.batch_num_tokens], dtype=torch.int))
                    dist.all_reduce(num_samples_in_batch, reduce_operation="SUM")
                    dist.all_reduce(num_tokens_in_batch, reduce_operation="SUM")

                    self.engine.run_event(Event.BATCH_START)
                    self.logger.data_batch({
                        "trainer/global_step": int(self.state.timer.batch),
                        "trainer/batch_idx": self.state.timer.batch_in_epoch.value,
                    })
                    total_loss = None
                    microbatches = self._train_data_spec.split_batch(self.state.batch, self.state.grad_accum)
                    if self.deepspeed_enabled:
                        total_loss = self._train_batch(microbatches)
                    elif self._use_closures():
                        for optimizer in self.state.optimizers:
                            if use_grad_scaling:
                                total_loss = self.state.scaler.step(
                                    optimizer, closure=lambda **kwargs: self._train_batch(microbatches, **kwargs))
                            else:
                                total_loss = optimizer.step(
                                    closure=lambda **kwargs: self._train_batch(microbatches, **kwargs).item())
                    else:
                        total_loss = self._train_batch(microbatches)
                        for optimizer in self.state.optimizers:
                            if use_grad_scaling:
                                self.state.scaler.step(optimizer)
                            else:
                                optimizer.step()

                    if use_grad_scaling:
                        self.state.scaler.update()

                    if total_loss is not None:
                        if not isinstance(total_loss, torch.Tensor):
                            total_loss = self._device.tensor_to_device(torch.tensor([total_loss]))

                        # total_loss can be None if gradient scaling failed
                        dist.all_reduce(total_loss, reduce_operation="SUM")
                        full_loss = total_loss.cpu().item()
                        self.logger.data_batch({'loss/train': full_loss / dist.get_world_size()})

                    if self._compute_training_metrics:
                        assert train_metrics is not None
                        self._compute_and_log_metrics(train_metrics, is_train=True, is_batch=True)

                    self.state.timer.on_batch_complete(
                        samples=int(num_samples_in_batch.item()),
                        tokens=int(num_tokens_in_batch.item()),
                    )

                    if self._step_schedulers_every_batch:
                        for scheduler in self.state.schedulers:
                            scheduler.step()

                    self.engine.run_event(Event.BATCH_END)

                    if self._validate_every_n_batches > 0 and int(
                            self.state.timer.batch) % self._validate_every_n_batches == 0:
                        self.eval(is_batch=True)

                    self.engine.run_event(Event.BATCH_CHECKPOINT)

                    if self.state.timer >= self.state.max_duration:
                        # If max_duration is specified in batches, samples, or tokens, and
                        # and the max_duration is reached mid-epoch, then break out of the dataloader
                        # to finish the epoch early and finish training.
                        break

            except BreakEpochException:
                log.info(f'Skipping the rest of Epoch {int(self.state.timer.epoch)}')

            self.state.timer.on_epoch_complete()

            if not self._step_schedulers_every_batch:
                for scheduler in self.state.schedulers:
                    scheduler.step()

            self.engine.run_event(Event.EPOCH_END)

            if self._validate_every_n_epochs > 0 and int(self.state.timer.epoch) % self._validate_every_n_epochs == 0:
                self.eval(is_batch=False)

            self.engine.run_event(Event.EPOCH_CHECKPOINT)

    def _train_batch(self, microbatches: Sequence[Batch], ddp_sync: bool = True):
        """Run training on a full batch of data.

        Args:
            microbatches (Sequence[Batch]): The microbatches which make up the batch.
            ddp_sync (bool): True to sync gradients between devices on every backwards
                pass and False to only sync gradients after each device has finished
                computing a gradient on it's entire set of microbatches. (default: ``True``)
        """
        if ddp_sync or not isinstance(self.state.model, DistributedDataParallel):
            context = contextlib.nullcontext
        else:
            context = cast(Callable[[], ContextManager], self.state.model.no_sync)

        with context():
            return self._train_batch_inner(microbatches)

    def _train_batch_inner(self, microbatches: Sequence[Batch]):
        """Iterate over microbatches and compute the loss that will be used to step the optimizer."""
        self.engine.run_event(Event.BEFORE_TRAIN_BATCH)

        assert self.state.optimizers is not None
        assert self.state.scaler is not None

        use_grad_scaling = self._use_grad_scaling(self.state.precision, self.state.scaler)

        if not self.deepspeed_enabled:
            for optimizer in self.state.optimizers:
                optimizer.zero_grad()

        # tracker for gradient accumulation
        total_loss = self._device.tensor_to_device(torch.zeros(size=(1,)))
        current_batch_size = sum([self._train_data_spec.get_num_samples_in_batch(batch) for batch in microbatches])

        for microbatch_idx, self.state.batch in enumerate(microbatches):
            self.state.batch_num_tokens = self._train_data_spec.get_num_tokens_in_batch(self.state.batch)
            self.state.batch_num_samples = self._train_data_spec.get_num_samples_in_batch(self.state.batch)
            is_final_microbatch = microbatch_idx + 1 == len(microbatches)
            sync_context = contextlib.nullcontext() if self.deepspeed_enabled else _ddp_sync_context(
                self.state, is_final_microbatch, self._ddp_sync_strategy)
            with sync_context:
                # forward pass
                self.engine.run_event(Event.BEFORE_FORWARD)

                with self.state.precision_context:
                    self.state.outputs = self.state.model.forward(self.state.batch)

                self.engine.run_event(Event.AFTER_FORWARD)

                # loss
                self.engine.run_event(Event.BEFORE_LOSS)

                with self.state.precision_context:
                    self.state.loss = self._original_model.loss(self.state.outputs, self.state.batch)

                # We always want to scale loss by the grad_accum before the backwards pass and
                # also for sake of metrics. Complicating matters, the DeepSpeed engine does its
                # own scaling when we call `.backward`, but this isn't in place so we still need
                # to scale for sake of metrics after the `.backward` call.

                # Loss is added to losses with clone to not scale the loss for the step printout
                # Likely need to look into the performance impact
                if not self.deepspeed_enabled:
                    for loss in ensure_tuple(self.state.loss):
                        loss.mul_(self.state.batch_num_samples / current_batch_size)
                        total_loss += loss.detach().clone()

                assert self.state.loss is not None
                self.engine.run_event(Event.AFTER_LOSS)

                # backward
                self.engine.run_event(Event.BEFORE_BACKWARD)

                if use_grad_scaling:
                    self.state.loss = cast(torch.Tensor, self.state.scaler.scale(self.state.loss))

                if self.deepspeed_enabled:
                    self.state.deepspeed_model.backward(self.state.loss)

                    # This is the same loss scaling and reporting we skipped earlier.
                    for loss in ensure_tuple(self.state.loss):
                        loss.mul_(self.state.batch_num_samples / current_batch_size)
                        total_loss += loss.detach().clone()
                else:
                    for loss in ensure_tuple(self.state.loss):
                        loss.backward(create_graph=self._backwards_create_graph)

                self.engine.run_event(Event.AFTER_BACKWARD)

            if self.deepspeed_enabled:
                self.state.deepspeed_model.step()

        # Unscale gradients before `Event.AFTER_TRAIN_BATCH`
        if use_grad_scaling:
            for optimizer in ensure_tuple(self.state.optimizers):
                self.state.scaler.unscale_(optimizer)

        # clip gradients if the magnitude is too large
        if not self.deepspeed_enabled and self._grad_clip_norm is not None:
            torch.nn.utils.clip_grad_norm_(
                parameters=self.state.model.parameters(),
                max_norm=self._grad_clip_norm,
            )

        self.engine.run_event(Event.AFTER_TRAIN_BATCH)

        return total_loss

    def eval(self, is_batch: bool):
        """Evaluate the model on the provided evaluation data and log appropriate metrics.

        Args:
            is_batch (bool): True to log metrics with ``LogLevel.BATCH``
                and False to log metrics with ``LogLevel.EPOCH``.
        """
        restore_model_train = self.state.model.training

        self.state.model.eval()
        with torch.no_grad():

            self.engine.run_event(Event.EVAL_START)

            for evaluator in self.state.evaluators:
                dataloader = evaluator.dataloader.dataloader
                metrics = self._ensure_metrics_device_and_dtype(evaluator.metrics)
                if isinstance(dataloader.sampler, torch.utils.data.DistributedSampler):
                    # The distributed sampler uses `set_epoch` to set the random seed
                    # Because evaluation can run on each batch, we use the batch to seed the sampler
                    # so each evaluation will get a proper shuffle.
                    # The epoch provided to `set_epoch` need not be sequential, so this is fine.
                    dataloader.sampler.set_epoch(int(self.state.timer.batch))

                for self.state.batch in itertools.islice(dataloader, self._eval_subset_num_batches):
                    self.state.batch = self._device.batch_to_device(self.state.batch)
                    if evaluator.dataloader.device_transforms:
                        self.state.batch = evaluator.dataloader.device_transforms(self.state.batch)
                    self.state.batch_num_samples = evaluator.dataloader.get_num_samples_in_batch(self.state.batch)
                    self.state.batch_num_tokens = evaluator.dataloader.get_num_tokens_in_batch(self.state.batch)

                    if self.deepspeed_enabled:
                        self.state.batch = _fix_batch_precision_for_deepspeed(self.state.batch, self.state.precision)

                    self.engine.run_event(Event.EVAL_BATCH_START)

                    self.engine.run_event(Event.EVAL_BEFORE_FORWARD)
                    self.state.outputs, targets = self._original_model.validate(self.state.batch)
                    self.engine.run_event(Event.EVAL_AFTER_FORWARD)

                    metrics.update(self.state.outputs, targets)

                    self.engine.run_event(Event.EVAL_BATCH_END)

                self.logger.data_epoch({"epoch": self.state.timer.epoch.value})
                self.logger.data_batch({"trainer/global_step": self.state.timer.batch.value})

                self._compute_and_log_metrics(metrics, is_train=False, is_batch=is_batch, logging_label=evaluator.label)

            self.engine.run_event(Event.EVAL_END)

        if restore_model_train:
            self.state.model.train()

    def _use_grad_scaling(self, precision: Union[str, Precision], scaler: Optional[GradScaler]) -> bool:
        """Determines based on precision when to use grad scaling.

        By default, the pytorch GradScaler is a no-op if running on
        unsupported hardware. Here we raise a RuntimeError instead.

        Args:
            precision (Precision): Numerical precision, based on the Precision Enum.
            scaler (GradScaler): Used to make sure that the scaler is enabled when
            using grad scaling.

        Raises:
            RuntimeError:
                Occurs when attempting to use grad scaling without the scaler
                enabled. Likely due to hardware not supporting the provided precision.
        """
        if self.deepspeed_enabled:
            return False

        precision = Precision(precision)
        use_grad_scaling = precision == Precision.AMP

        if use_grad_scaling and (scaler is None or not scaler.is_enabled()):
            raise RuntimeError(f'Attempting to use grad scaling with {precision}, but scaler is not enabled.'
                               f'Potentially your hardware does not support Precision {precision}.')
        return use_grad_scaling

    def _use_closures(self) -> bool:
        """Determines based on precision and optimizers whether to use closures.

        We default to using closures unless AMP is enabled, in which case we only allow closures when using optimizers
        with the _step_supports_amp_closure flag.
        """
        if self.deepspeed_enabled:
            return False

        if self.state.precision != Precision.AMP:
            return True

        if self.state.optimizers is None:
            raise RuntimeError("state.optimizers must be set before `_use_closures` can be determined")

        return all(
            getattr(optimizer, "_step_supports_amp_closure", False)
            for optimizer in ensure_tuple(self.state.optimizers))

    def save_checkpoint(self, name_format: str = "ep{epoch}-ba{batch}-rank{rank}", *, weights_only: bool = False):
        """Checkpoint the training :class:`~.State`.

        Args:
            name_format (str, optional): See :func:`.save_checkpoint`.
            weights_only (bool, optional): See :func:`.save_checkpoint`.

        Returns:
            List[pathlib.Path]: See :func:`.save_checkpoint`.
        """
        return save_checkpoint(state=self.state, name_format=name_format, weights_only=weights_only)<|MERGE_RESOLUTION|>--- conflicted
+++ resolved
@@ -222,13 +222,8 @@
         run_name (str, optional): A name for this training run. If not specified, one will be generated automatically.
 
             .. seealso:: :class:`~composer.loggers.logger.Logger`
-<<<<<<< HEAD
-        loggers (Sequence[LoggerDestination], optional): The destinations to log training information to.
+        loggers (LoggerDestination | Sequence[LoggerDestination], optional): The destinations to log training information to.
             If ``None``, will be set to ``[ProgressBarLogger()]``. (default: ``None``)
-=======
-        loggers (LoggerDestination | Sequence[LoggerDestination], optional): The destinations to log training information to.
-            If ``None``, will be set to ``[TQDMLogger()]``. (default: ``None``)
->>>>>>> bd43ae4e
 
             .. seealso:: :mod:`composer.loggers` for the different loggers built into Composer.
         callbacks (Callback | Sequence[Callback], optional): The callbacks to run during training. If ``None``,
