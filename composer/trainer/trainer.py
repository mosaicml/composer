--- conflicted
+++ resolved
@@ -769,12 +769,7 @@
         progress_bar: bool = True,
         log_to_console: Optional[bool] = None,
         console_log_level: Union[LogLevel, str, Callable[[State, LogLevel], bool]] = LogLevel.EPOCH,
-<<<<<<< HEAD
         console_stream: Union[str, TextIO] = 'stderr',
-=======
-        console_stream: Union[str, TextIO] = sys.stderr,
-        callbacks: Union[Callback, Sequence[Callback]] = (),
->>>>>>> 5b6a090f
 
         # Load Checkpoint
         load_path: Optional[str] = None,
@@ -1626,12 +1621,11 @@
         assert self._train_data_spec is not None
 
         microbatch_num_samples = self._train_data_spec.get_num_samples_in_batch(self.state.batch)
-<<<<<<< HEAD
-        sync_context = contextlib.nullcontext() if self.state.is_model_deepspeed else _ddp_sync_context(
-=======
-        sync_context = contextlib.nullcontext() if self.deepspeed_enabled else ddp_sync_context(
->>>>>>> 5b6a090f
-            self.state, is_final_microbatch, self._ddp_sync_strategy)
+        sync_context = contextlib.nullcontext() if self.state.is_model_deepspeed else ddp_sync_context(
+            self.state,
+            is_final_microbatch,
+            self._ddp_sync_strategy,
+        )
 
         with sync_context:
             # forward pass
