# Copyright 2021 MosaicML. All Rights Reserved.

"""Train models with composed speedup methods!"""

from __future__ import annotations

import contextlib
import datetime
import itertools
import logging
import textwrap
import warnings
from typing import TYPE_CHECKING, Any, Callable, ContextManager, Dict, List, Optional, Sequence, Union, cast

import torch
import torch.distributed
import torch.utils.data
from torch.cuda.amp.grad_scaler import GradScaler
from torch.nn.parallel import DistributedDataParallel
from torch.optim.lr_scheduler import CosineAnnealingLR
from torchmetrics.collections import MetricCollection
from torchmetrics.metric import Metric

from composer.algorithms import ScaleSchedule
from composer.core import Callback, DataSpec, Engine, Event, Logger, State, Time
from composer.core.algorithm import Algorithm
from composer.core.evaluator import Evaluator
from composer.core.logging import LoggerCallback, LogLevel
from composer.core.time import TimeUnit
from composer.core.types import (Batch, BreakEpochException, DataLoader, Evaluators, Metrics, Optimizers, Precision,
                                 Schedulers)
from composer.datasets.dataloader import unwrap_data_loader
from composer.loggers.tqdm_logger import TQDMLogger
from composer.models.base import ComposerModel
from composer.optim import ComposedScheduler
from composer.optim.decoupled_weight_decay import DecoupledSGDW
from composer.profiler import Profiler, ProfilerEventHandler
from composer.profiler.dataloader_profiler import DataloaderProfiler
from composer.profiler.system_profiler import SystemProfiler
from composer.profiler.torch_profiler import TorchProfiler
from composer.trainer._scaler import ClosureGradScaler
from composer.trainer.checkpoint import CheckpointLoader, CheckpointSaver
from composer.trainer.ddp import DDPSyncStrategy, ddp_sync_context, prepare_ddp_module
from composer.trainer.deepspeed import fix_batch_precision_for_deepspeed, parse_deepspeed_config
from composer.trainer.devices import Device, DeviceCPU, DeviceGPU
from composer.trainer.scale_schedule import scale_scheduler
from composer.utils import dist, ensure_tuple, map_collection, module_surgery, reproducibility
from composer.utils.object_store import ObjectStoreProvider

if TYPE_CHECKING:
    import deepspeed

log = logging.getLogger(__name__)

__all__ = ["Trainer"]


class Trainer:
    """Trainer for training a models with Composer algorithms.

    Args:
        model (ComposerModel): The model to train.
        train_dataloader (DataLoader, DataSpec, or dict): The :class:`DataLoader`, :class:`DataSpec`,
            or dict of :class:`DataSpec` kwargs for the training data.
        max_duration (int, str, or Time): The maximum duration to train. Can be integer, which will be
            interpreted to be epochs, a str (e.g. '1ep', or '10ba'), or a :class:`Time` object.
        eval_dataloader (DataLoader, DataSpec, or Tuple[Evaluator], optional): The :class:`DataLoader`,
            :class:`DataSpec`, or :class:`Evaluators` for the evaluation data.
            The :class:`~composer.core.evaluator.Evaluator` class contains metrics relevant to the
            specific dataset. ``None`` results in no evaluation. (default: ``None``)
        algorithms (List[Algorithm], optional): The algorithms to use during training. If ``None``, then
            no algorithms will be used. (default: ``None``)

            .. seealso:: :mod:`composer.algorithms` for the different algorithms built into Composer.
        optimizers: (Optimizers, optional): The optimizer.
            If ``None``, will be set to ``DecoupledSGDW(model.parameters(), lr=0.1)``. (default: ``None``)

            .. seealso:: :mod:`composer.optim` for the different optimizers built into Composer.
        schedulers: (Schedulers, optional): The learning rate schedulers. If ``None``, will be set to
            ``[CosineAnnealingLR()]``. (default: ``None``).

            .. seealso:: :mod:`composer.optim.scheduler` for the different schedulers built into Composer.
        device (str or Device, optional): The device to use for training. Either ``cpu`` or ``gpu``.
            (default: ``cpu``)
        grad_accum (int, optional): The number of microbatches to split a per-device batch into. Gradients
            are summed over the microbatches per device. (default: ``1``)
        grad_clip_norm (float, optional): The norm to clip gradient magnitudes to. Set to ``None`` for no gradient
            clipping. (default: ``None``)
        validate_every_n_batches (int, optional): Compute metrics on evaluation data every N batches.
             Set to ``-1`` to never validate on a batchwise frequency. (default: ``-1``)
        validate_every_n_epochs (int, optional): Compute metrics on evaluation data every N epochs.
            Set to ``-1`` to never validate on a epochwise frequency. (default: ``1``)
        compute_training_metrics (bool, optional): ``True`` to compute metrics on training data and ``False`` to not.
            (default: ``False``)
        precision (str or Precision, optional): Numerical precision to use for training. One of ``fp32``, ``fp16``
            or ``amp`` (recommended). (default: ``Precision.FP32``)

            .. note::
                ``fp16`` only works if ``deepspeed_config`` is also provided.
        scale_schedule_ratio (float, optional): Ratio by which to scale the training duration and learning rate
            schedules. (default: ``1.0``)

            .. seealso:: :func:`~composer.trainer.scale_schedule.scale_scheduler` for details on how scale scheduling
                works.
        dist_timeout (float, optional): Timeout, in seconds, for initializing the distributed process group.
            (default: ``15.0``)
        ddp_sync_strategy (str or DDPSyncStrategy, optional): The strategy to use for synchronizing gradients.
            Leave unset to let the trainer auto-configure this. See :class:`~composer.trainer.ddp.DDPSyncStrategy`
            for more details.
        seed (int, optional): The seed used in randomization. If ``None``, then a random seed
            will be created. (default: ``None``)
        deterministic_mode (bool, optional): Run the model deterministically. (default: ``False``)

            .. note:: This is an exerpimental feature. Performance degradations expected. Certain Torch modules may
                not have deterministic implementations, which will result in a crash.
        loggers (Sequence[LoggerCallback], optional): The destinations to log training information to.
            If ``None``, will be set to ``[TQDMLogger()]``. (default: ``None``)

            .. seealso:: :mod:`composer.loggers` for the different loggers built into Composer.
        callbacks (Sequence[Callback], optional): The callbacks to run during training. If ``None``,
            then no callbacks will be run. (default: ``None``).

            .. seealso:: :mod:`composer.callbacks` for the different callbacks built into Composer.
        load_path (str, optional): Path to a specific checkpoint to load. If ``None``, then no
            checkpoint will be loaded and all other ``load_`` parameters are ignored. (default: ``None``)

            .. seealso:: :class:`~composer.trainer.checkpoint.CheckpointLoader` for further details on
                how checkpoints are loaded.
        load_object_store (ObjectStoreProvider, optional): For loading from object stores (e.g. S3), this
            ObjectStoreProvider instance that will be used to download the checkpoint. Ignored if
            ``load_path`` is not specified. (default: ``None``)
        load_weights_only (bool): Only load the model weights.  Ignored if ``load_path`` is not specified.
            (default: ``False``)
        load_strict (bool): Ensure that the set of weights in the checkpoint and model must exactly match. Ignored if
            ``load_path`` is not specified. (default: ``False``)
        load_chunk_size (int): Chunk size (in bytes) to use when downloading checkpoints.
            Ignored if the ``load_path`` is not specified or it is a local file path. (default: ``1,048,675``)
        load_progress_bar (bool): Display the progress bar for downloading the checkpoint. Ignored if
            ``load_path`` is not specified or if it is a local file path. (default: ``True``)
        save_folder (str, optional): Folder path to save checkpoints, relative to the run directory.
            If ``None``, then checkpoints will not be saved and all other ``save_`` parameters
            will be ignored. (default: ``None``)

            .. seealso:: :class:`~composer.trainer.checkpoint.CheckpointSaver` for further details on
                how checkpoints are saved.
        save_interval (str or int): How often to save checkpoints. For example, set to "1ep" to save checkpoints
            every epoch, or "10ba" to save checkpoints every 10 batches. An integer will be assumed to be epochs.
            (default: ``1ep``)
        save_compression (str): Compression algorithm to run on checkpoints. Can be `gzip`, `bzip2`,
            `lzma`, or left blank for no compression.  (default: ``""`` for no compression).
        profiler_trace_file (str, optional): Name of the trace file, relative to the run directory.
            Must be specified to activate the profiler. (default: ``None``).

            .. seealso:: :mod:`composer.profiler` for more details on profiling with the trainer.
        prof_event_handlers (List[ProfilerEventHandler], optional): Trace event handler.
            Ignored if ``profiler_trace_file`` is not specified. (default: ``[JSONTraceHandler()]``).
        prof_skip_first (int, optional): Number of batches to skip at epoch start.
            Ignored if ``profiler_trace_file`` is not specified. (default: ``0``).
        prof_wait (int, optional): Number of batches to skip at the beginning of each cycle.
            Ignored if ``profiler_trace_file`` is not specified. (default: ``0``).
        prof_warmup (int, optional): Number of warmup batches in a cycle.
            Ignored if ``profiler_trace_file`` is not specified. (default: ``1``).
        prof_active (int, optional): Number of batches to profile in a cycle.
            Ignored if ``profiler_trace_file`` is not specified. (default: ``4``).
        prof_repeat (int, optional): Maximum number of profiling cycle repetitions per epoch (0 for no maximum).
            Ignored if ``profiler_trace_file`` is not specified. (default: ``1``).
        sys_prof_cpu (bool, optional): Whether to record cpu statistics.
            Ignored if ``profiler_trace_file`` is not specified. (default: ``True``).
        sys_prof_memory (bool, optional): Whether to record memory statistics.
            Ignored if ``profiler_trace_file`` is not specified. (default: ``False``).
        sys_prof_disk (bool, optional): Whether to record disk statistics.
            Ignored if ``profiler_trace_file`` is not specified. (default: ``False``).
        sys_prof_net (bool, optional): Whether to record network statistics.
            Ignored if ``profiler_trace_file`` is not specified. (default: ``False``).
        sys_prof_stats_thread_interval_seconds (float, optional): Interval to record stats, in seconds.
            Ignored if ``profiler_trace_file`` is not specified. (default: ``0.5``).
        torch_profiler_trace_dir (str, optional): Directory to store trace results relative to the run directory.
            Must be specified to activate the Torch profiler. Ignored if ``profiler_trace_file`` is not specified.
            (default: ``None``).
        torch_prof_use_gzip (bool): Whether to use gzip for trace.
            Ignored if ``torch_profiler_trace_dir`` and ``profiler_trace_file`` are not specified. (default: ``False``).
        torch_prof_record_shapes (bool, optional): Whether to record tensor shapes.
            Ignored if ``torch_profiler_trace_dir`` and ``profiler_trace_file`` are not specified. (default: ``False``).
        torch_prof_profile_memory (bool, optional): Track tensor memory allocations and frees.
            Ignored if ``torch_profiler_trace_dir`` and ``profiler_trace_file`` are not specified. (default: ``True``).
        torch_prof_with_stack (bool, optional): Record stack info.
            Ignored if ``torch_profiler_trace_dir`` and ``profiler_trace_file`` are not specified. (default: ``False``).
        torch_prof_with_flops (bool, optional): Estimate flops for operators.
            Ignored if ``torch_profiler_trace_dir`` and ``profiler_trace_file`` are not specified. (default: ``True``).
        train_subset_num_batches (int, optional): If specified, finish every epoch early after training
            on this many batches. This parameter has no effect if it is greater than ``len(train_dataloader)``.
            If ``None``, then the entire dataloader will be iterated over. (default: ``None``)
        eval_subset_num_batches (int, optional): If specified, evaluate on this many batches.
            This parameter has no effect if it is greater than ``len(eval_dataloader)``.
<<<<<<< HEAD
            If ``None``, then the entire dataloader will be iterated over. (default: ``None``)
        deepspeed_config (Dict[str, Any], optional): Configuration for DeepSpeed, formatted as a JSON
            according to `DeepSpeed's documentation <https://www.deepspeed.ai/docs/config-json/>`_. If any
            ``dict`` is provided, the trainer will initialize the DeepSpeed engine. (default: ``None``)
=======
            If None (the default), then the entire dataloader will be iterated over.
        deepspeed_config (Dict[str, Any], optional): Configuration for DeepSpeed, formatted as a dictionary
            according to the `DeepSpeed documentation <https://www.deepspeed.ai/docs/config-json/>`_. If any
            non-None value is provided, the trainer will initialize the DeepSpeed engine. (default: ``None``)
>>>>>>> a71367b6

    Attributes:
        state (State): The :class:`~composer.core.state.State` object used to store training state.
        evaluators (List[Evaluator]): The :class:`~composer.core.evaluator.Evaluator` objects to use for validation
            during training.
        checkpoint_saver (CheckpointSaver): The :class:`~composer.trainer.checkpoint.CheckpointSaver`
            used for saving checkpoints during training.
        checkpoint_loader (CheckpointLoader): The :class:`~composer.trainer.checkpoint.CheckpointLoader`
            used for loading from a checkpoint at the start of training.
        logger (Logger): The :class:`~composer.core.logging.Logger` used for logging.
        engine (Engine): The :class:`~composer.core.engine.Engine` used for running callbacks and algorithms.
    """

    def __init__(
        self,
        *,
        model: ComposerModel,
        train_dataloader: Union[DataLoader, DataSpec],
        max_duration: Union[int, str, Time],
        eval_dataloader: Optional[Union[DataLoader, DataSpec, Evaluators]] = None,
        algorithms: Optional[List[Algorithm]] = None,
        optimizers: Optional[Optimizers] = None,
        schedulers: Optional[Schedulers] = None,

        # device
        device: Optional[Union[str, Device]] = None,

        # training hparams
        grad_accum: int = 1,
        grad_clip_norm: Optional[float] = None,
        validate_every_n_batches: int = -1,
        validate_every_n_epochs: int = 1,
        compute_training_metrics: bool = False,
        precision: Union[str, Precision] = Precision.FP32,
        scale_schedule_ratio: float = 1.0,

        # dist hparams
        dist_timeout: float = 300.0,
        ddp_sync_strategy: Optional[Union[str, DDPSyncStrategy]] = None,

        # Randomness
        seed: Optional[int] = None,
        deterministic_mode: bool = False,

        # Logging and callbacks
        loggers: Optional[Sequence[LoggerCallback]] = None,
        callbacks: Sequence[Callback] = tuple(),

        # load checkpoint
        load_path: Optional[str] = None,
        load_object_store: Optional[ObjectStoreProvider] = None,
        load_weights_only: bool = False,
        load_strict: bool = False,
        load_chunk_size: int = 1_048_576,
        load_progress_bar: bool = True,

        # save_checkpoint
        save_folder: Optional[str] = None,
        save_interval: Union[str, int, Time] = "1ep",
        save_compression: Optional[str] = None,

        # Profiling
        profiler_trace_file: Optional[str] = None,
        prof_event_handlers: Sequence[ProfilerEventHandler] = tuple(),
        prof_skip_first: int = 0,
        prof_wait: int = 0,
        prof_warmup: int = 1,
        prof_active: int = 4,
        prof_repeat: int = 1,
        sys_prof_cpu: bool = True,
        sys_prof_memory: bool = False,
        sys_prof_disk: bool = False,
        sys_prof_net: bool = False,
        sys_prof_stats_thread_interval_seconds: float = 0.5,
        torch_profiler_trace_dir: Optional[str] = None,
        torch_prof_use_gzip: bool = False,
        torch_prof_record_shapes: bool = False,
        torch_prof_profile_memory: bool = True,
        torch_prof_with_stack: bool = False,
        torch_prof_with_flops: bool = True,

        # Subset parameters
        train_subset_num_batches: Optional[int] = None,
        eval_subset_num_batches: Optional[int] = None,

        # DeepSpeed
        deepspeed_config: Optional[Dict[str, Any]] = None,
    ):
        # surpressing GradScaler warnings as they are always created
        # self._use_grad_scaling() will raise a RuntimeError if grad scaling is not available when it is required
        warnings.filterwarnings(action="ignore", message="torch.cuda.amp.GradScaler")

        # ScaleSchedule is a deprecated algorithm, but if it is used, updated SSR with its ratio.
        # TODO(#434): Remove this completely.
        for algorithm in algorithms or []:
            if isinstance(algorithm, ScaleSchedule):
                scale_schedule_ratio = algorithm.ratio

        if isinstance(max_duration, str):
            max_duration = Time.from_timestring(max_duration)
        elif isinstance(max_duration, int):
            max_duration = Time.from_epoch(max_duration)

        orig_max_duration = max_duration

        if scale_schedule_ratio != 1.0:
            max_duration = cast(Time[int], orig_max_duration * scale_schedule_ratio)
            log.info(f'max_duration changed from {orig_max_duration} to {max_duration}')
            if max_duration.value == 0:
                raise ValueError(
                    'Scale schedule has reduced the max_duration to 0. Set a higher ratio or use more epochs.')

        self.deepspeed_config = deepspeed_config

        if not device:
            self.device = DeviceCPU() if not self.deepspeed_enabled else DeviceGPU()
        elif isinstance(device, str):
            if device == 'cpu':
                self.device = DeviceCPU()
            elif device == 'gpu':
                self.device = DeviceGPU()
            else:
                raise ValueError(f'device ({device}) must be one of (cpu, gpu).')
        else:
            if not isinstance(device, Device):
                raise ValueError('device must be of class Device')
            self.device = device

        if not seed:
            seed = reproducibility.get_random_seed()
            log.info(f"Seed was None. Setting seed to random value: {seed}")

        # Assure that each process has a different seed, necessary if a seed is passed to init
        seed += dist.get_global_rank()

        # If hparams is used to create the Trainer this function is called twice
        # which is okay because all runs with the hparams codepath will do this
        reproducibility.seed_all(seed)
        self.seed = seed

        if not algorithms:
            algorithms = []

        # some algorithms require specific settings
        self.backwards_create_graph = any(map(lambda x: x.backwards_create_graph, algorithms))
        find_unused_parameters = any(map(lambda x: x.find_unused_parameters, algorithms))
        self.find_unused_parameters = find_unused_parameters

        if self.deepspeed_enabled or dist.get_world_size() > 1:
            # deepspeed requires torch.distributed to be initialized, even if the world size is 1
            # distributed is always required with multi-rank training
            dist.initialize_dist(self.device.dist_backend, datetime.timedelta(seconds=dist_timeout))
        if ddp_sync_strategy is None:
            self.ddp_sync_strategy = DDPSyncStrategy.SINGLE_AUTO_SYNC if not find_unused_parameters else DDPSyncStrategy.FORCED_SYNC
        else:
            self.ddp_sync_strategy = DDPSyncStrategy(ddp_sync_strategy)

        # convert eval_dataloader to `List[Evaluator]`
        self.evaluators: List[Evaluator] = []
        for evaluator in ensure_tuple(eval_dataloader):
            if isinstance(evaluator, Evaluator):
                self.evaluators.append(evaluator)
            else:
                metrics = model.metrics(train=False)
                evaluator = Evaluator(label="eval_dataset", dataloader=evaluator, metrics=metrics)
                self.evaluators.append(evaluator)

        self._eval_subset_num_batches = eval_subset_num_batches

        # do a check here to make sure there is at least one validation set
        if len(self.evaluators) == 0:
            warnings.warn(
                textwrap.dedent("""No evaluation dataset was specified. Please specify `eval_dataloader` to periodically
                evaluate your model while training."""),
                category=UserWarning)

        if not isinstance(train_dataloader, DataSpec):
            train_dataloader = DataSpec(train_dataloader)

        self._train_data_spec = train_dataloader
        unwrapped_data_loader = unwrap_data_loader(self._train_data_spec.dataloader)
        if isinstance(unwrapped_data_loader, torch.utils.data.DataLoader):
            if unwrapped_data_loader._iterator is not None:
                raise ValueError(
                    textwrap.dedent("""\
                    The `train_dataloader` has an active iterator. This could occur
                    if `persistent_workers=True` and the dataloader has already been iterated,
                    or if the dataloader is mid-epoch. It is required that the training dataloader
                    does not have an active iterator, so CPU dataset augmentations can be
                    correctly inserted.

                    To fix, please do not iterate over the dataloader before passing it into
                    the trainer."""))

        # TODO(#123): DeepSpeed still needs a precision context, but it's not completely clear how to
        # handle this with our version of Pytorch
        precision_context = self.device.precision_context if not self.deepspeed_enabled else cast(
            Callable[..., ContextManager], contextlib.nullcontext)
        if isinstance(precision, str):
            precision = Precision(precision)

        # optimizers and schedulers
        if not optimizers:
            optimizers = DecoupledSGDW(list(model.parameters()), lr=0.1)
            warnings.warn(f"No optimizer was specified. Defaulting to {repr(optimizers)}")

        num_optimizers = len(ensure_tuple(optimizers))
        if num_optimizers != 1:
            raise NotImplementedError(f"Only one optimizer is supported; found {num_optimizers} optimizers")

        if not schedulers:
            optimizer = ensure_tuple(optimizers)[0]
            if not max_duration.unit == TimeUnit.EPOCH:
                raise ValueError("If a scheduler is not provided, max duration must be in epochs")
            schedulers = CosineAnnealingLR(optimizer, T_max=max_duration.value)
            warnings.warn(f"No scheduler was specified. Defaulting to {repr(schedulers)}")

        if scale_schedule_ratio != 1.0:
            if orig_max_duration.unit != TimeUnit.EPOCH:
                raise NotImplementedError(
                    "Max duration must be specified in epochs. Other units are not yet supported.")

            for scheduler in ensure_tuple(schedulers):
                scale_scheduler(scheduler, scale_schedule_ratio, orig_max_duration.value)

        schedulers = ComposedScheduler(ensure_tuple(schedulers))

        self.state = State(
            max_duration=max_duration,
            algorithms=algorithms,
            model=model,
            callbacks=callbacks,
            grad_accum=grad_accum,
            precision=precision,
            precision_context=precision_context,
            train_dataloader=train_dataloader.dataloader,
            evaluators=self.evaluators,
            optimizers=optimizers,
            steps_per_epoch=train_subset_num_batches,
            schedulers=schedulers,
        )

        # Configure profilers if profiling is enabled
        if profiler_trace_file:
            self.state.profiler = Profiler(state=self.state,
                                           event_handlers=prof_event_handlers,
                                           skip_first=prof_skip_first,
                                           wait=prof_wait,
                                           warmup=prof_warmup,
                                           active=prof_active,
                                           repeat=prof_repeat,
                                           merged_trace_file=profiler_trace_file)
            self.state.callbacks.extend(self.state.profiler.event_handlers)

            self.state.callbacks.append(DataloaderProfiler())

            if sys_prof_cpu or sys_prof_memory or sys_prof_disk or sys_prof_net:
                self.state.callbacks.append(
                    SystemProfiler(profile_cpu=sys_prof_cpu,
                                   profile_memory=sys_prof_memory,
                                   profile_disk=sys_prof_disk,
                                   profile_net=sys_prof_net,
                                   stats_thread_interval_seconds=sys_prof_stats_thread_interval_seconds))

            if torch_profiler_trace_dir:
                self.state.callbacks.append(
                    TorchProfiler(tensorboard_trace_handler_dir=torch_profiler_trace_dir,
                                  tensorboard_use_gzip=torch_prof_use_gzip,
                                  record_shapes=torch_prof_record_shapes,
                                  profile_memory=torch_prof_profile_memory,
                                  with_stack=torch_prof_with_stack,
                                  with_flops=torch_prof_with_flops))

        if loggers is None:
            loggers = [TQDMLogger()]
        self.logger = Logger(self.state, loggers)
        self.state.callbacks = list(cast(List[Callback], loggers)) + self.state.callbacks

        self.engine = Engine(
            state=self.state,
            logger=self.logger,
        )

        self.validate_every_n_batches = validate_every_n_batches
        self.validate_every_n_epochs = validate_every_n_epochs
        self.compute_training_metrics = compute_training_metrics
        self.grad_clip_norm = grad_clip_norm

        if deterministic_mode:
            reproducibility.configure_deterministic_mode()

        self.engine.run_event(Event.INIT)

        assert isinstance(self.state.model, ComposerModel)
        self.original_model = self.state.model  # TODO(ravi) -- update the state to add an original model helper

        self.checkpoint_saver = None
        if save_folder is not None:
            if isinstance(save_interval, int):
                save_interval = Time.from_epoch(save_interval)
            self.checkpoint_saver = CheckpointSaver(
                save_folder=save_folder,
                interval=save_interval,
                compression=save_compression,
            )

        self.checkpoint_loader = None
        if load_path is not None:
            self.checkpoint_loader = CheckpointLoader(path=load_path,
                                                      object_store=load_object_store,
                                                      load_weights_only=load_weights_only,
                                                      strict_model_weights=load_strict,
                                                      chunk_size=load_chunk_size,
                                                      progress_bar=load_progress_bar)

        # place the state, model in the proper devices, and initialize from a checkpoint if provided
        if self.deepspeed_enabled:
            try:
                import deepspeed
            except ImportError as e:
                raise ImportError(
                    textwrap.dedent("""\
                    Composer was installed without DeepSpeed support. To use DeepSpeed with Composer, run `pip install mosaicml[deepspeed]`
                    if using pip or `pip install deepspeed>=0.5.5` if using Anaconda.""")) from e
            assert deepspeed_config is not None
            self.deepspeed_config = parse_deepspeed_config(deepspeed_config,
                                                           state=self.state,
                                                           grad_clip_norm=self.grad_clip_norm)
            optimizer = ensure_tuple(self.state.optimizers)[0]
            (self.state.model, self.state.optimizers, _, _) = deepspeed.initialize(
                config=self.deepspeed_config,
                model=self.state.model,
                optimizer=optimizer,
            )
            # The deepspeed engine is responsible for serializing the model and optimizer state,
            # so these attributes should not be serialized with the composer state.
            if "model" in self.state.serialized_attributes:
                self.state.serialized_attributes.remove("model")

            if "optimizers" in self.state.serialized_attributes:
                self.state.serialized_attributes.remove("optimizers")

        # If using DeepSpeed, the model must be loaded from checkpoint after the engine has been
        # initialized, but if using PyTorch DDP, the model must be loaded before it is wrapped with
        # DDP.
        if self.checkpoint_loader:
            restored_seed = self.checkpoint_loader.load_checkpoint(state=self.state)
            if restored_seed is not None:
                self.seed = restored_seed

        if not self.deepspeed_enabled:
            host_model_params = self.state.model.parameters()
            self.state.model = self.device.module_to_device(self.state.model)
            device_model_params = self.state.model.parameters()

            # use surgery to update the parameters of the optimizers, now that the model is on the device
            # see https://pytorch.org/docs/stable/optim.html#constructing-it
            module_surgery.replace_params_in_optimizer(old_params=host_model_params,
                                                       new_params=device_model_params,
                                                       optimizers=self.state.optimizers)

            # Move any remaining optimizer parameters onto the device
            self.state.optimizers = map_collection(self.state.optimizers, self.device.optimizer_to_device)

            if dist.get_world_size() > 1:
                # Only wrap the module if required
                self.state.model = prepare_ddp_module(self.state.model, self.find_unused_parameters)

    @property
    def deepspeed_enabled(self) -> bool:
        """``True`` if DeepSpeed is being used for training and ``False`` otherwise.

        .. seealso:: `DeepSpeed's documentation <https://www.deepspeed.ai/docs/config-json/>`_
        """
        return self.deepspeed_config is not None

    def fit(self):
        """Train and evaluate the model on the provided data."""
        try:
            self._train_loop()
        finally:
            self.engine.close()

    def _ensure_metrics_device_and_dtype(self, metrics: MetricCollection):
        # Safety check to ensure the metric and data are on the same device. Normally not
        # needed because the metric is automatically on the same device as the model.
        # See https://torchmetrics.readthedocs.io/en/latest/pages/overview.html for details.
        metrics = self.device.module_to_device(metrics)

        # HACK: DeepSpeed somehow manages to convert metric internal states to its own dtype. When
        # running with FP16, this tends to result in overflows. Let's assume FP32 is good enough.
        for _, metric in metrics.items():
            metric.set_dtype(torch.float32)  # type: ignore

        return metrics

    def _compute_and_log_metrics(self, metrics: Metrics, *, is_train: bool, is_batch: bool, logging_label: str = ''):
        """Computes metrics, logs the results, and resets the metrics.

        Args:
            metrics (Metrics): The metrics to compute.
            is_train (bool): True for training metrics, False for evaluation metrics.
            is_batch (bool): True if logging at batch level, false for epoch level.
            logging_label (str): Should be left as empty string if called for training metrics.
                Should be the evaluator label if called on evaluator metrics.
        """
        computed_metrics = metrics.compute()
        for name, value in computed_metrics.items():
            log_level = LogLevel.BATCH if is_batch else LogLevel.EPOCH
            suffix = 'train' if is_train else 'val'

            # default label given to evaluator created by val_dataset parameter
            if not logging_label or logging_label == "eval_dataset":
                label = f'{name.lower()}/{suffix}'
            else:
                label = f'{logging_label}/{name.lower()}_{suffix}'
            self.logger.metric(log_level, {label: value})
        metrics.reset()

    def _spin_dataloaders(self):
        """Spin the dataloaders to restore sampler state.

        Only one batch must be loaded to seed the sampler's generator. since only the first batch is being loaded, the
        dataloader may not be completely iterated through.
        """
        # spin the evaluator dataloaders once to initialize its sampler deterministically
        # so it does not affect any other RNG reads
        for evaluator in self.state.evaluators:
            dataloader = evaluator.dataloader.dataloader
            if isinstance(dataloader.sampler, torch.utils.data.DistributedSampler):
                dataloader.sampler.set_epoch(0)
            for _ in dataloader:
                break

        # spin the train dataloader's sampler to get to the state of the desired epoch
        for epoch in range(int(self.state.timer.epoch)):
            if isinstance(self.state.train_dataloader.sampler, torch.utils.data.DistributedSampler):
                self.state.train_dataloader.sampler.set_epoch(epoch)
            for _ in self.state.train_dataloader:
                break

    def _train_loop(self) -> None:
        """Run training for the specified number of epochs and log results."""
        # shorthand
        state = self.state

        # print training start
        self.logger.metric_fit({"trainer/algorithms": [str(algo) for algo in self.state.algorithms]})

        if self.compute_training_metrics:
            log.warn('Computing model evaluation metrics during training.'
                     ' This doubles the number of forward passes and may lead'
                     ' to a throughput degradation.')
            train_metrics = self.original_model.metrics(train=True)
            if isinstance(train_metrics, Metric):
                # Forcing metrics to be a MetricCollection simplifies logging results
                train_metrics = MetricCollection([train_metrics])

            train_metrics = self._ensure_metrics_device_and_dtype(train_metrics)
        else:
            train_metrics = None

        self.engine.run_event(Event.FIT_START)

        state.scaler = ClosureGradScaler() if self._use_closures() else GradScaler()
        use_grad_scaling = self._use_grad_scaling(state.precision, state.scaler)

        self._spin_dataloaders()

        if self.state.timer.batch_in_epoch == 0 and self.checkpoint_loader:
            # only restore the rng state here if the step in the current epoch is zero.
            self.checkpoint_loader.restore_checkpoint_rng_state(self.device)

        while state.timer < state.max_duration:
            try:
                state.model.train()

                if self.state.timer.batch_in_epoch == 0:
                    self.engine.run_event(Event.EPOCH_START)
                    self.logger.metric_epoch({"epoch": self.state.epoch})

                if isinstance(self.state.train_dataloader.sampler, torch.utils.data.DistributedSampler):
                    self.state.train_dataloader.sampler.set_epoch(int(self.state.timer.epoch))

                for batch_idx, state.batch in enumerate(
                        itertools.islice(state.train_dataloader, self.state.steps_per_epoch)):

                    # if resuming, skip dataloader forward to the minibatch index
                    if batch_idx < self.state.timer.batch_in_epoch:
                        if self.checkpoint_loader:
                            self.checkpoint_loader.restore_checkpoint_rng_state(self.device)
                        continue

                    state.batch = self.device.batch_to_device(state.batch)
                    state.batch = self._train_data_spec.device_transforms(state.batch)
                    state.batch_num_samples = self._train_data_spec.get_num_samples_in_batch(state.batch)
                    state.batch_num_tokens = self._train_data_spec.get_num_tokens_in_batch(state.batch)

                    if self.deepspeed_enabled:
                        state.batch = fix_batch_precision_for_deepspeed(state.batch, state.precision)

                    if self.compute_training_metrics:
                        # compute metrics on the training set
                        assert train_metrics is not None
                        state.model.eval()
                        with torch.no_grad():
                            for eval_microbatch in self._train_data_spec.split_batch(state.batch, state.grad_accum):
                                # TODO: Detect if self.run_event(Event.AFTER_DATALOADER) changes the training
                                # data and if so print a warning that metrics may return unexpected results
                                outputs, targets = self.original_model.validate(eval_microbatch)
                                train_metrics.update(outputs, targets)

                    state.model.train()

                    self.engine.run_event(Event.AFTER_DATALOADER)

                    num_samples_in_batch = self.device.tensor_to_device(
                        torch.tensor([state.batch_num_samples], dtype=torch.int))
                    num_tokens_in_batch = self.device.tensor_to_device(
                        torch.tensor([state.batch_num_tokens], dtype=torch.int))
                    dist.all_reduce(num_samples_in_batch, reduce_operation="SUM")
                    dist.all_reduce(num_tokens_in_batch, reduce_operation="SUM")

                    self.engine.run_event(Event.BATCH_START)
                    self.logger.metric_batch({
                        "trainer/global_step": self.state.step,
                        "trainer/batch_idx": self.state.timer.batch_in_epoch.value,
                    })
                    total_loss = None
                    microbatches = self._train_data_spec.split_batch(state.batch, state.grad_accum)
                    if self.deepspeed_enabled:
                        total_loss = self._train_batch(microbatches)
                    elif self._use_closures():
                        for optimizer in state.optimizers:
                            if use_grad_scaling:
                                total_loss = state.scaler.step(
                                    optimizer, closure=lambda **kwargs: self._train_batch(microbatches, **kwargs))
                            else:
                                total_loss = optimizer.step(
                                    closure=lambda **kwargs: self._train_batch(microbatches, **kwargs).item())
                    else:
                        total_loss = self._train_batch(microbatches)
                        for optimizer in state.optimizers:
                            if use_grad_scaling:
                                state.scaler.step(optimizer)
                            else:
                                optimizer.step()

                    if use_grad_scaling:
                        state.scaler.update()

                    if total_loss is not None:
                        if not isinstance(total_loss, torch.Tensor):
                            total_loss = self.device.tensor_to_device(torch.tensor([total_loss]))

                        # total_loss can be None if gradient scaling failed
                        dist.all_reduce(total_loss, reduce_operation="SUM")
                        full_loss = total_loss.cpu().item()
                        self.logger.metric_batch({'loss/train': full_loss / dist.get_world_size()})

                    if self.compute_training_metrics:
                        assert train_metrics is not None
                        self._compute_and_log_metrics(train_metrics, is_train=True, is_batch=True)

                    state.timer.on_batch_complete(
                        samples=int(num_samples_in_batch.item()),
                        tokens=int(num_tokens_in_batch.item()),
                    )

                    for scheduler in state.schedulers:
                        scheduler.step(interval='batch')  # type: ignore

                    self.engine.run_event(Event.BATCH_END)

                    if self.validate_every_n_batches > 0 and int(
                            state.timer.batch) % self.validate_every_n_batches == 0:
                        self.eval(is_batch=True)

                    if self.checkpoint_saver and self.checkpoint_saver.should_checkpoint(state=state,
                                                                                         event=Event.BATCH_END):
                        self.checkpoint_saver.save_checkpoint(state=state, seed=self.seed, device=self.device)
            except BreakEpochException:
                log.info(f'Skipping the rest of Epoch {state.epoch}')

            state.timer.on_epoch_complete()

            for scheduler in state.schedulers:
                scheduler.step(interval='epoch')  # type: ignore

            self.engine.run_event(Event.EPOCH_END)

            if self.validate_every_n_epochs > 0 and int(state.timer.epoch) % self.validate_every_n_epochs == 0:
                self.eval(is_batch=False)

            if self.checkpoint_saver and self.checkpoint_saver.should_checkpoint(state=state, event=Event.EPOCH_END):
                self.checkpoint_saver.save_checkpoint(state=state, seed=self.seed, device=self.device)

    def _train_batch(self, microbatches: Sequence[Batch], ddp_sync: bool = True):
        """Run training on a full batch of data.

        Args:
            microbatches (Sequence[Batch]): The microbatches which make up the batch.
            ddp_sync (bool): True to sync gradients between devices on every backwards
                pass and False to only sync gradients after each device has finished
                computing a gradient on it's entire set of microbatches. (default: ``True``)
        """
        if ddp_sync or not isinstance(self.state.model, DistributedDataParallel):
            context = contextlib.nullcontext
        else:
            context = cast(Callable[[], ContextManager], self.state.model.no_sync)

        with context():
            return self._train_batch_inner(microbatches)

    def _train_batch_inner(self, microbatches: Sequence[Batch]):
        """Iterate over microbatches and compute the loss that will be used to step the optimizer."""
        self.engine.run_event(Event.BEFORE_TRAIN_BATCH)

        state = self.state
        assert state.optimizers is not None
        assert state.scaler is not None

        use_grad_scaling = self._use_grad_scaling(state.precision, state.scaler)

        if not self.deepspeed_enabled:
            for optimizer in state.optimizers:
                optimizer.zero_grad()

        # tracker for gradient accumulation
        total_loss = self.device.tensor_to_device(torch.zeros(size=(1,)))
        current_batch_size = sum([self._train_data_spec.get_num_samples_in_batch(batch) for batch in microbatches])

        for microbatch_idx, state.batch in enumerate(microbatches):
            state.batch_num_tokens = self._train_data_spec.get_num_tokens_in_batch(state.batch)
            state.batch_num_samples = self._train_data_spec.get_num_samples_in_batch(state.batch)
            is_final_microbatch = microbatch_idx + 1 == len(microbatches)
            sync_context = contextlib.nullcontext() if self.deepspeed_enabled else ddp_sync_context(
                state, is_final_microbatch, self.ddp_sync_strategy)
            with sync_context:
                # forward pass
                self.engine.run_event(Event.BEFORE_FORWARD)

                with state.precision_context:
                    state.outputs = state.model.forward(state.batch)

                self.engine.run_event(Event.AFTER_FORWARD)

                # loss
                self.engine.run_event(Event.BEFORE_LOSS)

                with state.precision_context:
                    state.loss = self.original_model.loss(state.outputs, state.batch)

                # We always want to scale loss by the grad_accum before the backwards pass and
                # also for sake of metrics. Complicating matters, the DeepSpeed engine does its
                # own scaling when we call `.backward`, but this isn't in place so we still need
                # to scale for sake of metrics after the `.backward` call.

                # Loss is added to losses with clone to not scale the loss for the step printout
                # Likely need to look into the performance impact
                if not self.deepspeed_enabled:
                    for loss in ensure_tuple(state.loss):
                        loss.mul_(state.batch_num_samples / current_batch_size)
                        total_loss += loss.detach().clone()

                assert state.loss is not None
                self.engine.run_event(Event.AFTER_LOSS)

                # backward
                self.engine.run_event(Event.BEFORE_BACKWARD)

                if use_grad_scaling:
                    state.loss = state.scaler.scale(state.loss)

                if self.deepspeed_enabled:
                    cast("deepspeed.DeepSpeedEngine", state.model).backward(state.loss)

                    # This is the same loss scaling and reporting we skipped earlier.
                    for loss in ensure_tuple(state.loss):
                        loss.mul_(state.batch_num_samples / current_batch_size)
                        total_loss += loss.detach().clone()
                else:
                    for loss in ensure_tuple(state.loss):
                        loss.backward(create_graph=self.backwards_create_graph)

                self.engine.run_event(Event.AFTER_BACKWARD)

            if self.deepspeed_enabled:
                cast("deepspeed.DeepSpeedEngine", state.model).step()

        # Unscale gradients before `Event.AFTER_TRAIN_BATCH`
        if use_grad_scaling:
            for optimizer in ensure_tuple(state.optimizers):
                state.scaler.unscale_(optimizer)

        # clip gradients if the magnitude is too large
        if not self.deepspeed_enabled and self.grad_clip_norm is not None:
            torch.nn.utils.clip_grad_norm_(
                parameters=state.model.parameters(),
                max_norm=self.grad_clip_norm,
            )

        self.engine.run_event(Event.AFTER_TRAIN_BATCH)

        return total_loss

    def eval(self, is_batch: bool):
        """Evaluate the model on the provided evaluation data and log appropriate metrics.

        Args:
            is_batch (bool): True to log metrics with ``LogLevel.BATCH``
                and False to log metrics with ``LogLevel.EPOCH``.
        """
        state = self.state
        model = state.model

        restore_model_train = model.training

        model.eval()
        with torch.no_grad():

            self.engine.run_event(Event.EVAL_START)

            for evaluator in state.evaluators:
                dataloader = evaluator.dataloader.dataloader
                metrics = self._ensure_metrics_device_and_dtype(evaluator.metrics)
                if isinstance(dataloader.sampler, torch.utils.data.DistributedSampler):
                    # The distributed sampler uses `set_epoch` to set the random seed
                    # Because evaluation can run on each batch, we use the batch to seed the sampler
                    # so each evaluation will get a proper shuffle.
                    # The epoch provided to `set_epoch` need not be sequential, so this is fine.
                    dataloader.sampler.set_epoch(int(self.state.timer.batch))

                for state.batch in itertools.islice(dataloader, self._eval_subset_num_batches):
                    state.batch = self.device.batch_to_device(state.batch)
                    if evaluator.dataloader.device_transforms:
                        state.batch = evaluator.dataloader.device_transforms(state.batch)
                    state.batch_num_samples = evaluator.dataloader.get_num_samples_in_batch(state.batch)
                    state.batch_num_tokens = evaluator.dataloader.get_num_tokens_in_batch(state.batch)

                    if self.deepspeed_enabled:
                        state.batch = fix_batch_precision_for_deepspeed(state.batch, state.precision)

                    self.engine.run_event(Event.EVAL_BATCH_START)

                    self.engine.run_event(Event.EVAL_BEFORE_FORWARD)
                    state.outputs, targets = self.original_model.validate(state.batch)
                    self.engine.run_event(Event.EVAL_AFTER_FORWARD)

                    metrics.update(state.outputs, targets)

                    self.engine.run_event(Event.EVAL_BATCH_END)

                self._compute_and_log_metrics(metrics, is_train=False, is_batch=is_batch, logging_label=evaluator.label)

            self.engine.run_event(Event.EVAL_END)

        if restore_model_train:
            model.train()

    def _use_grad_scaling(self, precision: Union[str, Precision], scaler: Optional[GradScaler]) -> bool:
        """Determines based on precision when to use grad scaling.

        By default, the pytorch GradScaler is a no-op if running on
        unsupported hardware. Here we raise a RuntimeError instead.

        Args:
            precision (Precision): Numerical precision, based on the Precision Enum.
            scaler (GradScaler): Used to make sure that the scaler is enabled when
            using grad scaling.

        Raises:
            RuntimeError:
                Occurs when attempting to use grad scaling without the scaler
                enabled. Likely due to hardware not supporting the provided precision.
        """
        if self.deepspeed_enabled:
            return False

        precision = Precision(precision)
        use_grad_scaling = precision == Precision.AMP

        if use_grad_scaling and (scaler is None or not scaler.is_enabled()):
            raise RuntimeError(f'Attempting to use grad scaling with {precision}, but scaler is not enabled.'
                               f'Potentially your hardware does not support Precision {precision}.')
        return use_grad_scaling

    def _use_closures(self) -> bool:
        """Determines based on precision and optimizers whether to use closures.

        We default to using closures unless AMP is enabled, in which case we only allow closures when using optimizers
        with the _step_supports_amp_closure flag.
        """
        if self.deepspeed_enabled:
            return False

        if self.state.precision != Precision.AMP:
            return True

        if self.state.optimizers is None:
            raise RuntimeError("state.optimizers must be set before `_use_closures` can be determined")

        return all(
            getattr(optimizer, "_step_supports_amp_closure", False)
            for optimizer in ensure_tuple(self.state.optimizers))<|MERGE_RESOLUTION|>--- conflicted
+++ resolved
@@ -192,17 +192,10 @@
             If ``None``, then the entire dataloader will be iterated over. (default: ``None``)
         eval_subset_num_batches (int, optional): If specified, evaluate on this many batches.
             This parameter has no effect if it is greater than ``len(eval_dataloader)``.
-<<<<<<< HEAD
             If ``None``, then the entire dataloader will be iterated over. (default: ``None``)
         deepspeed_config (Dict[str, Any], optional): Configuration for DeepSpeed, formatted as a JSON
             according to `DeepSpeed's documentation <https://www.deepspeed.ai/docs/config-json/>`_. If any
             ``dict`` is provided, the trainer will initialize the DeepSpeed engine. (default: ``None``)
-=======
-            If None (the default), then the entire dataloader will be iterated over.
-        deepspeed_config (Dict[str, Any], optional): Configuration for DeepSpeed, formatted as a dictionary
-            according to the `DeepSpeed documentation <https://www.deepspeed.ai/docs/config-json/>`_. If any
-            non-None value is provided, the trainer will initialize the DeepSpeed engine. (default: ``None``)
->>>>>>> a71367b6
 
     Attributes:
         state (State): The :class:`~composer.core.state.State` object used to store training state.
