# Copyright 2021 MosaicML. All Rights Reserved.

"""Train models with Composer speedup methods!"""

<<<<<<< HEAD
The trainer supports models with :class:`ComposerModel` instances.
The :class:`Trainer` is highly customizable and can support a wide variety of workloads.

Examples
--------

.. code-block:: python

    # Setup dependencies
    from composer.datasets import MNISTDatasetHparams
    from composer.models.mnist import MnistClassifierHparams
    model = MnistClassifierHparams(num_classes=10).initialize_objeect()
    train_dataloader = DataLoader(
        datasets.MNIST('~/datasets/', train=True, transform=transforms.ToTensor(), download=True),
        drop_last=True,
        shuffle=True,
        batch_size=256,
    )

    eval_dataloader = DataLoader(
        datasets.MNIST('~/datasets/', train=True, transform=transforms.ToTensor(), download=True),
        drop_last=False,
        shuffle=False,
        batch_size=256,
    )


.. code-block:: python

    # Create a trainer that will checkpoint every epoch
    # and train the model
    trainer = Trainer(model=model,
                      train_dataloader=train_dataloader,
                      eval_dataloader=eval_dataloader,
                      max_duration="50ep",
                      train_batch_size=128,
                      eval_batch_size=128,
                      checkpoint_interval_unit="ep",
                      checkpoint_folder="checkpoints",
                      checkpoint_interval=1)
    trainer.fit()


.. code-block:: python

    # Load a trainer from the saved checkpoint and resume training
    trainer = Trainer(model=model,
                      train_dataloader=train_dataloader,
                      eval_dataloader=eval_dataloader,
                      max_duration="50ep",
                      train_batch_size=128,
                      eval_batch_size=128,
                      checkpoint_filepath="checkpoints/first_checkpoint.pt")
    trainer.fit()


.. code-block:: python

    from composer.trainer import TrainerHparamms

    # Create a trainer from hparams and train train the model
    trainer = hparams.initialize_object()
    trainer.fit()
"""
=======
>>>>>>> ffc647b3
from composer.trainer import devices as devices
from composer.trainer.trainer import Trainer as Trainer
from composer.trainer.trainer_hparams import TrainerHparams as TrainerHparams

load = TrainerHparams.load

__all__ = ["Trainer"]<|MERGE_RESOLUTION|>--- conflicted
+++ resolved
@@ -2,73 +2,6 @@
 
 """Train models with Composer speedup methods!"""
 
-<<<<<<< HEAD
-The trainer supports models with :class:`ComposerModel` instances.
-The :class:`Trainer` is highly customizable and can support a wide variety of workloads.
-
-Examples
---------
-
-.. code-block:: python
-
-    # Setup dependencies
-    from composer.datasets import MNISTDatasetHparams
-    from composer.models.mnist import MnistClassifierHparams
-    model = MnistClassifierHparams(num_classes=10).initialize_objeect()
-    train_dataloader = DataLoader(
-        datasets.MNIST('~/datasets/', train=True, transform=transforms.ToTensor(), download=True),
-        drop_last=True,
-        shuffle=True,
-        batch_size=256,
-    )
-
-    eval_dataloader = DataLoader(
-        datasets.MNIST('~/datasets/', train=True, transform=transforms.ToTensor(), download=True),
-        drop_last=False,
-        shuffle=False,
-        batch_size=256,
-    )
-
-
-.. code-block:: python
-
-    # Create a trainer that will checkpoint every epoch
-    # and train the model
-    trainer = Trainer(model=model,
-                      train_dataloader=train_dataloader,
-                      eval_dataloader=eval_dataloader,
-                      max_duration="50ep",
-                      train_batch_size=128,
-                      eval_batch_size=128,
-                      checkpoint_interval_unit="ep",
-                      checkpoint_folder="checkpoints",
-                      checkpoint_interval=1)
-    trainer.fit()
-
-
-.. code-block:: python
-
-    # Load a trainer from the saved checkpoint and resume training
-    trainer = Trainer(model=model,
-                      train_dataloader=train_dataloader,
-                      eval_dataloader=eval_dataloader,
-                      max_duration="50ep",
-                      train_batch_size=128,
-                      eval_batch_size=128,
-                      checkpoint_filepath="checkpoints/first_checkpoint.pt")
-    trainer.fit()
-
-
-.. code-block:: python
-
-    from composer.trainer import TrainerHparamms
-
-    # Create a trainer from hparams and train train the model
-    trainer = hparams.initialize_object()
-    trainer.fit()
-"""
-=======
->>>>>>> ffc647b3
 from composer.trainer import devices as devices
 from composer.trainer.trainer import Trainer as Trainer
 from composer.trainer.trainer_hparams import TrainerHparams as TrainerHparams
