# Copyright 2021 MosaicML. All Rights Reserved.

"""Load and save checkpoints during training."""

from __future__ import annotations

import contextlib
import logging
import os
import tarfile
import tempfile
import textwrap
import urllib.parse
<<<<<<< HEAD
from typing import Iterator, List, Optional, Tuple
=======
from typing import List, Optional, Tuple, Union
>>>>>>> 021261e8

import torch

<<<<<<< HEAD
from composer.core import State, types
from composer.utils import ObjectStoreProvider, dist, iterate_with_pbar
=======
from composer.core import Event, State, types
from composer.core.time import Time, TimeUnit
from composer.trainer.devices.device import Device
from composer.utils import ObjectStoreProvider, dist, reproducibility, run_directory
from composer.utils.file_retriever import GetFileNotFoundException, get_file
>>>>>>> 021261e8

log = logging.getLogger(__name__)

__all__ = ["load_checkpoint"]

_COMPOSER_STATES_FILENAME = "composer_states.pt"
_DEEPSPEED_TAG = "deepspeed"  # always tag with the same, deterministic name. We'll rename the tarball to the appropriate name.


def _format_path_with_rank(path: str, rank: int) -> str:
    """Returns the ``path`` with ``{RANK}`` substituted with the ``rank`` argument."""
    return path.format(RANK=rank)


def _is_pt_file(path: str) -> bool:
    """Returns true if the path is a tar archive and false otherwise."""
    return path.endswith('.pt')


def load_checkpoint(
    path: str,
    state: State,
    object_store: Optional[ObjectStoreProvider] = None,
    load_weights_only: bool = False,
    strict_model_weights: bool = False,
    chunk_size: int = 1_048_576,
    progress_bar: bool = True,
):
    """Load a checkpoint from a local file, URI, or cloud object store into ``state``.

    Args:
        path (str): The template path to an existing checkpoint file.
            It can be a path to a file on local disk, a URL, or if ``object_store`` is set, the object name
            for a checkpoint in a cloud bucket.

            When using `Deepspeed ZeRO <https://www.deepspeed.ai/tutorials/zero/>`_, the :class:`CheckpointSaver`
            shards checkpoints by rank. To load deepspeed checkpoints, specify ``{RANK}`` in this ``path``
            parameter, and the ``RANK`` variable will be substituted with the global rank, thus allowing the correct
            checkpoints to be loaded per-rank.

            For example, suppose that checkpoints are stored in the following structure:

            .. code-block::

                my_model/rank_0/ep1.tar
                my_model/rank_1/ep1.tar
                my_model/rank_2/ep1.tar
                ...

            Then, ``path`` should be set to ``my_model/rank_{RANK}/ep1.tar``, and all ranks will load the correct
            data.
        state (State): The :class:`~composer.core.state.State` to load the checkpoint into.
        object_store (ObjectStoreProvider, optional): If the ``path`` is in an object store
            (i.e. AWS S3 or Google Cloud Storage), an instance of
            :class:`~composer.utils.object_store.ObjectStoreProvider` which will be used
            to retreive the checkpoint. Otherwise, if the checkpoint is a local filepath, set to ``None``.
            (default: ``None``)
        load_weights_only (bool, optional): Whether or not to only restore the model weights from the checkpoint without
            restoring the associated state. (default: ``False``)
        strict_model_weights (bool, optional): Whether or not to force that the checkpointed weights must exactly
            match the model weights. (default: ``False``)
        chunk_size (int, optional): Chunk size (in bytes) to use when downloading checkpoints.
            Ignored if the checkpoint is a local file path. (default: ``1_048_576`` bytes (1 MB))
        progress_bar (bool, optional): Whether or not to show a progress bar when downloading checkpoints.
            Ignored if the checkpoint is a local file path. (default: ``True``)

    Returns:
        Optional[List[types.StateDict]]: The RNG state dicts, indexed by global rank, if
            :attr:`load_weights_only` is not None. Otherwise, None.
    """
    checkpoint_uri_parsed = urllib.parse.urlparse(path)
    if checkpoint_uri_parsed.scheme != "":
        if object_store is not None:
            raise ValueError(
                textwrap.dedent("""\
                    When specifying `object_store`,
                    the `checkpoint` parameter must be the key for the checkpoint in the bucket, NOT a uri."""))

    # download the checkpoint to the node-local folder
    tempdir_ctx = tempfile.TemporaryDirectory() if dist.get_local_rank() == 0 else contextlib.nullcontext(None)
    with tempdir_ctx as tempdir:
        try:
            node_checkpoint_folder = _get_node_checkpoint_download_folder(tempdir)
            composer_checkpoint_filepath, extracted_checkpoint_folder, extracted_rank_n = _download_checkpoint(
                path=path,
                node_checkpoint_folder=node_checkpoint_folder,
                object_store=object_store,
                chunk_size=chunk_size,
                progress_bar=progress_bar,
            )
            rng_state_dicts = _restore_checkpoint(
                state,
                composer_checkpoint_filepath,
                extracted_rank_n,
                extracted_checkpoint_folder,
                load_weights_only=load_weights_only,
                strict_model_weights=strict_model_weights,
            )
        finally:
            # Wait for all ranks to finish restoring the checkpoint before releasing the tempdir, since tempdir can
            # be a shared resource between nodes.
            dist.barrier()

    log.info("%s loaded from %s", "Model weights" if load_weights_only else "Trainer checkpoint", path)
    return rng_state_dicts


def _get_node_checkpoint_download_folder(path: Optional[str]) -> str:
    """Broadcasts the ``path`` from the LOCAL rank zero to all LOCAL ranks."""
    local_rank_zero = dist.get_local_world_size() * dist.get_node_rank()
    paths = dist.all_gather_object(path)
    local_rank_zero_path = paths[local_rank_zero]
    assert local_rank_zero_path is not None, "local rank zero provides the path"
    return local_rank_zero_path


def _download_checkpoint(
    path: str,
    node_checkpoint_folder: str,
    object_store: Optional[ObjectStoreProvider],
    chunk_size: int,
    progress_bar: bool,
) -> Tuple[str, Optional[str], bool]:
    """Download the checkpoint stored at ``path``, potentially in ``object_store``, to ``node_checkpoint_folder``.

    Returns a tuple of  (``composer_checkpoint_filepath``, ``extracted_checkpoint_folder``, ``extracted_rank_n``).

    *   The ``composer_checkpoint_filepath``, is the path to the composer states, which can be passed into
        :meth:`torch.load`.
    *   The ``extracted_checkpoint_folder`` is the path to the checkpoint folder, which can be passed into
        :meth:`deepspeed.DeepSpeedEngine.load_checkpoint`.
    *   The ``extracted_rank_n`` is a boolean flag indicating whether a tarball was extracted on global
        rank greater than 0.
    """
    checkpoint_archive_name = path.split(os.path.sep)[-1]
    rank_zero_checkpoint_archive_name = "rank_0." + _format_path_with_rank(checkpoint_archive_name, 0)
    rank_n_checkpoint_archive_name = f"rank_{dist.get_global_rank()}." + _format_path_with_rank(
        checkpoint_archive_name, dist.get_global_rank())
    rank_zero_checkpoint_archive_filepath = os.path.join(node_checkpoint_folder, rank_zero_checkpoint_archive_name)
    rank_n_checkpoint_archive_filepath = os.path.join(node_checkpoint_folder, rank_n_checkpoint_archive_name)
    extracted_checkpoint_folder = None
    extracted_rank_n = False
    if _is_pt_file(rank_zero_checkpoint_archive_filepath):
        # it's not an archive; it's just the composer state dict
        # and only rank zero has this file
        extracted_checkpoint_folder = None
        composer_checkpoint_filepath = rank_zero_checkpoint_archive_filepath
    else:
        extracted_checkpoint_folder = os.path.join(node_checkpoint_folder, "checkpoint")
        composer_checkpoint_filepath = os.path.join(extracted_checkpoint_folder, _COMPOSER_STATES_FILENAME)

    try:
        if dist.get_local_rank() == 0:
            # every NODE needs the GLOBAL rank zero checkpoint
            get_file(destination=rank_zero_checkpoint_archive_filepath,
                     path=_format_path_with_rank(path, dist.get_global_rank()),
                     object_store=object_store,
                     chunk_size=chunk_size,
                     progress_bar=progress_bar)
            if extracted_checkpoint_folder is not None:
                try:
                    with tarfile.open(rank_zero_checkpoint_archive_filepath) as tarball:
                        tarball.extractall(extracted_checkpoint_folder)
                except FileNotFoundError:
                    checkpoint_name = _format_path_with_rank(path, dist.get_global_rank())
                    # Not re-raising the file-not-found error as that is irrelevant;
                    # the underlying issue is that the checkpoint file does not exist on the disk
                    # or could not be downloaded
                    raise RuntimeError(f"Checkpoint {checkpoint_name} does not exist")

        if rank_zero_checkpoint_archive_filepath != rank_n_checkpoint_archive_filepath:
            # every RANK needs ITS OWN checkpoint.
            # But, the  global rank zero is a special case -- these files are the same!
            assert dist.get_global_rank() != 0, "invariant violation"

            try:
                get_file(destination=rank_n_checkpoint_archive_filepath,
                         path=_format_path_with_rank(path, dist.get_global_rank()),
                         object_store=object_store,
                         chunk_size=chunk_size,
                         progress_bar=progress_bar)
            except GetFileNotFoundException:
                # Allowing not-found errors to be ignored as sometimes there won't be rank-local checkpoints
                # (e.g. when not using deepspeed)
                pass

            if extracted_checkpoint_folder is not None:
                try:
                    # it's an archive and needs to be extracted
                    with tarfile.open(rank_n_checkpoint_archive_filepath) as tarball:
                        tarball.extractall(extracted_checkpoint_folder)
                        extracted_rank_n = True
                except FileNotFoundError:
                    # this will happen most of the time (i.e. whenever deepspeed
                    # is not being used) so not logging anything
                    pass

    finally:
        # Wait for all checkpoints on the node to finish downloading
        # Putting the barrier in a finally so the rank will always block on the barrier,
        # even if it has an exception.
        # Any exception will be re-raised after the barrier passes. The launcher script
        # will detect the process crash and terminate the other ranks
        dist.barrier()

    return composer_checkpoint_filepath, extracted_checkpoint_folder, extracted_rank_n


def _restore_checkpoint(
    state: State,
    composer_checkpoint_filepath: str,
    extracted_rank_n: bool,
    extracted_checkpoint_folder: Optional[str],
    load_weights_only: bool,
    strict_model_weights: bool,
) -> Optional[List[types.StateDict]]:
    """Restore a checkpoint into ``state`` and returns the rng state dicts (if ``load_weights_only`` is False)."""
    # Now, all ranks load the checkpoint that local rank zero downloaded
    state_dict = torch.load(composer_checkpoint_filepath, map_location='cpu')
    log.debug(f"Loaded checkpoint with keys {state_dict.keys()} and state keys {state_dict['state'].keys()}")

    if state.is_model_deepspeed:
        if extracted_checkpoint_folder is None:
            raise RuntimeError("Deepspeed checkpoints require a tarball, not a weights file.")

        global_rank = dist.get_global_rank()
        if global_rank > 0 and not extracted_rank_n:
            raise RuntimeError(f"Deepspeed checkpoint missing for rank {global_rank}")

        load_path, _ = state.deepspeed_model.load_checkpoint(
            extracted_checkpoint_folder,
            tag=_DEEPSPEED_TAG,
            load_module_only=load_weights_only,
            load_module_strict=strict_model_weights,
        )
        if load_path is None:
            raise RuntimeError(f"Failed to load DeepSpeed checkpoint")
    elif load_weights_only:
        state.load_model_state(state_dict['state'], strict=strict_model_weights)

    if not load_weights_only:
        state.load_state_dict(state_dict['state'])
        return state_dict['rng']<|MERGE_RESOLUTION|>--- conflicted
+++ resolved
@@ -11,24 +11,13 @@
 import tempfile
 import textwrap
 import urllib.parse
-<<<<<<< HEAD
-from typing import Iterator, List, Optional, Tuple
-=======
-from typing import List, Optional, Tuple, Union
->>>>>>> 021261e8
+from typing import List, Optional, Tuple
 
 import torch
 
-<<<<<<< HEAD
 from composer.core import State, types
-from composer.utils import ObjectStoreProvider, dist, iterate_with_pbar
-=======
-from composer.core import Event, State, types
-from composer.core.time import Time, TimeUnit
-from composer.trainer.devices.device import Device
-from composer.utils import ObjectStoreProvider, dist, reproducibility, run_directory
+from composer.utils import ObjectStoreProvider, dist
 from composer.utils.file_retriever import GetFileNotFoundException, get_file
->>>>>>> 021261e8
 
 log = logging.getLogger(__name__)
 
