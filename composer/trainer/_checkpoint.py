# Copyright 2021 MosaicML. All Rights Reserved.

"""Load and save checkpoints during training."""

from __future__ import annotations

import contextlib
import logging
import os
<<<<<<< HEAD
=======
import shutil
>>>>>>> 23611a2e
import tarfile
import tempfile
import textwrap
import urllib.parse
<<<<<<< HEAD
from typing import Iterator, List, Optional, Tuple
=======
from typing import Iterator, Optional, Tuple, Union
>>>>>>> 23611a2e

import requests
import torch
import tqdm

<<<<<<< HEAD
from composer.core import State, types
from composer.utils import ObjectStoreProvider, dist, iterate_with_pbar

log = logging.getLogger(__name__)

__all__ = ["load_checkpoint"]
=======
from composer.core import Event, State
from composer.core.time import Time, TimeUnit
from composer.trainer.devices.device import Device
from composer.utils import ObjectStoreProvider, dist, iterate_with_pbar, reproducibility, run_directory

log = logging.getLogger(__name__)

__all__ = ["CheckpointLoader", "CheckpointSaver"]
>>>>>>> 23611a2e

_COMPOSER_STATES_FILENAME = "composer_states.pt"
_DEEPSPEED_TAG = "deepspeed"  # always tag with the same, deterministic name. We'll rename the tarball to the appropriate name.


def _format_path_with_rank(path: str, rank: int) -> str:
    """Returns the path with ``{{RANK}}`` substituted with the ``rank`` argument. See the :class:`CheckpointLoader` docs
    for a description of how this is used.

    Args:
        path (str): Path to format
        rank (int): The rank
    """
    return path.format(RANK=rank)


def _is_pt_file(path: str) -> bool:
    """Returns true if the path is a tar archive and false otherwise."""
    return path.endswith('.pt')


def load_checkpoint(
    path: str,
    state: State,
    object_store: Optional[ObjectStoreProvider] = None,
    load_weights_only: bool = False,
    strict_model_weights: bool = False,
    chunk_size: int = 1_048_576,
    progress_bar: bool = True,
):
    """Load a checkpoint from a local file, URI, or cloud object store into ``state``.

    Args:
        path (str): The template path to an existing checkpoint file.
            It can be a path to a file on local disk, a URL, or if ``object_store`` is set, the object name
            for a checkpoint in a cloud bucket.

            When using `Deepspeed ZeRO <https://www.deepspeed.ai/tutorials/zero/>`_, the :class:`CheckpointSaver`
            shards checkpoints by rank. To load deepspeed checkpoints, specify ``{RANK}`` in this ``path``
            parameter, and the ``RANK`` variable will be substituted with the global rank, thus allowing the correct
            checkpoints to be loaded per-rank.

            For example, suppose that checkpoints are stored in the following structure:

            .. code-block::

                my_model/rank_0/ep1.tar
                my_model/rank_1/ep1.tar
                my_model/rank_2/ep1.tar
                ...

            Then, ``path`` should be set to ``my_model/rank_{RANK}/ep1.tar``, and all ranks will load the correct
            data.
        state (State): The :class:`~composer.core.state.State` to load the checkpoint into.
        object_store (ObjectStoreProvider, optional): If the ``path`` is in an object store
            (i.e. AWS S3 or Google Cloud Storage), an instance of
            :class:`~composer.utils.object_store.ObjectStoreProvider` which will be used
            to retreive the checkpoint. Otherwise, if the checkpoint is a local filepath, set to ``None``.
            (default: ``None``)
        load_weights_only (bool, optional): Whether or not to only restore the model weights from the checkpoint without
            restoring the associated state. (default: ``False``)
        strict_model_weights (bool, optional): Whether or not to force that the checkpointed weights must exactly
            match the model weights. (default: ``False``)
        chunk_size (int, optional): Chunk size (in bytes) to use when downloading checkpoints.
            Ignored if the checkpoint is a local file path. (default: ``1_048_576`` bytes (1 MB))
        progress_bar (bool, optional): Whether or not to show a progress bar when downloading checkpoints.
            Ignored if the checkpoint is a local file path. (default: ``True``)

    Returns:
        Optional[List[types.StateDict]]: The RNG state dicts, indexed by global rank, if
            :attr:`load_weights_only` is not None. Otherwise, None.
    """
    checkpoint_uri_parsed = urllib.parse.urlparse(path)
    if checkpoint_uri_parsed.scheme != "":
        if object_store is not None:
            raise ValueError(
                textwrap.dedent("""\
                    When specifying `object_store`,
                    the `checkpoint` parameter must be the key for the checkpoint in the bucket, NOT a uri."""))

    # download the checkpoint to the node-local folder
    tempdir_ctx = tempfile.TemporaryDirectory() if dist.get_local_rank() == 0 else contextlib.nullcontext(None)
    with tempdir_ctx as tempdir:
        try:
            node_checkpoint_folder = _get_node_checkpoint_download_folder(tempdir)
            composer_checkpoint_filepath, extracted_checkpoint_folder, extracted_rank_n = _download_checkpoint(
                path=path,
                node_checkpoint_folder=node_checkpoint_folder,
                object_store=object_store,
                chunk_size=chunk_size,
                progress_bar=progress_bar,
            )
            rng_state_dicts = _restore_checkpoint(
                state,
                composer_checkpoint_filepath,
                extracted_rank_n,
                extracted_checkpoint_folder,
                load_weights_only=load_weights_only,
                strict_model_weights=strict_model_weights,
            )
        finally:
            # Wait for all ranks to finish restoring the checkpoint before releasing the tempdir, since tempdir can
            # be a shared resource between nodes.
            dist.barrier()

<<<<<<< HEAD
    log.info("%s loaded from %s", "Model weights" if load_weights_only else "Trainer checkpoint", path)
    return rng_state_dicts


def _retrieve_checkpoint(
    path: str,
    object_store: Optional[ObjectStoreProvider],
    rank: int,
    chunk_size: int,
    destination_filepath: str,
    ignore_not_found_errors: bool,
    progress_bar: bool,
):
    """Download the checkpoint at ``path`` into ``destination_filepath``, potentially using an ``object_store``."""
    checkpoint_name = _format_path_with_rank(path, rank)
    if object_store is not None:
        try:
            total_size_in_bytes = object_store.get_object_size(checkpoint_name)
        except Exception as e:
            if "ObjectDoesNotExistError" in str(e) and ignore_not_found_errors:
                return
            raise
        _write_to_file_with_pbar(
            destination_filepath=destination_filepath,
            total_size=total_size_in_bytes,
            iterator=object_store.download_object_as_stream(checkpoint_name, chunk_size=chunk_size),
            progress_bar=progress_bar,
            description=f"Downloading {path}",
        )
        return
    checkpoint_uri_parsed = urllib.parse.urlparse(checkpoint_name)

    if checkpoint_uri_parsed.scheme == "":
        if not os.path.exists(checkpoint_name):
            raise FileNotFoundError(f"Checkpoint file does not exist: {checkpoint_name}")
        # assume it's a local file
        os.symlink(os.path.abspath(checkpoint_name), destination_filepath)
        return
    # it's a url
    with requests.get(checkpoint_name, stream=True) as r:
        r.raise_for_status()
        total_size_in_bytes = r.headers.get('content-length')
        if total_size_in_bytes is not None:
            total_size_in_bytes = int(total_size_in_bytes)
        _write_to_file_with_pbar(
            destination_filepath,
            total_size=total_size_in_bytes,
            iterator=r.iter_content(chunk_size),
            progress_bar=progress_bar,
            description=f"Downloading {path}",
        )


def _write_to_file_with_pbar(
    destination_filepath: str,
    total_size: Optional[int],
    iterator: Iterator[bytes],
    progress_bar: bool,
    description: str,
):
    """Write the contents of ``iterator`` to ``destination_filepath`` while showing a progress bar."""
    if progress_bar:
        if len(description) > 60:
            description = description[:42] + "..." + description[-15:]
        pbar = tqdm.tqdm(desc=description, total=total_size, unit='iB', unit_scale=True)
=======
        return composer_checkpoint_filepath, extracted_checkpoint_folder, extracted_rank_n

    def _restore_checkpoint(self, state: State, composer_checkpoint_filepath: str, extracted_rank_n: bool,
                            extracted_checkpoint_folder: Optional[str]):
        """Restore a checkpoint into ``state``.

        Args:
            state (State): The state to load the checkpoint into.
            composer_checkpoint_filepath (str): The filepath to the moasic states, which is passed into
                :meth:`torch.load`.
            extracted_rank_n (bool): A boolean flag indicating whether a tarball was extracted in the case
                where global rank is greater than 0.
            extracted_checkpoint_folder (Optional[str]): The path to the checkpoint folder, which is passed into
                :meth:`deepspeed.DeepSpeedEngine.load_checkpoint`.
        """
        # Now, all ranks load the checkpoint that local rank zero downloaded
        state_dict = torch.load(composer_checkpoint_filepath, map_location='cpu')
        log.debug(f"Loaded checkpoint with keys {state_dict.keys()} and state with keys {state_dict['state'].keys()}")

        if state.is_model_deepspeed:
            if extracted_checkpoint_folder is None:
                raise RuntimeError("Deepspeed checkpoints require a tarball, not a weights file.")

            global_rank = dist.get_global_rank()
            if global_rank > 0 and not extracted_rank_n:
                raise RuntimeError(f"Deepspeed checkpoint missing for rank {global_rank}")

            load_path, _ = state.deepspeed_model.load_checkpoint(
                extracted_checkpoint_folder,
                tag=_DEEPSPEED_TAG,
                load_module_only=self.load_weights_only,
                load_module_strict=self.strict_model_weights,
            )
            if load_path is None:
                raise RuntimeError(f"Failed to load DeepSpeed checkpoint from {self.path}")
        elif self.load_weights_only:
            state.load_model_state(state_dict['state'], strict=self.strict_model_weights)

        if not self.load_weights_only:
            state.load_state_dict(state_dict["state"])
            self.checkpoint_rng_state = state_dict["rng"]

    def load_checkpoint(self, state: State):
        """Initialize state from the loaded checkpoint's data.

        Args:
            state (State): The :class:`~composer.core.state.State` to load the checkpoint into.
        """

        # download the checkpoint to the node-local folder
        tempdir_ctx = tempfile.TemporaryDirectory() if dist.get_local_rank() == 0 else contextlib.nullcontext(None)
        with tempdir_ctx as tempdir:
            try:
                node_checkpoint_folder = self._get_node_checkpoint_download_folder(tempdir)
                composer_checkpoint_filepath, extracted_checkpoint_folder, extracted_rank_n = self._download_checkpoint(
                    node_checkpoint_folder)
                self._restore_checkpoint(
                    state,
                    composer_checkpoint_filepath,
                    extracted_rank_n,
                    extracted_checkpoint_folder,
                )
            finally:
                # Wait for all ranks to finish restoring the checkpoint before releasing the tempdir, since tempdir can
                # be a shared resource between nodes.
                dist.barrier()

        log.info(f'{"Model weights" if self.load_weights_only else "Trainer checkpoint"}'
                 f' loaded from {self.path}.')


def _format_from_compression(compression: Optional[str]) -> Tuple[str, str]:
    if compression is None:
        file_extension = ".pt"
        write_mode = ""
    elif compression == "gzip":
        file_extension = ".tar.gz"
        write_mode = "w:gz"
    elif compression == "bzip2":
        file_extension = ".tar.bz2"
        write_mode = "w:bz2"
    elif compression == "lzma":
        file_extension = ".tar.lzma"
        write_mode = "w:xz"
>>>>>>> 23611a2e
    else:
        pbar = None
    with open(destination_filepath, "wb") as fp:
        for chunk in iterate_with_pbar(iterator, pbar):
            fp.write(chunk)


def _get_node_checkpoint_download_folder(path: Optional[str]) -> str:
    """Broadcasts the ``path`` from the LOCAL rank zero to all LOCAL ranks."""
    local_rank_zero = dist.get_local_world_size() * dist.get_node_rank()
    paths = dist.all_gather_object(path)
    local_rank_zero_path = paths[local_rank_zero]
    assert local_rank_zero_path is not None, "local rank zero provides the path"
    return local_rank_zero_path


def _download_checkpoint(
    path: str,
    node_checkpoint_folder: str,
    object_store: Optional[ObjectStoreProvider],
    chunk_size: int,
    progress_bar: bool,
) -> Tuple[str, Optional[str], bool]:
    """Download the checkpoint stored at ``path``, potentially in ``object_store``, to ``node_checkpoint_folder``.

    Returns:
        Tuple[str, Optional[str], bool]: A tuple of ``composer_checkpoint_filepath``,
            ``extracted_checkpoint_folder``, and ``extracted_rank_n``.

            The ``composer_checkpoint_filepath``, is the path to the composer states,
            which can be passed into :meth:`torch.load`.

            The ``extracted_checkpoint_folder`` is the path to the checkpoint folder, which can be passed into
            :meth:`deepspeed.DeepSpeedEngine.load_checkpoint`.

            The ``extracted_rank_n`` is a boolean flag indicating whether a tarball was extracted on global
            rank greater than 0.
    """
    checkpoint_archive_name = path.split(os.path.sep)[-1]
    rank_zero_checkpoint_archive_name = "rank_0." + _format_path_with_rank(checkpoint_archive_name, 0)
    rank_n_checkpoint_archive_name = f"rank_{dist.get_global_rank()}." + _format_path_with_rank(
        checkpoint_archive_name, dist.get_global_rank())
    rank_zero_checkpoint_archive_filepath = os.path.join(node_checkpoint_folder, rank_zero_checkpoint_archive_name)
    rank_n_checkpoint_archive_filepath = os.path.join(node_checkpoint_folder, rank_n_checkpoint_archive_name)
    extracted_checkpoint_folder = None
    extracted_rank_n = False
    if _is_pt_file(rank_zero_checkpoint_archive_filepath):
        # it's not an archive; it's just the composer state dict
        # and only rank zero has this file
        extracted_checkpoint_folder = None
        composer_checkpoint_filepath = rank_zero_checkpoint_archive_filepath
    else:
        extracted_checkpoint_folder = os.path.join(node_checkpoint_folder, "checkpoint")
        composer_checkpoint_filepath = os.path.join(extracted_checkpoint_folder, _COMPOSER_STATES_FILENAME)

    try:
        if dist.get_local_rank() == 0:
            # every NODE needs the GLOBAL rank zero checkpoint
            _retrieve_checkpoint(destination_filepath=rank_zero_checkpoint_archive_filepath,
                                 rank=dist.get_global_rank(),
                                 ignore_not_found_errors=False,
                                 object_store=object_store,
                                 path=path,
                                 chunk_size=chunk_size,
                                 progress_bar=progress_bar)
            if extracted_checkpoint_folder is not None:
                try:
                    with tarfile.open(rank_zero_checkpoint_archive_filepath) as tarball:
                        tarball.extractall(extracted_checkpoint_folder)
                except FileNotFoundError:
                    checkpoint_name = _format_path_with_rank(path, dist.get_global_rank())
                    # Not re-raising the file-not-found error as that is irrelevant;
                    # the underlying issue is that the checkpoint file does not exist on the disk
                    # or could not be downloaded
                    raise RuntimeError(f"Checkpoint {checkpoint_name} does not exist")

        if rank_zero_checkpoint_archive_filepath != rank_n_checkpoint_archive_filepath:
            # every RANK needs ITS OWN checkpoint.
            # But, the  global rank zero is a special case -- these files are the same!
            assert dist.get_global_rank() != 0, "invariant violation"

            # Allowing not-found errors to be ignored as sometimes there won't be rank-local checkpoints
            # (e.g. when not using deepspeed)
            _retrieve_checkpoint(destination_filepath=rank_n_checkpoint_archive_filepath,
                                 rank=dist.get_global_rank(),
                                 ignore_not_found_errors=True,
                                 path=path,
                                 object_store=object_store,
                                 chunk_size=chunk_size,
                                 progress_bar=progress_bar)

            if extracted_checkpoint_folder is not None:
                try:
                    # it's an archive and needs to be extracted
                    with tarfile.open(rank_n_checkpoint_archive_filepath) as tarball:
                        tarball.extractall(extracted_checkpoint_folder)
                        extracted_rank_n = True
                except FileNotFoundError:
                    # this will happen most of the time (i.e. whenever deepspeed
                    # is not being used) so not logging anything
                    pass

    finally:
        # Wait for all checkpoints on the node to finish downloading
        # Putting the barrier in a finally so the rank will always block on the barrier,
        # even if it has an exception.
        # Any exception will be re-raised after the barrier passes. The launcher script
        # will detect the process crash and terminate the other ranks
        dist.barrier()

    return composer_checkpoint_filepath, extracted_checkpoint_folder, extracted_rank_n


def _restore_checkpoint(
    state: State,
    composer_checkpoint_filepath: str,
    extracted_rank_n: bool,
    extracted_checkpoint_folder: Optional[str],
    load_weights_only: bool,
    strict_model_weights: bool,
) -> Optional[List[types.StateDict]]:
    """Restore a checkpoint into ``state``.

    Args:
        state (State): The state to load the checkpoint into.
        composer_checkpoint_filepath (str): The filepath to the moasic states, which is passed into
            :meth:`torch.load`.
        extracted_rank_n (bool): A boolean flag indicating whether a tarball was extracted in the case
            where global rank is greater than 0.
        extracted_checkpoint_folder (Optional[str]): The path to the checkpoint folder, which is passed into
            :meth:`deepspeed.DeepSpeedEngine.load_checkpoint`. Set to ``None`` if not deepspeed.
        load_weights_only (bool): TODO
        strict_model_weights (bool): TODO

    Returns:
        Optional[List[types.StateDict]]: The RNG state dicts, indexed by global rank, if
            :attr:`load_weights_only` is not None. Otherwise, None.
    """
<<<<<<< HEAD
    # Now, all ranks load the checkpoint that local rank zero downloaded
    state_dict = torch.load(composer_checkpoint_filepath, map_location='cpu')
    log.debug(f"Loaded checkpoint with keys {state_dict.keys()}")

    if state.is_model_deepspeed:
        if extracted_checkpoint_folder is None:
            raise RuntimeError("Deepspeed checkpoints require a tarball, not a weights file.")

        global_rank = dist.get_global_rank()
        if global_rank > 0 and not extracted_rank_n:
            raise RuntimeError(f"Deepspeed checkpoint missing for rank {global_rank}")

        load_path, _ = state.deepspeed_model.load_checkpoint(
            extracted_checkpoint_folder,
            tag=_DEEPSPEED_TAG,
            load_module_only=load_weights_only,
            load_module_strict=strict_model_weights,
        )
        if load_path is None:
            raise RuntimeError(f"Failed to load DeepSpeed checkpoint")
    elif load_weights_only:
        state.load_model_state(state_dict, strict=strict_model_weights)

    if not load_weights_only:
        return state.load_state_dict(state_dict)
=======

    def __init__(self, save_folder: str, interval: Union[Time, str], compression: Optional[str] = None):
        if not isinstance(interval, Time):
            interval = Time.from_timestring(interval)
        if interval.unit == TimeUnit.EPOCH:
            self.save_event = Event.EPOCH_END
        elif interval.unit == TimeUnit.BATCH:
            self.save_event = Event.BATCH_END
        else:
            raise ValueError(f"Unknown checkpointing interval: {interval.unit}. Must be epochs or batches.")
        self.checkpoint_folder = os.path.join(run_directory.get_run_directory(), save_folder)
        os.makedirs(self.checkpoint_folder, mode=0o775, exist_ok=True)
        self._save_interval = interval
        self._file_extension, self._write_mode = _format_from_compression(compression=compression)
        self.saved_checkpoints = {}

    def should_checkpoint(self, state: State, event: Event) -> bool:
        """Given the current state and event, determine whether a checkpoint needs to be created.

        Args:
            state (State): The current State of the trainer.
            event (Event): The current Event being executed.

        Returns:
            bool: ``True`` if a checkpoint should be created based on the provided
                state and event and ``False`` otherwise.
        """

        # if we're at the end of training, ensure that we checkpoint regardless of save_event frequency
        if state.get_elapsed_duration() >= 1.0:
            return True

        if event != self.save_event:
            return False
        if self.save_event == Event.EPOCH_END:
            return int(state.timer.epoch) % int(self._save_interval) == 0
        if self.save_event == Event.BATCH_END:
            return int(state.timer.batch) % int(self._save_interval) == 0

        return False

    def save_checkpoint(self, state: State, device: Device) -> None:
        """Save the current state to a new checkpoint file.

        There are 3 cases for the format in which the checkpoint is saved:

        1. The default is to save checkpoints in a ``.pt`` file if DeepSpeed is not being used to
        train the model and there is no compression specified.

        2. If DeepSpeed is being used to train the model and there is no compression, then the checkpoint
        is stored in a ``.tar`` format because DeepSpeed saves model checkpoints
        as multiple files (one for model state, and one for optimizer state).

        3. If compression is being used, then the checkpoint is saved in the file format corresponding to the
        compression type (ex. ``gzip`` compression results in a ``.tar.gz`` file).

        Args:
            state (State): The current State of the trainer.
            device (Device): The Device in use by this process.
        """

        # Even though only rank zero saves the state dict, all states must call `.state_dict`, as individual
        # Algorithms or callbacks may perform distributed operations in their `.state_dict` implementations
        state_dict = {
            'rng': reproducibility.get_rng_state(),
            'state': state.state_dict(),
        }

        if self.save_event == Event.EPOCH_END:
            tag = f"ep{int(state.timer.epoch)}"
        elif self.save_event == Event.BATCH_END:
            tag = f"it{int(state.timer.batch)}"
        else:
            raise ValueError(f"Invalid checkpoint event: {self.save_event}")

        with tempfile.TemporaryDirectory() as tmpdir:
            if state.is_model_deepspeed:
                state.deepspeed_model.save_checkpoint(tmpdir, _DEEPSPEED_TAG)
                # ensure that deepspeed checkpoints are saved in an archive
                self._file_extension, self._write_mode = _ensure_archive(file_extension=self._file_extension,
                                                                         write_mode=self._write_mode)

            composer_states_filepath = os.path.join(tmpdir, _COMPOSER_STATES_FILENAME)
            if dist.get_global_rank() == 0:
                # only rank 0 saves checkpoints
                with open(composer_states_filepath, 'xb') as f:
                    torch.save(state_dict, f)

            checkpoint_filepath = os.path.join(self.checkpoint_folder, f'{tag}{self._file_extension}')
            if _is_pt_file(checkpoint_filepath) and dist.get_global_rank() == 0:
                # move the file out of tmpdir to the user-specified location
                shutil.move(composer_states_filepath, checkpoint_filepath)

            if state.is_model_deepspeed or (not _is_pt_file(checkpoint_filepath) and dist.get_global_rank() == 0):
                with tarfile.open(checkpoint_filepath, self._write_mode) as tarball:
                    # add files flat to the tarball with the specified compression
                    tarball.add(tmpdir, arcname="")

            timestamp = state.timer.get_timestamp()
            paths = dist.all_gather_object(checkpoint_filepath) if state.is_model_deepspeed else [checkpoint_filepath]
            self.saved_checkpoints[timestamp] = paths

            log.info(f'Trainer checkpoint saved to {checkpoint_filepath}')

        # Ensure that the non-rank 0 processes don't exit before the checkpoint is saved.
        dist.barrier()
>>>>>>> 23611a2e
<|MERGE_RESOLUTION|>--- conflicted
+++ resolved
@@ -7,41 +7,22 @@
 import contextlib
 import logging
 import os
-<<<<<<< HEAD
-=======
-import shutil
->>>>>>> 23611a2e
 import tarfile
 import tempfile
 import textwrap
 import urllib.parse
-<<<<<<< HEAD
 from typing import Iterator, List, Optional, Tuple
-=======
-from typing import Iterator, Optional, Tuple, Union
->>>>>>> 23611a2e
 
 import requests
 import torch
 import tqdm
 
-<<<<<<< HEAD
 from composer.core import State, types
 from composer.utils import ObjectStoreProvider, dist, iterate_with_pbar
 
 log = logging.getLogger(__name__)
 
 __all__ = ["load_checkpoint"]
-=======
-from composer.core import Event, State
-from composer.core.time import Time, TimeUnit
-from composer.trainer.devices.device import Device
-from composer.utils import ObjectStoreProvider, dist, iterate_with_pbar, reproducibility, run_directory
-
-log = logging.getLogger(__name__)
-
-__all__ = ["CheckpointLoader", "CheckpointSaver"]
->>>>>>> 23611a2e
 
 _COMPOSER_STATES_FILENAME = "composer_states.pt"
 _DEEPSPEED_TAG = "deepspeed"  # always tag with the same, deterministic name. We'll rename the tarball to the appropriate name.
@@ -147,7 +128,6 @@
             # be a shared resource between nodes.
             dist.barrier()
 
-<<<<<<< HEAD
     log.info("%s loaded from %s", "Model weights" if load_weights_only else "Trainer checkpoint", path)
     return rng_state_dicts
 
@@ -213,92 +193,6 @@
         if len(description) > 60:
             description = description[:42] + "..." + description[-15:]
         pbar = tqdm.tqdm(desc=description, total=total_size, unit='iB', unit_scale=True)
-=======
-        return composer_checkpoint_filepath, extracted_checkpoint_folder, extracted_rank_n
-
-    def _restore_checkpoint(self, state: State, composer_checkpoint_filepath: str, extracted_rank_n: bool,
-                            extracted_checkpoint_folder: Optional[str]):
-        """Restore a checkpoint into ``state``.
-
-        Args:
-            state (State): The state to load the checkpoint into.
-            composer_checkpoint_filepath (str): The filepath to the moasic states, which is passed into
-                :meth:`torch.load`.
-            extracted_rank_n (bool): A boolean flag indicating whether a tarball was extracted in the case
-                where global rank is greater than 0.
-            extracted_checkpoint_folder (Optional[str]): The path to the checkpoint folder, which is passed into
-                :meth:`deepspeed.DeepSpeedEngine.load_checkpoint`.
-        """
-        # Now, all ranks load the checkpoint that local rank zero downloaded
-        state_dict = torch.load(composer_checkpoint_filepath, map_location='cpu')
-        log.debug(f"Loaded checkpoint with keys {state_dict.keys()} and state with keys {state_dict['state'].keys()}")
-
-        if state.is_model_deepspeed:
-            if extracted_checkpoint_folder is None:
-                raise RuntimeError("Deepspeed checkpoints require a tarball, not a weights file.")
-
-            global_rank = dist.get_global_rank()
-            if global_rank > 0 and not extracted_rank_n:
-                raise RuntimeError(f"Deepspeed checkpoint missing for rank {global_rank}")
-
-            load_path, _ = state.deepspeed_model.load_checkpoint(
-                extracted_checkpoint_folder,
-                tag=_DEEPSPEED_TAG,
-                load_module_only=self.load_weights_only,
-                load_module_strict=self.strict_model_weights,
-            )
-            if load_path is None:
-                raise RuntimeError(f"Failed to load DeepSpeed checkpoint from {self.path}")
-        elif self.load_weights_only:
-            state.load_model_state(state_dict['state'], strict=self.strict_model_weights)
-
-        if not self.load_weights_only:
-            state.load_state_dict(state_dict["state"])
-            self.checkpoint_rng_state = state_dict["rng"]
-
-    def load_checkpoint(self, state: State):
-        """Initialize state from the loaded checkpoint's data.
-
-        Args:
-            state (State): The :class:`~composer.core.state.State` to load the checkpoint into.
-        """
-
-        # download the checkpoint to the node-local folder
-        tempdir_ctx = tempfile.TemporaryDirectory() if dist.get_local_rank() == 0 else contextlib.nullcontext(None)
-        with tempdir_ctx as tempdir:
-            try:
-                node_checkpoint_folder = self._get_node_checkpoint_download_folder(tempdir)
-                composer_checkpoint_filepath, extracted_checkpoint_folder, extracted_rank_n = self._download_checkpoint(
-                    node_checkpoint_folder)
-                self._restore_checkpoint(
-                    state,
-                    composer_checkpoint_filepath,
-                    extracted_rank_n,
-                    extracted_checkpoint_folder,
-                )
-            finally:
-                # Wait for all ranks to finish restoring the checkpoint before releasing the tempdir, since tempdir can
-                # be a shared resource between nodes.
-                dist.barrier()
-
-        log.info(f'{"Model weights" if self.load_weights_only else "Trainer checkpoint"}'
-                 f' loaded from {self.path}.')
-
-
-def _format_from_compression(compression: Optional[str]) -> Tuple[str, str]:
-    if compression is None:
-        file_extension = ".pt"
-        write_mode = ""
-    elif compression == "gzip":
-        file_extension = ".tar.gz"
-        write_mode = "w:gz"
-    elif compression == "bzip2":
-        file_extension = ".tar.bz2"
-        write_mode = "w:bz2"
-    elif compression == "lzma":
-        file_extension = ".tar.lzma"
-        write_mode = "w:xz"
->>>>>>> 23611a2e
     else:
         pbar = None
     with open(destination_filepath, "wb") as fp:
@@ -437,10 +331,9 @@
         Optional[List[types.StateDict]]: The RNG state dicts, indexed by global rank, if
             :attr:`load_weights_only` is not None. Otherwise, None.
     """
-<<<<<<< HEAD
     # Now, all ranks load the checkpoint that local rank zero downloaded
     state_dict = torch.load(composer_checkpoint_filepath, map_location='cpu')
-    log.debug(f"Loaded checkpoint with keys {state_dict.keys()}")
+    log.debug(f"Loaded checkpoint with keys {state_dict.keys()} and state keys {state_dict['state'].keys()}")
 
     if state.is_model_deepspeed:
         if extracted_checkpoint_folder is None:
@@ -459,115 +352,8 @@
         if load_path is None:
             raise RuntimeError(f"Failed to load DeepSpeed checkpoint")
     elif load_weights_only:
-        state.load_model_state(state_dict, strict=strict_model_weights)
+        state.load_model_state(state_dict['state'], strict=strict_model_weights)
 
     if not load_weights_only:
-        return state.load_state_dict(state_dict)
-=======
-
-    def __init__(self, save_folder: str, interval: Union[Time, str], compression: Optional[str] = None):
-        if not isinstance(interval, Time):
-            interval = Time.from_timestring(interval)
-        if interval.unit == TimeUnit.EPOCH:
-            self.save_event = Event.EPOCH_END
-        elif interval.unit == TimeUnit.BATCH:
-            self.save_event = Event.BATCH_END
-        else:
-            raise ValueError(f"Unknown checkpointing interval: {interval.unit}. Must be epochs or batches.")
-        self.checkpoint_folder = os.path.join(run_directory.get_run_directory(), save_folder)
-        os.makedirs(self.checkpoint_folder, mode=0o775, exist_ok=True)
-        self._save_interval = interval
-        self._file_extension, self._write_mode = _format_from_compression(compression=compression)
-        self.saved_checkpoints = {}
-
-    def should_checkpoint(self, state: State, event: Event) -> bool:
-        """Given the current state and event, determine whether a checkpoint needs to be created.
-
-        Args:
-            state (State): The current State of the trainer.
-            event (Event): The current Event being executed.
-
-        Returns:
-            bool: ``True`` if a checkpoint should be created based on the provided
-                state and event and ``False`` otherwise.
-        """
-
-        # if we're at the end of training, ensure that we checkpoint regardless of save_event frequency
-        if state.get_elapsed_duration() >= 1.0:
-            return True
-
-        if event != self.save_event:
-            return False
-        if self.save_event == Event.EPOCH_END:
-            return int(state.timer.epoch) % int(self._save_interval) == 0
-        if self.save_event == Event.BATCH_END:
-            return int(state.timer.batch) % int(self._save_interval) == 0
-
-        return False
-
-    def save_checkpoint(self, state: State, device: Device) -> None:
-        """Save the current state to a new checkpoint file.
-
-        There are 3 cases for the format in which the checkpoint is saved:
-
-        1. The default is to save checkpoints in a ``.pt`` file if DeepSpeed is not being used to
-        train the model and there is no compression specified.
-
-        2. If DeepSpeed is being used to train the model and there is no compression, then the checkpoint
-        is stored in a ``.tar`` format because DeepSpeed saves model checkpoints
-        as multiple files (one for model state, and one for optimizer state).
-
-        3. If compression is being used, then the checkpoint is saved in the file format corresponding to the
-        compression type (ex. ``gzip`` compression results in a ``.tar.gz`` file).
-
-        Args:
-            state (State): The current State of the trainer.
-            device (Device): The Device in use by this process.
-        """
-
-        # Even though only rank zero saves the state dict, all states must call `.state_dict`, as individual
-        # Algorithms or callbacks may perform distributed operations in their `.state_dict` implementations
-        state_dict = {
-            'rng': reproducibility.get_rng_state(),
-            'state': state.state_dict(),
-        }
-
-        if self.save_event == Event.EPOCH_END:
-            tag = f"ep{int(state.timer.epoch)}"
-        elif self.save_event == Event.BATCH_END:
-            tag = f"it{int(state.timer.batch)}"
-        else:
-            raise ValueError(f"Invalid checkpoint event: {self.save_event}")
-
-        with tempfile.TemporaryDirectory() as tmpdir:
-            if state.is_model_deepspeed:
-                state.deepspeed_model.save_checkpoint(tmpdir, _DEEPSPEED_TAG)
-                # ensure that deepspeed checkpoints are saved in an archive
-                self._file_extension, self._write_mode = _ensure_archive(file_extension=self._file_extension,
-                                                                         write_mode=self._write_mode)
-
-            composer_states_filepath = os.path.join(tmpdir, _COMPOSER_STATES_FILENAME)
-            if dist.get_global_rank() == 0:
-                # only rank 0 saves checkpoints
-                with open(composer_states_filepath, 'xb') as f:
-                    torch.save(state_dict, f)
-
-            checkpoint_filepath = os.path.join(self.checkpoint_folder, f'{tag}{self._file_extension}')
-            if _is_pt_file(checkpoint_filepath) and dist.get_global_rank() == 0:
-                # move the file out of tmpdir to the user-specified location
-                shutil.move(composer_states_filepath, checkpoint_filepath)
-
-            if state.is_model_deepspeed or (not _is_pt_file(checkpoint_filepath) and dist.get_global_rank() == 0):
-                with tarfile.open(checkpoint_filepath, self._write_mode) as tarball:
-                    # add files flat to the tarball with the specified compression
-                    tarball.add(tmpdir, arcname="")
-
-            timestamp = state.timer.get_timestamp()
-            paths = dist.all_gather_object(checkpoint_filepath) if state.is_model_deepspeed else [checkpoint_filepath]
-            self.saved_checkpoints[timestamp] = paths
-
-            log.info(f'Trainer checkpoint saved to {checkpoint_filepath}')
-
-        # Ensure that the non-rank 0 processes don't exit before the checkpoint is saved.
-        dist.barrier()
->>>>>>> 23611a2e
+        state.load_state_dict(state_dict)
+    return state_dict['rng']