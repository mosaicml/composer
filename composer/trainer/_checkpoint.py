--- conflicted
+++ resolved
@@ -306,22 +306,11 @@
         # download the checkpoint to the node-local folder
         tempdir_ctx = tempfile.TemporaryDirectory() if dist.get_local_rank() == 0 else contextlib.nullcontext(None)
         with tempdir_ctx as tempdir:
-<<<<<<< HEAD
-            node_checkpoint_folder = self._get_node_checkpoint_download_folder(tempdir)
-            composer_checkpoint_filepath, extracted_checkpoint_folder, extracted_rank_n = self._download_checkpoint(
-                node_checkpoint_folder)
-            self._restore_checkpoint(
-                state,
-                composer_checkpoint_filepath,
-                extracted_rank_n,
-                extracted_checkpoint_folder,
-            )
-=======
             try:
                 node_checkpoint_folder = self._get_node_checkpoint_download_folder(tempdir)
                 composer_checkpoint_filepath, extracted_checkpoint_folder, extracted_rank_n = self._download_checkpoint(
                     node_checkpoint_folder)
-                seed_to_restore = self._restore_checkpoint(
+                self._restore_checkpoint(
                     state,
                     composer_checkpoint_filepath,
                     extracted_rank_n,
@@ -331,7 +320,6 @@
                 # Wait for all ranks to finish restoring the checkpoint before releasing the tempdir, since tempdir can
                 # be a shared resource between nodes.
                 dist.barrier()
->>>>>>> ef14011b
 
         log.info(f'{"Model weights" if self.load_weights_only else "Trainer checkpoint"}'
                  f' loaded from {self.path}.')
