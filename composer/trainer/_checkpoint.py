--- conflicted
+++ resolved
@@ -21,7 +21,7 @@
 from composer.core import Event, State
 from composer.core.time import Time, TimeUnit
 from composer.trainer.devices.device import Device
-from composer.utils import ObjectStoreProvider, dist, iterate_with_pbar, run_directory
+from composer.utils import ObjectStoreProvider, dist, iterate_with_pbar, run_directory, reproducibility
 
 log = logging.getLogger(__name__)
 
@@ -286,11 +286,7 @@
 
         if not self.load_weights_only:
             state.load_state_dict(state_dict["state"])
-<<<<<<< HEAD
             self.checkpoint_rng_state = state_dict["rng"]
-=======
-            self.checkpoint_rng_state = self._get_checkpoint_rng_state(state_dict["rng"])
->>>>>>> e5d22f40
 
     def load_checkpoint(self, state: State):
         """Initialize state from the loaded checkpoint's data.
@@ -320,41 +316,6 @@
         log.info(f'{"Model weights" if self.load_weights_only else "Trainer checkpoint"}'
                  f' loaded from {self.path}.')
 
-<<<<<<< HEAD
-=======
-    def restore_checkpoint_rng_state(self, device: Device):
-        """Restore the state of all RNG objects in this context from the loaded checkpoint's data.
-
-        Args:
-            device (Device): The device being used for training for which to restore the state.
-        """
-
-        if self.checkpoint_rng_state is None:
-            return
-
-        assert dist.get_world_size() == len(self.checkpoint_rng_state['torch']), textwrap.dedent("""\
-            invariant violation: if the rng state is being restored, then
-            the world size should be the same as in the checkpoint.""")
-
-        torch.set_rng_state(self.checkpoint_rng_state['torch'][dist.get_global_rank()])
-        device.load_state_dict(self.checkpoint_rng_state['device'][dist.get_global_rank()])
-        random.setstate(self.checkpoint_rng_state['python'][dist.get_global_rank()])
-        np.random.set_state(self.checkpoint_rng_state['numpy'][dist.get_global_rank()])
-
-        self.checkpoint_rng_state = None
-
-    def _get_checkpoint_rng_state(self, checkpoint_rng_state: StateDict) -> Optional[StateDict]:
-        original_world_size = len(checkpoint_rng_state["torch"])
-        if original_world_size == dist.get_world_size():
-            return checkpoint_rng_state
-        else:
-            warnings.warn(
-                textwrap.dedent(f"""\
-                    The checkpoint was created with world_size({original_world_size}),
-                    which differs from the current world_size({dist.get_world_size()}).
-                    RNG state will not be restored."""))
-
->>>>>>> e5d22f40
 
 def _format_from_compression(compression: Optional[str]) -> Tuple[str, str]:
     if compression is None:
@@ -477,12 +438,8 @@
         # Even though only rank zero saves the state dict, all states must call `.state_dict`, as individual
         # Algorithms or callbacks may perform distributed operations in their `.state_dict` implementations
         state_dict = {
-<<<<<<< HEAD
             'rng': reproducibility.get_rng_state(),
             'state': state.state_dict(),
-=======
-            'rng': self._get_rng_state(device=device),  # stored across all ranks
->>>>>>> e5d22f40
         }
 
         if self.save_event == Event.EPOCH_END:
