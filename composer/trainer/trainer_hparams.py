# Copyright 2022 MosaicML Composer authors
# SPDX-License-Identifier: Apache-2.0

"""The :class:`~yahp.hparams.Hparams` used to construct the :class:`~composer.trainer.trainer.Trainer`."""

from __future__ import annotations

import copy
import dataclasses
import datetime
import logging
import os
import warnings
from typing import TYPE_CHECKING, Any, Callable, Dict, Iterable, List, Optional, Sequence, Tuple, Union, cast

import torch
import yahp as hp
from torchmetrics import Metric, MetricCollection

import composer
<<<<<<< HEAD
from composer.algorithms import AlgorithmHparams, get_algorithm_registry
from composer.callbacks import Callback, callback_registry
from composer.core import DataSpec, Evaluator, Event, Precision, State, Time
=======
from composer.algorithms import algorithm_registry
from composer.callbacks import (CallbackHparams, EarlyStopperHparams, GradMonitorHparams, LRMonitorHparams,
                                MemoryMonitorHparams, MLPerfCallbackHparams, SpeedMonitorHparams,
                                ThresholdStopperHparams)
from composer.core import Algorithm, DataSpec, Evaluator, Event, Precision, State, Time
>>>>>>> a04ebc83
from composer.core.types import JSON, PyTorchScheduler
from composer.datasets import DataLoaderHparams, DatasetHparams
from composer.datasets.dataset_registry import get_dataset_registry
from composer.datasets.evaluator import EvaluatorHparams
from composer.loggers import LoggerDestinationHparams, logger_registry
from composer.loggers.logger import LogLevel
from composer.models import (BERTForClassificationHparams, BERTHparams, DeepLabV3Hparams, EfficientNetB0Hparams,
                             GPT2Hparams, MnistClassifierHparams, ModelHparams, ResNetCIFARHparams, ResNetHparams,
                             SSDHparams, TimmHparams, UnetHparams, ViTSmallPatch16Hparams)
from composer.models.base import ComposerModel
from composer.optim import (AdamHparams, AdamWHparams, ComposerScheduler, ConstantSchedulerHparams,
                            CosineAnnealingSchedulerHparams, CosineAnnealingWarmRestartsSchedulerHparams,
                            CosineAnnealingWithWarmupSchedulerHparams, DecoupledAdamWHparams, DecoupledSGDWHparams,
                            ExponentialSchedulerHparams, LinearSchedulerHparams, LinearWithWarmupSchedulerHparams,
                            MultiStepSchedulerHparams, MultiStepWithWarmupSchedulerHparams, OptimizerHparams,
                            PolynomialSchedulerHparams, RAdamHparams, RMSpropHparams, SchedulerHparams, SGDHparams,
                            StepSchedulerHparams)
from composer.profiler.profiler_hparams import ProfilerHparams
from composer.trainer.ddp import DDPSyncStrategy
from composer.trainer.devices import CPUDeviceHparams, DeviceHparams, GPUDeviceHparams
from composer.trainer.trainer import Trainer
from composer.utils import dist, reproducibility
from composer.utils.object_store import ObjectStoreHparams

if TYPE_CHECKING:
    from typing import TypedDict
else:
    TypedDict = object  # TypedDict is not available on python 3.7

# Specifically excluding `FitKwargs` and `EvalKwargs` from `__all__` and documentation
# They exist purely for pyright and should never need
__all__ = ["TrainerHparams", "FitHparams", "EvalHparams", "ExperimentHparams"]

Scheduler = Union[ComposerScheduler, PyTorchScheduler]

optimizer_registry = {
    "adam": AdamHparams,
    "adamw": AdamWHparams,
    "decoupled_adamw": DecoupledAdamWHparams,
    "radam": RAdamHparams,
    "sgd": SGDHparams,
    "decoupled_sgdw": DecoupledSGDWHparams,
    "rmsprop": RMSpropHparams,
}

scheduler_registry = {
    "step": StepSchedulerHparams,
    "multistep": MultiStepSchedulerHparams,
    "exponential": ExponentialSchedulerHparams,
    "linear_decay": LinearSchedulerHparams,
    "cosine_decay": CosineAnnealingSchedulerHparams,
    "cosine_warmrestart": CosineAnnealingWarmRestartsSchedulerHparams,
    "constant": ConstantSchedulerHparams,
    "polynomial": PolynomialSchedulerHparams,
    "multistep_with_warmup": MultiStepWithWarmupSchedulerHparams,
    "linear_decay_with_warmup": LinearWithWarmupSchedulerHparams,
    "cosine_decay_with_warmup": CosineAnnealingWithWarmupSchedulerHparams,
}

model_registry = {
    "unet": UnetHparams,
    "ssd": SSDHparams,
    "deeplabv3": DeepLabV3Hparams,
    "efficientnetb0": EfficientNetB0Hparams,
    "resnet_cifar": ResNetCIFARHparams,
    "resnet": ResNetHparams,
    "mnist_classifier": MnistClassifierHparams,
    "gpt2": GPT2Hparams,
    "bert": BERTHparams,
    "bert_classification": BERTForClassificationHparams,
    "timm": TimmHparams,
    "vit_small_patch16": ViTSmallPatch16Hparams
}

dataset_registry = get_dataset_registry()

<<<<<<< HEAD
algorithms_registry = get_algorithm_registry()
=======
callback_registry = {
    "speed_monitor": SpeedMonitorHparams,
    "lr_monitor": LRMonitorHparams,
    "grad_monitor": GradMonitorHparams,
    "memory_monitor": MemoryMonitorHparams,
    "mlperf": MLPerfCallbackHparams,
    "early_stopper": EarlyStopperHparams,
    "threshold_stopper": ThresholdStopperHparams,
}
>>>>>>> a04ebc83

device_registry = {
    "gpu": GPUDeviceHparams,
    "cpu": CPUDeviceHparams,
}

evaluator_registry = {"evaluator": EvaluatorHparams}


def _initialize_dataloader(
    dataset_hparams: Optional[DatasetHparams],
    dataloader_label: str,
    batch_size: Optional[int],
    subset_num_batches: Optional[int],
    dataloader_hparams: DataLoaderHparams,
):
    """Helper method to validate dataloader arguments and initialize the dataloader."""
    dataloader = None
    if dataset_hparams is not None:
        if batch_size is None:
            raise ValueError(
                f"The batch size for {dataloader_label} must be specified if the {dataloader_label} dataset is specified"
            )

        train_device_batch_size = batch_size // dist.get_world_size()
        if dataset_hparams.shuffle and subset_num_batches is not None:
            warnings.warn(
                (f"SubsetNumBatchesWarning: When specifying `subset_num_batches` for the {dataloader_label} dataset, "
                 f"dataset_hparams.shuffle should be set to False. "
                 "Otherwise, each epoch may load a different subset of samples."))
        dataloader = dataset_hparams.initialize_object(train_device_batch_size, dataloader_hparams)
    return dataloader


def _initialize_eval_dataloader(
    model: ComposerModel,
    eval_dataset_hparams: Optional[DatasetHparams],
    evaluators: Optional[List[EvaluatorHparams]],
    eval_batch_size: Optional[int],
    eval_subset_num_batches: Optional[int],
    dataloader_hparams: DataLoaderHparams,
):
    """Helper method to evaluation arguments and initialize the eval_dataloader."""
    eval_dataloader = None
    if eval_dataset_hparams is not None and evaluators is not None:
        raise ValueError(
            "Either `eval_dataset` or `evaluators` should be specified. It is not permitted to specify both.")
    if eval_dataset_hparams is not None:
        eval_dataloader = _initialize_dataloader(
            eval_dataset_hparams,
            "eval",
            eval_batch_size,
            eval_subset_num_batches,
            dataloader_hparams,
        )
    if evaluators is not None:
        eval_device_batch_size = (eval_batch_size or 0) // dist.get_world_size()
        eval_dataloader = [
            evaluator.initialize_object(model, eval_device_batch_size, dataloader_hparams) for evaluator in evaluators
        ]
        for evaluator in evaluators:
            if evaluator.eval_dataset.shuffle and eval_subset_num_batches is not None:
                warnings.warn(("SubsetNumBatchesWarning: When specifying eval_subset_num_batches, "
                               f"(set to {eval_subset_num_batches}), evaluator.dataloader.shuffle "
                               f"(for Evaluator: '{evaluator.label}') should be set to False. Otherwise, "
                               "each evaluation epoch may load a different subset of samples."))
    return eval_dataloader


@dataclasses.dataclass
class TrainerHparams(hp.Hparams):
    """Params for instantiating the :class:`.Trainer`.

    .. seealso:: The documentation for the :class:`.Trainer`.

    Args:
        model (ModelHparams): Hparams for constructing the model to train.

            .. seealso:: :mod:`composer.models` for models built into Composer.

        dataloader (DataLoaderHparams): Hparams used for constructing the dataloader which will be used
            for loading the train dataset and (if provided) the validation dataset.

        train_dataset (DatasetHparams): Hparams used to construct the dataset used for training.

            .. seealso:: :mod:`composer.datasets` for datasets built into Composer.
        train_dataloader_label (str): See :class:`.Trainer`.
        train_batch_size (int): The optimization batch size to use for training. This is the total batch
            size that is used to produce a gradient for the optimizer update step.
        train_subset_num_batches (int, optional): See :class:`.Trainer`.
        compute_training_metrics (bool, optional): See :class:`.Trainer`.

        max_duration (str): The maximum duration to train as a str (e.g. ``1ep``, or ``10ba``).
            Will be converted to a :class:`~composer.core.Time` object.

            .. seealso:: :class:`~composer.core.Time` for more details on time construction.

        algorithms (List[AlgorithmHparams], optional): The algorithms to use during training. (default: ``[]``)

            .. seealso:: :mod:`composer.algorithms` for the different algorithms built into Composer.

        optimizers (OptimizerHparams, optional): The hparams for constructing the optimizer. (default: ``None``)

            .. seealso:: :class:`.Trainer` for the default optimizer behavior when ``None`` is provided.

            .. seealso:: :mod:`composer.optim` for the different optimizers built into Composer.
        schedulers (List[SchedulerHparams], optional): The learning rate schedulers. (default: ``[]``).

            .. seealso:: :class:`.Trainer` for the default scheduler behavior when ``[]`` is provided.

            .. seealso:: :mod:`composer.optim.scheduler` for the different schedulers built into Composer.
        scale_schedule_ratio (float, optional): See :class:`.Trainer`.
        step_schedulers_every_batch (bool, optional): See :class:`.Trainer`.

        val_dataset (DatasetHparams, optional): Hparams for constructing the dataset used for evaluation.
            (default: ``None``)

            .. seealso:: :mod:`composer.datasets` for datasets built into Composer.
        evaluators (List[EvaluatorHparams], optional): Hparams for constructing evaluators to be used during the
            eval loop. Evaluators should be used when evaluating one or more specific metrics across one
            or more datasets. (default: ``None``)

            .. seealso:: :class:`~composer.core.evaluator.Evaluator` for more details on evaluators.
        eval_batch_size (int, optional): The batch size to use for evaluation. Must be provided if one of
            ``val_dataset`` or ``evaluators`` is set. (default: ``None``)
        eval_interval (str, optional): See :class:`.Trainer`.
        eval_subset_num_batches (int, optional): See :class:`.Trainer`.

        callbacks (List[CallbackHparams], optional): Hparams to construct the callbacks to
            run during training. (default: ``[]``)

            .. seealso:: :mod:`composer.callbacks` for the different callbacks built into Composer.

        loggers (List[LoggerDestinationHparams], optional): Hparams for constructing the destinations
            to log to. (default: ``[]``)

            .. seealso:: :mod:`composer.loggers` for the different loggers built into Composer.
        run_name (str, optional): See :class:`.Trainer`.
        progress_bar (bool, optional): See :class:`.Trainer`.
        log_to_console (bool, optional): See :class:`.Trainer`.
        console_log_level (bool, optional): See :class:`.Trainer`.
        console_stream (bool, optional): See :class:`.Trainer`.
        python_log_level (str): The Python log level to use for log statements in the :mod:`composer`
            module. (default: ``INFO``)

            .. seealso:: The :mod:`logging` module in Python.

        load_path (str, optional): See :class:`.Trainer`.
        load_object_store (ObjectStore, optional): See :class:`.Trainer`. Both ``load_logger_destination`` and
            ``load_object_store`` should not be provided since there can only be one location to load from.
        load_logger_destination (LoggerDestination, optional): Used to specify a ``LoggerDestination`` for
            ``load_object_store`` in :class:`.Trainer` as Hparams doesn't support a Union type for those objects. Both
            ``load_logger_destination`` and ``load_object_store`` should not be provided since there can only be one location
            to load from.
        load_weights_only (bool, optional): See :class:`.Trainer`.
        load_strict_model_weights (bool, optional): See :class:`.Trainer`.
        load_chunk_size (int, optional): See :class:`.Trainer`.
        load_progress_bar (bool, optional): See :class:`.Trainer`.

        save_folder (str, optional): See :class:`~composer.callbacks.checkpoint_saver.CheckpointSaver`.
        save_filename (str, optional): See :class:`~composer.callbacks.checkpoint_saver.CheckpointSaver`.
        save_artifact_name (str, optional): See :class:`~composer.callbacks.checkpoint_saver.CheckpointSaver`.
        save_latest_filename (str, optional): See
            :class:`~composer.callbacks.checkpoint_saver.CheckpointSaver`.
        save_latest_artifact_name (str, optional): See :class:`~composer.callbacks.checkpoint_saver.CheckpointSaver`.
        save_overwrite (str, optional): See :class:`~composer.callbacks.checkpoint_saver.CheckpointSaver`.
        save_weights_only (bool, optional): See :class:`~composer.callbacks.checkpoint_saver.CheckpointSaver`.
        save_interval (str, optional): See
            :class:`~composer.callbacks.callback_hparams.CheckpointSaverHparams`.
        save_num_checkpoints_to_keep (int, optional): See :class:`~composer.callbacks.checkpoint_saver.CheckpointSaver`.
        autoresume (bool, optional): See :class:`.Trainer`.

        deepspeed (Dict[str, JSON], optional): If set to a dict will be used for as the DeepSpeed
            config for training  (see :class:`.Trainer` for more details). If ``None`` (the default), DeepSpeed will not
            be used.

        device (DeviceHparams, optional): Hparams for constructing the device used for training.
            (default: ``None``)
        precision (Precision, optional): See :class:`.Trainer`.
        grad_accum (int, optional): See :class:`.Trainer`.

        seed (int, optional): See :class:`.Trainer`.
        deterministic_mode (bool, optional): See :class:`.Trainer`.

        dist_timeout (float, optional): See :class:`.Trainer`.
        ddp_sync_strategy (DDPSyncStrategy, optional): See :class:`.Trainer`.

        grad_clip_norm (float, optional): See :class:`.Trainer`.

        profiler (ProfilerHparams, optional): Profiler hyperparameters.
    """

    hparams_registry = {  # type: ignore
        "algorithms": algorithm_registry,
        "optimizer": optimizer_registry,
        "schedulers": scheduler_registry,
        "loggers": logger_registry,
        "load_logger_destination": logger_registry,
        "model": model_registry,
        "train_dataset": dataset_registry,
        "val_dataset": dataset_registry,
        "callbacks": callback_registry,
        "device": device_registry,
        "evaluators": evaluator_registry,
    }

    model: ModelHparams = hp.auto(Trainer, "model")

    # Shared data
    datadir: Optional[str] = hp.optional(
        doc=(("Datadir to apply for both the training and validation datasets. If specified, "
              "it will override train_dataset.datadir and val_dataset.datadir.")),
        default=None,
    )
    dataloader: DataLoaderHparams = hp.optional(doc="dataloader hparams", default=DataLoaderHparams())

    # Train Data
    train_dataset: Optional[DatasetHparams] = hp.optional(doc="Training dataset hparams", default=None)
    train_dataloader_label: str = hp.optional(doc="Train dataset label", default="train")
    train_batch_size: Optional[int] = hp.optional(
        doc="batch size for each optimization step, across all devices and gradient accumulations.",
        default=None,
    )
    train_subset_num_batches: int = hp.optional(
        doc="If specified, finish every epoch early after training on this many batches.",
        default=-1,
    )
    compute_training_metrics: bool = hp.auto(Trainer, "compute_training_metrics")

    # Stopping Conditions
    max_duration: Optional[Union[str, int]] = hp.auto(Trainer, "max_duration")

    # Algorithms
    algorithms: Optional[List[Algorithm]] = hp.auto(Trainer, "algorithms")

    # Optimizer and Scheduler
    optimizer: Optional[OptimizerHparams] = hp.optional(doc="Optimizer to use", default=None)
    schedulers: List[SchedulerHparams] = hp.optional(doc="Schedulers", default_factory=list)
    scale_schedule_ratio: float = hp.optional(
        doc="Ratio by which to scale the training duration and learning rate schedules.",
        default=1.0,
    )
    step_schedulers_every_batch: Optional[bool] = hp.optional(
        doc="Whether schedulers will update after every optimizer step (True), or every epoch (False).",
        default=None,
    )

    # Evaluation
    val_dataset: Optional[DatasetHparams] = hp.optional(doc="Validation dataset hparams", default=None)
    evaluators: Optional[List[EvaluatorHparams]] = hp.optional(doc="Evaluators", default=None)
    eval_batch_size: Optional[int] = hp.optional(doc="batch size to use for each evaluation step", default=None)
    eval_interval: Union[int, str] = hp.optional(
        doc="Time string or integers in epochs for the evaluation interval. Defaults to 1 (every epoch)",
        default=1,
    )
    eval_subset_num_batches: int = hp.optional(
        doc="If specified, stop each evaluation after this many batches.",
        default=-1,
    )

    # Callbacks
    callbacks: List[Callback] = hp.optional(doc="Callback hparams", default_factory=list)

    # Logging
    loggers: List[LoggerDestinationHparams] = hp.optional(doc="loggers to use", default_factory=list)
    run_name: Optional[str] = hp.optional("Experiment name", default=None)
    progress_bar: bool = hp.optional("Whether to show a progress bar.", default=True)
    log_to_console: Optional[bool] = hp.optional("Whether to print log statements to the console.", default=None)
    console_log_level: LogLevel = hp.optional("The maximum log level for console logging.", default=LogLevel.EPOCH)
    console_stream: str = hp.optional(
        doc="The stream at which to write the progress bar and log statements.",
        default="stderr",
    )
    python_log_level: str = hp.optional(doc="Python loglevel to use composer", default="INFO")

    # Load Checkpoint
    load_path: Optional[str] = hp.optional(
        doc=((
            "If specified, the path to an existing checkpoint file "
            "(if the checkpoint is on the local disk) or the object name for the checkpoint "
            "(if the checkpoint is in a cloud bucket). Set to None (the default) to skip loading from a checkpoint.")),
        default=None,
    )
    load_object_store: Optional[ObjectStoreHparams] = hp.optional(
        doc=(("If the checkpoint is in an object store (i.e. AWS S3 or Google Cloud Storage), the parameters for "
              "connecting to the cloud provider object store. Otherwise, if the checkpoint is a local filepath, "
              "leave blank. This parameter has no effect if `load_path` is not specified.")),
        default=None)
    load_logger_destination: Optional[LoggerDestinationHparams] = hp.optional(
        ("Alternative argument to `load_object_store` to support loading from a logger destination. This parameter "
         "has no effect if `load_path` is not specified or `load_object_store` is specified, which will be "
         "used instead of this."),
        default=None)
    load_weights_only: bool = hp.optional(
        doc=(("Whether to only load the weights from the model. "
              "This parameter has no effect if `load_path`is not specified.")),
        default=False,
    )
    load_strict_model_weights: bool = hp.optional(
        doc=(("Ensure that the set of checkpoint weights in the checkpoint and model must exactly match. "
              "This parameter has no effect if `load_path` is not specified.")),
        default=False,
    )

    load_chunk_size: int = hp.optional(
        doc=(("Chunk size (in bytes) to use when downloading checkpoints. "
              "This parameter has no effect if `load_path` is not specified or it is a local file path.")),
        default=1_048_576,
    )
    load_progress_bar: bool = hp.optional(
        doc=(("Whether to show a progress bar when downloading checkpoints. "
              "This parameter has no effect if `load_path` is not specified or it is a local file path.")),
        default=True,
    )

    # Save Checkpoint
    save_folder: Optional[str] = hp.optional(doc="Checkpoint folder format string.", default=None)
    save_filename: str = hp.optional(doc="Checkpoint name format string.", default="ep{epoch}-ba{batch}-rank{rank}")
    save_artifact_name: str = hp.optional(
        doc="Checkpoint artifact name format",
        default="{run_name}/checkpoints/ep{epoch}-ba{batch}-rank{rank}",
    )
    save_latest_filename: str = hp.optional(
        doc="Latest checkpoint symlink format string.",
        default="latest-rank{rank}",
    )
    save_latest_artifact_name: str = hp.optional(
        doc="Checkpoint symlink artifact name format",
        default="{run_name}/checkpoints/latest-rank{rank}",
    )
    save_overwrite: bool = hp.optional("Whether to override existing checkpoints.", default=False)
    save_weights_only: bool = hp.optional("Whether to save only checkpoint weights", default=False)
    save_interval: str = hp.optional(
        doc=(("Checkpoint interval or path to a `(State, Event) -> bool` function returning whether a checkpoint "
              "should be saved.")),
        default="1ep",
    )
    save_num_checkpoints_to_keep: int = hp.optional(
        doc="Number of checkpoints to persist locally. Set to -1 to never delete checkpoints.",
        default=-1,
    )

    # Graceful Resumption
    autoresume: bool = hp.optional(doc=(("Whether or not to enable autoresume, which allows for stopping and resuming "
                                         "training. This parameter requires ``save_folder`` and ``run_name`` to "
                                         "be specified and ``save_overwrite`` to be ``False``. ")),
                                   default=False)

    # DeepSpeed
    deepspeed: Optional[Dict[str, JSON]] = hp.optional(doc="Configuration for DeepSpeed.", default=None)

    # System/Numerics
    device: Optional[DeviceHparams] = hp.optional(doc="Device Parameters", default=None)
    precision: Optional[Precision] = hp.optional(doc="Precision to use for training", default=None)
    grad_accum: Union[int, str] = hp.optional(
        doc=(("Determines the number of microbatches to split a per-gpu batch into, "
              "used to compensate for low-memory-capacity devices. If set to auto, "
              "dynamically increases grad_accum if microbatch size is too large for "
              "GPU. Defaults to ``1``")),
        default=1,
    )

    # Reproducibility
    seed: Optional[int] = hp.optional(default=None, doc="random seed to set")
    deterministic_mode: bool = hp.optional(
        doc=(("Run the model deterministically. Experimental. Performance "
              "degradations expected. Certain Torch modules may not have "
              "deterministic implementations, which will result in a crash.")),
        default=False,
    )

    # Distributed
    dist_timeout: float = hp.optional(
        doc="Timeout, in seconds, for initializing the distributed process group.",
        default=300.0,
    )
    ddp_sync_strategy: Optional[DDPSyncStrategy] = hp.optional(
        doc=(("The strategy for synchronizing DDP. Default value ``None`` causes the "
              "trainer to auto-select a value depending on what algorithms are used.")),
        default=None,
    )

    # Grad Clip Norm
    grad_clip_norm: float = hp.optional(
        default=-1.0,
        doc='The norm to clip gradient magnitudes to. Default: -1 (no clip)',
    )

    # Profiling
    profiler: Optional[ProfilerHparams] = hp.optional(doc="Profiler parameters", default=None)

    def validate(self):
        super().validate()

        if self.deepspeed is not None:
            self.deepspeed["steps_per_print"] = cast(int, self.deepspeed.get("steps_per_print", 1e20))

            if "zero_optimization" in self.deepspeed:
                zero_stage = cast(dict, self.deepspeed["zero_optimization"]).get("stage", 0)
            else:
                zero_stage = 0

            if self.deterministic_mode and zero_stage > 0:
                raise ValueError("Deepspeed with zero stage > 0 is not compatible with deterministic mode")

            if isinstance(self.device, CPUDeviceHparams):
                raise ValueError("Training on CPUs is not supported with DeepSpeed.")

        world_size = dist.get_world_size()

        if self.train_batch_size is not None and self.train_batch_size % world_size != 0:
            raise ValueError(
                f"Batch size ({self.train_batch_size}) not divisible by the total number of processes ({world_size}).")

        val_dataset_exists = self.val_dataset is not None
        evaluators_exist = self.evaluators is not None and len(self.evaluators) > 0
        if val_dataset_exists and evaluators_exist:
            raise ValueError("Either val_dataset or evaluators should be set, but not both.")

        if (val_dataset_exists or evaluators_exist) and self.eval_batch_size is None:
            raise ValueError("eval_batch_size must be specified if val_dataset or evaluators are specified.")

        if self.eval_batch_size is not None and self.eval_batch_size % world_size != 0:
            raise ValueError(
                f"Eval batch size ({self.eval_batch_size}) not divisible by the total number of processes ({world_size})."
            )

        if self.scale_schedule_ratio <= 0:
            raise ValueError("scale_schedule_ratio must be a positive value.")

        if (isinstance(self.grad_accum, str) and self.grad_accum != "auto") or (isinstance(self.grad_accum, int) and
                                                                                self.grad_accum < 1):
            raise ValueError('grad_accum must be "auto" or an int greater than or equal to 1.')

    def initialize_object(self) -> Trainer:
        self.validate()

        # Set the Python LogLevel for Composer
        import composer
        logging.getLogger(composer.__name__).setLevel(self.python_log_level)

        # Device
        device_hparams = self.device
        if device_hparams is None:
            device_hparams = GPUDeviceHparams() if torch.cuda.is_available() else CPUDeviceHparams()
        device = device_hparams.initialize_object()

        # Distributed
        # Initialized here so it is available within dataloaders
        if dist.get_world_size() > 1:
            dist.initialize_dist(device.dist_backend, datetime.timedelta(seconds=self.dist_timeout))

        # Reproducibility
        seed = self.seed if self.seed else reproducibility.get_random_seed()
        # need to set seed before model initialization for determinism
        # don't need to set different seeds per process since only the rank 0 initialization is used
        # Algorithms should not use the `seed` on `__init__` but rather on `Event.INIT`, which occurs
        # after the seed was properly distributed across ranks to ensure checkpoint compatibility
        reproducibility.seed_all(seed)

        # The model
        model = self.model.initialize_object()

        # Loggers, Callbacks, and Algorithms
        loggers = [x.initialize_object() for x in self.loggers]
<<<<<<< HEAD
        algorithms = [x.initialize_object() for x in self.algorithms]
=======
        callbacks = [x.initialize_object() for x in self.callbacks]
        algorithms = self.algorithms
>>>>>>> a04ebc83

        # Train dataloader
        train_dataloader = _initialize_dataloader(self.train_dataset, self.train_dataloader_label,
                                                  self.train_batch_size, self.train_subset_num_batches, self.dataloader)

        # Evaluation
        eval_dataloader = _initialize_eval_dataloader(
            model,
            self.val_dataset,
            self.evaluators,
            self.eval_batch_size,
            self.eval_subset_num_batches,
            self.dataloader,
        )

        # Optimizers and Schedulers
        optimizer = self.optimizer.initialize_object(model.parameters()) if self.optimizer is not None else None
        schedulers = [scheduler.initialize_object() for scheduler in self.schedulers]

        load_object_store = None
        if self.load_object_store is not None and self.load_logger_destination is not None:
            raise ValueError(
                "load_object_store and load_logger_destination cannot both be non-None. Please provide only one location to load from."
            )
        elif self.load_object_store is not None:
            load_object_store = self.load_object_store.initialize_object()
        elif self.load_logger_destination is not None:
            load_object_store = self.load_logger_destination.initialize_object()

        trainer = Trainer(
            # Model
            model=model,

            # Train Data
            train_dataloader=train_dataloader,
            train_dataloader_label=self.train_dataloader_label,
            compute_training_metrics=self.compute_training_metrics,
            train_subset_num_batches=self.train_subset_num_batches,

            # Stopping Condition
            max_duration=self.max_duration,

            # Algorithms
            algorithms=algorithms,

            # Optimizers and Schedulers
            optimizers=optimizer,
            schedulers=schedulers,
            scale_schedule_ratio=self.scale_schedule_ratio,
            step_schedulers_every_batch=self.step_schedulers_every_batch,

            # Evaluation
            eval_dataloader=eval_dataloader,
            eval_interval=self.eval_interval,
            eval_subset_num_batches=self.eval_subset_num_batches,

            # Callbacks
            callbacks=self.callbacks,

            # Logging
            loggers=loggers,
            run_name=self.run_name,
            progress_bar=self.progress_bar,
            log_to_console=self.log_to_console,
            console_log_level=self.console_log_level,
            console_stream=self.console_stream,

            # Checkpoint Loading
            load_path=self.load_path,
            load_object_store=load_object_store,
            load_weights_only=self.load_weights_only,
            load_strict=self.load_strict_model_weights,
            load_chunk_size=self.load_chunk_size,
            load_progress_bar=self.load_progress_bar,

            # Checkpoint Saving
            save_folder=self.save_folder,
            save_overwrite=self.save_overwrite,
            save_filename=self.save_filename,
            save_latest_filename=self.save_latest_filename,
            save_artifact_name=self.save_artifact_name,
            save_interval=self.save_interval,
            save_weights_only=self.save_weights_only,
            save_num_checkpoints_to_keep=self.save_num_checkpoints_to_keep,

            # Graceful Resumption
            autoresume=self.autoresume,

            # DeepSpeed
            deepspeed_config=self.deepspeed,

            # System/Numerics
            device=device,
            precision=self.precision,
            grad_accum=self.grad_accum,

            # Reproducibility
            seed=seed,
            deterministic_mode=self.deterministic_mode,

            # Distributed
            dist_timeout=self.dist_timeout,
            ddp_sync_strategy=self.ddp_sync_strategy,

            # Grad Clip Norm
            grad_clip_norm=self.grad_clip_norm,

            # Profiler
            profiler=None if self.profiler is None else self.profiler.initialize_object(),
        )

        return trainer

    @classmethod
    def load(cls, model: str) -> TrainerHparams:
        model_hparams_file = os.path.join(
            os.path.dirname(composer.__file__),
            "yamls",
            "models",
            f"{model}.yaml",
        )
        trainer_hparams = TrainerHparams.create(model_hparams_file, cli_args=False)
        assert isinstance(trainer_hparams, TrainerHparams), "trainer hparams should return an instance of self"
        return trainer_hparams


class FitKwargs(TypedDict):
    """Typing annotation for kwargs that can be passed into :meth:`.Trainer.fit`.

    :meta private:
    """
    train_dataloader: Optional[Union[Iterable, DataSpec, Dict[str, Any]]]
    train_dataloader_label: str
    train_subset_num_batches: Optional[int]
    compute_training_metrics: Optional[bool]

    # Timing
    reset_time: bool
    duration: Optional[Union[int, str, Time[int]]]

    # Schedulers
    schedulers: Optional[Union[Scheduler, Sequence[Scheduler]]]
    scale_schedule_ratio: float
    step_schedulers_every_batch: Optional[bool]

    # Evaluation
    eval_dataloader: Optional[Union[Iterable, DataSpec, Evaluator, Sequence[Evaluator]]]
    eval_subset_num_batches: int
    eval_interval: Union[int, str, Time, Callable[[State, Event], bool]]

    # Numerics
    grad_accum: Optional[Union[int, str]]
    precision: Optional[Union[str, Precision]]

    # Grad Clipping
    grad_clip_norm: Optional[float]


@dataclasses.dataclass
class FitHparams(hp.Hparams):
    """Hyperparameters to describe a call to :meth:`.Trainer.fit`.

    Args:
        train_dataset (DatasetHparams, optional): Train dataset hyperparameters.
        train_batch_size (int, optional): The optimization batch size for the training dataset.
        train_dataloader_label (str, optional): See :meth:`.Trainer.fit`.
        train_subset_num_batches (int, optional): See :meth:`.Trainer.fit`.
        compute_training_metrics (bool, optional): See :meth:`.Trainer.fit`.
        reset_time (bool, optional): See :meth:`.Trainer.fit`.
        duration (int | str, optional): See :meth:`.Trainer.fit`.
        schedulers (List[SchedulerHparams], optional): Scheduler hyperparameters.
        scale_schedule_ratio (float, optional): See :meth:`.Trainer.fit`.
        step_schedulers_every_batch (bool, optional): See :meth:`.Trainer.fit`.
        eval_dataset (DatasetHparams, optional): Validation dataset hyperameters.
            Cannot be specified with ``evaluators``.
        evaluators (EvaluatorHparams, optional): Evaluator hyperparameters.
            Cannot be specified with ``eval_dataset``.
        eval_batch_size (int, optional): See :meth:`.Trainer.fit`.
        eval_interval (int | str, optional): See :meth:`.Trainer.fit`.
        eval_subset_num_batches (int, optional): See :meth:`.Trainer.fit`.
        precision (Precision, optional): See :meth:`.Trainer.fit`.
        grad_accum (int, optional): See :meth:`.Trainer.fit`.
        grad_clip_norm (float, optional): See :meth:`.Trainer.fit`.
    """

    hparams_registry = {
        "train_dataset": dataset_registry,
        "schedulers": scheduler_registry,
        "eval_dataset": dataset_registry,
    }
    # Train dataloader
    train_dataset: Optional[DatasetHparams] = hp.required("Train dataset")
    train_batch_size: Optional[int] = hp.optional(
        doc="batch size for each optimization step, across all devices and gradient accumulations.",
        default=None,
    )
    train_dataloader_label: str = hp.optional("Train dataloader label", default="train")
    train_subset_num_batches: Optional[int] = hp.optional("Train subset num batches", default=None)
    compute_training_metrics: Optional[bool] = hp.optional("Whether to compute training metrics", default=None)

    # Timing
    reset_time: bool = hp.optional("Whether to reset the time", default=False)
    duration: Optional[Union[int, str]] = hp.optional("Duration", default=None)

    # Schedulers
    schedulers: Optional[List[SchedulerHparams]] = hp.optional(doc="Schedulers", default=None)
    scale_schedule_ratio: float = hp.optional(
        doc="Ratio by which to scale the training duration and learning rate schedules.",
        default=1.0,
    )
    step_schedulers_every_batch: Optional[bool] = hp.optional(
        doc="Whether schedulers will update after every optimizer step (True), or every epoch (False).",
        default=None,
    )

    # Evaluation
    eval_dataset: Optional[DatasetHparams] = hp.optional(doc="Validation dataset hparams", default=None)
    evaluators: Optional[List[EvaluatorHparams]] = hp.optional(doc="Evaluators", default=None)
    eval_batch_size: Optional[int] = hp.optional(doc="batch size to use for each evaluation step", default=None)
    eval_interval: Union[int, str] = hp.optional(
        doc="Time string for the evaluation interval. Defaults to 1 (every epoch)",
        default=1,
    )
    eval_subset_num_batches: int = hp.optional(
        doc="If specified, stop each evaluation after this many batches.",
        default=-1,
    )

    # Numerics
    precision: Optional[Precision] = hp.optional(doc="Precision to use for training", default=None)
    grad_accum: Optional[Union[int, str]] = hp.optional(
        doc=(("Determines the number of microbatches to split a per-gpu batch into, "
              "used to compensate for low-memory-capacity devices. If set to auto, "
              "dynamically increases grad_accum if microbatch size is too large for "
              "GPU. Defaults to ``None``")),
        default=None,
    )

    # Grad Clipping
    grad_clip_norm: Optional[float] = hp.optional(
        default=None,
        doc='The norm to clip gradient magnitudes to. Default: None',
    )

    def initialize_object(self, model: ComposerModel, dataloader_hparams: DataLoaderHparams) -> FitKwargs:
        """Construct a kwargs dictionary that can be unpacked and passed into :meth:`.Trainer.fit`.

        Args:
            model (ComposerModel): The model.
            dataloader_hparams (DataLoaderHparams): The dataloader hyperparameters.

        Returns:
            FitKwargs: A kwargs dictionary that can be unpacked and passed into :meth:`.Trainer.fit`.
        """
        # Train DataLoader
        train_dataloader = _initialize_dataloader(
            dataset_hparams=self.train_dataset,
            dataloader_label=self.train_dataloader_label,
            batch_size=self.train_batch_size,
            subset_num_batches=self.train_subset_num_batches,
            dataloader_hparams=dataloader_hparams,
        )

        # Eval dataloader
        eval_dataloader = _initialize_eval_dataloader(
            model=model,
            eval_dataset_hparams=self.eval_dataset,
            evaluators=self.evaluators,
            eval_batch_size=self.eval_batch_size,
            eval_subset_num_batches=self.eval_subset_num_batches,
            dataloader_hparams=dataloader_hparams,
        )
        # Schedulers
        schedulers = None
        if self.schedulers is not None:
            schedulers = [scheduler.initialize_object() for scheduler in self.schedulers]

        return {
            "train_dataloader": train_dataloader,
            "train_dataloader_label": self.train_dataloader_label,
            "train_subset_num_batches": self.train_subset_num_batches,
            "compute_training_metrics": self.compute_training_metrics,
            "reset_time": self.reset_time,
            "duration": self.duration,
            "schedulers": schedulers,
            "scale_schedule_ratio": self.scale_schedule_ratio,
            "step_schedulers_every_batch": self.step_schedulers_every_batch,
            "eval_dataloader": eval_dataloader,
            "eval_subset_num_batches": self.eval_subset_num_batches,
            "eval_interval": self.eval_interval,
            "grad_accum": self.grad_accum,
            "precision": self.precision,
            "grad_clip_norm": self.grad_clip_norm,
        }


class EvalKwargs(TypedDict):
    """Typing annotation for kwargs that can be passed into :meth:`.Trainer.eval`.

    :meta private:
    """
    dataloader: Union[Iterable, DataSpec, dict]
    dataloader_label: str
    metrics: Union[Metric, MetricCollection]
    subset_num_batches: int
    log_level: Union[str, LogLevel]


@dataclasses.dataclass
class EvalHparams(hp.Hparams):
    """Hyperparameters to describe a call to :meth:`.Trainer.eval`.

    Args:
        dataset (DatasetHparams): Dataset hyperparameters.
        batch_size (int): The evaluation batch size across all workers.
        dataloader_label (str, optional): See :meth:`.Trainer.eval`.
        subset_num_batches (int, optional): See :meth:`.Trainer.eval`.
        log_level (LogLevel, optional): See :meth:`.Trainer.eval`.
        metric_names (List[str], optional): Name of the metrics for the evaluator. (default: ``None``)

            Can be a :mod:`torchmetrics` metric name or the class name of a metric returned by
            :meth:`.ComposerModel.metrics`.
            If None (the default), uses all metrics in the model.
    """

    hparams_registry = {
        "dataset": dataset_registry,
    }
    dataset: DatasetHparams = hp.required(doc="Validation dataset hparams")
    batch_size: int = hp.required(doc="batch size to use for each evaluation step")
    dataloader_label: str = hp.optional(doc="Dataloader label", default="eval")
    subset_num_batches: int = hp.optional(
        doc="If specified, stop each evaluation after this many batches.",
        default=-1,
    )
    log_level: LogLevel = hp.optional("The log level.", default=LogLevel.FIT)
    metric_names: Optional[List[str]] = hp.optional(
        doc=(
            "Name of the metrics for the evaluator. Can be a torchmetrics metric name or the "
            "class name of a metric returned by model.metrics(). If None (the default), uses all metrics in the model"),
        default=None,
    )

    def initialize_object(self, model: ComposerModel, dataloader_hparams: DataLoaderHparams) -> EvalKwargs:
        """Construct a kwargs dictionary that can be unpacked and passed into :meth:`.Trainer.eval`.

        Args:
            model (ComposerModel): The model.
            dataloader_hparams (DataLoaderHparams): The dataloader hyperparameters.

        Returns:
            EvalKwargs: A kwargs dictionary that can be unpacked and passed into :meth:`.Trainer.eval`.
        """
        # Dataloader
        dataloader = _initialize_dataloader(
            dataset_hparams=self.dataset,
            dataloader_label=self.dataloader_label,
            batch_size=self.batch_size,
            subset_num_batches=self.subset_num_batches,
            dataloader_hparams=dataloader_hparams,
        )
        assert dataloader is not None, "The dataloader is a required argument"

        # Metrics

        # TODO(Ravi): Cleanup this code as part of the MetricsModule. This code was copied
        # from composer/datasets/evaluator.py, but will likely be removed when the MetricsModule
        # is implemented, as the trainer will not be responsible for constructing metrics.

        # Get and copy all the model's associated evaluation metrics
        model_metrics = model.metrics(train=False)
        if isinstance(model_metrics, Metric):
            # Forcing metrics to be a MetricCollection simplifies logging results
            model_metrics = MetricCollection([model_metrics])

        # Use all the metrics from the model if no metric_names are specified
        if self.metric_names is None:
            metrics = copy.deepcopy(model_metrics)
        else:
            metrics = MetricCollection([])
            for metric_name in self.metric_names:
                try:
                    metric = model_metrics[metric_name]
                except KeyError as e:
                    raise RuntimeError((f"No metric found with the name {metric_name}. Check if this "
                                        "metric is compatible/listed in your model metrics. ")) from e
                assert isinstance(metric, Metric), "all values of a MetricCollection.__getitem__ should be a metric"
                metrics.add_metrics(copy.deepcopy(metric))
            if len(metrics) == 0:
                raise RuntimeError(("No metrics compatible with your model were added to this evaluator. "
                                    "Check that the metrics you specified are compatible/listed in your model."))

        return {
            "dataloader": dataloader,
            "dataloader_label": self.dataloader_label,
            "metrics": metrics,
            "subset_num_batches": self.subset_num_batches,
            "log_level": self.log_level,
        }


@dataclasses.dataclass
class ExperimentHparams(hp.Hparams):
    """Hyperparameters to describe an experiment.

    Unlike the :class:`.TrainerHparams`, this class allows for multiple configurations
    to :meth:`.Trainer.fit` and :meth:`.Trainer.eval` to also be specified.

    Example usage:

    .. testsetup::

        from tests.common import SimpleModelHparams, RandomClassificationDatasetHparams

        from composer.datasets import DataLoaderHparams
        from composer.trainer import ExperimentHparams, FitHparams, EvalHparams, TrainerHparams

        trainer_hparams = TrainerHparams(
            model=SimpleModelHparams(),
            dataloader=DataLoaderHparams(
                num_workers=0,
                persistent_workers=False,
                pin_memory=False,
            ),
            max_duration=1,
        )
        fit_1_hparams = FitHparams(
            train_dataset=RandomClassificationDatasetHparams(),
            train_batch_size=1,
            train_subset_num_batches=1,
            reset_time=True,
        )
        fit_2_hparams = fit_1_hparams
        eval_1_hparams = EvalHparams(
            dataset=RandomClassificationDatasetHparams(),
            batch_size=1,
            subset_num_batches=1,
        )
        eval_2_hparams = eval_1_hparams

    .. testcode::

        experiment_hparams = ExperimentHparams(
            trainer=trainer_hparams,
            fits=[fit_1_hparams, fit_2_hparams],
            evals=[eval_1_hparams, eval_2_hparams],
        )

        trainer, fits, evals = experiment_hparams.initialize_object()

        # The caller can invoke `trainer.fit(...)` and `trainer.eval(...)` in whatever
        # order or combination makes sense for the experiment.
        # In this example, all of the evaluations are run for each call to `trainer.fit(...)`.

        for fit_kwargs in fits:
            trainer.fit(**fit_kwargs)
            for eval_kwargs in evals:
                trainer.eval(**eval_kwargs)

    Args:
        trainer (TrainerHparams): The trainer hparams.
        fits (List[FitHparams]): The hparams for calls to :meth:`.Trainer.fit`.
        evals (List[EvalHparams]): The hparams for calls to :meth:`.Trainer.eval`.
    """
    trainer: TrainerHparams = hp.required("Trainer hparams")
    fits: List[FitHparams] = hp.optional("Fit hparams", default_factory=list)
    evals: List[EvalHparams] = hp.optional("Eval hparams", default_factory=list)

    def initialize_object(self) -> Tuple[Trainer, List[FitKwargs], List[EvalKwargs]]:
        """Construct the :class:`.Trainer`, :meth:`~Trainer.fit` kwargs, and
        :meth:`~Trainer.eval` kwargs.

        Returns:
            Tuple[Trainer, List[FitKwargs], List[EvalKwargs]]: A tuple of the
                (trainer, list of :meth:`~.Trainer.fit` kwargs, list of :meth:`~.Trainer.eval` kwargs).
        """
        trainer = self.trainer.initialize_object()
        # TODO(ravi): With MetricsModule, `fit_hparams` and `eval_hparams` will
        # no longer need the original model
        fit_kwargs = [
            fit_hparams.initialize_object(trainer._original_model, self.trainer.dataloader) for fit_hparams in self.fits
        ]
        eval_kwargs = [
            eval_hparams.initialize_object(trainer._original_model, self.trainer.dataloader)
            for eval_hparams in self.evals
        ]

        return trainer, fit_kwargs, eval_kwargs<|MERGE_RESOLUTION|>--- conflicted
+++ resolved
@@ -18,17 +18,10 @@
 from torchmetrics import Metric, MetricCollection
 
 import composer
-<<<<<<< HEAD
-from composer.algorithms import AlgorithmHparams, get_algorithm_registry
-from composer.callbacks import Callback, callback_registry
-from composer.core import DataSpec, Evaluator, Event, Precision, State, Time
-=======
-from composer.algorithms import algorithm_registry
-from composer.callbacks import (CallbackHparams, EarlyStopperHparams, GradMonitorHparams, LRMonitorHparams,
-                                MemoryMonitorHparams, MLPerfCallbackHparams, SpeedMonitorHparams,
-                                ThresholdStopperHparams)
+from composer.algorithms.algorithm_hparams import algorithm_registry
+from composer.callbacks import Callback
+from composer.callbacks.callback_hparams import callback_registry
 from composer.core import Algorithm, DataSpec, Evaluator, Event, Precision, State, Time
->>>>>>> a04ebc83
 from composer.core.types import JSON, PyTorchScheduler
 from composer.datasets import DataLoaderHparams, DatasetHparams
 from composer.datasets.dataset_registry import get_dataset_registry
@@ -104,20 +97,6 @@
 }
 
 dataset_registry = get_dataset_registry()
-
-<<<<<<< HEAD
-algorithms_registry = get_algorithm_registry()
-=======
-callback_registry = {
-    "speed_monitor": SpeedMonitorHparams,
-    "lr_monitor": LRMonitorHparams,
-    "grad_monitor": GradMonitorHparams,
-    "memory_monitor": MemoryMonitorHparams,
-    "mlperf": MLPerfCallbackHparams,
-    "early_stopper": EarlyStopperHparams,
-    "threshold_stopper": ThresholdStopperHparams,
-}
->>>>>>> a04ebc83
 
 device_registry = {
     "gpu": GPUDeviceHparams,
@@ -581,14 +560,8 @@
         # The model
         model = self.model.initialize_object()
 
-        # Loggers, Callbacks, and Algorithms
+        # Loggers
         loggers = [x.initialize_object() for x in self.loggers]
-<<<<<<< HEAD
-        algorithms = [x.initialize_object() for x in self.algorithms]
-=======
-        callbacks = [x.initialize_object() for x in self.callbacks]
-        algorithms = self.algorithms
->>>>>>> a04ebc83
 
         # Train dataloader
         train_dataloader = _initialize_dataloader(self.train_dataset, self.train_dataloader_label,
@@ -632,7 +605,7 @@
             max_duration=self.max_duration,
 
             # Algorithms
-            algorithms=algorithms,
+            algorithms=self.algorithms,
 
             # Optimizers and Schedulers
             optimizers=optimizer,
