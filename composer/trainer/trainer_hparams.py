# Copyright 2021 MosaicML. All Rights Reserved.

"""
Example usage and definition of hparams
"""
from __future__ import annotations

import os
import textwrap
from dataclasses import dataclass
from typing import TYPE_CHECKING, List, Optional

import yahp as hp

import composer
from composer import datasets
from composer.algorithms import AlgorithmHparams, get_algorithm_registry
from composer.callbacks import (BenchmarkerHparams, CallbackHparams, GradMonitorHparams, LRMonitorHparams,
                                MemoryMonitorHparams, RunDirectoryUploaderHparams, SpeedMonitorHparams)
from composer.core.types import Precision
from composer.datasets import DataloaderHparams
from composer.loggers import (BaseLoggerBackendHparams, FileLoggerBackendHparams, MosaicMLLoggerBackendHparams,
                              TQDMLoggerBackendHparams, WandBLoggerBackendHparams)
<<<<<<< HEAD
from composer.models import (CIFARResNetHparams, EfficientNetB0Hparams, GPT2Hparams, MnistClassifierHparams,
                             ModelHparams, ResNet18Hparams, ResNet50Hparams, ResNet101Hparams, SSDHparams, UnetHparams)
=======
from composer.models import (BERTForClassificationHparams, BERTHparams, CIFARResNet9Hparams, CIFARResNetHparams,
                             DeepLabV3Hparams, EfficientNetB0Hparams, GPT2Hparams, MnistClassifierHparams, ModelHparams,
                             ResNet18Hparams, ResNet50Hparams, ResNet101Hparams, UnetHparams)
>>>>>>> 4ec05440
from composer.optim import (AdamHparams, AdamWHparams, DecoupledAdamWHparams, DecoupledSGDWHparams, OptimizerHparams,
                            RAdamHparams, RMSPropHparams, SchedulerHparams, SGDHparams, scheduler)
from composer.profiler import ProfilerHparams
from composer.trainer.checkpoint_hparams import CheckpointLoaderHparams, CheckpointSaverHparams
from composer.trainer.ddp import DDPSyncStrategy
from composer.trainer.deepspeed import DeepSpeedHparams
from composer.trainer.devices import CPUDeviceHparams, DeviceHparams, GPUDeviceHparams
from composer.utils import dist

if TYPE_CHECKING:
    from composer.trainer.trainer import Trainer

optimizer_registry = {
    "adam": AdamHparams,
    "adamw": AdamWHparams,
    "decoupled_adamw": DecoupledAdamWHparams,
    "radam": RAdamHparams,
    "sgd": SGDHparams,
    "decoupled_sgdw": DecoupledSGDWHparams,
    "rmsprop": RMSPropHparams,
}

scheduler_registry = {
    "step": scheduler.StepLRHparams,
    "multistep": scheduler.MultiStepLRHparams,
    "exponential": scheduler.ExponentialLRHparams,
    "linear_decay": scheduler.LinearLRHparams,
    "cosine_decay": scheduler.CosineAnnealingLRHparams,
    "cosine_warmrestart": scheduler.CosineAnnealingWarmRestartsHparams,
    "warmup": scheduler.WarmUpLRHparams,
    "constant": scheduler.ConstantLRHparams,
    "polynomial": scheduler.PolynomialLRHparams,
}

model_registry = {
    "unet": UnetHparams,
<<<<<<< HEAD
    "ssd": SSDHparams,
=======
    "deeplabv3": DeepLabV3Hparams,
>>>>>>> 4ec05440
    "efficientnetb0": EfficientNetB0Hparams,
    "resnet56_cifar10": CIFARResNetHparams,
    "resnet9_cifar10": CIFARResNet9Hparams,
    "resnet101": ResNet101Hparams,
    "resnet50": ResNet50Hparams,
    "resnet18": ResNet18Hparams,
    "mnist_classifier": MnistClassifierHparams,
    "gpt2": GPT2Hparams,
    "bert": BERTHparams,
    "bert_classification": BERTForClassificationHparams,
}

dataset_registry = {
    "ade20k": datasets.ADE20kDatasetHparams,
    "brats": datasets.BratsDatasetHparams,
    "coco": datasets.COCODatasetHparams,
    "imagenet": datasets.ImagenetDatasetHparams,
    "cifar10": datasets.CIFAR10DatasetHparams,
    "mnist": datasets.MNISTDatasetHparams,
    "lm": datasets.LMDatasetHparams,
    "glue": datasets.GLUEHparams,
}

algorithms_registry = get_algorithm_registry()

callback_registry = {
    "speed_monitor": SpeedMonitorHparams,
    "benchmarker": BenchmarkerHparams,
    "lr_monitor": LRMonitorHparams,
    "grad_monitor": GradMonitorHparams,
    "memory_monitor": MemoryMonitorHparams,
    "run_directory_uploader": RunDirectoryUploaderHparams,
}

logger_registry = {
    "file": FileLoggerBackendHparams,
    "wandb": WandBLoggerBackendHparams,
    "tqdm": TQDMLoggerBackendHparams,
    "mosaicml": MosaicMLLoggerBackendHparams,
}

device_registry = {
    "gpu": GPUDeviceHparams,
    "cpu": CPUDeviceHparams,
}


@dataclass
class TrainerHparams(hp.Hparams):
    """Params for the :class:`Trainer`.

    See the documentation for the :class:`Trainer`.
    """
    hparams_registry = {  # type: ignore
        "algorithms": algorithms_registry,
        "optimizer": optimizer_registry,
        "schedulers": scheduler_registry,
        "loggers": logger_registry,
        "model": model_registry,
        "train_dataset": dataset_registry,
        "val_dataset": dataset_registry,
        "callbacks": callback_registry,
        "device": device_registry,
    }

    device: DeviceHparams = hp.required(doc="Device Parameters")
    train_dataset: datasets.DatasetHparams = hp.required(doc="Training dataset hparams")
    val_dataset: datasets.DatasetHparams = hp.required(doc="Validation dataset hparams")

    optimizer: OptimizerHparams = hp.required(doc="Optimizer to use")

    model: ModelHparams = hp.required(doc="model")
    loggers: List[BaseLoggerBackendHparams] = hp.required(doc="loggers to use")

    max_duration: str = hp.required(
        doc="Time string for the maximum training duration (e.g., 90ep)",
        template_default="10ep",
    )

    train_batch_size: int = hp.required(
        doc="batch size for each optimization step, across all devices and gradient accumulations.",
        template_default=2048,
    )

    eval_batch_size: int = hp.required(
        doc="batch size to use for each evaluation step",
        template_default=2048,
    )

    dataloader: DataloaderHparams = hp.required(doc="dataloader hparams")

    grad_accum: int = hp.required(
        template_default=1,
        doc=
        "Determines the number of microbatches to split a per-gpu batch into, used to compensate for low-memory-capacity devices."
    )
    precision: Precision = hp.required(doc="Precision to use for training", template_default=Precision.AMP)

    dist_timeout: float = hp.optional(doc="Timeout, in seconds, for initializing the dsitributed process group.",
                                      default=15.0)
    ddp_sync_strategy: Optional[DDPSyncStrategy] = hp.optional(
        doc="The strategy for synchronizing DDP. Default value ``None`` causes the "
        "trainer to auto-select a value depending on what algorithms are used.",
        default=None)

    deepspeed: Optional[DeepSpeedHparams] = hp.optional(doc="Configuration for DeepSpeed.", default=None)

    grad_clip_norm: Optional[float] = hp.optional(
        default=None, doc='the norm to clip gradient magnitudes to. Default: None (no clip)')

    algorithms: List[AlgorithmHparams] = hp.optional(doc="Algorithms to employ", default_factory=list)
    schedulers: List[SchedulerHparams] = hp.optional(doc="Scheduler sequence", default_factory=list)
    seed: Optional[int] = hp.optional(default=None, doc="random seed to set")
    validate_every_n_epochs: int = hp.optional(
        doc="Validate every N epochs. Set to -1 to never validate on a epochwise frequency. Defaults to 1", default=1)
    validate_every_n_batches: int = hp.optional(
        doc="Validate every N batches. Set to -1 to never validate on a batchwise frequency. Defaults to -1.",
        default=-1)
    callbacks: List[CallbackHparams] = hp.optional(doc="Callback hparams", default_factory=list)

    load_checkpoint: Optional[CheckpointLoaderHparams] = hp.optional(doc="Checkpoint loading hparams", default=None)
    save_checkpoint: Optional[CheckpointSaverHparams] = hp.optional(doc="Checkpointing hparams", default=None)

    train_subset_num_batches: Optional[int] = hp.optional(textwrap.dedent("""If specified,
        finish every epoch early after training on this many batches."""),
                                                          default=None)
    eval_subset_num_batches: Optional[int] = hp.optional(textwrap.dedent("""If specified,
        stop each evaluation after this many batches."""),
                                                         default=None)

    deterministic_mode: bool = hp.optional(doc="Run the model deterministically. Experimental. Performance"
                                           "degradations expected. Certain Torch modules may not have"
                                           "deterministic implementations, which will result in a crash.",
                                           default=False)

    compute_training_metrics: bool = hp.optional(doc="Log validation metrics on training data", default=False)
    log_level: str = hp.optional(doc="Python loglevel to use composer", default="WARNING")
    datadir: Optional[str] = hp.optional(doc=textwrap.dedent("""
        Datadir to apply for both the training and validation datasets. If specified,
        it will override train_dataset.datadir and val_dataset.datadir"""),
                                         default=None)

    profiler: Optional[ProfilerHparams] = hp.optional(doc="Profiler hparams", default=None)

    def validate(self):
        super().validate()

        if self.deepspeed is not None:

            if self.precision == Precision.FP16:
                raise ValueError("FP16 precision is only supported when training with DeepSpeed.")

            if isinstance(self.device, CPUDeviceHparams):
                raise ValueError("Training on CPUs is not supported with DeepSpeed.")

            if self.deterministic_mode and self.deepspeed.zero_stage > 0:
                raise ValueError("Deepspeed with zero stage > 0 is not compatible with deterministic mode")

        world_size = dist.get_world_size()

        if self.train_batch_size % world_size != 0:
            raise ValueError(
                f"Batch size ({self.train_batch_size}) not divisible by the total number of processes ({world_size}).")

        if self.eval_batch_size % world_size != 0:
            raise ValueError(
                f"Eval batch size ({self.eval_batch_size}) not divisible by the total number of processes ({world_size})."
            )

    def initialize_object(self) -> Trainer:
        from composer.trainer.trainer import Trainer
        return Trainer.create_from_hparams(hparams=self)

    @classmethod
    def load(cls, model: str) -> TrainerHparams:
        model_hparams_file = os.path.join(
            os.path.dirname(composer.__file__),
            "yamls",
            "models",
            f"{model}.yaml",
        )
        trainer_hparams = TrainerHparams.create(model_hparams_file, cli_args=False)
        assert isinstance(trainer_hparams, TrainerHparams), "trainer hparams should return an instance of self"
        return trainer_hparams<|MERGE_RESOLUTION|>--- conflicted
+++ resolved
@@ -21,14 +21,9 @@
 from composer.datasets import DataloaderHparams
 from composer.loggers import (BaseLoggerBackendHparams, FileLoggerBackendHparams, MosaicMLLoggerBackendHparams,
                               TQDMLoggerBackendHparams, WandBLoggerBackendHparams)
-<<<<<<< HEAD
-from composer.models import (CIFARResNetHparams, EfficientNetB0Hparams, GPT2Hparams, MnistClassifierHparams,
-                             ModelHparams, ResNet18Hparams, ResNet50Hparams, ResNet101Hparams, SSDHparams, UnetHparams)
-=======
-from composer.models import (BERTForClassificationHparams, BERTHparams, CIFARResNet9Hparams, CIFARResNetHparams,
+from composer.models import (BERTForClassificationHparams, BERTHparams, CIFARResNet9Hparams, CIFARResNetHparams, SSDHParams,
                              DeepLabV3Hparams, EfficientNetB0Hparams, GPT2Hparams, MnistClassifierHparams, ModelHparams,
                              ResNet18Hparams, ResNet50Hparams, ResNet101Hparams, UnetHparams)
->>>>>>> 4ec05440
 from composer.optim import (AdamHparams, AdamWHparams, DecoupledAdamWHparams, DecoupledSGDWHparams, OptimizerHparams,
                             RAdamHparams, RMSPropHparams, SchedulerHparams, SGDHparams, scheduler)
 from composer.profiler import ProfilerHparams
@@ -65,11 +60,8 @@
 
 model_registry = {
     "unet": UnetHparams,
-<<<<<<< HEAD
     "ssd": SSDHparams,
-=======
     "deeplabv3": DeepLabV3Hparams,
->>>>>>> 4ec05440
     "efficientnetb0": EfficientNetB0Hparams,
     "resnet56_cifar10": CIFARResNetHparams,
     "resnet9_cifar10": CIFARResNet9Hparams,
