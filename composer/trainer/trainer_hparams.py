# Copyright 2021 MosaicML. All Rights Reserved.

"""
Example usage and definition of hparams
"""
from __future__ import annotations

import os
import textwrap
from dataclasses import dataclass
from typing import TYPE_CHECKING, List, Optional

import yahp as hp

import composer
from composer import datasets
from composer.algorithms import AlgorithmHparams, get_algorithm_registry
from composer.callbacks import (BenchmarkerHparams, CallbackHparams, GradMonitorHparams, LRMonitorHparams,
                                MemoryMonitorHparams, RunDirectoryUploaderHparams, SpeedMonitorHparams,
                                TorchProfilerHparams)
from composer.core.types import Precision
from composer.datasets import DataloaderHparams
<<<<<<< HEAD
from composer.loggers import (BaseLoggerBackendHparams, FileLoggerBackendHparams, TQDMLoggerBackendHparams,
                              WandBLoggerBackendHparams)
from composer.models import (CIFARResNetHparams, DeepLabV3Hparams, EfficientNetB0Hparams, GPT2Hparams,
                             MnistClassifierHparams, ModelHparams, ResNet18Hparams, ResNet50Hparams, ResNet101Hparams,
                             UnetHparams)
=======
from composer.loggers import (BaseLoggerBackendHparams, FileLoggerBackendHparams, MosaicMLLoggerBackendHparams,
                              TQDMLoggerBackendHparams, WandBLoggerBackendHparams)
from composer.models import (CIFARResNetHparams, EfficientNetB0Hparams, GPT2Hparams, MnistClassifierHparams,
                             ModelHparams, ResNet18Hparams, ResNet50Hparams, ResNet101Hparams, UnetHparams)
>>>>>>> 89000f07
from composer.optim import (AdamHparams, AdamWHparams, DecoupledAdamWHparams, DecoupledSGDWHparams, OptimizerHparams,
                            RAdamHparams, RMSPropHparams, SchedulerHparams, SGDHparams, scheduler)
from composer.trainer.deepspeed import DeepSpeedHparams
from composer.trainer.devices import CPUDeviceHparams, DeviceHparams, GPUDeviceHparams
from composer.utils import ddp

if TYPE_CHECKING:
    from composer.trainer.trainer import Trainer

optimizer_registry = {
    "adam": AdamHparams,
    "adamw": AdamWHparams,
    "decoupled_adamw": DecoupledAdamWHparams,
    "radam": RAdamHparams,
    "sgd": SGDHparams,
    "decoupled_sgdw": DecoupledSGDWHparams,
    "rmsprop": RMSPropHparams,
}

scheduler_registry = {
    "step": scheduler.StepLRHparams,
    "multistep": scheduler.MultiStepLRHparams,
    "exponential": scheduler.ExponentialLRHparams,
    "linear_decay": scheduler.LinearLRHparams,
    "cosine_decay": scheduler.CosineAnnealingLRHparams,
    "cosine_warmrestart": scheduler.CosineAnnealingWarmRestartsHparams,
    "warmup": scheduler.WarmUpLRHparams,
    "constant": scheduler.ConstantLRHparams,
}

model_registry = {
    "unet": UnetHparams,
    "deeplabv3": DeepLabV3Hparams,
    "efficientnetb0": EfficientNetB0Hparams,
    "resnet56_cifar10": CIFARResNetHparams,
    "resnet101": ResNet101Hparams,
    "resnet50": ResNet50Hparams,
    "resnet18": ResNet18Hparams,
    "mnist_classifier": MnistClassifierHparams,
    "gpt2": GPT2Hparams,
}

dataset_registry = {
    "ade20k": datasets.ADE20kDatasetHparams,
    "brats": datasets.BratsDatasetHparams,
    "imagenet": datasets.ImagenetDatasetHparams,
    "cifar10": datasets.CIFAR10DatasetHparams,
    "mnist": datasets.MNISTDatasetHparams,
    "lm": datasets.LMDatasetHparams,
}

algorithms_registry = get_algorithm_registry()

callback_registry = {
    "torch_profiler": TorchProfilerHparams,
    "speed_monitor": SpeedMonitorHparams,
    "benchmarker": BenchmarkerHparams,
    "lr_monitor": LRMonitorHparams,
    "grad_monitor": GradMonitorHparams,
    "memory_monitor": MemoryMonitorHparams,
    "run_directory_uploader": RunDirectoryUploaderHparams,
}

logger_registry = {
    "file": FileLoggerBackendHparams,
    "wandb": WandBLoggerBackendHparams,
    "tqdm": TQDMLoggerBackendHparams,
    "mosaicml": MosaicMLLoggerBackendHparams,
}

device_registry = {
    "gpu": GPUDeviceHparams,
    "cpu": CPUDeviceHparams,
}


@dataclass
class TrainerHparams(hp.Hparams):
    """Params for the :class:`Trainer`.

    See the documentation for the :class:`Trainer`.
    """
    hparams_registry = {  # type: ignore
        "algorithms": algorithms_registry,
        "optimizer": optimizer_registry,
        "schedulers": scheduler_registry,
        "loggers": logger_registry,
        "model": model_registry,
        "train_dataset": dataset_registry,
        "val_dataset": dataset_registry,
        "callbacks": callback_registry,
        "device": device_registry,
    }

    device: DeviceHparams = hp.required(doc="Device Parameters")
    train_dataset: datasets.DatasetHparams = hp.required(doc="Training dataset hparams")
    val_dataset: datasets.DatasetHparams = hp.required(doc="Validation dataset hparams")

    optimizer: OptimizerHparams = hp.required(doc="Optimizer to use")

    model: ModelHparams = hp.required(doc="model")
    loggers: List[BaseLoggerBackendHparams] = hp.required(doc="loggers to use")

    max_epochs: int = hp.required(
        doc="training time in epochs and/or batches (e.g., 90ep5ba)",
        template_default=10,
    )

    train_batch_size: int = hp.required(
        doc="batch size for each optimization step, across all devices and gradient accumulations.",
        template_default=2048,
    )

    eval_batch_size: int = hp.required(
        doc="batch size to use for each evaluation step",
        template_default=2048,
    )

    dataloader: DataloaderHparams = hp.required(doc="dataloader hparams")

    grad_accum: int = hp.required(
        template_default=1,
        doc=
        "Determines the number of microbatches to split a per-gpu batch into, used to compensate for low-memory-capacity devices."
    )
    precision: Precision = hp.required(doc="Precision to use for training", template_default=Precision.AMP)
    ddp_sync_strategy: Optional[ddp.DDPSyncStrategy] = hp.optional(
        doc="The strategy for synchronizing DDP. Default value ``None`` causes the "
        "trainer to auto-select a value depending on what algorithms are used.",
        default=None)
    ddp_timeout: float = hp.optional(doc="Timeout, in seconds, for initializing the DDP process group.", default=5.0)

    deepspeed: Optional[DeepSpeedHparams] = hp.optional(doc="Configuration for DeepSpeed.", default=None)

    grad_clip_norm: Optional[float] = hp.optional(
        default=None, doc='the norm to clip gradient magnitudes to. Default: None (no clip)')

    algorithms: List[AlgorithmHparams] = hp.optional(doc="Algorithms to employ", default_factory=list)
    schedulers: List[SchedulerHparams] = hp.optional(doc="Scheduler sequence", default_factory=list)
    seed: Optional[int] = hp.optional(default=None, doc="random seed to set")
    validate_every_n_epochs: int = hp.optional(
        doc="Validate every N epochs. Set to -1 to never validate on a epochwise frequency. Defaults to 1", default=1)
    validate_every_n_batches: int = hp.optional(
        doc="Validate every N batches. Set to -1 to never validate on a batchwise frequency. Defaults to -1.",
        default=-1)
    callbacks: List[CallbackHparams] = hp.optional(doc="Callback hparams", default_factory=list)

    checkpoint_filepath: Optional[str] = hp.optional(doc="Path to an existing checkpoint file to load from.",
                                                     default=None)

    checkpoint_interval_unit: Optional[str] = hp.optional(
        doc=
        "Unit for the checkpoint save interval -- should be 'ep' for epochs; 'ba' for batches, or None to disable checkpointing",
        default=None)
    checkpoint_interval: int = hp.optional(doc="Interval for checkpointing.", default=1)
    checkpoint_folder: str = hp.optional(
        doc="Folder in which to save checkpoint files. Relative to the run directory, if set."
        "Defaults to `checkpoints`.",
        default="checkpoints")

    train_subset_num_batches: Optional[int] = hp.optional(textwrap.dedent("""If specified,
        finish every epoch early after training on this many batches."""),
                                                          default=None)
    eval_subset_num_batches: Optional[int] = hp.optional(textwrap.dedent("""If specified,
        stop each evaluation after this many batches."""),
                                                         default=None)

    deterministic_mode: bool = hp.optional(doc="Run the model deterministically. Experimental. Performance"
                                           "degradations expected. Certain Torch modules may not have"
                                           "deterministic implementations, which will result in a crash.",
                                           default=False)

    compute_training_metrics: bool = hp.optional(doc="Log validation metrics on training data", default=False)
    log_level: str = hp.optional(doc="Python loglevel to use composer", default="WARNING")
    datadir: Optional[str] = hp.optional(doc=textwrap.dedent("""
        Datadir to apply for both the training and validation datasets. If specified,
        it will override train_dataset.datadir and val_dataset.datadir"""),
                                         default=None)

    def validate(self):
        super().validate()

        deepspeed_enabled = self.deepspeed and self.deepspeed.enabled

        if not deepspeed_enabled and Precision(self.precision) == Precision.FP16:
            raise ValueError("FP16 precision is only supported when training with DeepSpeed.")

        if deepspeed_enabled and self.deterministic_mode:
            raise ValueError("Deterministic mode is not supported with DeepSpeed.")

        if deepspeed_enabled and isinstance(self.device, CPUDeviceHparams):
            raise ValueError("Training on CPUs is not supported with DeepSpeed.")

        world_size = ddp.get_world_size()

        if self.train_batch_size % world_size != 0:
            raise ValueError(
                f"Batch size ({self.train_batch_size}) not divisible by the total number of processes ({world_size}).")

        if self.eval_batch_size % world_size != 0:
            raise ValueError(
                f"Eval batch size ({self.eval_batch_size}) not divisible by the total number of processes ({world_size})."
            )

    def initialize_object(self) -> Trainer:
        from composer.trainer.trainer import Trainer
        return Trainer.create_from_hparams(hparams=self)

    @classmethod
    def load(cls, model: str) -> TrainerHparams:
        model_hparams_file = os.path.join(
            os.path.dirname(composer.__file__),
            "yamls",
            "models",
            f"{model}.yaml",
        )
        trainer_hparams = TrainerHparams.create(model_hparams_file, cli_args=False)
        assert isinstance(trainer_hparams, TrainerHparams), "trainer hparams should return an instance of self"
        return trainer_hparams<|MERGE_RESOLUTION|>--- conflicted
+++ resolved
@@ -20,18 +20,11 @@
                                 TorchProfilerHparams)
 from composer.core.types import Precision
 from composer.datasets import DataloaderHparams
-<<<<<<< HEAD
-from composer.loggers import (BaseLoggerBackendHparams, FileLoggerBackendHparams, TQDMLoggerBackendHparams,
-                              WandBLoggerBackendHparams)
+from composer.loggers import (BaseLoggerBackendHparams, FileLoggerBackendHparams, MosaicMLLoggerBackendHparams,
+                              TQDMLoggerBackendHparams, WandBLoggerBackendHparams)
 from composer.models import (CIFARResNetHparams, DeepLabV3Hparams, EfficientNetB0Hparams, GPT2Hparams,
                              MnistClassifierHparams, ModelHparams, ResNet18Hparams, ResNet50Hparams, ResNet101Hparams,
                              UnetHparams)
-=======
-from composer.loggers import (BaseLoggerBackendHparams, FileLoggerBackendHparams, MosaicMLLoggerBackendHparams,
-                              TQDMLoggerBackendHparams, WandBLoggerBackendHparams)
-from composer.models import (CIFARResNetHparams, EfficientNetB0Hparams, GPT2Hparams, MnistClassifierHparams,
-                             ModelHparams, ResNet18Hparams, ResNet50Hparams, ResNet101Hparams, UnetHparams)
->>>>>>> 89000f07
 from composer.optim import (AdamHparams, AdamWHparams, DecoupledAdamWHparams, DecoupledSGDWHparams, OptimizerHparams,
                             RAdamHparams, RMSPropHparams, SchedulerHparams, SGDHparams, scheduler)
 from composer.trainer.deepspeed import DeepSpeedHparams
