# Copyright 2021 MosaicML. All Rights Reserved.

"""Example usage and definition of hparams."""
from __future__ import annotations

import logging
import os
import textwrap
import warnings
from dataclasses import dataclass
from typing import TYPE_CHECKING, Dict, List, Optional, cast

import yahp as hp

import composer
from composer import datasets
from composer.algorithms import AlgorithmHparams, get_algorithm_registry
from composer.callbacks import (CallbackHparams, GradMonitorHparams, LRMonitorHparams, MemoryMonitorHparams,
                                RunDirectoryUploaderHparams, SpeedMonitorHparams)
from composer.core import DataSpec
from composer.core.types import JSON, Precision
from composer.datasets import DataloaderHparams
from composer.datasets.dataset_registry import get_dataset_registry
from composer.datasets.evaluator import EvaluatorHparams
from composer.loggers import (FileLoggerHparams, InMemoryLoggerHaparms, LoggerCallbackHparams, TQDMLoggerHparams,
                              WandBLoggerHparams)
from composer.models import (BERTForClassificationHparams, BERTHparams, CIFARResNet9Hparams, CIFARResNetHparams,
                             DeepLabV3Hparams, EfficientNetB0Hparams, GPT2Hparams, MnistClassifierHparams, ModelHparams,
                             ResNetHparams, TimmHparams, UnetHparams)
from composer.models.resnet20_cifar10.resnet20_cifar10_hparams import CIFARResNet20Hparams
from composer.optim import (AdamHparams, AdamWHparams, DecoupledAdamWHparams, DecoupledSGDWHparams, OptimizerHparams,
                            RAdamHparams, RMSPropHparams, SchedulerHparams, SGDHparams, scheduler)
<<<<<<< HEAD
from composer.profiler import ProfilerHparams
=======
from composer.optim.scheduler import ensure_warmup_last
from composer.profiler.profiler_hparams import JSONTraceHandlerHparams, ProfilerEventHandlerHparams
>>>>>>> 94734a81
from composer.trainer.ddp import DDPSyncStrategy
from composer.trainer.devices import CPUDeviceHparams, DeviceHparams, GPUDeviceHparams
from composer.trainer.trainer import Trainer
from composer.utils import dist, reproducibility
from composer.utils.object_store import ObjectStoreProviderHparams

if TYPE_CHECKING:
    from composer.trainer.trainer import Trainer

optimizer_registry = {
    "adam": AdamHparams,
    "adamw": AdamWHparams,
    "decoupled_adamw": DecoupledAdamWHparams,
    "radam": RAdamHparams,
    "sgd": SGDHparams,
    "decoupled_sgdw": DecoupledSGDWHparams,
    "rmsprop": RMSPropHparams,
}

scheduler_registry = {
    "step": scheduler.StepLRHparams,
    "multistep": scheduler.MultiStepLRHparams,
    "exponential": scheduler.ExponentialLRHparams,
    "linear_decay": scheduler.LinearLRHparams,
    "cosine_decay": scheduler.CosineAnnealingLRHparams,
    "cosine_warmrestart": scheduler.CosineAnnealingWarmRestartsHparams,
    "constant": scheduler.ConstantLRHparams,
    "polynomial": scheduler.PolynomialLRHparams,
    "multistep_with_warmup": scheduler.MultiStepWithWarmupLRHparams,
    "linear_decay_with_warmup": scheduler.LinearWithWarmupLRHparams,
    "cosine_decay_with_warmup": scheduler.CosineAnnealingWithWarmupLRHparams,
}

model_registry = {
    "unet": UnetHparams,
    "deeplabv3": DeepLabV3Hparams,
    "efficientnetb0": EfficientNetB0Hparams,
    "resnet56_cifar10": CIFARResNetHparams,
    "resnet20_cifar10": CIFARResNet20Hparams,
    "resnet9_cifar10": CIFARResNet9Hparams,
    "resnet": ResNetHparams,
    "mnist_classifier": MnistClassifierHparams,
    "gpt2": GPT2Hparams,
    "bert": BERTHparams,
    "bert_classification": BERTForClassificationHparams,
    "timm": TimmHparams
}

dataset_registry = get_dataset_registry()

algorithms_registry = get_algorithm_registry()

callback_registry = {
    "speed_monitor": SpeedMonitorHparams,
    "lr_monitor": LRMonitorHparams,
    "grad_monitor": GradMonitorHparams,
    "memory_monitor": MemoryMonitorHparams,
    "run_directory_uploader": RunDirectoryUploaderHparams,
}

logger_registry = {
    "file": FileLoggerHparams,
    "wandb": WandBLoggerHparams,
    "tqdm": TQDMLoggerHparams,
    "in_memory": InMemoryLoggerHaparms,
}

device_registry = {
    "gpu": GPUDeviceHparams,
    "cpu": CPUDeviceHparams,
}

prof_event_handlers_registry = {"json": JSONTraceHandlerHparams}


@dataclass
class TrainerHparams(hp.Hparams):
    """Params for the :class:`Trainer`.

    See the documentation for the :class:`Trainer`.
    """
    hparams_registry = {  # type: ignore
        "algorithms": algorithms_registry,
        "optimizer": optimizer_registry,
        "schedulers": scheduler_registry,
        "loggers": logger_registry,
        "model": model_registry,
        "train_dataset": dataset_registry,
        "val_dataset": dataset_registry,
        "callbacks": callback_registry,
        "device": device_registry,
        "prof_event_handlers": prof_event_handlers_registry,
    }

    device: DeviceHparams = hp.required(doc="Device Parameters")
    train_dataset: datasets.DatasetHparams = hp.required(doc="Training dataset hparams")

    optimizer: OptimizerHparams = hp.required(doc="Optimizer to use")

    model: ModelHparams = hp.required(doc="model")
    loggers: List[LoggerCallbackHparams] = hp.required(doc="loggers to use")

    max_duration: str = hp.required(doc="Time string for the maximum training duration (e.g., 90ep)")

    train_batch_size: int = hp.required(
        doc="batch size for each optimization step, across all devices and gradient accumulations.")

    eval_batch_size: int = hp.required(doc="batch size to use for each evaluation step")

    dataloader: DataloaderHparams = hp.required(doc="dataloader hparams")

    grad_accum: int = hp.optional(textwrap.dedent("""\
        Determines the number of microbatches to split a per-gpu batch into,
        used to compensate for low-memory-capacity devices."""),
                                  default=1)
    precision: Precision = hp.optional(doc="Precision to use for training", default=Precision.AMP)

    val_dataset: Optional[datasets.DatasetHparams] = hp.optional(doc="Validation dataset hparams", default=None)

    evaluators: Optional[List[EvaluatorHparams]] = hp.optional(doc="Evaluators", default_factory=list)

    dist_timeout: float = hp.optional(doc="Timeout, in seconds, for initializing the dsitributed process group.",
                                      default=15.0)
    ddp_sync_strategy: Optional[DDPSyncStrategy] = hp.optional(doc=textwrap.dedent("""\
            The strategy for synchronizing DDP. Default value ``None`` causes the
            trainer to auto-select a value depending on what algorithms are used."""),
                                                               default=None)

    deepspeed: Optional[Dict[str, JSON]] = hp.optional(doc="Configuration for DeepSpeed.", default=None)

    grad_clip_norm: Optional[float] = hp.optional(
        default=None, doc='the norm to clip gradient magnitudes to. Default: None (no clip)')

    algorithms: List[AlgorithmHparams] = hp.optional(doc="Algorithms to employ", default_factory=list)
    schedulers: List[SchedulerHparams] = hp.optional(doc="Scheduler sequence", default_factory=list)
    seed: Optional[int] = hp.optional(default=None, doc="random seed to set")
    validate_every_n_epochs: int = hp.optional(
        doc="Validate every N epochs. Set to -1 to never validate on a epochwise frequency. Defaults to 1", default=1)
    validate_every_n_batches: int = hp.optional(
        doc="Validate every N batches. Set to -1 to never validate on a batchwise frequency. Defaults to -1.",
        default=-1)
    scale_schedule_ratio: float = hp.optional(
        doc="Ratio by which to scale the training duration and learning rate schedules.", default=1.0)
    use_stepwise_schedulers: bool = hp.optional(
        doc="Whether schedulers will update after every optimizer step (True), or every epoch (False).", default=True)
    callbacks: List[CallbackHparams] = hp.optional(doc="Callback hparams", default_factory=list)

    load_path: Optional[str] = hp.optional(doc=textwrap.dedent("""\
        If specified, the path to an existing checkpoint file
        (if the checkpoint is on the local disk) or the object name for the checkpoint
        (if the checkpoint is in a cloud bucket). Set to None (the default) to skip loading from a checkpoint."""),
                                           default=None)
    load_object_store: Optional[ObjectStoreProviderHparams] = hp.optional(doc=textwrap.dedent("""\
        If the checkpoint is in an object store (i.e. AWS S3 or Google Cloud Storage), the parameters for
        connecting to the cloud provider object store. Otherwise, if the checkpoint is a local filepath,
        leave blank. This parameter has no effect if `load_path` is not specified."""),
                                                                          default=None)
    load_weights_only: bool = hp.optional(doc=textwrap.dedent("""\
        Whether to only load the weights from the model.
        This parameter has no effect if `load_path`is not specified."""),
                                          default=False)
    load_strict_model_weights: bool = hp.optional(doc=textwrap.dedent("""\
        Ensure that the set of checkpoint weights in the checkpoint and model must exactly match.
        This parameter has no effect if `load_path` is not specified."""),
                                                  default=False)

    load_chunk_size: int = hp.optional(doc=textwrap.dedent("""\
        Chunk size (in bytes) to use when downloading checkpoints.
        This parameter has no effect if `load_path` is not specified or it is a local file path."""),
                                       default=1_048_576)
    load_progress_bar: bool = hp.optional(doc=textwrap.dedent("""\
        Whether to show a progress bar when downloading checkpoints.
        This parameter has no effect if `load_path` is not specified or it is a local file path."""),
                                          default=True)

    save_folder: Optional[str] = hp.optional(doc=textwrap.dedent(f"""\
        Folder to save checkpoint files, relative to the run directory.
        Defaults to None, meaning checkpoints will not be saved."""),
                                             default=None)
    save_interval: str = hp.optional(doc=textwrap.dedent("""\
        The time string interval representing how frequently checkpoints should be saved.
        For example, set to "1ep" to save checkpoints every epoch, or "10ba"
        to save checkpoints every 10 batches.
        This parameter has no effect if `save_folder` is not specified."""),
                                     default="1ep")

    save_compression: str = hp.optional(doc=textwrap.dedent("""\
        Compression algorithm to run on checkpoints. Can be `gzip`, `bzip2`,
        `lzma`, or left blank for no compression.  (default: ``""`` for no compression)."""),
                                        default="")

    train_subset_num_batches: Optional[int] = hp.optional(
        "If specified, finish every epoch early after training on this many batches.", default=None)
    eval_subset_num_batches: Optional[int] = hp.optional("If specified, stop each evaluation after this many batches.",
                                                         default=None)

    deterministic_mode: bool = hp.optional(textwrap.dedent("""\
        Run the model deterministically. Experimental. Performance
        degradations expected. Certain Torch modules may not have
        deterministic implementations, which will result in a crash."""),
                                           default=False)

    compute_training_metrics: bool = hp.optional(doc="Log validation metrics on training data", default=False)
    log_level: str = hp.optional(doc="Python loglevel to use composer", default="INFO")
    datadir: Optional[str] = hp.optional(doc=textwrap.dedent("""\
        Datadir to apply for both the training and validation datasets. If specified,
        it will override train_dataset.datadir and val_dataset.datadir"""),
                                         default=None)

    profiler_trace_file: Optional[str] = hp.optional(doc=textwrap.dedent("""\
        Name of the trace file, relative to the run directory.  Must be specified to activate the profiler."""),
                                                     default=None)
    prof_event_handlers: List[ProfilerEventHandlerHparams] = hp.optional(
        doc=textwrap.dedent("""\
        Trace event handler.  Ignored if `profiler_trace_file` is not specified."""),
        default_factory=lambda: [JSONTraceHandlerHparams()])
    prof_skip_first: int = hp.optional(doc=textwrap.dedent("""\
        Number of batches to skip at epoch start.  Ignored if `profiler_trace_file` is not specified."""),
                                       default=0)
    prof_wait: int = hp.optional(doc=textwrap.dedent("""\
        Number of batches to skip at the beginning of each cycle.  Ignored if `profiler_trace_file` is not specified."""
                                                    ),
                                 default=0)
    prof_warmup: int = hp.optional(doc=textwrap.dedent("""\
        Number of warmup batches in a cycle.  Ignored if `profiler_trace_file` is not specified."""),
                                   default=1)
    prof_active: int = hp.optional(doc=textwrap.dedent("""\
        Number of batches to profile in a cycle.  Ignored if `profiler_trace_file` is not specified."""),
                                   default=4)
    prof_repeat: int = hp.optional(doc=textwrap.dedent("""\
        Maximum number of profiling cycle repetitions per epoch (0 for no maximum).  Ignored if `profiler_trace_file` is not specified."""
                                                      ),
                                   default=1)
    sys_prof_cpu: bool = hp.optional(doc=textwrap.dedent("""\
        Whether to record cpu statistics.  Ignored if `profiler_trace_file` is not specified."""),
                                     default=True)
    sys_prof_memory: bool = hp.optional(doc=textwrap.dedent("""\
        Whether to record memory statistics.  Ignored if `profiler_trace_file` is not specified."""),
                                        default=False)
    sys_prof_disk: bool = hp.optional(doc=textwrap.dedent("""\
        Whether to record disk statistics.  Ignored if `profiler_trace_file` is not specified."""),
                                      default=False)
    sys_prof_net: bool = hp.optional(doc=textwrap.dedent("""\
        Whether to record network statistics.  Ignored if `profiler_trace_file` is not specified."""),
                                     default=False)
    sys_prof_stats_thread_interval_seconds: float = hp.optional(doc=textwrap.dedent("""\
        Interval to record stats, in seconds.  Ignored if `profiler_trace_file` is not specified."""),
                                                                default=0.5)
    torch_profiler_trace_dir: Optional[str] = hp.optional(doc=textwrap.dedent("""\
        Directory to store trace results relative to the run directory.  Must be specified to activate the Torch profiler. 
        Ignored if ``profiler_trace_file`` is not specified."""),
                                                          default=None)
    torch_prof_use_gzip: bool = hp.optional(doc=textwrap.dedent("""\
        Whether to use gzip for trace.  
        Ignored if ``torch_profiler_trace_dir`` and `profiler_trace_file` are not specified."""),
                                            default=False)

    torch_prof_record_shapes: bool = hp.optional(doc=textwrap.dedent("""\
        Whether to record tensor shapes.  
        Ignored if ``torch_profiler_trace_dir`` and `profiler_trace_file` are not specified."""),
                                                 default=False)
    torch_prof_profile_memory: bool = hp.optional(doc=textwrap.dedent("""\
        Track tensor memory allocations and frees.  
        Ignored if ``torch_profiler_trace_dir`` and `profiler_trace_file` are not specified."""),
                                                  default=True)
    torch_prof_with_stack: bool = hp.optional(doc=textwrap.dedent("""\
        Record stack information.  
        Ignored if ``torch_profiler_trace_dir`` and `profiler_trace_file` are not specified."""),
                                              default=False)
    torch_prof_with_flops: bool = hp.optional(doc=textwrap.dedent("""\
        Estimate flops for operators.  
        Ignored if ``torch_profiler_trace_dir`` and `profiler_trace_file` are not specified."""),
                                              default=True)

    def validate(self):
        super().validate()

        if self.deepspeed is not None:
            zero_stage = cast(int, self.deepspeed.get("zero_stage", 0))

            if self.deterministic_mode and zero_stage > 0:
                raise ValueError("Deepspeed with zero stage > 0 is not compatible with deterministic mode")

            if isinstance(self.device, CPUDeviceHparams):
                raise ValueError("Training on CPUs is not supported with DeepSpeed.")

        elif self.precision == Precision.FP16:
            raise ValueError("FP16 precision is only supported when training with DeepSpeed.")

        world_size = dist.get_world_size()

        if self.train_batch_size % world_size != 0:
            raise ValueError(
                f"Batch size ({self.train_batch_size}) not divisible by the total number of processes ({world_size}).")

        if self.eval_batch_size % world_size != 0:
            raise ValueError(
                f"Eval batch size ({self.eval_batch_size}) not divisible by the total number of processes ({world_size})."
            )

        if self.evaluators is not None and len(self.evaluators) > 0 and self.val_dataset is not None:
            raise ValueError(
                "val_dataset and evaluators shouldn't both be specified. Only one can be passed in to the trainer.")

        if self.scale_schedule_ratio <= 0:
            raise ValueError("scale_schedule_ratio must be a positive value.")

    def initialize_object(self) -> Trainer:
        self.validate()
        import composer
        logging.getLogger(composer.__name__).setLevel(self.log_level)

        # devices and systems
        device = self.device.initialize_object()

        seed = self.seed if self.seed else reproducibility.get_random_seed()
        # need to set seed before model initialization for determinism
        # don't need to set different seeds per process since only the rank 0 initialization is used
        reproducibility.seed_all(seed)

        model = self.model.initialize_object()
        algorithms = [x.initialize_object() for x in self.algorithms]

        # callbacks, loggers, and seed
        dict_config = self.to_dict()
        loggers = [x.initialize_object(config=dict_config) for x in self.loggers]
        callbacks = [x.initialize_object() for x in self.callbacks]

        if self.datadir is not None:
            self.train_dataset.datadir = self.datadir
            if self.val_dataset is not None:
                self.val_dataset.datadir = self.datadir

        train_device_batch_size = self.train_batch_size // dist.get_world_size()
        if self.train_dataset.shuffle and self.train_subset_num_batches is not None:
            warnings.warn(
                textwrap.dedent(f"""\
                SubsetNumBatchesWarning: When specifying train_subset_num_batches,
                (set to {self.train_subset_num_batches}), train_datset.shuffle should be set to False. Otherwise,
                each training epoch may load a different subset of samples."""))
        train_data = self.train_dataset.initialize_object(train_device_batch_size, self.dataloader)

        eval_device_batch_size = self.eval_batch_size // dist.get_world_size()
        if self.val_dataset is not None and self.evaluators is not None and len(self.evaluators) > 0:
            raise ValueError("Either val_dataset or evaluators should be set, but not both.")

        eval_dataloader = None

        if self.val_dataset is not None:
            if self.val_dataset.shuffle and self.eval_subset_num_batches is not None:
                warnings.warn(
                    textwrap.dedent(f"""\
                        SubsetNumBatchesWarning: When specifying eval_subset_num_batches,
                        (set to {self.eval_subset_num_batches}), val_dataset.shuffle should be
                        set to False. Otherwise, each evaluation epoch may load a different
                        subset of samples."""))
            eval_dataloader = self.val_dataset.initialize_object(eval_device_batch_size, self.dataloader)

        if self.evaluators is not None and len(self.evaluators) > 0:
            eval_dataloader = [
                evaluator.initialize_object(model, eval_device_batch_size, self.dataloader)
                for evaluator in self.evaluators
            ]
            for evaluator in self.evaluators:
                if evaluator.eval_dataset.shuffle and self.eval_subset_num_batches is not None:
                    warnings.warn(
                        textwrap.dedent(f"""SubsetNumBatchesWarning: When specifying eval_subset_num_batches,
                    (set to {self.eval_subset_num_batches}), evaluator.dataloader.shuffle (for Evaluator: "{evaluator.label}") should be set to False. Otherwise,
                    each evaluation epoch may load a different subset of samples."""))

        optimizers = self.optimizer.initialize_object(model.parameters())

        train_dataloader = train_data

        samples_per_epoch = None
        tokens_per_epoch = None

        if isinstance(train_dataloader, DataSpec):
            if train_dataloader.num_samples is not None:
                samples_per_epoch = train_dataloader.num_samples
                tokens_per_epoch = train_dataloader.num_tokens
            train_dataloader = train_dataloader.dataloader

        try:
            steps_per_epoch = len(train_dataloader)
        except (AttributeError, NotImplementedError):
            steps_per_epoch = None

        batch_size = None
        if train_dataloader.batch_size is not None:
            batch_size = train_dataloader.batch_size * dist.get_world_size()

        if samples_per_epoch is None and steps_per_epoch is not None and batch_size is not None:
            samples_per_epoch = steps_per_epoch * batch_size

        schedulers = [scheduler.initialize_object() for scheduler in self.schedulers]

        trainer = Trainer(
            model=model,
            train_dataloader=train_data,
            eval_dataloader=eval_dataloader,
            max_duration=self.max_duration,
            algorithms=algorithms,
            optimizers=optimizers,
            schedulers=schedulers,

            # device
            device=device,

            # training hparams
            grad_accum=self.grad_accum,
            grad_clip_norm=self.grad_clip_norm,
            validate_every_n_batches=self.validate_every_n_batches,
            validate_every_n_epochs=self.validate_every_n_epochs,
            compute_training_metrics=self.compute_training_metrics,
            precision=self.precision,
            scale_schedule_ratio=self.scale_schedule_ratio,
            use_stepwise_schedulers=self.use_stepwise_schedulers,

            # dist hparams
            dist_timeout=self.dist_timeout,
            ddp_sync_strategy=self.ddp_sync_strategy,

            # Randomness
            seed=seed,
            deterministic_mode=self.deterministic_mode,

            # Callbacks and logging
            loggers=loggers,
            callbacks=callbacks,

            # Profiler
            profiler_trace_file=self.profiler_trace_file,
            prof_event_handlers=[x.initialize_object() for x in self.prof_event_handlers],
            prof_skip_first=self.prof_skip_first,
            prof_wait=self.prof_wait,
            prof_warmup=self.prof_warmup,
            prof_active=self.prof_active,
            prof_repeat=self.prof_repeat,
            sys_prof_cpu=self.sys_prof_cpu,
            sys_prof_memory=self.sys_prof_memory,
            sys_prof_disk=self.sys_prof_disk,
            sys_prof_net=self.sys_prof_net,
            sys_prof_stats_thread_interval_seconds=self.sys_prof_stats_thread_interval_seconds,
            torch_profiler_trace_dir=self.torch_profiler_trace_dir,
            torch_prof_use_gzip=self.torch_prof_use_gzip,
            torch_prof_record_shapes=self.torch_prof_record_shapes,
            torch_prof_profile_memory=self.torch_prof_profile_memory,
            torch_prof_with_stack=self.torch_prof_with_flops,
            torch_prof_with_flops=self.torch_prof_with_flops,

            # Checkpoint parameters
            load_path=self.load_path,
            load_object_store=self.load_object_store.initialize_object()
            if self.load_object_store is not None else None,
            load_weights_only=self.load_weights_only,
            load_strict=self.load_strict_model_weights,
            load_chunk_size=self.load_chunk_size,
            load_progress_bar=self.load_progress_bar,
            save_folder=self.save_folder,
            save_interval=self.save_interval,
            save_compression=self.save_compression,

            # Subset parameters
            train_subset_num_batches=self.train_subset_num_batches,
            eval_subset_num_batches=self.eval_subset_num_batches,

            # DeepSpeed
            deepspeed_config=self.deepspeed,
        )

        return trainer

    @classmethod
    def load(cls, model: str) -> TrainerHparams:
        model_hparams_file = os.path.join(
            os.path.dirname(composer.__file__),
            "yamls",
            "models",
            f"{model}.yaml",
        )
        trainer_hparams = TrainerHparams.create(model_hparams_file, cli_args=False)
        assert isinstance(trainer_hparams, TrainerHparams), "trainer hparams should return an instance of self"
        return trainer_hparams<|MERGE_RESOLUTION|>--- conflicted
+++ resolved
@@ -30,12 +30,7 @@
 from composer.models.resnet20_cifar10.resnet20_cifar10_hparams import CIFARResNet20Hparams
 from composer.optim import (AdamHparams, AdamWHparams, DecoupledAdamWHparams, DecoupledSGDWHparams, OptimizerHparams,
                             RAdamHparams, RMSPropHparams, SchedulerHparams, SGDHparams, scheduler)
-<<<<<<< HEAD
-from composer.profiler import ProfilerHparams
-=======
-from composer.optim.scheduler import ensure_warmup_last
 from composer.profiler.profiler_hparams import JSONTraceHandlerHparams, ProfilerEventHandlerHparams
->>>>>>> 94734a81
 from composer.trainer.ddp import DDPSyncStrategy
 from composer.trainer.devices import CPUDeviceHparams, DeviceHparams, GPUDeviceHparams
 from composer.trainer.trainer import Trainer
