# Copyright 2022 MosaicML. All Rights Reserved.

"""The :class:`~yahp.hparams.Hparams` used to construct the :class:`~composer.trainer.trainer.Trainer`."""

from __future__ import annotations

import datetime
import logging
import os
import warnings
from dataclasses import dataclass
from typing import TYPE_CHECKING, Dict, List, Optional, Union, cast

import torch
import yahp as hp

import composer
from composer.algorithms import AlgorithmHparams, get_algorithm_registry
from composer.callbacks import (CallbackHparams, GradMonitorHparams, LRMonitorHparams, MemoryMonitorHparams,
                                MLPerfCallbackHparams, SpeedMonitorHparams)
from composer.core import Precision
from composer.core.types import JSON
from composer.datasets import DataLoaderHparams, DatasetHparams
from composer.datasets.dataset_registry import get_dataset_registry
from composer.datasets.evaluator import EvaluatorHparams
from composer.loggers import LoggerDestinationHparams, logger_registry
from composer.loggers.logger import LogLevel
from composer.models import (BERTForClassificationHparams, BERTHparams, DeepLabV3Hparams, EfficientNetB0Hparams,
                             GPT2Hparams, MnistClassifierHparams, ModelHparams, ResNetCIFARHparams, ResNetHparams,
                             SSDHparams, TimmHparams, UnetHparams, ViTSmallPatch16Hparams)
from composer.optim import (AdamHparams, AdamWHparams, ConstantSchedulerHparams, CosineAnnealingSchedulerHparams,
                            CosineAnnealingWarmRestartsSchedulerHparams, CosineAnnealingWithWarmupSchedulerHparams,
                            DecoupledAdamWHparams, DecoupledSGDWHparams, ExponentialSchedulerHparams,
                            LinearSchedulerHparams, LinearWithWarmupSchedulerHparams, MultiStepSchedulerHparams,
                            MultiStepWithWarmupSchedulerHparams, OptimizerHparams, PolynomialSchedulerHparams,
                            RAdamHparams, RMSpropHparams, SchedulerHparams, SGDHparams, StepSchedulerHparams)
from composer.profiler.profiler_hparams import (ProfileScheduleHparams, TraceHandlerHparams,
                                                profiler_scheduler_registry, trace_handler_registry)
from composer.trainer.ddp import DDPSyncStrategy
from composer.trainer.devices import CPUDeviceHparams, DeviceHparams, GPUDeviceHparams
from composer.trainer.trainer import Trainer
from composer.utils import dist, reproducibility
from composer.utils.object_store import ObjectStoreHparams

if TYPE_CHECKING:
    from composer.trainer.trainer import Trainer

__all__ = ["TrainerHparams"]

optimizer_registry = {
    "adam": AdamHparams,
    "adamw": AdamWHparams,
    "decoupled_adamw": DecoupledAdamWHparams,
    "radam": RAdamHparams,
    "sgd": SGDHparams,
    "decoupled_sgdw": DecoupledSGDWHparams,
    "rmsprop": RMSpropHparams,
}

scheduler_registry = {
    "step": StepSchedulerHparams,
    "multistep": MultiStepSchedulerHparams,
    "exponential": ExponentialSchedulerHparams,
    "linear_decay": LinearSchedulerHparams,
    "cosine_decay": CosineAnnealingSchedulerHparams,
    "cosine_warmrestart": CosineAnnealingWarmRestartsSchedulerHparams,
    "constant": ConstantSchedulerHparams,
    "polynomial": PolynomialSchedulerHparams,
    "multistep_with_warmup": MultiStepWithWarmupSchedulerHparams,
    "linear_decay_with_warmup": LinearWithWarmupSchedulerHparams,
    "cosine_decay_with_warmup": CosineAnnealingWithWarmupSchedulerHparams,
}

model_registry = {
    "unet": UnetHparams,
    "ssd": SSDHparams,
    "deeplabv3": DeepLabV3Hparams,
    "efficientnetb0": EfficientNetB0Hparams,
    "resnet_cifar": ResNetCIFARHparams,
    "resnet": ResNetHparams,
    "mnist_classifier": MnistClassifierHparams,
    "gpt2": GPT2Hparams,
    "bert": BERTHparams,
    "bert_classification": BERTForClassificationHparams,
    "timm": TimmHparams,
    "vit_small_patch16": ViTSmallPatch16Hparams
}

dataset_registry = get_dataset_registry()

algorithms_registry = get_algorithm_registry()

callback_registry = {
    "speed_monitor": SpeedMonitorHparams,
    "lr_monitor": LRMonitorHparams,
    "grad_monitor": GradMonitorHparams,
    "memory_monitor": MemoryMonitorHparams,
    "mlperf": MLPerfCallbackHparams,
}

device_registry = {
    "gpu": GPUDeviceHparams,
    "cpu": CPUDeviceHparams,
}

evaluator_registry = {"evaluator": EvaluatorHparams}


@dataclass
class TrainerHparams(hp.Hparams):
    """Params for instantiating the :class:`.Trainer`.

    .. seealso:: The documentation for the :class:`.Trainer`.

    Args:
        model (ModelHparams): Hparams for constructing the model to train.

            .. seealso:: :mod:`composer.models` for models built into Composer.

        datadir (str, optional): Datadir to apply for both the training and validation datasets. If specified,
            it will override both ``train_dataset.datadir`` and ``val_dataset.datadir``. (default: ``None``)
        dataloader (DataLoaderHparams): Hparams used for constructing the dataloader which will be used
            for loading the train dataset and (if provided) the validation dataset.

        train_dataset (DatasetHparams): Hparams used to construct the dataset used for training.

            .. seealso:: :mod:`composer.datasets` for datasets built into Composer.
        train_dataloader_label (str): See :class:`.Trainer`.
        train_batch_size (int): The optimization batch size to use for training. This is the total batch
            size that is used to produce a gradient for the optimizer update step.
        train_subset_num_batches (int, optional): See :class:`.Trainer`.
        compute_training_metrics (bool, optional): See :class:`.Trainer`.

        max_duration (str): The maximum duration to train as a str (e.g. ``1ep``, or ``10ba``).
            Will be converted to a :class:`~composer.core.Time` object.

            .. seealso:: :class:`~composer.core.Time` for more details on time construction.

        algorithms (List[AlgorithmHparams], optional): The algorithms to use during training. (default: ``[]``)

            .. seealso:: :mod:`composer.algorithms` for the different algorithms built into Composer.

        optimizers (OptimizerHparams, optional): The hparams for constructing the optimizer. (default: ``None``)

            .. seealso:: :class:`.Trainer` for the default optimizer behavior when ``None`` is provided.

            .. seealso:: :mod:`composer.optim` for the different optimizers built into Composer.
        schedulers (List[SchedulerHparams], optional): The learning rate schedulers. (default: ``[]``).

            .. seealso:: :class:`.Trainer` for the default scheduler behavior when ``[]`` is provided.

            .. seealso:: :mod:`composer.optim.scheduler` for the different schedulers built into Composer.
        scale_schedule_ratio (float, optional): See :class:`.Trainer`.
        step_schedulers_every_batch (bool, optional): See :class:`.Trainer`.

        val_dataset (DatasetHparams, optional): Hparams for constructing the dataset used for evaluation.
            (default: ``None``)

            .. seealso:: :mod:`composer.datasets` for datasets built into Composer.
        evaluators (List[EvaluatorHparams], optional): Hparams for constructing evaluators to be used during the
            eval loop. Evaluators should be used when evaluating one or more specific metrics across one
            or more datasets. (default: ``None``)

            .. seealso:: :class:`~composer.core.evaluator.Evaluator` for more details on evaluators.
        eval_batch_size (int, optional): The batch size to use for evaluation. Must be provided if one of
            ``val_dataset`` or ``evaluators`` is set. (default: ``None``)
        eval_interval (str, optional): See :class:`.Trainer`.
        eval_subset_num_batches (int, optional): See :class:`.Trainer`.

        callbacks (List[CallbackHparams], optional): Hparams to construct the callbacks to
            run during training. (default: ``[]``)

            .. seealso:: :mod:`composer.callbacks` for the different callbacks built into Composer.

        loggers (List[LoggerDestinationHparams], optional): Hparams for constructing the destinations
            to log to. (default: ``[]``)

            .. seealso:: :mod:`composer.loggers` for the different loggers built into Composer.
        run_name (str, optional): See :class:`.Trainer`.
        progress_bar (bool, optional): See :class:`.Trainer`.
        log_to_console (bool, optional): See :class:`.Trainer`.
        console_log_level (bool, optional): See :class:`.Trainer`.
        console_stream (bool, optional): See :class:`.Trainer`.
        python_log_level (str): The Python log level to use for log statements in the :mod:`composer`
            module. (default: ``INFO``)

            .. seealso:: The :mod:`logging` module in Python.

        load_path (str, optional): See :class:`.Trainer`.
        load_object_store (ObjectStore, optional): See :class:`.Trainer`. Both ``load_logger_destination`` and
            ``load_object_store`` should not be provided since there can only be one location to load from.
        load_logger_destination (LoggerDestination, optional): Used to specify a ``LoggerDestination`` for
            ``load_object_store`` in :class:`.Trainer` as Hparams doesn't support a Union type for those objects. Both
            ``load_logger_destination`` and ``load_object_store`` should not be provided since there can only be one location
            to load from.
        load_weights_only (bool, optional): See :class:`.Trainer`.
        load_strict_model_weights (bool, optional): See :class:`.Trainer`.
        load_chunk_size (int, optional): See :class:`.Trainer`.
        load_progress_bar (bool, optional): See :class:`.Trainer`.

        save_folder (str, optional): See :class:`~composer.callbacks.checkpoint_saver.CheckpointSaver`.
        save_filename (str, optional): See :class:`~composer.callbacks.checkpoint_saver.CheckpointSaver`.
        save_artifact_name (str, optional): See :class:`~composer.callbacks.checkpoint_saver.CheckpointSaver`.
        save_latest_filename (str, optional): See
            :class:`~composer.callbacks.checkpoint_saver.CheckpointSaver`.
        save_latest_artifact_name (str, optional): See :class:`~composer.callbacks.checkpoint_saver.CheckpointSaver`.
        save_overwrite (str, optional): See :class:`~composer.callbacks.checkpoint_saver.CheckpointSaver`.
        save_weights_only (bool, optional): See :class:`~composer.callbacks.checkpoint_saver.CheckpointSaver`.
        save_interval (str, optional): See
            :class:`~composer.callbacks.callback_hparams.CheckpointSaverHparams`.
        save_num_checkpoints_to_keep (int, optional): See :class:`~composer.callbacks.checkpoint_saver.CheckpointSaver`.

        deepspeed (Dict[str, JSON], optional): If set to a dict will be used for as the DeepSpeed
            config for training  (see :class:`.Trainer` for more details). If ``None`` (the default), DeepSpeed will not
            be used.

        device (DeviceHparams, optional): Hparams for constructing the device used for training.
            (default: ``None``)
        precision (Precision, optional): See :class:`.Trainer`.
        grad_accum (int, optional): See :class:`.Trainer`.

        seed (int, optional): See :class:`.Trainer`.
        deterministic_mode (bool, optional): See :class:`.Trainer`.

        dist_timeout (float, optional): See :class:`.Trainer`.
        ddp_sync_strategy (DDPSyncStrategy, optional): See :class:`.Trainer`.

        grad_clip_norm (float, optional): See :class:`.Trainer`.


        prof_schedule (ProfileScheduleHparams, optional): Profile schedule hparams. Must be specified to enable the profiler.
        prof_trace_handlers (List[TraceHandlerHparams], optional): See :class:`.Trainer`. Must be specified to enable the profiler.
        sys_prof_cpu (bool, optional): See :class:`.Trainer`.
        sys_prof_memory (bool, optional): See :class:`.Trainer`.
        sys_prof_disk (bool, optional): See :class:`.Trainer`.
        sys_prof_net (bool, optional): See :class:`.Trainer`.
        sys_prof_stats_thread_interval_seconds (float, optional): See :class:`.Trainer`.
        torch_prof_folder (str, optional): See :class:`~composer.profiler.torch_profiler.TorchProfiler`.
            Ignored if ``prof_schedule`` and ``prof_trace_handlers`` are not specified.
        torch_prof_filename (str, optional): See :class:`~composer.profiler.torch_profiler.TorchProfiler`.
            Ignored if ``prof_schedule`` and ``prof_trace_handlers`` are not specified.
        torch_prof_artifact_name (str, optional): See :class:`~composer.profiler.torch_profiler.TorchProfiler`.
            Ignored if ``prof_schedule`` and ``prof_trace_handlers`` are not specified.
        torch_prof_overwrite (bool, optional): See :class:`~composer.profiler.torch_profiler.TorchProfiler`.
            Ignored if ``prof_schedule`` and ``prof_trace_handlers`` are not specified.
        torch_prof_use_gzip (bool, optional): See :class:`~composer.profiler.torch_profiler.TorchProfiler`.
            Ignored if ``prof_schedule`` and ``prof_trace_handlers`` are not specified.
        torch_prof_record_shapes (bool, optional): See :class:`~composer.profiler.torch_profiler.TorchProfiler`.
            Ignored if ``prof_schedule`` and ``prof_trace_handlers`` are not specified.
        torch_prof_profile_memory (bool, optional): See :class:`~composer.profiler.torch_profiler.TorchProfiler`.
            Ignored if ``prof_schedule`` and ``prof_trace_handlers`` are not specified.
        torch_prof_with_stack (bool, optional): See :class:`~composer.profiler.torch_profiler.TorchProfiler`.
            Ignored if ``prof_schedule`` and ``prof_trace_handlers`` are not specified.
        torch_prof_with_flops (bool, optional): See :class:`~composer.profiler.torch_profiler.TorchProfiler`.
            Ignored if ``prof_schedule`` and ``prof_trace_handlers`` are not specified.
        torch_prof_num_traces_to_keep (int, optional): See :class:`~composer.profiler.torch_profiler.TorchProfiler`.
            Ignored if ``prof_schedule`` and ``prof_trace_handlers`` are not specified.
    """

    hparams_registry = {  # type: ignore
        "algorithms": algorithms_registry,
        "optimizer": optimizer_registry,
        "schedulers": scheduler_registry,
        "loggers": logger_registry,
        "load_logger_destination": logger_registry,
        "model": model_registry,
        "train_dataset": dataset_registry,
        "val_dataset": dataset_registry,
        "callbacks": callback_registry,
        "device": device_registry,
        "prof_trace_handlers": trace_handler_registry,
        "prof_schedule": profiler_scheduler_registry,
        "evaluators": evaluator_registry,
    }

    model: ModelHparams = hp.required(doc="model")

    # Shared data
    datadir: Optional[str] = hp.optional(
        doc=(("Datadir to apply for both the training and validation datasets. If specified, "
              "it will override train_dataset.datadir and val_dataset.datadir.")),
        default=None,
    )
    dataloader: DataLoaderHparams = hp.optional(doc="dataloader hparams", default=DataLoaderHparams())

    # Train Data
    train_dataset: Optional[DatasetHparams] = hp.optional(doc="Training dataset hparams", default=None)
    train_dataloader_label: str = hp.optional(doc="Train dataset label", default="train")
    train_batch_size: Optional[int] = hp.optional(
        doc="batch size for each optimization step, across all devices and gradient accumulations.",
        default=None,
    )
    train_subset_num_batches: int = hp.optional(
        doc="If specified, finish every epoch early after training on this many batches.",
        default=-1,
    )
    compute_training_metrics: bool = hp.optional(doc="Log validation metrics on training data", default=False)

    # Stopping Conditions
    max_duration: Optional[Union[str, int]] = hp.optional(
        doc="Time string for the maximum training duration (e.g., 90ep)",
        default=None,
    )

    # Algorithms
    algorithms: List[AlgorithmHparams] = hp.optional(doc="Algorithms", default_factory=list)

    # Optimizer and Scheduler
    optimizer: Optional[OptimizerHparams] = hp.optional(doc="Optimizer to use", default=None)
    schedulers: List[SchedulerHparams] = hp.optional(doc="Schedulers", default_factory=list)
    scale_schedule_ratio: float = hp.optional(
        doc="Ratio by which to scale the training duration and learning rate schedules.",
        default=1.0,
    )
    step_schedulers_every_batch: bool = hp.optional(
        doc="Whether schedulers will update after every optimizer step (True), or every epoch (False).",
        default=True,
    )

    # Evaluation
    val_dataset: Optional[DatasetHparams] = hp.optional(doc="Validation dataset hparams", default=None)
    evaluators: Optional[List[EvaluatorHparams]] = hp.optional(doc="Evaluators", default=None)
    eval_batch_size: Optional[int] = hp.optional(doc="batch size to use for each evaluation step", default=None)
    eval_interval: str = hp.optional(
        doc="Time string for the evaluation interval. Defaults to 1ep (every epoch)",
        default="1ep",
    )
    eval_subset_num_batches: int = hp.optional(
        doc="If specified, stop each evaluation after this many batches.",
        default=-1,
    )

    # Callbacks
    callbacks: List[CallbackHparams] = hp.optional(doc="Callback hparams", default_factory=list)

    # Logging
    loggers: List[LoggerDestinationHparams] = hp.optional(doc="loggers to use", default_factory=list)
    run_name: Optional[str] = hp.optional("Experiment name", default=None)
    progress_bar: bool = hp.optional("Whether to show a progress bar.", default=True)
    log_to_console: Optional[bool] = hp.optional("Whether to print log statements to the console.", default=None)
    console_log_level: LogLevel = hp.optional("The maximum log level for console logging.", default=LogLevel.EPOCH)
    console_stream: str = hp.optional(
        doc="The stream at which to write the progress bar and log statements.",
        default="stderr",
    )
    python_log_level: str = hp.optional(doc="Python loglevel to use composer", default="INFO")

    # Load Checkpoint
    load_path: Optional[str] = hp.optional(
        doc=((
            "If specified, the path to an existing checkpoint file "
            "(if the checkpoint is on the local disk) or the object name for the checkpoint "
            "(if the checkpoint is in a cloud bucket). Set to None (the default) to skip loading from a checkpoint.")),
        default=None,
    )
    load_object_store: Optional[ObjectStoreHparams] = hp.optional(
        doc=(("If the checkpoint is in an object store (i.e. AWS S3 or Google Cloud Storage), the parameters for "
              "connecting to the cloud provider object store. Otherwise, if the checkpoint is a local filepath, "
              "leave blank. This parameter has no effect if `load_path` is not specified.")),
        default=None)
    load_weights_only: bool = hp.optional(
        doc=(("Whether to only load the weights from the model. "
              "This parameter has no effect if `load_path`is not specified.")),
        default=False,
    )
    load_strict_model_weights: bool = hp.optional(
        doc=(("Ensure that the set of checkpoint weights in the checkpoint and model must exactly match. "
              "This parameter has no effect if `load_path` is not specified.")),
        default=False,
    )

<<<<<<< HEAD
    load_chunk_size: int = hp.optional(
        doc=(("Chunk size (in bytes) to use when downloading checkpoints. "
              "This parameter has no effect if `load_path` is not specified or it is a local file path.")),
        default=1_048_576,
    )
    load_progress_bar: bool = hp.optional(
        doc=(("Whether to show a progress bar when downloading checkpoints. "
              "This parameter has no effect if `load_path` is not specified or it is a local file path.")),
        default=True,
    )

    # Save Checkpoint
=======
    # load checkpoint
    load_path: Optional[str] = hp.optional(doc=textwrap.dedent("""\
        If specified, the path to an existing checkpoint file
        (if the checkpoint is on the local disk) or the object name for the checkpoint
        (if the checkpoint is in a cloud bucket). Set to None (the default) to skip loading from a checkpoint."""),
                                           default=None)
    load_object_store: Optional[ObjectStoreHparams] = hp.optional(doc=textwrap.dedent("""\
        If the checkpoint is in an object store (i.e. AWS S3 or Google Cloud Storage), the parameters for
        connecting to the cloud provider object store. Otherwise, if the checkpoint is a local filepath,
        leave blank. This parameter has no effect if `load_path` is not specified."""),
                                                                  default=None)
    load_logger_destination: Optional[LoggerDestinationHparams] = hp.optional(doc=textwrap.dedent("""\
        Alternative argument to `load_object_store` to support loading from a logger destination. This parameter
        has no effect if `load_path` is not specified or `load_object_store` is specified, which will be
        used instead of this.
        """),
                                                                              default=None)
    load_weights_only: bool = hp.optional(doc=textwrap.dedent("""\
        Whether to only load the weights from the model.
        This parameter has no effect if `load_path`is not specified."""),
                                          default=False)
    load_strict_model_weights: bool = hp.optional(doc=textwrap.dedent("""\
        Ensure that the set of checkpoint weights in the checkpoint and model must exactly match.
        This parameter has no effect if `load_path` is not specified."""),
                                                  default=False)

    load_chunk_size: int = hp.optional(doc=textwrap.dedent("""\
        Chunk size (in bytes) to use when downloading checkpoints.
        This parameter has no effect if `load_path` is not specified or it is a local file path."""),
                                       default=1_048_576)
    load_progress_bar: bool = hp.optional(doc=textwrap.dedent("""\
        Whether to show a progress bar when downloading checkpoints.
        This parameter has no effect if `load_path` is not specified or it is a local file path."""),
                                          default=True)

    # save checkpoint
>>>>>>> 01f671ed
    save_folder: Optional[str] = hp.optional(doc="Checkpoint folder format string.", default=None)
    save_filename: str = hp.optional(doc="Checkpoint name format string.", default="ep{epoch}-ba{batch}-rank{rank}")
    save_artifact_name: str = hp.optional(
        doc="Checkpoint artifact name format",
        default="{run_name}/checkpoints/ep{epoch}-ba{batch}-rank{rank}",
    )
    save_latest_filename: str = hp.optional(
        doc="Latest checkpoint symlink format string.",
        default="latest-rank{rank}",
    )
    save_latest_artifact_name: str = hp.optional(
        doc="Checkpoint symlink artifact name format",
        default="{run_name}/checkpoints/latest-rank{rank}",
    )
    save_overwrite: bool = hp.optional("Whether to override existing checkpoints.", default=False)
    save_weights_only: bool = hp.optional("Whether to save only checkpoint weights", default=False)
    save_interval: str = hp.optional(
        doc=(("Checkpoint interval or path to a `(State, Event) -> bool` function returning whether a checkpoint "
              "should be saved.")),
        default="1ep",
    )
    save_num_checkpoints_to_keep: int = hp.optional(
        doc="Number of checkpoints to persist locally. Set to -1 to never delete checkpoints.",
        default=-1,
    )

    # DeepSpeed
    deepspeed: Optional[Dict[str, JSON]] = hp.optional(doc="Configuration for DeepSpeed.", default=None)

    # System/Numerics
    device: Optional[DeviceHparams] = hp.optional(doc="Device Parameters", default=None)
    precision: Optional[Precision] = hp.optional(doc="Precision to use for training", default=None)
    grad_accum: Union[int, str] = hp.optional(
        doc=(("Determines the number of microbatches to split a per-gpu batch into, "
              "used to compensate for low-memory-capacity devices. If set to auto, "
              "dynamically increases grad_accum if microbatch size is too large for "
              "GPU. Defaults to ``1``")),
        default=1,
    )

    # Reproducibility
    seed: Optional[int] = hp.optional(default=None, doc="random seed to set")
    deterministic_mode: bool = hp.optional(
        doc=(("Run the model deterministically. Experimental. Performance "
              "degradations expected. Certain Torch modules may not have "
              "deterministic implementations, which will result in a crash.")),
        default=False,
    )

    # Distributed
    dist_timeout: float = hp.optional(
        doc="Timeout, in seconds, for initializing the distributed process group.",
        default=300.0,
    )
    ddp_sync_strategy: Optional[DDPSyncStrategy] = hp.optional(
        doc=(("The strategy for synchronizing DDP. Default value ``None`` causes the "
              "trainer to auto-select a value depending on what algorithms are used.")),
        default=None,
    )

    # Grad Clip Norm
    grad_clip_norm: float = hp.optional(
        default=-1.0,
        doc='The norm to clip gradient magnitudes to. Default: -1 (no clip)',
    )

    # Profiling
    prof_schedule: Optional[ProfileScheduleHparams] = hp.optional(doc="Profile scheduler hparams", default=None)
    prof_trace_handlers: List[TraceHandlerHparams] = hp.optional(
        doc="Trace event handlers. Must be specified to activate the profiler.",
        default_factory=list,
    )

    sys_prof_cpu: bool = hp.optional(
        doc="Whether to record cpu statistics.  Ignored if `prof_trace_handlers` is not specified.",
        default=True,
    )
    sys_prof_memory: bool = hp.optional(
        doc="Whether to record memory statistics.  Ignored if `prof_trace_handlers` is not specified.",
        default=False,
    )
    sys_prof_disk: bool = hp.optional(
        doc="Whether to record disk statistics.  Ignored if `prof_trace_handlers` is not specified.",
        default=False,
    )
    sys_prof_net: bool = hp.optional(
        doc="Whether to record network statistics.  Ignored if `prof_trace_handlers` is not specified.",
        default=False,
    )
    sys_prof_stats_thread_interval_seconds: float = hp.optional(
        doc="Interval to record stats, in seconds.  Ignored if `prof_trace_handlers` is not specified.",
        default=0.5,
    )

    torch_prof_folder: str = hp.optional('Torch profiler folder format', default='{run_name}/torch_traces')
    torch_prof_filename: str = hp.optional(
        'Torch profiler filename format',
        default='rank{rank}.{batch}.pt.trace.json',
    )
    torch_prof_artifact_name: str = hp.optional(
        'Torch profiler artifact name format',
        default='{run_name}/torch_traces/rank{rank}.{batch}.pt.trace.json',
    )
    torch_prof_overwrite: bool = hp.optional('Torch profiler overwrite', default=False)
    torch_prof_use_gzip: bool = hp.optional('Torch profiler use gzip', default=False)
    torch_prof_record_shapes: bool = hp.optional(
        "Whether to record tensor shapes. Ignored if `prof_trace_handlers` is not specified.",
        default=False,
    )
    torch_prof_profile_memory: bool = hp.optional(
        "Track tensor memory allocations and frees. Ignored if `prof_trace_handlers` is not specified.",
        default=False,
    )
    torch_prof_with_stack: bool = hp.optional(
        "Record stack information. Ignored if `prof_trace_handlers` is not specified.",
        default=False,
    )
    torch_prof_with_flops: bool = hp.optional(
        "Estimate flops for operators. Ignored if `prof_trace_handlers` is not specified.",
        default=False,
    )
    torch_prof_num_traces_to_keep: int = hp.optional('Torch profiler num traces to keep', default=-1)

    def validate(self):
        super().validate()

        if self.deepspeed is not None:
            self.deepspeed["steps_per_print"] = cast(int, self.deepspeed.get("steps_per_print", 1e20))

            if "zero_optimization" in self.deepspeed:
                zero_stage = cast(dict, self.deepspeed["zero_optimization"]).get("stage", 0)
            else:
                zero_stage = 0

            if self.deterministic_mode and zero_stage > 0:
                raise ValueError("Deepspeed with zero stage > 0 is not compatible with deterministic mode")

            if isinstance(self.device, CPUDeviceHparams):
                raise ValueError("Training on CPUs is not supported with DeepSpeed.")

        world_size = dist.get_world_size()

        if self.train_batch_size is not None and self.train_batch_size % world_size != 0:
            raise ValueError(
                f"Batch size ({self.train_batch_size}) not divisible by the total number of processes ({world_size}).")

        val_dataset_exists = self.val_dataset is not None
        evaluators_exist = self.evaluators is not None and len(self.evaluators) > 0
        if val_dataset_exists and evaluators_exist:
            raise ValueError("Either val_dataset or evaluators should be set, but not both.")

        if (val_dataset_exists or evaluators_exist) and self.eval_batch_size is None:
            raise ValueError("eval_batch_size must be specified if val_dataset or evaluators are specified.")

        if self.eval_batch_size is not None and self.eval_batch_size % world_size != 0:
            raise ValueError(
                f"Eval batch size ({self.eval_batch_size}) not divisible by the total number of processes ({world_size})."
            )

        if self.scale_schedule_ratio <= 0:
            raise ValueError("scale_schedule_ratio must be a positive value.")

        if (isinstance(self.grad_accum, str) and self.grad_accum != "auto") or (isinstance(self.grad_accum, int) and
                                                                                self.grad_accum < 1):
            raise ValueError('grad_accum must be "auto" or an int greater than or equal to 1')

    def initialize_object(self) -> Trainer:
        self.validate()

        # Set the Python LogLevel for Composer
        import composer
        logging.getLogger(composer.__name__).setLevel(self.python_log_level)

        # Device
        device_hparams = self.device
        if device_hparams is None:
            device_hparams = GPUDeviceHparams() if torch.cuda.is_available() else CPUDeviceHparams()
        device = device_hparams.initialize_object()

        # Distributed
        # Initialized here so it is available within dataloaders
        if dist.get_world_size() > 1:
            dist.initialize_dist(device.dist_backend, datetime.timedelta(seconds=self.dist_timeout))

        # Reproducibility
        seed = self.seed if self.seed else reproducibility.get_random_seed()
        # need to set seed before model initialization for determinism
        # don't need to set different seeds per process since only the rank 0 initialization is used
        # Algorithms should not use the `seed` on `__init__` but rather on `Event.INIT`, which occurs
        # after the seed was properly distributed across ranks to ensure checkpoint compatibility
        reproducibility.seed_all(seed)

        # The model
        model = self.model.initialize_object()

        # Loggers, Callbacks, and Algorithms
        loggers = [x.initialize_object() for x in self.loggers]
        callbacks = [x.initialize_object() for x in self.callbacks]
        algorithms = [x.initialize_object() for x in self.algorithms]

        # Shared data configuration
        if self.datadir is not None:
            if self.train_dataset is not None:
                self.train_dataset.datadir = self.datadir
            if self.val_dataset is not None:
                self.val_dataset.datadir = self.datadir

        # Train DataLoader
        train_dataloader = None
        if self.train_dataset is not None:
            if self.train_batch_size is None:
                raise ValueError("The train batch size must be specified if the train_dataset is specified")

            train_device_batch_size = self.train_batch_size // dist.get_world_size()
            if self.train_dataset.shuffle and self.train_subset_num_batches is not None:
                warnings.warn(
                    ("SubsetNumBatchesWarning: When specifying train_subset_num_batches, "
                     f"(set to {self.train_subset_num_batches}), train_datset.shuffle should be set to False. "
                     "Otherwise, each training epoch may load a different subset of samples."))
            train_dataloader = self.train_dataset.initialize_object(train_device_batch_size, self.dataloader)

        # Evaluation
        eval_device_batch_size = (self.eval_batch_size or 0) // dist.get_world_size()
        eval_dataloader = None
        if self.val_dataset is not None:
            if self.val_dataset.shuffle and self.eval_subset_num_batches is not None:
                warnings.warn(("SubsetNumBatchesWarning: When specifying eval_subset_num_batches, "
                               f"(set to {self.eval_subset_num_batches}), val_dataset.shuffle should be "
                               "set to False. Otherwise, each evaluation epoch may load a different "
                               "subset of samples."))
            eval_dataloader = self.val_dataset.initialize_object(eval_device_batch_size, self.dataloader)
        if self.evaluators is not None and len(self.evaluators) > 0:
            eval_dataloader = [
                evaluator.initialize_object(model, eval_device_batch_size, self.dataloader)
                for evaluator in self.evaluators
            ]
            for evaluator in self.evaluators:
                if evaluator.eval_dataset.shuffle and self.eval_subset_num_batches is not None:
                    warnings.warn(("SubsetNumBatchesWarning: When specifying eval_subset_num_batches, "
                                   f"(set to {self.eval_subset_num_batches}), evaluator.dataloader.shuffle "
                                   f"(for Evaluator: '{evaluator.label}') should be set to False. Otherwise, "
                                   "each evaluation epoch may load a different subset of samples."))

        # Optimizers and Schedulers
        optimizer = self.optimizer.initialize_object(model.parameters()) if self.optimizer is not None else None
        schedulers = [scheduler.initialize_object() for scheduler in self.schedulers]

<<<<<<< HEAD
=======
        deepspeed_config = self.deepspeed if self.deepspeed is not None else False

        load_object_store = None
        if self.load_object_store is not None and self.load_logger_destination is not None:
            raise ValueError(
                "load_object_store and load_logger_destination cannot both be non-None. Please provide only one location to load from."
            )
        elif self.load_object_store is not None:
            load_object_store = self.load_object_store.initialize_object()
        elif self.load_logger_destination is not None:
            load_object_store = self.load_logger_destination.initialize_object()

>>>>>>> 01f671ed
        trainer = Trainer(
            # Model
            model=model,

            # Train Data
            train_dataloader=train_dataloader,
            train_dataloader_label=self.train_dataloader_label,
            compute_training_metrics=self.compute_training_metrics,
            train_subset_num_batches=self.train_subset_num_batches,

            # Stopping Condition
            max_duration=self.max_duration,

            # Algorithms
            algorithms=algorithms,

            # Optimizers and Schedulers
            optimizers=optimizer,
            schedulers=schedulers,
            scale_schedule_ratio=self.scale_schedule_ratio,
            step_schedulers_every_batch=self.step_schedulers_every_batch,

            # Evaluation
            eval_dataloader=eval_dataloader,
            eval_interval=self.eval_interval,
            eval_subset_num_batches=self.eval_subset_num_batches,

            # Callbacks
            callbacks=callbacks,

            # Logging
            loggers=loggers,
            run_name=self.run_name,
            progress_bar=self.progress_bar,
            log_to_console=self.log_to_console,
            console_log_level=self.console_log_level,
            console_stream=self.console_stream,

            # Checkpoint Loading
            load_path=self.load_path,
            load_object_store=None if self.load_object_store is None else self.load_object_store.initialize_object(),
            load_weights_only=self.load_weights_only,
            load_strict=self.load_strict_model_weights,
            load_chunk_size=self.load_chunk_size,
            load_progress_bar=self.load_progress_bar,

            # Checkpoint Saving
            save_folder=self.save_folder,
            save_overwrite=self.save_overwrite,
            save_filename=self.save_filename,
            save_latest_filename=self.save_latest_filename,
            save_artifact_name=self.save_artifact_name,
            save_interval=self.save_interval,
            save_weights_only=self.save_weights_only,
            save_num_checkpoints_to_keep=self.save_num_checkpoints_to_keep,

            # DeepSpeed
            deepspeed_config=self.deepspeed,

            # System/Numerics
            device=device,
            precision=self.precision,
            grad_accum=self.grad_accum,

            # Reproducibility
            seed=seed,
            deterministic_mode=self.deterministic_mode,

            # Distributed
            dist_timeout=self.dist_timeout,
            ddp_sync_strategy=self.ddp_sync_strategy,

            # Grad Clip Norm
            grad_clip_norm=self.grad_clip_norm,

            # Profiler
            prof_schedule=None if self.prof_schedule is None else self.prof_schedule.initialize_object(),
            prof_trace_handlers=[x.initialize_object() for x in self.prof_trace_handlers],

            # System profiler
            sys_prof_cpu=self.sys_prof_cpu,
            sys_prof_memory=self.sys_prof_memory,
            sys_prof_disk=self.sys_prof_disk,
            sys_prof_net=self.sys_prof_net,
            sys_prof_stats_thread_interval_seconds=self.sys_prof_stats_thread_interval_seconds,

            # Torch profiler
            torch_prof_folder=self.torch_prof_folder,
            torch_prof_filename=self.torch_prof_filename,
            torch_prof_artifact_name=self.torch_prof_artifact_name,
            torch_prof_overwrite=self.torch_prof_overwrite,
            torch_prof_use_gzip=self.torch_prof_use_gzip,
            torch_prof_num_traces_to_keep=self.torch_prof_num_traces_to_keep,
            torch_prof_record_shapes=self.torch_prof_record_shapes,
            torch_prof_profile_memory=self.torch_prof_profile_memory,
            torch_prof_with_stack=self.torch_prof_with_flops,
            torch_prof_with_flops=self.torch_prof_with_flops,
<<<<<<< HEAD
=======

            # Checkpoint parameters
            load_path=self.load_path,
            load_object_store=load_object_store,
            load_weights_only=self.load_weights_only,
            load_strict=self.load_strict_model_weights,
            load_chunk_size=self.load_chunk_size,
            load_progress_bar=self.load_progress_bar,
            save_folder=self.save_folder,
            save_overwrite=self.save_overwrite,
            save_filename=self.save_filename,
            save_latest_filename=self.save_latest_filename,
            save_artifact_name=self.save_artifact_name,
            save_interval=self.save_interval,
            save_weights_only=self.save_weights_only,
            save_num_checkpoints_to_keep=self.save_num_checkpoints_to_keep,

            # Subset parameters
            train_subset_num_batches=self.train_subset_num_batches,
            eval_subset_num_batches=self.eval_subset_num_batches,

            # DeepSpeed
            deepspeed_config=deepspeed_config,
>>>>>>> 01f671ed
        )

        return trainer

    @classmethod
    def load(cls, model: str) -> TrainerHparams:
        model_hparams_file = os.path.join(
            os.path.dirname(composer.__file__),
            "yamls",
            "models",
            f"{model}.yaml",
        )
        trainer_hparams = TrainerHparams.create(model_hparams_file, cli_args=False)
        assert isinstance(trainer_hparams, TrainerHparams), "trainer hparams should return an instance of self"
        return trainer_hparams<|MERGE_RESOLUTION|>--- conflicted
+++ resolved
@@ -358,6 +358,11 @@
               "connecting to the cloud provider object store. Otherwise, if the checkpoint is a local filepath, "
               "leave blank. This parameter has no effect if `load_path` is not specified.")),
         default=None)
+    load_logger_destination: Optional[LoggerDestinationHparams] = hp.optional(
+        ("Alternative argument to `load_object_store` to support loading from a logger destination. This parameter "
+         "has no effect if `load_path` is not specified or `load_object_store` is specified, which will be "
+         "used instead of this."),
+        default=None)
     load_weights_only: bool = hp.optional(
         doc=(("Whether to only load the weights from the model. "
               "This parameter has no effect if `load_path`is not specified.")),
@@ -369,7 +374,6 @@
         default=False,
     )
 
-<<<<<<< HEAD
     load_chunk_size: int = hp.optional(
         doc=(("Chunk size (in bytes) to use when downloading checkpoints. "
               "This parameter has no effect if `load_path` is not specified or it is a local file path.")),
@@ -382,44 +386,6 @@
     )
 
     # Save Checkpoint
-=======
-    # load checkpoint
-    load_path: Optional[str] = hp.optional(doc=textwrap.dedent("""\
-        If specified, the path to an existing checkpoint file
-        (if the checkpoint is on the local disk) or the object name for the checkpoint
-        (if the checkpoint is in a cloud bucket). Set to None (the default) to skip loading from a checkpoint."""),
-                                           default=None)
-    load_object_store: Optional[ObjectStoreHparams] = hp.optional(doc=textwrap.dedent("""\
-        If the checkpoint is in an object store (i.e. AWS S3 or Google Cloud Storage), the parameters for
-        connecting to the cloud provider object store. Otherwise, if the checkpoint is a local filepath,
-        leave blank. This parameter has no effect if `load_path` is not specified."""),
-                                                                  default=None)
-    load_logger_destination: Optional[LoggerDestinationHparams] = hp.optional(doc=textwrap.dedent("""\
-        Alternative argument to `load_object_store` to support loading from a logger destination. This parameter
-        has no effect if `load_path` is not specified or `load_object_store` is specified, which will be
-        used instead of this.
-        """),
-                                                                              default=None)
-    load_weights_only: bool = hp.optional(doc=textwrap.dedent("""\
-        Whether to only load the weights from the model.
-        This parameter has no effect if `load_path`is not specified."""),
-                                          default=False)
-    load_strict_model_weights: bool = hp.optional(doc=textwrap.dedent("""\
-        Ensure that the set of checkpoint weights in the checkpoint and model must exactly match.
-        This parameter has no effect if `load_path` is not specified."""),
-                                                  default=False)
-
-    load_chunk_size: int = hp.optional(doc=textwrap.dedent("""\
-        Chunk size (in bytes) to use when downloading checkpoints.
-        This parameter has no effect if `load_path` is not specified or it is a local file path."""),
-                                       default=1_048_576)
-    load_progress_bar: bool = hp.optional(doc=textwrap.dedent("""\
-        Whether to show a progress bar when downloading checkpoints.
-        This parameter has no effect if `load_path` is not specified or it is a local file path."""),
-                                          default=True)
-
-    # save checkpoint
->>>>>>> 01f671ed
     save_folder: Optional[str] = hp.optional(doc="Checkpoint folder format string.", default=None)
     save_filename: str = hp.optional(doc="Checkpoint name format string.", default="ep{epoch}-ba{batch}-rank{rank}")
     save_artifact_name: str = hp.optional(
@@ -667,10 +633,6 @@
         optimizer = self.optimizer.initialize_object(model.parameters()) if self.optimizer is not None else None
         schedulers = [scheduler.initialize_object() for scheduler in self.schedulers]
 
-<<<<<<< HEAD
-=======
-        deepspeed_config = self.deepspeed if self.deepspeed is not None else False
-
         load_object_store = None
         if self.load_object_store is not None and self.load_logger_destination is not None:
             raise ValueError(
@@ -681,7 +643,6 @@
         elif self.load_logger_destination is not None:
             load_object_store = self.load_logger_destination.initialize_object()
 
->>>>>>> 01f671ed
         trainer = Trainer(
             # Model
             model=model,
@@ -722,7 +683,7 @@
 
             # Checkpoint Loading
             load_path=self.load_path,
-            load_object_store=None if self.load_object_store is None else self.load_object_store.initialize_object(),
+            load_object_store=load_object_store,
             load_weights_only=self.load_weights_only,
             load_strict=self.load_strict_model_weights,
             load_chunk_size=self.load_chunk_size,
@@ -779,32 +740,6 @@
             torch_prof_profile_memory=self.torch_prof_profile_memory,
             torch_prof_with_stack=self.torch_prof_with_flops,
             torch_prof_with_flops=self.torch_prof_with_flops,
-<<<<<<< HEAD
-=======
-
-            # Checkpoint parameters
-            load_path=self.load_path,
-            load_object_store=load_object_store,
-            load_weights_only=self.load_weights_only,
-            load_strict=self.load_strict_model_weights,
-            load_chunk_size=self.load_chunk_size,
-            load_progress_bar=self.load_progress_bar,
-            save_folder=self.save_folder,
-            save_overwrite=self.save_overwrite,
-            save_filename=self.save_filename,
-            save_latest_filename=self.save_latest_filename,
-            save_artifact_name=self.save_artifact_name,
-            save_interval=self.save_interval,
-            save_weights_only=self.save_weights_only,
-            save_num_checkpoints_to_keep=self.save_num_checkpoints_to_keep,
-
-            # Subset parameters
-            train_subset_num_batches=self.train_subset_num_batches,
-            eval_subset_num_batches=self.eval_subset_num_batches,
-
-            # DeepSpeed
-            deepspeed_config=deepspeed_config,
->>>>>>> 01f671ed
         )
 
         return trainer
