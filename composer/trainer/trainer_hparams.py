# Copyright 2021 MosaicML. All Rights Reserved.

"""The :class:`~yahp.hparams.Hparams` used to construct the :class:`~composer.trainer.trainer.Trainer`."""

from __future__ import annotations

import datetime
import logging
import os
import textwrap
import warnings
from dataclasses import dataclass
from typing import TYPE_CHECKING, Dict, List, Optional, Union, cast

import yahp as hp

import composer
from composer.algorithms import AlgorithmHparams, get_algorithm_registry
from composer.callbacks import (CallbackHparams, GradMonitorHparams, LRMonitorHparams, MemoryMonitorHparams,
                                SpeedMonitorHparams)
from composer.core import Precision
from composer.core.types import JSON
from composer.datasets import DataLoaderHparams, DatasetHparams
from composer.datasets.dataset_registry import get_dataset_registry
from composer.datasets.evaluator import EvaluatorHparams
from composer.loggers import LoggerDestinationHparams, logger_registry
from composer.loggers.logger import LogLevel
from composer.models import (BERTForClassificationHparams, BERTHparams, DeepLabV3Hparams, EfficientNetB0Hparams,
                             GPT2Hparams, MnistClassifierHparams, ModelHparams, ResNetCIFARHparams, ResNetHparams,
                             SSDHparams, TimmHparams, UnetHparams, ViTSmallPatch16Hparams)
from composer.optim import (AdamHparams, AdamWHparams, ConstantSchedulerHparams, CosineAnnealingSchedulerHparams,
                            CosineAnnealingWarmRestartsSchedulerHparams, CosineAnnealingWithWarmupSchedulerHparams,
                            DecoupledAdamWHparams, DecoupledSGDWHparams, ExponentialSchedulerHparams,
                            LinearSchedulerHparams, LinearWithWarmupSchedulerHparams, MultiStepSchedulerHparams,
                            MultiStepWithWarmupSchedulerHparams, OptimizerHparams, PolynomialSchedulerHparams,
                            RAdamHparams, RMSpropHparams, SchedulerHparams, SGDHparams, StepSchedulerHparams)
from composer.profiler.profiler_hparams import (ProfileScheduleHparams, TraceHandlerHparams,
                                                profiler_scheduler_registry, trace_handler_registory)
from composer.trainer.ddp import DDPSyncStrategy
from composer.trainer.devices import CPUDeviceHparams, DeviceHparams, GPUDeviceHparams
from composer.trainer.trainer import Trainer
from composer.utils import dist, reproducibility
from composer.utils.object_store import ObjectStoreHparams

if TYPE_CHECKING:
    from composer.trainer.trainer import Trainer

__all__ = ["TrainerHparams"]

optimizer_registry = {
    "adam": AdamHparams,
    "adamw": AdamWHparams,
    "decoupled_adamw": DecoupledAdamWHparams,
    "radam": RAdamHparams,
    "sgd": SGDHparams,
    "decoupled_sgdw": DecoupledSGDWHparams,
    "rmsprop": RMSpropHparams,
}

scheduler_registry = {
    "step": StepSchedulerHparams,
    "multistep": MultiStepSchedulerHparams,
    "exponential": ExponentialSchedulerHparams,
    "linear_decay": LinearSchedulerHparams,
    "cosine_decay": CosineAnnealingSchedulerHparams,
    "cosine_warmrestart": CosineAnnealingWarmRestartsSchedulerHparams,
    "constant": ConstantSchedulerHparams,
    "polynomial": PolynomialSchedulerHparams,
    "multistep_with_warmup": MultiStepWithWarmupSchedulerHparams,
    "linear_decay_with_warmup": LinearWithWarmupSchedulerHparams,
    "cosine_decay_with_warmup": CosineAnnealingWithWarmupSchedulerHparams,
}

model_registry = {
    "unet": UnetHparams,
    "ssd": SSDHparams,
    "deeplabv3": DeepLabV3Hparams,
    "efficientnetb0": EfficientNetB0Hparams,
    "resnet_cifar": ResNetCIFARHparams,
    "resnet": ResNetHparams,
    "mnist_classifier": MnistClassifierHparams,
    "gpt2": GPT2Hparams,
    "bert": BERTHparams,
    "bert_classification": BERTForClassificationHparams,
    "timm": TimmHparams,
    "vit_small_patch16": ViTSmallPatch16Hparams
}

dataset_registry = get_dataset_registry()

algorithms_registry = get_algorithm_registry()

callback_registry = {
    "speed_monitor": SpeedMonitorHparams,
    "lr_monitor": LRMonitorHparams,
    "grad_monitor": GradMonitorHparams,
    "memory_monitor": MemoryMonitorHparams,
}

device_registry = {
    "gpu": GPUDeviceHparams,
    "cpu": CPUDeviceHparams,
}

evaluator_registry = {"evaluator": EvaluatorHparams}


@dataclass
class TrainerHparams(hp.Hparams):
    """Params for instantiating the :class:`.Trainer`.

    .. seealso:: The documentation for the :class:`.Trainer`.

    Args:
        model (ModelHparams): Hparams for constructing the model to train.

            .. seealso:: :mod:`composer.models` for models built into Composer.
        train_dataset (DatasetHparams): Hparams used to construct the dataset used for training.

            .. seealso:: :mod:`composer.datasets` for datasets built into Composer.
        train_batch_size (int): The optimization batch size to use for training. This is the total batch
            size that is used to produce a gradient for the optimizer update step.
        dataloader (DataLoaderHparams): Hparams used for constructing the dataloader which will be used
            for loading the train dataset and (if provided) the validation dataset.
        max_duration (str): The maximum duration to train as a str (e.g. ``1ep``, or ``10ba``).
            Will be converted to a :class:`~composer.core.Time` object.

            .. seealso:: :class:`~composer.core.Time` for more details on time construction.
        datadir (str, optional): Datadir to apply for both the training and validation datasets. If specified,
            it will override both ``train_dataset.datadir`` and ``val_dataset.datadir``. (default: ``None``)
        val_dataset (DatasetHparams, optional): Hparams for constructing the dataset used for evaluation.
            (default: ``None``)

            .. seealso:: :mod:`composer.datasets` for datasets built into Composer.
        eval_batch_size (int, optional): The batch size to use for evaluation. Must be provided if one of
            ``val_dataset`` or ``evaluators`` is set. (default: ``None``)
        evaluators (List[EvaluatorHparams], optional): Hparams for constructing evaluators to be used during the
            eval loop. Evaluators should be used when evaluating one or more specific metrics across one
            or more datasets. (default: ``None``)

            .. seealso:: :class:`~composer.core.evaluator.Evaluator` for more details on evaluators.
        algorithms (List[AlgorithmHparams], optional): The algorithms to use during training. (default: ``[]``)

            .. seealso:: :mod:`composer.algorithms` for the different algorithms built into Composer.
        optimizers (OptimizerHparams, optional): The hparams for constructing the optimizer. (default: ``None``)

            .. seealso:: :class:`.Trainer` for the default optimizer behavior when ``None`` is provided.

            .. seealso:: :mod:`composer.optim` for the different optimizers built into Composer.
        schedulers (List[SchedulerHparams], optional): The learning rate schedulers. (default: ``[]``).

            .. seealso:: :class:`.Trainer` for the default scheduler behavior when ``[]`` is provided.

            .. seealso:: :mod:`composer.optim.scheduler` for the different schedulers built into Composer.
        device (DeviceHparams): Hparams for constructing the device used for training.
            (default: ``CPUDeviceHparams``)
        grad_accum (int, optional): See :class:`.Trainer`.
        grad_clip_norm (float, optional): See :class:`.Trainer`.
        eval_interval (str, optional): See :class:`.Trainer`.
        compute_training_metrics (bool, optional): See :class:`.Trainer`.
        precision (Precision, optional): See :class:`.Trainer`.
        scale_schedule_ratio (float, optional): See :class:`.Trainer`.
        step_schedulers_every_batch (bool, optional): See :class:`.Trainer`.
        dist_timeout (float, optional): See :class:`.Trainer`.
        ddp_sync_strategy (DDPSyncStrategy, optional): See :class:`.Trainer`.
        seed (int, optional): See :class:`.Trainer`.
        deterministic_mode (bool, optional): See :class:`.Trainer`.
        run_name (str, optional): See :class:`.Trainer`.
        loggers (List[LoggerDestinationHparams], optional): Hparams for constructing the destinations
            to log to. (default: ``[]``)

            .. seealso:: :mod:`composer.loggers` for the different loggers built into Composer.
        progress_bar (bool, optional): See :class:`.Trainer`.
        log_to_console (bool, optional): See :class:`.Trainer`.
        console_log_level (bool, optional): See :class:`.Trainer`.
        console_stream (bool, optional): See :class:`.Trainer`.
        python_log_level (str): The Python log level to use for log statements in the :mod:`composer`
            module. (default: ``INFO``)

            .. seealso:: The :mod:`logging` module in Python.
        callbacks (List[CallbackHparams], optional): Hparams to construct the callbacks to
            run during training. (default: ``[]``)

            .. seealso:: :mod:`composer.callbacks` for the different callbacks built into Composer.
        load_path (str, optional): See :class:`.Trainer`.
        load_object_store (ObjectStore, optional): See :class:`.Trainer`. Both ``load_logger_destination`` and
            ``load_object_store`` should not be provided since there can only be one location to load from.
        load_logger_destination (LoggerDestination, optional): Used to specify a ``LoggerDestination`` for
            ``load_object_store`` in :class:`.Trainer` as Hparams doesn't support a Union type for those objects. Both
            ``load_logger_destination`` and ``load_object_store`` should not be provided since there can only be one location
            to load from.
        load_weights_only (bool, optional): See :class:`.Trainer`.
        load_strict_model_weights (bool, optional): See :class:`.Trainer`.
        load_chunk_size (int, optional): See :class:`.Trainer`.
        load_progress_bar (bool, optional): See :class:`.Trainer`.
        save_folder (str, optional): See :class:`~composer.callbacks.checkpoint_saver.CheckpointSaver`.
        save_filename (str, optional): See :class:`~composer.callbacks.checkpoint_saver.CheckpointSaver`.
        save_artifact_name (str, optional): See :class:`~composer.callbacks.checkpoint_saver.CheckpointSaver`.
        save_latest_filename (str, optional): See
            :class:`~composer.callbacks.checkpoint_saver.CheckpointSaver`.
        save_latest_artifact_name (str, optional): See :class:`~composer.callbacks.checkpoint_saver.CheckpointSaver`.
        save_overwrite (str, optional): See :class:`~composer.callbacks.checkpoint_saver.CheckpointSaver`.
        save_weights_only (bool, optional): See :class:`~composer.callbacks.checkpoint_saver.CheckpointSaver`.
        save_interval (str, optional): See
            :class:`~composer.callbacks.callback_hparams.CheckpointSaverHparams`.
        save_num_checkpoints_to_keep (int, optional): See :class:`~composer.callbacks.checkpoint_saver.CheckpointSaver`.
        train_subset_num_batches (int, optional): See :class:`.Trainer`.
        eval_subset_num_batches (int, optional): See :class:`.Trainer`.
        deepspeed (Dict[str, JSON], optional): If set to a dict will be used for as the DeepSpeed
            config for training  (see :class:`.Trainer` for more details). If ``None`` (the default), DeepSpeed will not
            be used.
        prof_schedule (ProfileScheduleHparams, optional): Profile schedule hparams. Must be specified to enable the profiler.
        prof_trace_handlers (List[TraceHandlerHparams], optional): See :class:`.Trainer`. Must be specified to enable the profiler.
<<<<<<< HEAD
        prof_skip_first (int, optional): See :class:`.Trainer`.
        prof_wait (int, optional): See :class:`.Trainer`.

=======
>>>>>>> 25a36687
        sys_prof_cpu (bool, optional): See :class:`.Trainer`.
        sys_prof_memory (bool, optional): See :class:`.Trainer`.
        sys_prof_disk (bool, optional): See :class:`.Trainer`.
        sys_prof_net (bool, optional): See :class:`.Trainer`.
        sys_prof_stats_thread_interval_seconds (float, optional): See :class:`.Trainer`.
        torch_prof_folder (str, optional): See :class:`~composer.profiler.torch_profiler.TorchProfiler`.
            Ignored if ``prof_schedule`` and ``prof_trace_handlers`` are not specified.
        torch_prof_filename (str, optional): See :class:`~composer.profiler.torch_profiler.TorchProfiler`.
            Ignored if ``prof_schedule`` and ``prof_trace_handlers`` are not specified.
        torch_prof_artifact_name (str, optional): See :class:`~composer.profiler.torch_profiler.TorchProfiler`.
            Ignored if ``prof_schedule`` and ``prof_trace_handlers`` are not specified.
        torch_prof_overwrite (bool, optional): See :class:`~composer.profiler.torch_profiler.TorchProfiler`.
            Ignored if ``prof_schedule`` and ``prof_trace_handlers`` are not specified.
        torch_prof_use_gzip (bool, optional): See :class:`~composer.profiler.torch_profiler.TorchProfiler`.
            Ignored if ``prof_schedule`` and ``prof_trace_handlers`` are not specified.
        torch_prof_record_shapes (bool, optional): See :class:`~composer.profiler.torch_profiler.TorchProfiler`.
            Ignored if ``prof_schedule`` and ``prof_trace_handlers`` are not specified.
        torch_prof_profile_memory (bool, optional): See :class:`~composer.profiler.torch_profiler.TorchProfiler`.
            Ignored if ``prof_schedule`` and ``prof_trace_handlers`` are not specified.
        torch_prof_with_stack (bool, optional): See :class:`~composer.profiler.torch_profiler.TorchProfiler`.
            Ignored if ``prof_schedule`` and ``prof_trace_handlers`` are not specified.
        torch_prof_with_flops (bool, optional): See :class:`~composer.profiler.torch_profiler.TorchProfiler`.
            Ignored if ``prof_schedule`` and ``prof_trace_handlers`` are not specified.
        torch_prof_num_traces_to_keep (int, optional): See :class:`~composer.profiler.torch_profiler.TorchProfiler`.
            Ignored if ``prof_schedule`` and ``prof_trace_handlers`` are not specified.
    """

    hparams_registry = {  # type: ignore
        "algorithms": algorithms_registry,
        "optimizer": optimizer_registry,
        "schedulers": scheduler_registry,
        "loggers": logger_registry,
        "load_logger_destination": logger_registry,
        "model": model_registry,
        "train_dataset": dataset_registry,
        "val_dataset": dataset_registry,
        "callbacks": callback_registry,
        "device": device_registry,
        "prof_trace_handlers": trace_handler_registory,
        "prof_schedule": profiler_scheduler_registry,
        "evaluators": evaluator_registry,
    }

    model: ModelHparams = hp.required(doc="model")

    # train data
    train_dataset: DatasetHparams = hp.required(doc="Training dataset hparams")
    train_batch_size: int = hp.required(
        doc="batch size for each optimization step, across all devices and gradient accumulations.")
    dataloader: DataLoaderHparams = hp.required(doc="dataloader hparams")

    # duration
    max_duration: str = hp.required(doc="Time string for the maximum training duration (e.g., 90ep)")

    # datadir
    datadir: Optional[str] = hp.optional(doc=textwrap.dedent("""\
        Datadir to apply for both the training and validation datasets. If specified,
        it will override train_dataset.datadir and val_dataset.datadir."""),
                                         default=None)

    # eval
    val_dataset: Optional[DatasetHparams] = hp.optional(doc="Validation dataset hparams", default=None)
    eval_batch_size: Optional[int] = hp.optional(doc="batch size to use for each evaluation step", default=None)
    evaluators: Optional[List[EvaluatorHparams]] = hp.optional(doc="Evaluators", default=None)

    # training algos
    algorithms: List[AlgorithmHparams] = hp.optional(doc="Algorithms to employ", default_factory=list)
    optimizer: Optional[OptimizerHparams] = hp.optional(doc="Optimizer to use", default=None)
    schedulers: List[SchedulerHparams] = hp.optional(doc="Scheduler sequence", default_factory=list)

    # device
    device: DeviceHparams = hp.optional(doc="Device Parameters", default_factory=CPUDeviceHparams)

    # training hparams
    grad_accum: Union[int, str] = hp.optional(textwrap.dedent("""\
        Determines the number of microbatches to split a per-gpu batch into,
        used to compensate for low-memory-capacity devices. If set to auto,
        dynamically increases grad_accum if microbatch size is too large for
        GPU. Defaults to ``1``"""),
                                              default=1)
    grad_clip_norm: Optional[float] = hp.optional(
        default=None, doc='the norm to clip gradient magnitudes to. Default: None (no clip)')
    eval_interval: str = hp.optional(doc="Time string for the evaluation interval. Defaults to 1ep (every epoch)",
                                     default="1ep")
    compute_training_metrics: bool = hp.optional(doc="Log validation metrics on training data", default=False)
    precision: Precision = hp.optional(doc="Precision to use for training", default=Precision.AMP)
    scale_schedule_ratio: float = hp.optional(
        doc="Ratio by which to scale the training duration and learning rate schedules.", default=1.0)
    step_schedulers_every_batch: bool = hp.optional(
        doc="Whether schedulers will update after every optimizer step (True), or every epoch (False).", default=True)

    # dist hparams
    dist_timeout: float = hp.optional(doc="Timeout, in seconds, for initializing the dsitributed process group.",
                                      default=15.0)
    ddp_sync_strategy: Optional[DDPSyncStrategy] = hp.optional(doc=textwrap.dedent("""\
            The strategy for synchronizing DDP. Default value ``None`` causes the
            trainer to auto-select a value depending on what algorithms are used."""),
                                                               default=None)

    # randomness
    seed: Optional[int] = hp.optional(default=None, doc="random seed to set")
    deterministic_mode: bool = hp.optional(textwrap.dedent("""\
        Run the model deterministically. Experimental. Performance
        degradations expected. Certain Torch modules may not have
        deterministic implementations, which will result in a crash."""),
                                           default=False)

    # logging
    run_name: Optional[str] = hp.optional("Experiment name", default=None)
    loggers: List[LoggerDestinationHparams] = hp.optional(doc="loggers to use", default_factory=list)
    progress_bar: bool = hp.optional("Whether to show a progress bar.", default=True)
    log_to_console: Optional[bool] = hp.optional("Whether to print log statements to the console.", default=None)
    console_log_level: LogLevel = hp.optional("The maximum log level for console logging.", default=LogLevel.EPOCH)
    console_stream: str = hp.optional("The stream at which to write the progress bar and log statements.",
                                      default="stderr")
    python_log_level: str = hp.optional(doc="Python loglevel to use composer", default="INFO")

    # callbacks
    callbacks: List[CallbackHparams] = hp.optional(doc="Callback hparams", default_factory=list)

    # load checkpoint
    load_path: Optional[str] = hp.optional(doc=textwrap.dedent("""\
        If specified, the path to an existing checkpoint file
        (if the checkpoint is on the local disk) or the object name for the checkpoint
        (if the checkpoint is in a cloud bucket). Set to None (the default) to skip loading from a checkpoint."""),
                                           default=None)
    load_object_store: Optional[ObjectStoreHparams] = hp.optional(doc=textwrap.dedent("""\
        If the checkpoint is in an object store (i.e. AWS S3 or Google Cloud Storage), the parameters for
        connecting to the cloud provider object store. Otherwise, if the checkpoint is a local filepath,
        leave blank. This parameter has no effect if `load_path` is not specified."""),
                                                                  default=None)
    load_logger_destination: Optional[LoggerDestinationHparams] = hp.optional(doc=textwrap.dedent("""\
        Alternative argument to `load_object_store` to support loading from a logger destination. This parameter
        has no effect if `load_path` is not specified or `load_object_store` is specified, which will be
        used instead of this.
        """),
                                                                              default=None)
    load_weights_only: bool = hp.optional(doc=textwrap.dedent("""\
        Whether to only load the weights from the model.
        This parameter has no effect if `load_path`is not specified."""),
                                          default=False)
    load_strict_model_weights: bool = hp.optional(doc=textwrap.dedent("""\
        Ensure that the set of checkpoint weights in the checkpoint and model must exactly match.
        This parameter has no effect if `load_path` is not specified."""),
                                                  default=False)

    load_chunk_size: int = hp.optional(doc=textwrap.dedent("""\
        Chunk size (in bytes) to use when downloading checkpoints.
        This parameter has no effect if `load_path` is not specified or it is a local file path."""),
                                       default=1_048_576)
    load_progress_bar: bool = hp.optional(doc=textwrap.dedent("""\
        Whether to show a progress bar when downloading checkpoints.
        This parameter has no effect if `load_path` is not specified or it is a local file path."""),
                                          default=True)

    # save checkpoint
    save_folder: Optional[str] = hp.optional(doc="Checkpoint folder format string.", default=None)
    save_filename: str = hp.optional("Checkpoint name format string.", default="ep{epoch}-ba{batch}-rank{rank}")
    save_artifact_name: str = hp.optional("Checkpoint artifact name format",
                                          default="{run_name}/checkpoints/ep{epoch}-ba{batch}-rank{rank}")
    save_latest_filename: str = hp.optional("Latest checkpoint symlink format string.", default="latest-rank{rank}")
    save_latest_artifact_name: str = hp.optional("Checkpoint symlink artifact name format",
                                                 default="{run_name}/checkpoints/latest-rank{rank}")
    save_overwrite: bool = hp.optional("Whether to override existing checkpoints.", default=False)
    save_weights_only: bool = hp.optional("Whether to save only checkpoint weights", default=False)
    save_interval: str = hp.optional(textwrap.dedent("""\
        Checkpoint interval or path to a `(State, Event) -> bool` function
        returning whether a checkpoint should be saved."""),
                                     default="1ep")
    save_num_checkpoints_to_keep: int = hp.optional(
        "Number of checkpoints to persist locally. Set to -1 to never delete checkpoints.",
        default=-1,
    )

    # subset parameters
    train_subset_num_batches: int = hp.optional(
        "If specified, finish every epoch early after training on this many batches.", default=-1)
    eval_subset_num_batches: int = hp.optional("If specified, stop each evaluation after this many batches.",
                                               default=-1)

    # DeepSpeed
    deepspeed: Optional[Dict[str, JSON]] = hp.optional(doc="Configuration for DeepSpeed.", default=None)

    # profiling
    prof_schedule: Optional[ProfileScheduleHparams] = hp.optional(doc="Profile scheduler hparams", default=None)
    prof_trace_handlers: List[TraceHandlerHparams] = hp.optional(doc=textwrap.dedent("""\
        Trace event handlers. Must be specified to activate the profiler."""),
                                                                 default_factory=list)

    sys_prof_cpu: bool = hp.optional(doc=textwrap.dedent("""\
        Whether to record cpu statistics.  Ignored if `prof_trace_handlers` is not specified."""),
                                     default=True)
    sys_prof_memory: bool = hp.optional(doc=textwrap.dedent("""\
        Whether to record memory statistics.  Ignored if `prof_trace_handlers` is not specified."""),
                                        default=False)
    sys_prof_disk: bool = hp.optional(doc=textwrap.dedent("""\
        Whether to record disk statistics.  Ignored if `prof_trace_handlers` is not specified."""),
                                      default=False)
    sys_prof_net: bool = hp.optional(doc=textwrap.dedent("""\
        Whether to record network statistics.  Ignored if `prof_trace_handlers` is not specified."""),
                                     default=False)
    sys_prof_stats_thread_interval_seconds: float = hp.optional(doc=textwrap.dedent("""\
        Interval to record stats, in seconds.  Ignored if `prof_trace_handlers` is not specified."""),
                                                                default=0.5)

    torch_prof_folder: str = hp.optional('Torch profiler folder format', default='{run_name}/torch_traces')
    torch_prof_filename: str = hp.optional(
        'Torch profiler filename format',
        default='rank{rank}.{batch}.pt.trace.json',
    )
    torch_prof_artifact_name: str = hp.optional(
        'Torch profiler artifact name format',
        default='{run_name}/torch_traces/rank{rank}.{batch}.pt.trace.json',
    )
    torch_prof_overwrite: bool = hp.optional('Torch profiler overwrite', default=False)
    torch_prof_use_gzip: bool = hp.optional('Torch profiler use gzip', default=False)
    torch_prof_record_shapes: bool = hp.optional(
        "Whether to record tensor shapes. Ignored if `prof_trace_handlers` is not specified.",
        default=False,
    )
    torch_prof_profile_memory: bool = hp.optional(
        "Track tensor memory allocations and frees. Ignored if `prof_trace_handlers` is not specified.",
        default=False,
    )
    torch_prof_with_stack: bool = hp.optional(
        "Record stack information. Ignored if `prof_trace_handlers` is not specified.",
        default=False,
    )
    torch_prof_with_flops: bool = hp.optional(
        "Estimate flops for operators. Ignored if `prof_trace_handlers` is not specified.",
        default=False,
    )
    torch_prof_num_traces_to_keep: int = hp.optional('Torch profiler num traces to keep', default=-1)

    def validate(self):
        super().validate()

        if self.deepspeed is not None:
            self.deepspeed["steps_per_print"] = cast(int, self.deepspeed.get("steps_per_print", 1e20))

            if "zero_optimization" in self.deepspeed:
                zero_stage = cast(dict, self.deepspeed["zero_optimization"]).get("stage", 0)
            else:
                zero_stage = 0

            if self.deterministic_mode and zero_stage > 0:
                raise ValueError("Deepspeed with zero stage > 0 is not compatible with deterministic mode")

            if isinstance(self.device, CPUDeviceHparams):
                raise ValueError("Training on CPUs is not supported with DeepSpeed.")

        elif self.precision == Precision.FP16:
            raise ValueError("FP16 precision is only supported when training with DeepSpeed.")

        world_size = dist.get_world_size()

        if self.train_batch_size % world_size != 0:
            raise ValueError(
                f"Batch size ({self.train_batch_size}) not divisible by the total number of processes ({world_size}).")

        val_dataset_exists = self.val_dataset is not None
        evaluators_exist = self.evaluators is not None and len(self.evaluators) > 0
        if val_dataset_exists and evaluators_exist:
            raise ValueError("Either val_dataset or evaluators should be set, but not both.")

        if (val_dataset_exists or evaluators_exist) and self.eval_batch_size is None:
            raise ValueError("eval_batch_size must be specified if val_dataset or evaluators are specified.")

        if self.eval_batch_size is not None and self.eval_batch_size % world_size != 0:
            raise ValueError(
                f"Eval batch size ({self.eval_batch_size}) not divisible by the total number of processes ({world_size})."
            )

        if self.scale_schedule_ratio <= 0:
            raise ValueError("scale_schedule_ratio must be a positive value.")

        if (isinstance(self.grad_accum, str) and self.grad_accum != "auto") or (isinstance(self.grad_accum, int) and
                                                                                self.grad_accum < 1):
            raise ValueError('grad_accum must be "auto" or an int greater than or equal to 1')

    def initialize_object(self) -> Trainer:
        self.validate()
        import composer
        logging.getLogger(composer.__name__).setLevel(self.python_log_level)
        # devices and systems
        device = self.device.initialize_object()

        # initialize distributed early so that it's already initialized when dataloders
        # are created.
        if dist.get_world_size() > 1:
            dist.initialize_dist(device.dist_backend, datetime.timedelta(seconds=self.dist_timeout))

        seed = self.seed if self.seed else reproducibility.get_random_seed()
        # need to set seed before model initialization for determinism
        # don't need to set different seeds per process since only the rank 0 initialization is used
        # Algorithms should not use the `seed` on `__init__` but rather on `Event.INIT`, which occurs
        # after the seed was properly distributed across ranks to ensure checkpoint compatibility
        reproducibility.seed_all(seed)

        model = self.model.initialize_object()
        algorithms = [x.initialize_object() for x in self.algorithms]

        # callbacks, loggers, and seed
        loggers = [x.initialize_object() for x in self.loggers]
        callbacks = [x.initialize_object() for x in self.callbacks]

        if self.datadir is not None:
            self.train_dataset.datadir = self.datadir
            if self.val_dataset is not None:
                self.val_dataset.datadir = self.datadir

        train_device_batch_size = self.train_batch_size // dist.get_world_size()
        if self.train_dataset.shuffle and self.train_subset_num_batches is not None:
            warnings.warn(
                textwrap.dedent(f"""\
                SubsetNumBatchesWarning: When specifying train_subset_num_batches,
                (set to {self.train_subset_num_batches}), train_datset.shuffle should be set to False. Otherwise,
                each training epoch may load a different subset of samples."""))
        train_data = self.train_dataset.initialize_object(train_device_batch_size, self.dataloader)

        eval_device_batch_size = (self.eval_batch_size or 0) // dist.get_world_size()

        eval_dataloader = None
        if self.val_dataset is not None:
            if self.val_dataset.shuffle and self.eval_subset_num_batches is not None:
                warnings.warn(
                    textwrap.dedent(f"""\
                        SubsetNumBatchesWarning: When specifying eval_subset_num_batches,
                        (set to {self.eval_subset_num_batches}), val_dataset.shuffle should be
                        set to False. Otherwise, each evaluation epoch may load a different
                        subset of samples."""))
            eval_dataloader = self.val_dataset.initialize_object(eval_device_batch_size, self.dataloader)

        if self.evaluators is not None and len(self.evaluators) > 0:
            eval_dataloader = [
                evaluator.initialize_object(model, eval_device_batch_size, self.dataloader)
                for evaluator in self.evaluators
            ]
            for evaluator in self.evaluators:
                if evaluator.eval_dataset.shuffle and self.eval_subset_num_batches is not None:
                    warnings.warn(
                        textwrap.dedent(f"""SubsetNumBatchesWarning: When specifying eval_subset_num_batches,
                    (set to {self.eval_subset_num_batches}), evaluator.dataloader.shuffle (for Evaluator: "{evaluator.label}") should be set to False. Otherwise,
                    each evaluation epoch may load a different subset of samples."""))

        optimizer = self.optimizer.initialize_object(model.parameters()) if self.optimizer is not None else None
        schedulers = [scheduler.initialize_object() for scheduler in self.schedulers]

        deepspeed_config = self.deepspeed if self.deepspeed is not None else False

        load_object_store = None
        if self.load_object_store is not None and self.load_logger_destination is not None:
            raise ValueError(
                "load_object_store and load_logger_destination cannot both be non-None. Please provide only one location to load from."
            )
        elif self.load_object_store is not None:
            load_object_store = self.load_object_store.initialize_object()
        elif self.load_logger_destination is not None:
            load_object_store = self.load_logger_destination.initialize_object()

        trainer = Trainer(
            model=model,
            train_dataloader=train_data,
            eval_dataloader=eval_dataloader,
            max_duration=self.max_duration,
            algorithms=algorithms,
            optimizers=optimizer,
            schedulers=schedulers,

            # device
            device=device,

            # training hparams
            grad_accum=self.grad_accum,
            grad_clip_norm=self.grad_clip_norm,
            eval_interval=self.eval_interval,
            compute_training_metrics=self.compute_training_metrics,
            precision=self.precision,
            scale_schedule_ratio=self.scale_schedule_ratio,
            step_schedulers_every_batch=self.step_schedulers_every_batch,

            # dist hparams
            dist_timeout=self.dist_timeout,
            ddp_sync_strategy=self.ddp_sync_strategy,

            # Randomness
            seed=seed,
            deterministic_mode=self.deterministic_mode,

            # Callbacks
            callbacks=callbacks,

            # Logging
            run_name=self.run_name,
            loggers=loggers,
            progress_bar=self.progress_bar,
            log_to_console=self.log_to_console,
            console_log_level=self.console_log_level,
            console_stream=self.console_stream,

            # Profiler
            prof_trace_handlers=[x.initialize_object() for x in self.prof_trace_handlers],
            prof_schedule=None if self.prof_schedule is None else self.prof_schedule.initialize_object(),

            # System profiler
            sys_prof_cpu=self.sys_prof_cpu,
            sys_prof_memory=self.sys_prof_memory,
            sys_prof_disk=self.sys_prof_disk,
            sys_prof_net=self.sys_prof_net,
            sys_prof_stats_thread_interval_seconds=self.sys_prof_stats_thread_interval_seconds,

            # Torch profiler
            torch_prof_folder=self.torch_prof_folder,
            torch_prof_filename=self.torch_prof_filename,
            torch_prof_artifact_name=self.torch_prof_artifact_name,
            torch_prof_overwrite=self.torch_prof_overwrite,
            torch_prof_use_gzip=self.torch_prof_use_gzip,
            torch_prof_num_traces_to_keep=self.torch_prof_num_traces_to_keep,
            torch_prof_record_shapes=self.torch_prof_record_shapes,
            torch_prof_profile_memory=self.torch_prof_profile_memory,
            torch_prof_with_stack=self.torch_prof_with_flops,
            torch_prof_with_flops=self.torch_prof_with_flops,

            # Checkpoint parameters
            load_path=self.load_path,
            load_object_store=load_object_store,
            load_weights_only=self.load_weights_only,
            load_strict=self.load_strict_model_weights,
            load_chunk_size=self.load_chunk_size,
            load_progress_bar=self.load_progress_bar,
            save_folder=self.save_folder,
            save_overwrite=self.save_overwrite,
            save_filename=self.save_filename,
            save_latest_filename=self.save_latest_filename,
            save_artifact_name=self.save_artifact_name,
            save_interval=self.save_interval,
            save_weights_only=self.save_weights_only,
            save_num_checkpoints_to_keep=self.save_num_checkpoints_to_keep,

            # Subset parameters
            train_subset_num_batches=self.train_subset_num_batches,
            eval_subset_num_batches=self.eval_subset_num_batches,

            # DeepSpeed
            deepspeed_config=deepspeed_config,
        )

        return trainer

    @classmethod
    def load(cls, model: str) -> TrainerHparams:
        model_hparams_file = os.path.join(
            os.path.dirname(composer.__file__),
            "yamls",
            "models",
            f"{model}.yaml",
        )
        trainer_hparams = TrainerHparams.create(model_hparams_file, cli_args=False)
        assert isinstance(trainer_hparams, TrainerHparams), "trainer hparams should return an instance of self"
        return trainer_hparams<|MERGE_RESOLUTION|>--- conflicted
+++ resolved
@@ -211,12 +211,6 @@
             be used.
         prof_schedule (ProfileScheduleHparams, optional): Profile schedule hparams. Must be specified to enable the profiler.
         prof_trace_handlers (List[TraceHandlerHparams], optional): See :class:`.Trainer`. Must be specified to enable the profiler.
-<<<<<<< HEAD
-        prof_skip_first (int, optional): See :class:`.Trainer`.
-        prof_wait (int, optional): See :class:`.Trainer`.
-
-=======
->>>>>>> 25a36687
         sys_prof_cpu (bool, optional): See :class:`.Trainer`.
         sys_prof_memory (bool, optional): See :class:`.Trainer`.
         sys_prof_disk (bool, optional): See :class:`.Trainer`.
