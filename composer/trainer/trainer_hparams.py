# Copyright 2021 MosaicML. All Rights Reserved.

"""The :class:`~yahp.hparams.Hparams` used to construct the :class:`~composer.trainer.trainer.Trainer`."""

from __future__ import annotations

import logging
import os
import textwrap
import warnings
from dataclasses import dataclass
from typing import TYPE_CHECKING, Dict, List, Optional, cast

import yahp as hp

import composer
from composer.algorithms import AlgorithmHparams, get_algorithm_registry
from composer.callbacks import (CallbackHparams, GradMonitorHparams, LRMonitorHparams, MemoryMonitorHparams,
                                RunDirectoryUploaderHparams, SpeedMonitorHparams)
from composer.core.types import JSON, Precision
from composer.datasets import DataLoaderHparams, DatasetHparams
from composer.datasets.dataset_registry import get_dataset_registry
from composer.datasets.evaluator import EvaluatorHparams
from composer.loggers import (FileLoggerHparams, InMemoryLoggerHparams, LoggerDestinationHparams, TQDMLoggerHparams,
                              WandBLoggerHparams)
from composer.models import (BERTForClassificationHparams, BERTHparams, CIFARResNet9Hparams, CIFARResNetHparams,
                             DeepLabV3Hparams, EfficientNetB0Hparams, GPT2Hparams, MnistClassifierHparams, ModelHparams,
                             ResNetHparams, SSDHparams, TimmHparams, UnetHparams, ViTSmallPatch16Hparams)
from composer.models.resnet20_cifar10.resnet20_cifar10_hparams import CIFARResNet20Hparams
from composer.optim import (AdamHparams, AdamWHparams, ConstantSchedulerHparams, CosineAnnealingSchedulerHparams,
                            CosineAnnealingWarmRestartsSchedulerHparams, CosineAnnealingWithWarmupSchedulerHparams,
                            DecoupledAdamWHparams, DecoupledSGDWHparams, ExponentialSchedulerHparams,
                            LinearSchedulerHparams, LinearWithWarmupSchedulerHparams, MultiStepSchedulerHparams,
                            MultiStepWithWarmupSchedulerHparams, OptimizerHparams, PolynomialSchedulerHparams,
                            RAdamHparams, RMSpropHparams, SchedulerHparams, SGDHparams, StepSchedulerHparams)
from composer.profiler.profiler_hparams import JSONTraceHandlerHparams, ProfilerEventHandlerHparams
from composer.trainer.ddp import DDPSyncStrategy
from composer.trainer.devices import CPUDeviceHparams, DeviceHparams, GPUDeviceHparams
from composer.trainer.trainer import Trainer
from composer.utils import dist, reproducibility
from composer.utils.object_store import ObjectStoreProviderHparams

if TYPE_CHECKING:
    from composer.trainer.trainer import Trainer

__all__ = ["TrainerHparams"]

optimizer_registry = {
    "adam": AdamHparams,
    "adamw": AdamWHparams,
    "decoupled_adamw": DecoupledAdamWHparams,
    "radam": RAdamHparams,
    "sgd": SGDHparams,
    "decoupled_sgdw": DecoupledSGDWHparams,
    "rmsprop": RMSpropHparams,
}

scheduler_registry = {
    "step": StepSchedulerHparams,
    "multistep": MultiStepSchedulerHparams,
    "exponential": ExponentialSchedulerHparams,
    "linear_decay": LinearSchedulerHparams,
    "cosine_decay": CosineAnnealingSchedulerHparams,
    "cosine_warmrestart": CosineAnnealingWarmRestartsSchedulerHparams,
    "constant": ConstantSchedulerHparams,
    "polynomial": PolynomialSchedulerHparams,
    "multistep_with_warmup": MultiStepWithWarmupSchedulerHparams,
    "linear_decay_with_warmup": LinearWithWarmupSchedulerHparams,
    "cosine_decay_with_warmup": CosineAnnealingWithWarmupSchedulerHparams,
}

model_registry = {
    "unet": UnetHparams,
    "ssd": SSDHparams,
    "deeplabv3": DeepLabV3Hparams,
    "efficientnetb0": EfficientNetB0Hparams,
    "resnet56_cifar10": CIFARResNetHparams,
    "resnet20_cifar10": CIFARResNet20Hparams,
    "resnet9_cifar10": CIFARResNet9Hparams,
    "resnet": ResNetHparams,
    "mnist_classifier": MnistClassifierHparams,
    "gpt2": GPT2Hparams,
    "bert": BERTHparams,
    "bert_classification": BERTForClassificationHparams,
    "timm": TimmHparams,
    "vit_small_patch16": ViTSmallPatch16Hparams
}

dataset_registry = get_dataset_registry()

algorithms_registry = get_algorithm_registry()

callback_registry = {
    "speed_monitor": SpeedMonitorHparams,
    "lr_monitor": LRMonitorHparams,
    "grad_monitor": GradMonitorHparams,
    "memory_monitor": MemoryMonitorHparams,
    "run_directory_uploader": RunDirectoryUploaderHparams,
}

logger_registry = {
    "file": FileLoggerHparams,
    "wandb": WandBLoggerHparams,
    "tqdm": TQDMLoggerHparams,
    "in_memory": InMemoryLoggerHparams,
}

device_registry = {
    "gpu": GPUDeviceHparams,
    "cpu": CPUDeviceHparams,
}

prof_event_handlers_registry = {"json": JSONTraceHandlerHparams}


@dataclass
class TrainerHparams(hp.Hparams):
    """Params for instantiating the :class:`.Trainer`.

    .. seealso:: The documentation for the :class:`.Trainer`.

    Args:
        model (ModelHparams): Hparams for constructing the model to train.

            .. seealso:: :mod:`composer.models` for models built into Composer.
        train_dataset (DatasetHparams): Hparams used to construct the dataset used for training.

            .. seealso:: :mod:`composer.datasets` for datasets built into Composer.
        train_batch_size (int): The optimization batch size to use for training. This is the total batch
            size that is used to produce a gradient for the optimizer update step.
        dataloader (DataLoaderHparams): Hparams used for constructing the dataloader which will be used
            for loading the train dataset and (if provided) the validation dataset.
        max_duration (str): The maximum duration to train as a str (e.g. ``1ep``, or ``10ba``).
            Will be converted to a :class:`~composer.core.Time` object.

            .. seealso:: :class:`~composer.core.Time` for more details on time construction.
        datadir (str, optional): Datadir to apply for both the training and validation datasets. If specified,
            it will override both ``train_dataset.datadir`` and ``val_dataset.datadir``. (default: ``None``)
        val_dataset (DatasetHparams, optional): Hparams for constructing the dataset used for evaluation.
            (default: ``None``)

            .. seealso:: :mod:`composer.datasets` for datasets built into Composer.
        eval_batch_size (int, optional): The batch size to use for evaluation. Must be provided if one of
            ``val_dataset`` or ``evaluators`` is set. (default: ``None``)
        evaluators (List[EvaluatorHparams], optional): Hparams for constructing evaluators to be used during the
            eval loop. Evaluators should be used when evaluating one or more specific metrics across one
            or more datasets. (default: ``None``)

            .. seealso:: :class:`~composer.core.evaluator.Evaluator` for more details on evaluators.
        algorithms (List[AlgorithmHparams], optional): The algorithms to use during training. (default: ``[]``)

            .. seealso:: :mod:`composer.algorithms` for the different algorithms built into Composer.
        optimizers (OptimizerHparams, optional): The hparams for constructing the optimizer. (default: ``None``)

            .. seealso:: :class:`.Trainer` for the default optimizer behavior when ``None`` is provided.

            .. seealso:: :mod:`composer.optim` for the different optimizers built into Composer.
        schedulers (List[SchedulerHparams], optional): The learning rate schedulers. (default: ``[]``).

            .. seealso:: :class:`.Trainer` for the default scheduler behavior when ``[]`` is provided.

            .. seealso:: :mod:`composer.optim.scheduler` for the different schedulers built into Composer.
        device (DeviceHparams): Hparams for constructing the device used for training.
            (default: ``CPUDeviceHparams``)
        grad_accum (int, optional): See :class:`.Trainer`.
        grad_clip_norm (float, optional): See :class:`.Trainer`.
        validate_every_n_batches (int, optional): See :class:`.Trainer`.
        validate_every_n_epochs (int, optional): See :class:`.Trainer`.
        compute_training_metrics (bool, optional): See :class:`.Trainer`.
        precision (Precision, optional): See :class:`.Trainer`.
        scale_schedule_ratio (float, optional): See :class:`.Trainer`.
        step_schedulers_every_batch (bool, optional): See :class:`.Trainer`.
        dist_timeout (float, optional): See :class:`.Trainer`.
        ddp_sync_strategy (DDPSyncStrategy, optional): See :class:`.Trainer`.
        seed (int, optional): See :class:`.Trainer`.
        deterministic_mode (bool, optional): See :class:`.Trainer`.
<<<<<<< HEAD
        run_name (str, optional): See :class:`.Trainer`.
        logger_destinations (List[LoggerDestinationHparams], optional): Hparams for constructing the destinations
=======
        loggers (List[LoggerDestinationHparams], optional): Hparams for constructing the destinations
>>>>>>> 431fff85
            to log to. (default: ``[]``)

            .. seealso:: :mod:`composer.loggers` for the different loggers built into Composer.
        log_level (str): The Python log level to use for log statements in the :mod:`composer`
            module. (default: ``INFO``)

            .. seealso:: The :mod:`logging` module in Python.
        callbacks (List[CallbackHparams], optional): Hparams to construct the callbacks to
            run during training. (default: ``[]``)

            .. seealso:: :mod:`composer.callbacks` for the different callbacks built into Composer.
        load_path_format (str, optional): See :class:`.Trainer`.
        load_object_store (ObjectStoreProvider, optional): See :class:`.Trainer`.
        load_weights_only (bool, optional): See :class:`.Trainer`.
        load_chunk_size (int, optional): See :class:`.Trainer`.
        save_folder (str, optional): See :class:`~composer.callbacks.checkpoint_saver.CheckpointSaver`.
        save_name_format (str, optional): See :class:`~composer.callbacks.checkpoint_saver.CheckpointSaver`.
        save_latest_format (str, optional): See
            :class:`~composer.callbacks.checkpoint_saver.CheckpointSaver`.
        save_overwrite (str, optional): See :class:`~composer.callbacks.checkpoint_saver.CheckpointSaver`.
        save_weights_only (bool, optional): See :class:`~composer.callbacks.checkpoint_saver.CheckpointSaver`.
        save_interval (str, optional): See
            :class:`~composer.callbacks.callback_hparams.CheckpointSaverHparams`.
        train_subset_num_batches (int, optional): See :class:`.Trainer`.
        eval_subset_num_batches (int, optional): See :class:`.Trainer`.
        deepspeed_config (Dict[str, JSON], optional): If set to a dict will be used for as the DeepSpeed
            config for training  (see :class:`.Trainer` for more details). If ``None`` will pass ``False``
            to the trainer for the ``deepspeed_config`` parameter signaling that DeepSpeed will not be used
            for training.
        profiler_trace_file (str, optional): See :class:`.Trainer`.
        prof_event_handlers (List[ProfilerEventHandlerHparams], optional): See :class:`.Trainer`.
        prof_skip_first (int, optional): See :class:`.Trainer`.
        prof_wait (int, optional): See :class:`.Trainer`.
        prof_warmup (int, optional): See :class:`.Trainer`.
        prof_active (int, optional): See :class:`.Trainer`.
        prof_repeat (int, optional): See :class:`.Trainer`.
        sys_prof_cpu (bool, optional): See :class:`.Trainer`.
        sys_prof_memory (bool, optional): See :class:`.Trainer`.
        sys_prof_disk (bool, optional): See :class:`.Trainer`.
        sys_prof_net (bool, optional): See :class:`.Trainer`.
        sys_prof_stats_thread_interval_seconds (float, optional): See :class:`.Trainer`.
        torch_profiler_trace_dir (str, optional): See :class:`.Trainer`.
        torch_prof_use_gzip (bool): See :class:`.Trainer`.
        torch_prof_record_shapes (bool, optional): See :class:`.Trainer`.
        torch_prof_profile_memory (bool, optional): See :class:`.Trainer`.
        torch_prof_with_stack (bool, optional): See :class:`.Trainer`.
        torch_prof_with_flops (bool, optional): See :class:`.Trainer`.
    """

    hparams_registry = {  # type: ignore
        "algorithms": algorithms_registry,
        "optimizer": optimizer_registry,
        "schedulers": scheduler_registry,
        "loggers": logger_registry,
        "model": model_registry,
        "train_dataset": dataset_registry,
        "val_dataset": dataset_registry,
        "callbacks": callback_registry,
        "device": device_registry,
        "prof_event_handlers": prof_event_handlers_registry,
    }

    model: ModelHparams = hp.required(doc="model")

    # train data
    train_dataset: DatasetHparams = hp.required(doc="Training dataset hparams")
    train_batch_size: int = hp.required(
        doc="batch size for each optimization step, across all devices and gradient accumulations.")
    dataloader: DataLoaderHparams = hp.required(doc="dataloader hparams")

    # duration
    max_duration: str = hp.required(doc="Time string for the maximum training duration (e.g., 90ep)")

    # datadir
    datadir: Optional[str] = hp.optional(doc=textwrap.dedent("""\
        Datadir to apply for both the training and validation datasets. If specified,
        it will override train_dataset.datadir and val_dataset.datadir."""),
                                         default=None)

    # eval
    val_dataset: Optional[DatasetHparams] = hp.optional(doc="Validation dataset hparams", default=None)
    eval_batch_size: Optional[int] = hp.optional(doc="batch size to use for each evaluation step", default=None)
    evaluators: Optional[List[EvaluatorHparams]] = hp.optional(doc="Evaluators", default=None)

    # training algos
    algorithms: List[AlgorithmHparams] = hp.optional(doc="Algorithms to employ", default_factory=list)
    optimizer: Optional[OptimizerHparams] = hp.optional(doc="Optimizer to use", default=None)
    schedulers: List[SchedulerHparams] = hp.optional(doc="Scheduler sequence", default_factory=list)

    # device
    device: DeviceHparams = hp.optional(doc="Device Parameters", default_factory=CPUDeviceHparams)

    # training hparams
    grad_accum: int = hp.optional(textwrap.dedent("""\
        Determines the number of microbatches to split a per-gpu batch into,
        used to compensate for low-memory-capacity devices."""),
                                  default=1)
    grad_clip_norm: Optional[float] = hp.optional(
        default=None, doc='the norm to clip gradient magnitudes to. Default: None (no clip)')
    validate_every_n_epochs: int = hp.optional(
        doc="Validate every N epochs. Set to -1 to never validate on a epochwise frequency. Defaults to 1", default=1)
    validate_every_n_batches: int = hp.optional(
        doc="Validate every N batches. Set to -1 to never validate on a batchwise frequency. Defaults to -1.",
        default=-1)
    compute_training_metrics: bool = hp.optional(doc="Log validation metrics on training data", default=False)
    precision: Precision = hp.optional(doc="Precision to use for training", default=Precision.AMP)
    scale_schedule_ratio: float = hp.optional(
        doc="Ratio by which to scale the training duration and learning rate schedules.", default=1.0)
    step_schedulers_every_batch: bool = hp.optional(
        doc="Whether schedulers will update after every optimizer step (True), or every epoch (False).", default=True)

    # dist hparams
    dist_timeout: float = hp.optional(doc="Timeout, in seconds, for initializing the dsitributed process group.",
                                      default=15.0)
    ddp_sync_strategy: Optional[DDPSyncStrategy] = hp.optional(doc=textwrap.dedent("""\
            The strategy for synchronizing DDP. Default value ``None`` causes the
            trainer to auto-select a value depending on what algorithms are used."""),
                                                               default=None)

    # randomness
    seed: Optional[int] = hp.optional(default=None, doc="random seed to set")
    deterministic_mode: bool = hp.optional(textwrap.dedent("""\
        Run the model deterministically. Experimental. Performance
        degradations expected. Certain Torch modules may not have
        deterministic implementations, which will result in a crash."""),
                                           default=False)

    # logging and callbacks
<<<<<<< HEAD
    run_name: Optional[str] = hp.optional("Experiment name", default=None)
    logger_destinations: List[LoggerDestinationHparams] = hp.optional(doc="loggers to use", default_factory=list)
=======
    loggers: List[LoggerDestinationHparams] = hp.optional(doc="loggers to use", default_factory=list)
>>>>>>> 431fff85
    log_level: str = hp.optional(doc="Python loglevel to use composer", default="INFO")
    callbacks: List[CallbackHparams] = hp.optional(doc="Callback hparams", default_factory=list)

    # load checkpoint
    load_path_format: Optional[str] = hp.optional(doc=textwrap.dedent("""\
        If specified, the path to an existing checkpoint file
        (if the checkpoint is on the local disk) or the object name for the checkpoint
        (if the checkpoint is in a cloud bucket). Set to None (the default) to skip loading from a checkpoint."""),
                                                  default=None)
    load_object_store: Optional[ObjectStoreProviderHparams] = hp.optional(doc=textwrap.dedent("""\
        If the checkpoint is in an object store (i.e. AWS S3 or Google Cloud Storage), the parameters for
        connecting to the cloud provider object store. Otherwise, if the checkpoint is a local filepath,
        leave blank. This parameter has no effect if `load_path_format` is not specified."""),
                                                                          default=None)
    load_weights_only: bool = hp.optional(doc=textwrap.dedent("""\
        Whether to only load the weights from the model.
        This parameter has no effect if `load_path_format`is not specified."""),
                                          default=False)
    load_strict_model_weights: bool = hp.optional(doc=textwrap.dedent("""\
        Ensure that the set of checkpoint weights in the checkpoint and model must exactly match.
        This parameter has no effect if `load_path_format` is not specified."""),
                                                  default=False)

    load_chunk_size: int = hp.optional(doc=textwrap.dedent("""\
        Chunk size (in bytes) to use when downloading checkpoints.
        This parameter has no effect if `load_path_format` is not specified or it is a local file path."""),
                                       default=1_048_576)
    load_progress_bar: bool = hp.optional(doc=textwrap.dedent("""\
        Whether to show a progress bar when downloading checkpoints.
        This parameter has no effect if `load_path_format` is not specified or it is a local file path."""),
                                          default=True)

    # save checkpoint
    save_folder: Optional[str] = hp.optional(doc="Folder where checkpoints will be saved.", default=None)
    save_name_format: str = hp.optional("Checkpoint name format string.", default="ep{epoch}-ba{batch}-rank{rank}")
    save_latest_format: str = hp.optional("Latest checkpoint symlink format string.", default="latest-rank{rank}")
    save_overwrite: bool = hp.optional("Whether to override existing checkpoints.", default=False)
    save_weights_only: bool = hp.optional("Whether to save only checkpoint weights", default=False)
    save_interval: str = hp.optional(textwrap.dedent("""\
        Checkpoint interval or path to a `(State, Event) -> bool` function
        returning whether a checkpoint should be saved."""),
                                     default="1ep")

    # subset parameters
    train_subset_num_batches: Optional[int] = hp.optional(
        "If specified, finish every epoch early after training on this many batches.", default=None)
    eval_subset_num_batches: Optional[int] = hp.optional("If specified, stop each evaluation after this many batches.",
                                                         default=None)

    # DeepSpeed
    deepspeed: Optional[Dict[str, JSON]] = hp.optional(doc="Configuration for DeepSpeed.", default=None)

    # profiling
    profiler_trace_file: Optional[str] = hp.optional(doc=textwrap.dedent("""\
        Name of the trace file, relative to the run directory.  Must be specified to activate the profiler."""),
                                                     default=None)
    prof_event_handlers: List[ProfilerEventHandlerHparams] = hp.optional(
        doc=textwrap.dedent("""\
        Trace event handler.  Ignored if `profiler_trace_file` is not specified."""),
        default_factory=lambda: [JSONTraceHandlerHparams()])
    prof_skip_first: int = hp.optional(doc=textwrap.dedent("""\
        Number of batches to skip at epoch start.  Ignored if `profiler_trace_file` is not specified."""),
                                       default=0)
    prof_wait: int = hp.optional(doc=textwrap.dedent("""\
        Number of batches to skip at the beginning of each cycle.  Ignored if `profiler_trace_file` is not specified."""
                                                    ),
                                 default=0)
    prof_warmup: int = hp.optional(doc=textwrap.dedent("""\
        Number of warmup batches in a cycle.  Ignored if `profiler_trace_file` is not specified."""),
                                   default=1)
    prof_active: int = hp.optional(doc=textwrap.dedent("""\
        Number of batches to profile in a cycle.  Ignored if `profiler_trace_file` is not specified."""),
                                   default=4)
    prof_repeat: int = hp.optional(doc=textwrap.dedent("""\
        Maximum number of profiling cycle repetitions per epoch (0 for no maximum).  Ignored if `profiler_trace_file` is not specified."""
                                                      ),
                                   default=1)
    sys_prof_cpu: bool = hp.optional(doc=textwrap.dedent("""\
        Whether to record cpu statistics.  Ignored if `profiler_trace_file` is not specified."""),
                                     default=True)
    sys_prof_memory: bool = hp.optional(doc=textwrap.dedent("""\
        Whether to record memory statistics.  Ignored if `profiler_trace_file` is not specified."""),
                                        default=False)
    sys_prof_disk: bool = hp.optional(doc=textwrap.dedent("""\
        Whether to record disk statistics.  Ignored if `profiler_trace_file` is not specified."""),
                                      default=False)
    sys_prof_net: bool = hp.optional(doc=textwrap.dedent("""\
        Whether to record network statistics.  Ignored if `profiler_trace_file` is not specified."""),
                                     default=False)
    sys_prof_stats_thread_interval_seconds: float = hp.optional(doc=textwrap.dedent("""\
        Interval to record stats, in seconds.  Ignored if `profiler_trace_file` is not specified."""),
                                                                default=0.5)
    torch_profiler_trace_dir: Optional[str] = hp.optional(doc=textwrap.dedent("""\
        Directory to store trace results relative to the run directory.  Must be specified to activate the Torch profiler.
        Ignored if ``profiler_trace_file`` is not specified."""),
                                                          default=None)
    torch_prof_use_gzip: bool = hp.optional(doc=textwrap.dedent("""\
        Whether to use gzip for trace.
        Ignored if ``torch_profiler_trace_dir`` and `profiler_trace_file` are not specified."""),
                                            default=False)

    torch_prof_record_shapes: bool = hp.optional(doc=textwrap.dedent("""\
        Whether to record tensor shapes.
        Ignored if ``torch_profiler_trace_dir`` and `profiler_trace_file` are not specified."""),
                                                 default=False)
    torch_prof_profile_memory: bool = hp.optional(doc=textwrap.dedent("""\
        Track tensor memory allocations and frees.
        Ignored if ``torch_profiler_trace_dir`` and `profiler_trace_file` are not specified."""),
                                                  default=True)
    torch_prof_with_stack: bool = hp.optional(doc=textwrap.dedent("""\
        Record stack information.
        Ignored if ``torch_profiler_trace_dir`` and `profiler_trace_file` are not specified."""),
                                              default=False)
    torch_prof_with_flops: bool = hp.optional(doc=textwrap.dedent("""\
        Estimate flops for operators.
        Ignored if ``torch_profiler_trace_dir`` and `profiler_trace_file` are not specified."""),
                                              default=True)

    def validate(self):
        super().validate()

        if self.deepspeed is not None:
            self.deepspeed["steps_per_print"] = cast(int, self.deepspeed.get("steps_per_print", 1e20))

            if "zero_optimization" in self.deepspeed:
                zero_stage = cast(dict, self.deepspeed["zero_optimization"]).get("stage", 0)
            else:
                zero_stage = 0

            if self.deterministic_mode and zero_stage > 0:
                raise ValueError("Deepspeed with zero stage > 0 is not compatible with deterministic mode")

            if isinstance(self.device, CPUDeviceHparams):
                raise ValueError("Training on CPUs is not supported with DeepSpeed.")

        elif self.precision == Precision.FP16:
            raise ValueError("FP16 precision is only supported when training with DeepSpeed.")

        world_size = dist.get_world_size()

        if self.train_batch_size % world_size != 0:
            raise ValueError(
                f"Batch size ({self.train_batch_size}) not divisible by the total number of processes ({world_size}).")

        val_dataset_exists = self.val_dataset is not None
        evaluators_exist = self.evaluators is not None and len(self.evaluators) > 0
        if val_dataset_exists and evaluators_exist:
            raise ValueError("Either val_dataset or evaluators should be set, but not both.")

        if (val_dataset_exists or evaluators_exist) and self.eval_batch_size is None:
            raise ValueError("eval_batch_size must be specified if val_dataset or evaluators are specified.")

        if self.eval_batch_size is not None and self.eval_batch_size % world_size != 0:
            raise ValueError(
                f"Eval batch size ({self.eval_batch_size}) not divisible by the total number of processes ({world_size})."
            )

        if self.scale_schedule_ratio <= 0:
            raise ValueError("scale_schedule_ratio must be a positive value.")

    def initialize_object(self) -> Trainer:
        self.validate()
        import composer
        logging.getLogger(composer.__name__).setLevel(self.log_level)

        # devices and systems
        device = self.device.initialize_object()

        seed = self.seed if self.seed else reproducibility.get_random_seed()
        # need to set seed before model initialization for determinism
        # don't need to set different seeds per process since only the rank 0 initialization is used
        # Algorithms should not use the `seed` on `__init__` but rather on `Event.INIT`, which occurs
        # after the seed was properly distributed across ranks to ensure checkpoint compatibility
        reproducibility.seed_all(seed)

        model = self.model.initialize_object()
        algorithms = [x.initialize_object() for x in self.algorithms]

        # callbacks, loggers, and seed
        dict_config = self.to_dict()
        loggers = [x.initialize_object(config=dict_config) for x in self.loggers]
        callbacks = [x.initialize_object() for x in self.callbacks]

        if self.datadir is not None:
            self.train_dataset.datadir = self.datadir
            if self.val_dataset is not None:
                self.val_dataset.datadir = self.datadir

        train_device_batch_size = self.train_batch_size // dist.get_world_size()
        if self.train_dataset.shuffle and self.train_subset_num_batches is not None:
            warnings.warn(
                textwrap.dedent(f"""\
                SubsetNumBatchesWarning: When specifying train_subset_num_batches,
                (set to {self.train_subset_num_batches}), train_datset.shuffle should be set to False. Otherwise,
                each training epoch may load a different subset of samples."""))
        train_data = self.train_dataset.initialize_object(train_device_batch_size, self.dataloader)

        eval_device_batch_size = (self.eval_batch_size or 0) // dist.get_world_size()

        eval_dataloader = None
        if self.val_dataset is not None:
            if self.val_dataset.shuffle and self.eval_subset_num_batches is not None:
                warnings.warn(
                    textwrap.dedent(f"""\
                        SubsetNumBatchesWarning: When specifying eval_subset_num_batches,
                        (set to {self.eval_subset_num_batches}), val_dataset.shuffle should be
                        set to False. Otherwise, each evaluation epoch may load a different
                        subset of samples."""))
            eval_dataloader = self.val_dataset.initialize_object(eval_device_batch_size, self.dataloader)

        if self.evaluators is not None and len(self.evaluators) > 0:
            eval_dataloader = [
                evaluator.initialize_object(model, eval_device_batch_size, self.dataloader)
                for evaluator in self.evaluators
            ]
            for evaluator in self.evaluators:
                if evaluator.eval_dataset.shuffle and self.eval_subset_num_batches is not None:
                    warnings.warn(
                        textwrap.dedent(f"""SubsetNumBatchesWarning: When specifying eval_subset_num_batches,
                    (set to {self.eval_subset_num_batches}), evaluator.dataloader.shuffle (for Evaluator: "{evaluator.label}") should be set to False. Otherwise,
                    each evaluation epoch may load a different subset of samples."""))

        optimizer = self.optimizer.initialize_object(model.parameters()) if self.optimizer is not None else None
        schedulers = [scheduler.initialize_object() for scheduler in self.schedulers]

        deepspeed_config = self.deepspeed if self.deepspeed is not None else False

        trainer = Trainer(
            model=model,
            train_dataloader=train_data,
            eval_dataloader=eval_dataloader,
            max_duration=self.max_duration,
            algorithms=algorithms,
            optimizers=optimizer,
            schedulers=schedulers,

            # device
            device=device,

            # training hparams
            grad_accum=self.grad_accum,
            grad_clip_norm=self.grad_clip_norm,
            validate_every_n_batches=self.validate_every_n_batches,
            validate_every_n_epochs=self.validate_every_n_epochs,
            compute_training_metrics=self.compute_training_metrics,
            precision=self.precision,
            scale_schedule_ratio=self.scale_schedule_ratio,
            step_schedulers_every_batch=self.step_schedulers_every_batch,

            # dist hparams
            dist_timeout=self.dist_timeout,
            ddp_sync_strategy=self.ddp_sync_strategy,

            # Randomness
            seed=seed,
            deterministic_mode=self.deterministic_mode,

            # Callbacks and logging
<<<<<<< HEAD
            run_name=self.run_name,
            logger_destinations=logger_destinations,
=======
            loggers=loggers,
>>>>>>> 431fff85
            callbacks=callbacks,

            # Profiler
            profiler_trace_file=self.profiler_trace_file,
            prof_event_handlers=[x.initialize_object() for x in self.prof_event_handlers],
            prof_skip_first=self.prof_skip_first,
            prof_wait=self.prof_wait,
            prof_warmup=self.prof_warmup,
            prof_active=self.prof_active,
            prof_repeat=self.prof_repeat,
            sys_prof_cpu=self.sys_prof_cpu,
            sys_prof_memory=self.sys_prof_memory,
            sys_prof_disk=self.sys_prof_disk,
            sys_prof_net=self.sys_prof_net,
            sys_prof_stats_thread_interval_seconds=self.sys_prof_stats_thread_interval_seconds,
            torch_profiler_trace_dir=self.torch_profiler_trace_dir,
            torch_prof_use_gzip=self.torch_prof_use_gzip,
            torch_prof_record_shapes=self.torch_prof_record_shapes,
            torch_prof_profile_memory=self.torch_prof_profile_memory,
            torch_prof_with_stack=self.torch_prof_with_flops,
            torch_prof_with_flops=self.torch_prof_with_flops,

            # Checkpoint parameters
            load_path_format=self.load_path_format,
            load_object_store=self.load_object_store.initialize_object()
            if self.load_object_store is not None else None,
            load_weights_only=self.load_weights_only,
            load_strict=self.load_strict_model_weights,
            load_chunk_size=self.load_chunk_size,
            load_progress_bar=self.load_progress_bar,
            save_folder=self.save_folder,
            save_overwrite=self.save_overwrite,
            save_name_format=self.save_name_format,
            save_interval=self.save_interval,
            save_weights_only=self.save_weights_only,

            # Subset parameters
            train_subset_num_batches=self.train_subset_num_batches,
            eval_subset_num_batches=self.eval_subset_num_batches,

            # DeepSpeed
            deepspeed_config=deepspeed_config,
        )

        return trainer

    @classmethod
    def load(cls, model: str) -> TrainerHparams:
        model_hparams_file = os.path.join(
            os.path.dirname(composer.__file__),
            "yamls",
            "models",
            f"{model}.yaml",
        )
        trainer_hparams = TrainerHparams.create(model_hparams_file, cli_args=False)
        assert isinstance(trainer_hparams, TrainerHparams), "trainer hparams should return an instance of self"
        return trainer_hparams<|MERGE_RESOLUTION|>--- conflicted
+++ resolved
@@ -174,12 +174,8 @@
         ddp_sync_strategy (DDPSyncStrategy, optional): See :class:`.Trainer`.
         seed (int, optional): See :class:`.Trainer`.
         deterministic_mode (bool, optional): See :class:`.Trainer`.
-<<<<<<< HEAD
         run_name (str, optional): See :class:`.Trainer`.
-        logger_destinations (List[LoggerDestinationHparams], optional): Hparams for constructing the destinations
-=======
         loggers (List[LoggerDestinationHparams], optional): Hparams for constructing the destinations
->>>>>>> 431fff85
             to log to. (default: ``[]``)
 
             .. seealso:: :mod:`composer.loggers` for the different loggers built into Composer.
@@ -308,12 +304,8 @@
                                            default=False)
 
     # logging and callbacks
-<<<<<<< HEAD
     run_name: Optional[str] = hp.optional("Experiment name", default=None)
-    logger_destinations: List[LoggerDestinationHparams] = hp.optional(doc="loggers to use", default_factory=list)
-=======
     loggers: List[LoggerDestinationHparams] = hp.optional(doc="loggers to use", default_factory=list)
->>>>>>> 431fff85
     log_level: str = hp.optional(doc="Python loglevel to use composer", default="INFO")
     callbacks: List[CallbackHparams] = hp.optional(doc="Callback hparams", default_factory=list)
 
@@ -572,12 +564,8 @@
             deterministic_mode=self.deterministic_mode,
 
             # Callbacks and logging
-<<<<<<< HEAD
             run_name=self.run_name,
-            logger_destinations=logger_destinations,
-=======
             loggers=loggers,
->>>>>>> 431fff85
             callbacks=callbacks,
 
             # Profiler
