--- conflicted
+++ resolved
@@ -100,13 +100,8 @@
     "cpu": CPUDeviceHparams,
 }
 
-<<<<<<< HEAD
-prof_event_handlers_registry = {"json": JSONTraceHandlerHparams}
-
-evaluator_registry = {"eval": EvaluatorHparams}
-
-=======
->>>>>>> e4d44301
+evaluator_registry = {"evaluator": EvaluatorHparams}
+
 
 @dataclass
 class TrainerHparams(hp.Hparams):
@@ -241,13 +236,9 @@
         "val_dataset": dataset_registry,
         "callbacks": callback_registry,
         "device": device_registry,
-<<<<<<< HEAD
-        "prof_event_handlers": prof_event_handlers_registry,
-        "evaluators": evaluator_registry,
-=======
         "prof_trace_handlers": trace_handler_registory,
         "prof_schedule": profiler_scheduler_registry,
->>>>>>> e4d44301
+        "evaluators": evaluator_registry,
     }
 
     model: ModelHparams = hp.required(doc="model")
