--- conflicted
+++ resolved
@@ -23,12 +23,9 @@
                               TQDMLoggerBackendHparams, WandBLoggerBackendHparams)
 from composer.models import (BERTForClassificationHparams, BERTHparams, CIFARResNet9Hparams, CIFARResNetHparams,
                              DeepLabV3Hparams, EfficientNetB0Hparams, GPT2Hparams, MnistClassifierHparams, ModelHparams,
-<<<<<<< HEAD
                              ResNet18Hparams, ResNet50Hparams, ResNet101Hparams, TimmHparams, UnetHparams)
-=======
                              ResNet18Hparams, ResNet50Hparams, ResNet101Hparams, UnetHparams)
 from composer.models.resnet20_cifar10.resnet20_cifar10_hparams import CIFARResNet20Hparams
->>>>>>> f827be73
 from composer.optim import (AdamHparams, AdamWHparams, DecoupledAdamWHparams, DecoupledSGDWHparams, OptimizerHparams,
                             RAdamHparams, RMSPropHparams, SchedulerHparams, SGDHparams, scheduler)
 from composer.profiler import ProfilerHparams
