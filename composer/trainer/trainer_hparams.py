# Copyright 2021 MosaicML. All Rights Reserved.

"""The :class:`~yahp.hparams.Hparams` used to construct the :class:`~composer.trainer.trainer.Trainer`."""

from __future__ import annotations

import logging
import os
import textwrap
import warnings
from dataclasses import dataclass
from typing import TYPE_CHECKING, Dict, List, Optional, cast

import yahp as hp

import composer
from composer.algorithms import AlgorithmHparams, get_algorithm_registry
from composer.callbacks import (CallbackHparams, GradMonitorHparams, LRMonitorHparams, MemoryMonitorHparams,
                                SpeedMonitorHparams)
from composer.core import Precision
from composer.core.types import JSON
from composer.datasets import DataLoaderHparams, DatasetHparams
from composer.datasets.dataset_registry import get_dataset_registry
from composer.datasets.evaluator import EvaluatorHparams
from composer.loggers import LoggerDestinationHparams, logger_registry
from composer.models import (BERTForClassificationHparams, BERTHparams, DeepLabV3Hparams, EfficientNetB0Hparams,
                             GPT2Hparams, MnistClassifierHparams, ModelHparams, ResNetCIFARHparams, ResNetHparams,
                             SSDHparams, TimmHparams, UnetHparams, ViTSmallPatch16Hparams)
from composer.optim import (AdamHparams, AdamWHparams, ConstantSchedulerHparams, CosineAnnealingSchedulerHparams,
                            CosineAnnealingWarmRestartsSchedulerHparams, CosineAnnealingWithWarmupSchedulerHparams,
                            DecoupledAdamWHparams, DecoupledSGDWHparams, ExponentialSchedulerHparams,
                            LinearSchedulerHparams, LinearWithWarmupSchedulerHparams, MultiStepSchedulerHparams,
                            MultiStepWithWarmupSchedulerHparams, OptimizerHparams, PolynomialSchedulerHparams,
                            RAdamHparams, RMSpropHparams, SchedulerHparams, SGDHparams, StepSchedulerHparams)
from composer.profiler.profiler_hparams import (ProfileScheduleHparams, TraceHandlerHparams,
                                                profiler_scheduler_registry, trace_handler_registory)
from composer.trainer.ddp import DDPSyncStrategy
from composer.trainer.devices import CPUDeviceHparams, DeviceHparams, GPUDeviceHparams
from composer.trainer.trainer import Trainer
from composer.utils import dist, reproducibility
from composer.utils.object_store import ObjectStoreHparams

if TYPE_CHECKING:
    from composer.trainer.trainer import Trainer

__all__ = ["TrainerHparams"]

optimizer_registry = {
    "adam": AdamHparams,
    "adamw": AdamWHparams,
    "decoupled_adamw": DecoupledAdamWHparams,
    "radam": RAdamHparams,
    "sgd": SGDHparams,
    "decoupled_sgdw": DecoupledSGDWHparams,
    "rmsprop": RMSpropHparams,
}

scheduler_registry = {
    "step": StepSchedulerHparams,
    "multistep": MultiStepSchedulerHparams,
    "exponential": ExponentialSchedulerHparams,
    "linear_decay": LinearSchedulerHparams,
    "cosine_decay": CosineAnnealingSchedulerHparams,
    "cosine_warmrestart": CosineAnnealingWarmRestartsSchedulerHparams,
    "constant": ConstantSchedulerHparams,
    "polynomial": PolynomialSchedulerHparams,
    "multistep_with_warmup": MultiStepWithWarmupSchedulerHparams,
    "linear_decay_with_warmup": LinearWithWarmupSchedulerHparams,
    "cosine_decay_with_warmup": CosineAnnealingWithWarmupSchedulerHparams,
}

model_registry = {
    "unet": UnetHparams,
    "ssd": SSDHparams,
    "deeplabv3": DeepLabV3Hparams,
    "efficientnetb0": EfficientNetB0Hparams,
    "resnet_cifar": ResNetCIFARHparams,
    "resnet": ResNetHparams,
    "mnist_classifier": MnistClassifierHparams,
    "gpt2": GPT2Hparams,
    "bert": BERTHparams,
    "bert_classification": BERTForClassificationHparams,
    "timm": TimmHparams,
    "vit_small_patch16": ViTSmallPatch16Hparams
}

dataset_registry = get_dataset_registry()

algorithms_registry = get_algorithm_registry()

callback_registry = {
    "speed_monitor": SpeedMonitorHparams,
    "lr_monitor": LRMonitorHparams,
    "grad_monitor": GradMonitorHparams,
    "memory_monitor": MemoryMonitorHparams,
}

device_registry = {
    "gpu": GPUDeviceHparams,
    "cpu": CPUDeviceHparams,
}


@dataclass
class TrainerHparams(hp.Hparams):
    """Params for instantiating the :class:`.Trainer`.

    .. seealso:: The documentation for the :class:`.Trainer`.

    Args:
        model (ModelHparams): Hparams for constructing the model to train.

            .. seealso:: :mod:`composer.models` for models built into Composer.
        train_dataset (DatasetHparams): Hparams used to construct the dataset used for training.

            .. seealso:: :mod:`composer.datasets` for datasets built into Composer.
        train_batch_size (int): The optimization batch size to use for training. This is the total batch
            size that is used to produce a gradient for the optimizer update step.
        dataloader (DataLoaderHparams): Hparams used for constructing the dataloader which will be used
            for loading the train dataset and (if provided) the validation dataset.
        max_duration (str): The maximum duration to train as a str (e.g. ``1ep``, or ``10ba``).
            Will be converted to a :class:`~composer.core.Time` object.

            .. seealso:: :class:`~composer.core.Time` for more details on time construction.
        datadir (str, optional): Datadir to apply for both the training and validation datasets. If specified,
            it will override both ``train_dataset.datadir`` and ``val_dataset.datadir``. (default: ``None``)
        val_dataset (DatasetHparams, optional): Hparams for constructing the dataset used for evaluation.
            (default: ``None``)

            .. seealso:: :mod:`composer.datasets` for datasets built into Composer.
        eval_batch_size (int, optional): The batch size to use for evaluation. Must be provided if one of
            ``val_dataset`` or ``evaluators`` is set. (default: ``None``)
        evaluators (List[EvaluatorHparams], optional): Hparams for constructing evaluators to be used during the
            eval loop. Evaluators should be used when evaluating one or more specific metrics across one
            or more datasets. (default: ``None``)

            .. seealso:: :class:`~composer.core.evaluator.Evaluator` for more details on evaluators.
        algorithms (List[AlgorithmHparams], optional): The algorithms to use during training. (default: ``[]``)

            .. seealso:: :mod:`composer.algorithms` for the different algorithms built into Composer.
        optimizers (OptimizerHparams, optional): The hparams for constructing the optimizer. (default: ``None``)

            .. seealso:: :class:`.Trainer` for the default optimizer behavior when ``None`` is provided.

            .. seealso:: :mod:`composer.optim` for the different optimizers built into Composer.
        schedulers (List[SchedulerHparams], optional): The learning rate schedulers. (default: ``[]``).

            .. seealso:: :class:`.Trainer` for the default scheduler behavior when ``[]`` is provided.

            .. seealso:: :mod:`composer.optim.scheduler` for the different schedulers built into Composer.
        device (DeviceHparams): Hparams for constructing the device used for training.
            (default: ``CPUDeviceHparams``)
        grad_accum (int, optional): See :class:`.Trainer`.
        grad_clip_norm (float, optional): See :class:`.Trainer`.
        validate_every_n_batches (int, optional): See :class:`.Trainer`.
        validate_every_n_epochs (int, optional): See :class:`.Trainer`.
        compute_training_metrics (bool, optional): See :class:`.Trainer`.
        precision (Precision, optional): See :class:`.Trainer`.
        scale_schedule_ratio (float, optional): See :class:`.Trainer`.
        step_schedulers_every_batch (bool, optional): See :class:`.Trainer`.
        dist_timeout (float, optional): See :class:`.Trainer`.
        ddp_sync_strategy (DDPSyncStrategy, optional): See :class:`.Trainer`.
        seed (int, optional): See :class:`.Trainer`.
        deterministic_mode (bool, optional): See :class:`.Trainer`.
        run_name (str, optional): See :class:`.Trainer`.
        loggers (List[LoggerDestinationHparams], optional): Hparams for constructing the destinations
            to log to. (default: ``[]``)

            .. seealso:: :mod:`composer.loggers` for the different loggers built into Composer.
        log_level (str): The Python log level to use for log statements in the :mod:`composer`
            module. (default: ``INFO``)

            .. seealso:: The :mod:`logging` module in Python.
        callbacks (List[CallbackHparams], optional): Hparams to construct the callbacks to
            run during training. (default: ``[]``)

            .. seealso:: :mod:`composer.callbacks` for the different callbacks built into Composer.
        load_path (str, optional): See :class:`.Trainer`.
        load_object_store (ObjectStore, optional): See :class:`.Trainer`.
        load_weights_only (bool, optional): See :class:`.Trainer`.
        load_chunk_size (int, optional): See :class:`.Trainer`.
        save_folder (str, optional): See :class:`~composer.callbacks.checkpoint_saver.CheckpointSaver`.
        save_filename (str, optional): See :class:`~composer.callbacks.checkpoint_saver.CheckpointSaver`.
        save_latest_filename (str, optional): See
            :class:`~composer.callbacks.checkpoint_saver.CheckpointSaver`.
        save_overwrite (str, optional): See :class:`~composer.callbacks.checkpoint_saver.CheckpointSaver`.
        save_weights_only (bool, optional): See :class:`~composer.callbacks.checkpoint_saver.CheckpointSaver`.
        save_interval (str, optional): See
            :class:`~composer.callbacks.callback_hparams.CheckpointSaverHparams`.
        save_num_checkpoints_to_keep (int, optional): See :class:`~composer.callbacks.checkpoint_saver.CheckpointSaver`.
        train_subset_num_batches (int, optional): See :class:`.Trainer`.
        eval_subset_num_batches (int, optional): See :class:`.Trainer`.
        deepspeed_config (Dict[str, JSON], optional): If set to a dict will be used for as the DeepSpeed
            config for training  (see :class:`.Trainer` for more details). If ``None`` will pass ``False``
            to the trainer for the ``deepspeed_config`` parameter signaling that DeepSpeed will not be used
            for training.
<<<<<<< HEAD
        profiler_trace_file (str, optional): See :class:`.Trainer`.
        prof_schedule (ProfileScheduleHparams, optional): Profile schedule hparams. Must be specified to enable the profiler.
        prof_event_handlers (List[TraceHandlerHparams], optional): See :class:`.Trainer`. Must be specified to enable the profiler.
        prof_skip_first (int, optional): See :class:`.Trainer`.
        prof_wait (int, optional): See :class:`.Trainer`.
        prof_warmup (int, optional): See :class:`.Trainer`.
        prof_active (int, optional): See :class:`.Trainer`.
        prof_repeat (int, optional): See :class:`.Trainer`.
=======
        prof_schedule (ProfileScheduleHparams, optional): Profile schedule hparams. Must be specified to enable the profiler.
        prof_event_handlers (List[TraceHandlerHparams], optional): See :class:`.Trainer`. Must be specified to enable the profiler.        prof_skip_first (int, optional): See :class:`.Trainer`.        prof_wait (int, optional): See :class:`.Trainer`.

>>>>>>> 7f201e70
        sys_prof_cpu (bool, optional): See :class:`.Trainer`.
        sys_prof_memory (bool, optional): See :class:`.Trainer`.
        sys_prof_disk (bool, optional): See :class:`.Trainer`.
        sys_prof_net (bool, optional): See :class:`.Trainer`.
        sys_prof_stats_thread_interval_seconds (float, optional): See :class:`.Trainer`.
        torch_prof_folder (str, optional): See :class:`~composer.profiler.torch_profiler.TorchProfiler`.
            Ignored if ``prof_schedule`` and ``prof_event_handlers`` are not specified.
        torch_prof_filename (str, optional): See :class:`~composer.profiler.torch_profiler.TorchProfiler`.
            Ignored if ``prof_schedule`` and ``prof_event_handlers`` are not specified.
        torch_prof_artifact_name (str, optional): See :class:`~composer.profiler.torch_profiler.TorchProfiler`.
            Ignored if ``prof_schedule`` and ``prof_event_handlers`` are not specified.
        torch_prof_overwrite (bool, optional): See :class:`~composer.profiler.torch_profiler.TorchProfiler`.
            Ignored if ``prof_schedule`` and ``prof_event_handlers`` are not specified.
        torch_prof_use_gzip (bool, optional): See :class:`~composer.profiler.torch_profiler.TorchProfiler`.
            Ignored if ``prof_schedule`` and ``prof_event_handlers`` are not specified.
        torch_prof_record_shapes (bool, optional): See :class:`~composer.profiler.torch_profiler.TorchProfiler`.
            Ignored if ``prof_schedule`` and ``prof_event_handlers`` are not specified.
        torch_prof_profile_memory (bool, optional): See :class:`~composer.profiler.torch_profiler.TorchProfiler`.
            Ignored if ``prof_schedule`` and ``prof_event_handlers`` are not specified.
        torch_prof_with_stack (bool, optional): See :class:`~composer.profiler.torch_profiler.TorchProfiler`.
            Ignored if ``prof_schedule`` and ``prof_event_handlers`` are not specified.
        torch_prof_with_flops (bool, optional): See :class:`~composer.profiler.torch_profiler.TorchProfiler`.
            Ignored if ``prof_schedule`` and ``prof_event_handlers`` are not specified.
        torch_prof_num_traces_to_keep (int, optional): See :class:`~composer.profiler.torch_profiler.TorchProfiler`.
            Ignored if ``prof_schedule`` and ``prof_event_handlers`` are not specified.
    """

    hparams_registry = {  # type: ignore
        "algorithms": algorithms_registry,
        "optimizer": optimizer_registry,
        "schedulers": scheduler_registry,
        "loggers": logger_registry,
        "model": model_registry,
        "train_dataset": dataset_registry,
        "val_dataset": dataset_registry,
        "callbacks": callback_registry,
        "device": device_registry,
        "prof_trace_handlers": trace_handler_registory,
        "prof_schedule": profiler_scheduler_registry,
    }

    model: ModelHparams = hp.required(doc="model")

    # train data
    train_dataset: DatasetHparams = hp.required(doc="Training dataset hparams")
    train_batch_size: int = hp.required(
        doc="batch size for each optimization step, across all devices and gradient accumulations.")
    dataloader: DataLoaderHparams = hp.required(doc="dataloader hparams")

    # duration
    max_duration: str = hp.required(doc="Time string for the maximum training duration (e.g., 90ep)")

    # datadir
    datadir: Optional[str] = hp.optional(doc=textwrap.dedent("""\
        Datadir to apply for both the training and validation datasets. If specified,
        it will override train_dataset.datadir and val_dataset.datadir."""),
                                         default=None)

    # eval
    val_dataset: Optional[DatasetHparams] = hp.optional(doc="Validation dataset hparams", default=None)
    eval_batch_size: Optional[int] = hp.optional(doc="batch size to use for each evaluation step", default=None)
    evaluators: Optional[List[EvaluatorHparams]] = hp.optional(doc="Evaluators", default=None)

    # training algos
    algorithms: List[AlgorithmHparams] = hp.optional(doc="Algorithms to employ", default_factory=list)
    optimizer: Optional[OptimizerHparams] = hp.optional(doc="Optimizer to use", default=None)
    schedulers: List[SchedulerHparams] = hp.optional(doc="Scheduler sequence", default_factory=list)

    # device
    device: DeviceHparams = hp.optional(doc="Device Parameters", default_factory=CPUDeviceHparams)

    # training hparams
    grad_accum: int = hp.optional(textwrap.dedent("""\
        Determines the number of microbatches to split a per-gpu batch into,
        used to compensate for low-memory-capacity devices."""),
                                  default=1)
    grad_clip_norm: Optional[float] = hp.optional(
        default=None, doc='the norm to clip gradient magnitudes to. Default: None (no clip)')
    validate_every_n_epochs: int = hp.optional(
        doc="Validate every N epochs. Set to -1 to never validate on a epochwise frequency. Defaults to 1", default=1)
    validate_every_n_batches: int = hp.optional(
        doc="Validate every N batches. Set to -1 to never validate on a batchwise frequency. Defaults to -1.",
        default=-1)
    compute_training_metrics: bool = hp.optional(doc="Log validation metrics on training data", default=False)
    precision: Precision = hp.optional(doc="Precision to use for training", default=Precision.AMP)
    scale_schedule_ratio: float = hp.optional(
        doc="Ratio by which to scale the training duration and learning rate schedules.", default=1.0)
    step_schedulers_every_batch: bool = hp.optional(
        doc="Whether schedulers will update after every optimizer step (True), or every epoch (False).", default=True)

    # dist hparams
    dist_timeout: float = hp.optional(doc="Timeout, in seconds, for initializing the dsitributed process group.",
                                      default=15.0)
    ddp_sync_strategy: Optional[DDPSyncStrategy] = hp.optional(doc=textwrap.dedent("""\
            The strategy for synchronizing DDP. Default value ``None`` causes the
            trainer to auto-select a value depending on what algorithms are used."""),
                                                               default=None)

    # randomness
    seed: Optional[int] = hp.optional(default=None, doc="random seed to set")
    deterministic_mode: bool = hp.optional(textwrap.dedent("""\
        Run the model deterministically. Experimental. Performance
        degradations expected. Certain Torch modules may not have
        deterministic implementations, which will result in a crash."""),
                                           default=False)

    # logging and callbacks
    run_name: Optional[str] = hp.optional("Experiment name", default=None)
    loggers: List[LoggerDestinationHparams] = hp.optional(doc="loggers to use", default_factory=list)
    log_level: str = hp.optional(doc="Python loglevel to use composer", default="INFO")
    callbacks: List[CallbackHparams] = hp.optional(doc="Callback hparams", default_factory=list)

    # load checkpoint
    load_path: Optional[str] = hp.optional(doc=textwrap.dedent("""\
        If specified, the path to an existing checkpoint file
        (if the checkpoint is on the local disk) or the object name for the checkpoint
        (if the checkpoint is in a cloud bucket). Set to None (the default) to skip loading from a checkpoint."""),
                                           default=None)
    load_object_store: Optional[ObjectStoreHparams] = hp.optional(doc=textwrap.dedent("""\
        If the checkpoint is in an object store (i.e. AWS S3 or Google Cloud Storage), the parameters for
        connecting to the cloud provider object store. Otherwise, if the checkpoint is a local filepath,
        leave blank. This parameter has no effect if `load_path` is not specified."""),
                                                                  default=None)
    load_weights_only: bool = hp.optional(doc=textwrap.dedent("""\
        Whether to only load the weights from the model.
        This parameter has no effect if `load_path`is not specified."""),
                                          default=False)
    load_strict_model_weights: bool = hp.optional(doc=textwrap.dedent("""\
        Ensure that the set of checkpoint weights in the checkpoint and model must exactly match.
        This parameter has no effect if `load_path` is not specified."""),
                                                  default=False)

    load_chunk_size: int = hp.optional(doc=textwrap.dedent("""\
        Chunk size (in bytes) to use when downloading checkpoints.
        This parameter has no effect if `load_path` is not specified or it is a local file path."""),
                                       default=1_048_576)
    load_progress_bar: bool = hp.optional(doc=textwrap.dedent("""\
        Whether to show a progress bar when downloading checkpoints.
        This parameter has no effect if `load_path` is not specified or it is a local file path."""),
                                          default=True)

    # save checkpoint
    save_folder: Optional[str] = hp.optional(doc="Checkpoint folder format string.", default=None)
    save_filename: str = hp.optional("Checkpoint name format string.", default="ep{epoch}-ba{batch}-rank{rank}")
    save_artifact_name: str = hp.optional("Checkpoint artifact name format",
                                          default="{run_name}/checkpoints/ep{epoch}-ba{batch}-rank{rank}")
    save_latest_filename: str = hp.optional("Latest checkpoint symlink format string.", default="latest-rank{rank}")
    save_overwrite: bool = hp.optional("Whether to override existing checkpoints.", default=False)
    save_weights_only: bool = hp.optional("Whether to save only checkpoint weights", default=False)
    save_interval: str = hp.optional(textwrap.dedent("""\
        Checkpoint interval or path to a `(State, Event) -> bool` function
        returning whether a checkpoint should be saved."""),
                                     default="1ep")
    save_num_checkpoints_to_keep: int = hp.optional(
        "Number of checkpoints to persist locally. Set to -1 to never delete checkpoints.",
        default=-1,
    )

    # subset parameters
    train_subset_num_batches: Optional[int] = hp.optional(
        "If specified, finish every epoch early after training on this many batches.", default=None)
    eval_subset_num_batches: Optional[int] = hp.optional("If specified, stop each evaluation after this many batches.",
                                                         default=None)

    # DeepSpeed
    deepspeed: Optional[Dict[str, JSON]] = hp.optional(doc="Configuration for DeepSpeed.", default=None)

    # profiling
    prof_trace_handlers: List[TraceHandlerHparams] = hp.optional(doc=textwrap.dedent("""\
        Trace event handlers. Must be specified to activate the profiler."""),
                                                                 default_factory=list)
    prof_schedule: Optional[ProfileScheduleHparams] = hp.optional(doc="Profile scheduler hparams", default=None)

    sys_prof_cpu: bool = hp.optional(doc=textwrap.dedent("""\
        Whether to record cpu statistics.  Ignored if `prof_trace_handlers` is not specified."""),
                                     default=True)
    sys_prof_memory: bool = hp.optional(doc=textwrap.dedent("""\
        Whether to record memory statistics.  Ignored if `prof_trace_handlers` is not specified."""),
                                        default=False)
    sys_prof_disk: bool = hp.optional(doc=textwrap.dedent("""\
        Whether to record disk statistics.  Ignored if `prof_trace_handlers` is not specified."""),
                                      default=False)
    sys_prof_net: bool = hp.optional(doc=textwrap.dedent("""\
        Whether to record network statistics.  Ignored if `prof_trace_handlers` is not specified."""),
                                     default=False)
    sys_prof_stats_thread_interval_seconds: float = hp.optional(doc=textwrap.dedent("""\
        Interval to record stats, in seconds.  Ignored if `prof_trace_handlers` is not specified."""),
                                                                default=0.5)

    torch_prof_folder: str = hp.optional('Torch profiler folder format', default='{run_name}/torch_traces')
    torch_prof_filename: str = hp.optional(
        'Torch profiler filename format',
        default='rank{rank}.{batch}.pt.trace.json',
    )
    torch_prof_artifact_name: str = hp.optional(
        'Torch profiler artifact name format',
        default='{run_name}/torch_traces/rank{rank}.{batch}.pt.trace.json',
    )
    torch_prof_overwrite: bool = hp.optional('Torch profiler overwrite', default=False)
    torch_prof_use_gzip: bool = hp.optional('Torch profiler use gzip', default=False)
    torch_prof_num_traces_to_keep: int = hp.optional('Torch profiler num traces to keep', default=-1)
    torch_prof_record_shapes: bool = hp.optional(
        "Whether to record tensor shapes. Ignored if `prof_trace_handlers` is not specified.",
        default=False,
    )
    torch_prof_profile_memory: bool = hp.optional(
        "Track tensor memory allocations and frees. Ignored if `prof_trace_handlers` is not specified.",
        default=True,
    )
    torch_prof_with_stack: bool = hp.optional(
        "Record stack information. Ignored if `prof_trace_handlers` is not specified.",
        default=False,
    )
    torch_prof_with_flops: bool = hp.optional(
        "Estimate flops for operators. Ignored if `prof_trace_handlers` is not specified.",
        default=True,
    )

    def validate(self):
        super().validate()

        if self.deepspeed is not None:
            self.deepspeed["steps_per_print"] = cast(int, self.deepspeed.get("steps_per_print", 1e20))

            if "zero_optimization" in self.deepspeed:
                zero_stage = cast(dict, self.deepspeed["zero_optimization"]).get("stage", 0)
            else:
                zero_stage = 0

            if self.deterministic_mode and zero_stage > 0:
                raise ValueError("Deepspeed with zero stage > 0 is not compatible with deterministic mode")

            if isinstance(self.device, CPUDeviceHparams):
                raise ValueError("Training on CPUs is not supported with DeepSpeed.")

        elif self.precision == Precision.FP16:
            raise ValueError("FP16 precision is only supported when training with DeepSpeed.")

        world_size = dist.get_world_size()

        if self.train_batch_size % world_size != 0:
            raise ValueError(
                f"Batch size ({self.train_batch_size}) not divisible by the total number of processes ({world_size}).")

        val_dataset_exists = self.val_dataset is not None
        evaluators_exist = self.evaluators is not None and len(self.evaluators) > 0
        if val_dataset_exists and evaluators_exist:
            raise ValueError("Either val_dataset or evaluators should be set, but not both.")

        if (val_dataset_exists or evaluators_exist) and self.eval_batch_size is None:
            raise ValueError("eval_batch_size must be specified if val_dataset or evaluators are specified.")

        if self.eval_batch_size is not None and self.eval_batch_size % world_size != 0:
            raise ValueError(
                f"Eval batch size ({self.eval_batch_size}) not divisible by the total number of processes ({world_size})."
            )

        if self.scale_schedule_ratio <= 0:
            raise ValueError("scale_schedule_ratio must be a positive value.")

    def initialize_object(self) -> Trainer:
        self.validate()
        import composer
        logging.getLogger(composer.__name__).setLevel(self.log_level)

        # devices and systems
        device = self.device.initialize_object()

        seed = self.seed if self.seed else reproducibility.get_random_seed()
        # need to set seed before model initialization for determinism
        # don't need to set different seeds per process since only the rank 0 initialization is used
        # Algorithms should not use the `seed` on `__init__` but rather on `Event.INIT`, which occurs
        # after the seed was properly distributed across ranks to ensure checkpoint compatibility
        reproducibility.seed_all(seed)

        model = self.model.initialize_object()
        algorithms = [x.initialize_object() for x in self.algorithms]

        # callbacks, loggers, and seed
        loggers = [x.initialize_object() for x in self.loggers]
        callbacks = [x.initialize_object() for x in self.callbacks]

        if self.datadir is not None:
            self.train_dataset.datadir = self.datadir
            if self.val_dataset is not None:
                self.val_dataset.datadir = self.datadir

        train_device_batch_size = self.train_batch_size // dist.get_world_size()
        if self.train_dataset.shuffle and self.train_subset_num_batches is not None:
            warnings.warn(
                textwrap.dedent(f"""\
                SubsetNumBatchesWarning: When specifying train_subset_num_batches,
                (set to {self.train_subset_num_batches}), train_datset.shuffle should be set to False. Otherwise,
                each training epoch may load a different subset of samples."""))
        train_data = self.train_dataset.initialize_object(train_device_batch_size, self.dataloader)

        eval_device_batch_size = (self.eval_batch_size or 0) // dist.get_world_size()

        eval_dataloader = None
        if self.val_dataset is not None:
            if self.val_dataset.shuffle and self.eval_subset_num_batches is not None:
                warnings.warn(
                    textwrap.dedent(f"""\
                        SubsetNumBatchesWarning: When specifying eval_subset_num_batches,
                        (set to {self.eval_subset_num_batches}), val_dataset.shuffle should be
                        set to False. Otherwise, each evaluation epoch may load a different
                        subset of samples."""))
            eval_dataloader = self.val_dataset.initialize_object(eval_device_batch_size, self.dataloader)

        if self.evaluators is not None and len(self.evaluators) > 0:
            eval_dataloader = [
                evaluator.initialize_object(model, eval_device_batch_size, self.dataloader)
                for evaluator in self.evaluators
            ]
            for evaluator in self.evaluators:
                if evaluator.eval_dataset.shuffle and self.eval_subset_num_batches is not None:
                    warnings.warn(
                        textwrap.dedent(f"""SubsetNumBatchesWarning: When specifying eval_subset_num_batches,
                    (set to {self.eval_subset_num_batches}), evaluator.dataloader.shuffle (for Evaluator: "{evaluator.label}") should be set to False. Otherwise,
                    each evaluation epoch may load a different subset of samples."""))

        optimizer = self.optimizer.initialize_object(model.parameters()) if self.optimizer is not None else None
        schedulers = [scheduler.initialize_object() for scheduler in self.schedulers]

        deepspeed_config = self.deepspeed if self.deepspeed is not None else False

        trainer = Trainer(
            model=model,
            train_dataloader=train_data,
            eval_dataloader=eval_dataloader,
            max_duration=self.max_duration,
            algorithms=algorithms,
            optimizers=optimizer,
            schedulers=schedulers,

            # device
            device=device,

            # training hparams
            grad_accum=self.grad_accum,
            grad_clip_norm=self.grad_clip_norm,
            validate_every_n_batches=self.validate_every_n_batches,
            validate_every_n_epochs=self.validate_every_n_epochs,
            compute_training_metrics=self.compute_training_metrics,
            precision=self.precision,
            scale_schedule_ratio=self.scale_schedule_ratio,
            step_schedulers_every_batch=self.step_schedulers_every_batch,

            # dist hparams
            dist_timeout=self.dist_timeout,
            ddp_sync_strategy=self.ddp_sync_strategy,

            # Randomness
            seed=seed,
            deterministic_mode=self.deterministic_mode,

            # Callbacks and logging
            run_name=self.run_name,
            loggers=loggers,
            callbacks=callbacks,

            # Profiler
            prof_trace_handlers=[x.initialize_object() for x in self.prof_trace_handlers],
            prof_schedule=None if self.prof_schedule is None else self.prof_schedule.initialize_object(),

            # System profiler
            sys_prof_cpu=self.sys_prof_cpu,
            sys_prof_memory=self.sys_prof_memory,
            sys_prof_disk=self.sys_prof_disk,
            sys_prof_net=self.sys_prof_net,
            sys_prof_stats_thread_interval_seconds=self.sys_prof_stats_thread_interval_seconds,

            # Torch profiler
            torch_prof_folder=self.torch_prof_folder,
            torch_prof_filename=self.torch_prof_filename,
            torch_prof_artifact_name=self.torch_prof_artifact_name,
            torch_prof_overwrite=self.torch_prof_overwrite,
            torch_prof_use_gzip=self.torch_prof_use_gzip,
            torch_prof_num_traces_to_keep=self.torch_prof_num_traces_to_keep,
            torch_prof_record_shapes=self.torch_prof_record_shapes,
            torch_prof_profile_memory=self.torch_prof_profile_memory,
            torch_prof_with_stack=self.torch_prof_with_flops,
            torch_prof_with_flops=self.torch_prof_with_flops,

            # Checkpoint parameters
            load_path=self.load_path,
            load_object_store=None if self.load_object_store is None else self.load_object_store.initialize_object(),
            load_weights_only=self.load_weights_only,
            load_strict=self.load_strict_model_weights,
            load_chunk_size=self.load_chunk_size,
            load_progress_bar=self.load_progress_bar,
            save_folder=self.save_folder,
            save_overwrite=self.save_overwrite,
            save_filename=self.save_filename,
            save_latest_filename=self.save_latest_filename,
            save_artifact_name=self.save_artifact_name,
            save_interval=self.save_interval,
            save_weights_only=self.save_weights_only,
            save_num_checkpoints_to_keep=self.save_num_checkpoints_to_keep,

            # Subset parameters
            train_subset_num_batches=self.train_subset_num_batches,
            eval_subset_num_batches=self.eval_subset_num_batches,

            # DeepSpeed
            deepspeed_config=deepspeed_config,
        )

        return trainer

    @classmethod
    def load(cls, model: str) -> TrainerHparams:
        model_hparams_file = os.path.join(
            os.path.dirname(composer.__file__),
            "yamls",
            "models",
            f"{model}.yaml",
        )
        trainer_hparams = TrainerHparams.create(model_hparams_file, cli_args=False)
        assert isinstance(trainer_hparams, TrainerHparams), "trainer hparams should return an instance of self"
        return trainer_hparams<|MERGE_RESOLUTION|>--- conflicted
+++ resolved
@@ -194,20 +194,9 @@
             config for training  (see :class:`.Trainer` for more details). If ``None`` will pass ``False``
             to the trainer for the ``deepspeed_config`` parameter signaling that DeepSpeed will not be used
             for training.
-<<<<<<< HEAD
-        profiler_trace_file (str, optional): See :class:`.Trainer`.
-        prof_schedule (ProfileScheduleHparams, optional): Profile schedule hparams. Must be specified to enable the profiler.
-        prof_event_handlers (List[TraceHandlerHparams], optional): See :class:`.Trainer`. Must be specified to enable the profiler.
-        prof_skip_first (int, optional): See :class:`.Trainer`.
-        prof_wait (int, optional): See :class:`.Trainer`.
-        prof_warmup (int, optional): See :class:`.Trainer`.
-        prof_active (int, optional): See :class:`.Trainer`.
-        prof_repeat (int, optional): See :class:`.Trainer`.
-=======
         prof_schedule (ProfileScheduleHparams, optional): Profile schedule hparams. Must be specified to enable the profiler.
         prof_event_handlers (List[TraceHandlerHparams], optional): See :class:`.Trainer`. Must be specified to enable the profiler.        prof_skip_first (int, optional): See :class:`.Trainer`.        prof_wait (int, optional): See :class:`.Trainer`.
 
->>>>>>> 7f201e70
         sys_prof_cpu (bool, optional): See :class:`.Trainer`.
         sys_prof_memory (bool, optional): See :class:`.Trainer`.
         sys_prof_disk (bool, optional): See :class:`.Trainer`.
