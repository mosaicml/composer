# Copyright 2022 MosaicML Composer authors
# SPDX-License-Identifier: Apache-2.0

"""The :class:`~yahp.hparams.Hparams` used to construct the :class:`~composer.trainer.trainer.Trainer`."""

from __future__ import annotations

import copy
import dataclasses
import datetime
import logging
import os
import warnings
from typing import TYPE_CHECKING, Any, Callable, Dict, Iterable, List, Optional, Sequence, Tuple, Union, cast

import torch
import yahp as hp
from torchmetrics import Metric, MetricCollection

import composer
from composer.algorithms.algorithm_hparams_registry import algorithm_registry
from composer.callbacks.callback_hparams_registry import callback_registry
from composer.core import Algorithm, Callback, DataSpec, Evaluator, Event, Precision, State, Time
from composer.core.types import JSON, PyTorchScheduler
from composer.datasets.dataset_hparams import DataLoaderHparams, DatasetHparams
from composer.datasets.dataset_hparams_registry import dataset_registry
from composer.datasets.evaluator_hparams import EvaluatorHparams
from composer.loggers import LoggerDestination, LogLevel
from composer.loggers.logger_hparams_registry import logger_registry
from composer.models import (BERTForClassificationHparams, BERTHparams, DeepLabV3Hparams, EfficientNetB0Hparams,
                             GPT2Hparams, MnistClassifierHparams, ModelHparams, ResNetCIFARHparams, ResNetHparams,
                             SSDHparams, TimmHparams, UnetHparams, ViTSmallPatch16Hparams)
from composer.models.base import ComposerModel
from composer.optim import ComposerScheduler
from composer.optim.optimizer_hparams_registry import OptimizerHparams, optimizer_registry
from composer.optim.scheduler_hparams_registry import scheduler_registry
from composer.profiler import Profiler
from composer.trainer.ddp import DDPSyncStrategy
from composer.trainer.devices import Device, DeviceCPU, DeviceGPU
from composer.trainer.devices.device_hparams_registry import device_registry
from composer.trainer.trainer import Trainer
from composer.utils import dist, reproducibility
from composer.utils.object_store.object_store_hparams import ObjectStoreHparams, object_store_registry

if TYPE_CHECKING:
    from typing import TypedDict
else:
    TypedDict = object  # TypedDict is not available on python 3.7

# Specifically excluding `FitKwargs` and `EvalKwargs` from `__all__` and documentation
# They exist purely for pyright and should never need
__all__ = ['TrainerHparams', 'load', 'FitHparams', 'EvalHparams', 'ExperimentHparams']

Scheduler = Union[ComposerScheduler, PyTorchScheduler]

model_registry = {
    'unet': UnetHparams,
    'ssd': SSDHparams,
    'deeplabv3': DeepLabV3Hparams,
    'efficientnetb0': EfficientNetB0Hparams,
    'resnet_cifar': ResNetCIFARHparams,
    'resnet': ResNetHparams,
    'mnist_classifier': MnistClassifierHparams,
    'gpt2': GPT2Hparams,
    'bert': BERTHparams,
    'bert_classification': BERTForClassificationHparams,
    'timm': TimmHparams,
    'vit_small_patch16': ViTSmallPatch16Hparams
}


def _initialize_dataloader(
    dataset_hparams: Optional[DatasetHparams],
    dataloader_label: str,
    batch_size: Optional[int],
    subset_num_batches: Optional[int],
    dataloader_hparams: DataLoaderHparams,
):
    """Helper method to validate dataloader arguments and initialize the dataloader."""
    dataloader = None
    if dataset_hparams is not None:
        if batch_size is None:
            raise ValueError(
                f'The batch size for {dataloader_label} must be specified if the {dataloader_label} dataset is specified'
            )

        train_device_batch_size = batch_size // dist.get_world_size()
        if dataset_hparams.shuffle and subset_num_batches is not None:
            warnings.warn(
                (f'SubsetNumBatchesWarning: When specifying `subset_num_batches` for the {dataloader_label} dataset, '
                 f'dataset_hparams.shuffle should be set to False. '
                 'Otherwise, each epoch may load a different subset of samples.'))
        dataloader = dataset_hparams.initialize_object(train_device_batch_size, dataloader_hparams)
    return dataloader


def _initialize_eval_dataloader(
    model: ComposerModel,
    eval_dataset_hparams: Optional[DatasetHparams],
    evaluators: Optional[List[EvaluatorHparams]],
    eval_batch_size: Optional[int],
    eval_subset_num_batches: Optional[int],
    dataloader_hparams: DataLoaderHparams,
):
    """Helper method to evaluation arguments and initialize the eval_dataloader."""
    eval_dataloader = None
    if eval_dataset_hparams is not None and evaluators is not None:
        raise ValueError(
            'Either `eval_dataset` or `evaluators` should be specified. It is not permitted to specify both.')
    if eval_dataset_hparams is not None:
        eval_dataloader = _initialize_dataloader(
            eval_dataset_hparams,
            'eval',
            eval_batch_size,
            eval_subset_num_batches,
            dataloader_hparams,
        )
    if evaluators is not None:
        eval_device_batch_size = (eval_batch_size or 0) // dist.get_world_size()
        eval_dataloader = [
            evaluator.initialize_object(model, eval_device_batch_size, dataloader_hparams) for evaluator in evaluators
        ]
        for evaluator in evaluators:
            if evaluator.eval_dataset.shuffle and eval_subset_num_batches is not None:
                warnings.warn(('SubsetNumBatchesWarning: When specifying eval_subset_num_batches, '
                               f'(set to {eval_subset_num_batches}), evaluator.dataloader.shuffle '
                               f"(for Evaluator: '{evaluator.label}') should be set to False. Otherwise, "
                               'each evaluation epoch may load a different subset of samples.'))
    return eval_dataloader


@dataclasses.dataclass
class TrainerHparams(hp.Hparams):
    """Params for instantiating the :class:`.Trainer`.

    .. seealso:: The documentation for the :class:`.Trainer`.

    Args:
        model (ModelHparams): Hparams for constructing the model to train.

            .. seealso:: :mod:`composer.models` for models built into Composer.

        dataloader (DataLoaderHparams): Hparams used for constructing the dataloader which will be used
            for loading the train dataset and (if provided) the validation dataset.

        train_dataset (DatasetHparams): Hparams used to construct the dataset used for training.

            .. seealso:: :mod:`composer.datasets` for datasets built into Composer.
        train_dataloader_label (str): See :class:`.Trainer`.
        train_batch_size (int): The optimization batch size to use for training. This is the total batch
            size that is used to produce a gradient for the optimizer update step.
        train_subset_num_batches (int, optional): See :class:`.Trainer`.
        compute_training_metrics (bool, optional): See :class:`.Trainer`.

        max_duration (str): The maximum duration to train as a str (e.g. ``1ep``, or ``10ba``).
            Will be converted to a :class:`~composer.core.Time` object.

            .. seealso:: :class:`~composer.core.Time` for more details on time construction.

        algorithms (List[AlgorithmHparams], optional): The algorithms to use during training. (default: ``[]``)

            .. seealso:: :mod:`composer.algorithms` for the different algorithms built into Composer.

        optimizers (OptimizerHparams, optional): The hparams for constructing the optimizer. (default: ``None``)

            .. seealso:: :class:`.Trainer` for the default optimizer behavior when ``None`` is provided.

            .. seealso:: :mod:`composer.optim` for the different optimizers built into Composer.
        schedulers (List[SchedulerHparams], optional): The learning rate schedulers. (default: ``[]``).

            .. seealso:: :class:`.Trainer` for the default scheduler behavior when ``[]`` is provided.

            .. seealso:: :mod:`composer.optim.scheduler` for the different schedulers built into Composer.
        scale_schedule_ratio (float, optional): See :class:`.Trainer`.
        step_schedulers_every_batch (bool, optional): See :class:`.Trainer`.

        val_dataset (DatasetHparams, optional): Hparams for constructing the dataset used for evaluation.
            (default: ``None``)

            .. seealso:: :mod:`composer.datasets` for datasets built into Composer.
        evaluators (List[EvaluatorHparams], optional): Hparams for constructing evaluators to be used during the
            eval loop. Evaluators should be used when evaluating one or more specific metrics across one
            or more datasets. (default: ``None``)

            .. seealso:: :class:`~composer.core.evaluator.Evaluator` for more details on evaluators.
        eval_batch_size (int, optional): The batch size to use for evaluation. Must be provided if one of
            ``val_dataset`` or ``evaluators`` is set. (default: ``None``)
        eval_interval (str, optional): See :class:`.Trainer`.
        eval_subset_num_batches (int, optional): See :class:`.Trainer`.

        callbacks (List[CallbackHparams], optional): Hparams to construct the callbacks to
            run during training. (default: ``[]``)

            .. seealso:: :mod:`composer.callbacks` for the different callbacks built into Composer.

        loggers (List[LoggerDestinationHparams], optional): Hparams for constructing the destinations
            to log to. (default: ``[]``)

            .. seealso:: :mod:`composer.loggers` for the different loggers built into Composer.
        run_name (str, optional): See :class:`.Trainer`.
        progress_bar (bool, optional): See :class:`.Trainer`.
        log_to_console (bool, optional): See :class:`.Trainer`.
        console_log_level (bool, optional): See :class:`.Trainer`.
        console_stream (bool, optional): See :class:`.Trainer`.
        python_log_level (str): The Python log level to use for log statements in the :mod:`composer`
            module. (default: ``INFO``)

            .. seealso:: The :mod:`logging` module in Python.

        load_path (str, optional): See :class:`.Trainer`.
        load_object_store (ObjectStoreHparams, optional): See :class:`.Trainer`. Both ``load_logger_destination`` and
            ``load_object_store`` should not be provided since there can only be one location to load from.
        load_logger_destination (LoggerDestination, optional): Used to specify a ``LoggerDestination`` for
            ``load_object_store`` in :class:`.Trainer` as Hparams doesn't support a Union type for those objects. Both
            ``load_logger_destination`` and ``load_object_store`` should not be provided since there can only be one location
            to load from.
        load_weights_only (bool, optional): See :class:`.Trainer`.
        load_strict_model_weights (bool, optional): See :class:`.Trainer`.
        load_progress_bar (bool, optional): See :class:`.Trainer`.
        load_ignore_keys (List[str] | (Dict) -> None, optional): See :class:`.Trainer`.

        save_folder (str, optional): See :class:`~composer.callbacks.checkpoint_saver.CheckpointSaver`.
        save_filename (str, optional): See :class:`~composer.callbacks.checkpoint_saver.CheckpointSaver`.
        save_artifact_name (str, optional): See :class:`~composer.callbacks.checkpoint_saver.CheckpointSaver`.
        save_latest_filename (str, optional): See
            :class:`~composer.callbacks.checkpoint_saver.CheckpointSaver`.
        save_latest_artifact_name (str, optional): See :class:`~composer.callbacks.checkpoint_saver.CheckpointSaver`.
        save_overwrite (str, optional): See :class:`~composer.callbacks.checkpoint_saver.CheckpointSaver`.
        save_weights_only (bool, optional): See :class:`~composer.callbacks.checkpoint_saver.CheckpointSaver`.
        save_interval (str, optional): See
            :class:`~composer.callbacks.callback_hparams.CheckpointSaverHparams`.
        save_num_checkpoints_to_keep (int, optional): See :class:`~composer.callbacks.checkpoint_saver.CheckpointSaver`.
        autoresume (bool, optional): See :class:`.Trainer`.

        deepspeed (Dict[str, JSON], optional): If set to a dict will be used for as the DeepSpeed
            config for training  (see :class:`.Trainer` for more details). If ``None`` (the default), DeepSpeed will not
            be used.

        device (Device, optional): Hparams for constructing the device used for training.
            (default: ``None``)
        precision (Precision, optional): See :class:`.Trainer`.
        grad_accum (int | str, optional): See :class:`.Trainer`.

        seed (int, optional): See :class:`.Trainer`.
        deterministic_mode (bool, optional): See :class:`.Trainer`.

        dist_timeout (float, optional): See :class:`.Trainer`.
        ddp_sync_strategy (DDPSyncStrategy, optional): See :class:`.Trainer`.

        grad_clip_norm (float, optional): See :class:`.Trainer`.

        profiler (ProfilerHparams, optional): Profiler hyperparameters.
    """

    hparams_registry = {  # type: ignore
        'algorithms': algorithm_registry,
        'optimizers': optimizer_registry,
        'schedulers': scheduler_registry,
        'loggers': logger_registry,
        'load_logger_destination': logger_registry,
        'model': model_registry,
        'train_dataset': dataset_registry,
        'val_dataset': dataset_registry,
        'callbacks': callback_registry,
        'device': device_registry,
        'load_object_store': object_store_registry,
    }

    model: ModelHparams = hp.auto(Trainer, 'model')

    # Shared data
    dataloader: DataLoaderHparams = hp.optional(doc='dataloader hparams', default=DataLoaderHparams())

    # Train Data
    train_dataset: Optional[DatasetHparams] = hp.optional(doc='Training dataset hparams', default=None)
    train_dataloader_label: str = hp.auto(Trainer, 'train_dataloader_label')
    train_batch_size: Optional[int] = hp.optional(
        doc='batch size for each optimization step, across all devices and gradient accumulations.',
        default=None,
    )
    train_subset_num_batches: int = hp.auto(Trainer, 'train_subset_num_batches')
    compute_training_metrics: bool = hp.auto(Trainer, 'compute_training_metrics')

    # Stopping Conditions
    max_duration: Optional[Union[str, int]] = hp.auto(Trainer, 'max_duration')

    # Algorithms
    algorithms: Optional[List[Algorithm]] = hp.auto(Trainer, 'algorithms')

    # Optimizer and Scheduler
    optimizers: Optional[OptimizerHparams] = hp.auto(Trainer, 'optimizers')
    schedulers: Optional[List[ComposerScheduler]] = hp.auto(Trainer, 'schedulers')
    scale_schedule_ratio: float = hp.auto(Trainer, 'scale_schedule_ratio')
    step_schedulers_every_batch: Optional[bool] = hp.auto(Trainer, 'step_schedulers_every_batch')

    # Evaluation
    val_dataset: Optional[DatasetHparams] = hp.optional(doc='Validation dataset hparams', default=None)
    evaluators: Optional[List[EvaluatorHparams]] = hp.optional(doc='Evaluators', default=None)
    eval_batch_size: Optional[int] = hp.optional(doc='batch size to use for each evaluation step', default=None)
    eval_interval: Union[int, str] = hp.auto(Trainer, 'eval_interval')
    eval_subset_num_batches: int = hp.auto(Trainer, 'eval_subset_num_batches')

    # Callbacks
    callbacks: Optional[List[Callback]] = hp.auto(Trainer, 'callbacks')

    # Logging
    loggers: Optional[List[LoggerDestination]] = hp.auto(Trainer, 'loggers')
    run_name: Optional[str] = hp.auto(Trainer, 'run_name')
    progress_bar: bool = hp.auto(Trainer, 'progress_bar')
    log_to_console: Optional[bool] = hp.auto(Trainer, 'log_to_console')
    console_log_level: LogLevel = hp.auto(Trainer, 'console_log_level')
    console_stream: str = hp.auto(Trainer, 'console_stream')
    python_log_level: str = hp.optional(doc='Python loglevel to use composer', default='INFO')

    # Load Checkpoint
    load_path: Optional[str] = hp.auto(Trainer, 'load_path')
    load_object_store: Optional[ObjectStoreHparams] = hp.optional(
        doc=(('If the checkpoint is in an object store (i.e. AWS S3 or Google Cloud Storage), the parameters for '
              'connecting to the cloud provider object store. Otherwise, if the checkpoint is a local filepath, '
              'leave blank. This parameter has no effect if `load_path` is not specified.')),
        default=None)
    load_logger_destination: Optional[LoggerDestination] = hp.optional(
        ('Alternative argument to `load_object_store` to support loading from a logger destination. This parameter '
         'has no effect if `load_path` is not specified or `load_object_store` is specified, which will be '
         'used instead of this.'),
        default=None)
    load_weights_only: bool = hp.auto(Trainer, 'load_weights_only')
    load_strict_model_weights: bool = hp.auto(Trainer, 'load_strict_model_weights')
    load_ignore_keys: Optional[List[str]] = hp.auto(Trainer, 'load_ignore_keys')
    load_progress_bar: bool = hp.auto(Trainer, 'load_progress_bar')

    # Save Checkpoint
    save_folder: Optional[str] = hp.auto(Trainer, 'save_folder')
    save_filename: str = hp.auto(Trainer, 'save_filename')
    save_artifact_name: str = hp.auto(Trainer, 'save_artifact_name')
    save_latest_filename: str = hp.auto(Trainer, 'save_latest_filename')
    save_latest_artifact_name: str = hp.auto(Trainer, 'save_latest_artifact_name')
    save_overwrite: bool = hp.auto(Trainer, 'save_overwrite')
    save_weights_only: bool = hp.auto(Trainer, 'save_weights_only')
    save_interval: str = hp.auto(Trainer, 'save_interval')
    save_num_checkpoints_to_keep: int = hp.auto(Trainer, 'save_num_checkpoints_to_keep')

    # Graceful Resumption
    autoresume: bool = hp.auto(Trainer, 'autoresume')
    # DeepSpeed
    deepspeed_config: Optional[Dict[str, JSON]] = hp.auto(Trainer, 'deepspeed_config')

    # System/Numerics
    device: Optional[Device] = hp.auto(Trainer, 'device')
    precision: Optional[Precision] = hp.auto(Trainer, 'precision')
    grad_accum: Union[int, str] = hp.auto(Trainer, 'grad_accum')

    # Reproducibility
    seed: Optional[int] = hp.auto(Trainer, 'seed')
    deterministic_mode: bool = hp.auto(Trainer, 'deterministic_mode')

    # Distributed
    dist_timeout: float = hp.auto(Trainer, 'dist_timeout')
    ddp_sync_strategy: Optional[DDPSyncStrategy] = hp.auto(Trainer, 'ddp_sync_strategy')

    # Grad Clip Norm
    grad_clip_norm: float = hp.auto(Trainer, 'grad_clip_norm')

    # Profiling
    profiler: Optional[Profiler] = hp.auto(Trainer, 'profiler')

    def validate(self):
        super().validate()

        if self.deepspeed_config is not None:
            self.deepspeed_config['steps_per_print'] = cast(int, self.deepspeed_config.get('steps_per_print', 1e20))

            if 'zero_optimization' in self.deepspeed_config:
                zero_stage = cast(dict, self.deepspeed_config['zero_optimization']).get('stage', 0)
            else:
                zero_stage = 0

            if self.deterministic_mode and zero_stage > 0:
                raise ValueError('Deepspeed with zero stage > 0 is not compatible with deterministic mode')

        world_size = dist.get_world_size()

        if self.train_batch_size is not None and self.train_batch_size % world_size != 0:
            raise ValueError(
                f'Batch size ({self.train_batch_size}) not divisible by the total number of processes ({world_size}).')

        val_dataset_exists = self.val_dataset is not None
        evaluators_exist = self.evaluators is not None and len(self.evaluators) > 0
        if val_dataset_exists and evaluators_exist:
            raise ValueError('Either val_dataset or evaluators should be set, but not both.')

        if (val_dataset_exists or evaluators_exist) and self.eval_batch_size is None:
            raise ValueError('eval_batch_size must be specified if val_dataset or evaluators are specified.')

        if self.eval_batch_size is not None and self.eval_batch_size % world_size != 0:
            raise ValueError(
                f'Eval batch size ({self.eval_batch_size}) not divisible by the total number of processes ({world_size}).'
            )

        if self.scale_schedule_ratio <= 0:
            raise ValueError('scale_schedule_ratio must be a positive value.')

        if (isinstance(self.grad_accum, str) and self.grad_accum != 'auto') or (isinstance(self.grad_accum, int) and
                                                                                self.grad_accum < 1):
            raise ValueError('grad_accum must be "auto" or an int greater than or equal to 1.')

    def initialize_object(self) -> Trainer:
        self.validate()

        # Set the Python LogLevel for Composer
        import composer
        logging.getLogger(composer.__name__).setLevel(self.python_log_level)

        # Device
        device = self.device
        if device is None:
            device = DeviceGPU() if torch.cuda.is_available() else DeviceCPU()

        # Distributed
        # Initialized here so it is available within dataloaders
        if dist.get_world_size() > 1:
            dist.initialize_dist(device.dist_backend, datetime.timedelta(seconds=self.dist_timeout))

        # Reproducibility
        seed = self.seed if self.seed else reproducibility.get_random_seed()
        # need to set seed before model initialization for determinism
        # don't need to set different seeds per process since only the rank 0 initialization is used
        # Algorithms should not use the `seed` on `__init__` but rather on `Event.INIT`, which occurs
        # after the seed was properly distributed across ranks to ensure checkpoint compatibility
        reproducibility.seed_all(seed)

        # The model
        model = self.model.initialize_object()

        # Train dataloader
        train_dataloader = _initialize_dataloader(self.train_dataset, self.train_dataloader_label,
                                                  self.train_batch_size, self.train_subset_num_batches, self.dataloader)

        # Evaluation
        eval_dataloader = _initialize_eval_dataloader(
            model,
            self.val_dataset,
            self.evaluators,
            self.eval_batch_size,
            self.eval_subset_num_batches,
            self.dataloader,
        )

        # Optimizers
        optimizers = self.optimizers.initialize_object(model.parameters()) if self.optimizers is not None else None

        load_object_store = None
        if self.load_object_store is not None and self.load_logger_destination is not None:
            raise ValueError(
                'load_object_store and load_logger_destination cannot both be non-None. Please provide only one location to load from.'
            )
        elif self.load_object_store is not None:
            load_object_store = self.load_object_store.initialize_object()
        elif self.load_logger_destination is not None:
            load_object_store = self.load_logger_destination

        trainer = Trainer(
            # Model
            model=model,

            # Train Data
            train_dataloader=train_dataloader,
            train_dataloader_label=self.train_dataloader_label,
            compute_training_metrics=self.compute_training_metrics,
            train_subset_num_batches=self.train_subset_num_batches,

            # Stopping Condition
            max_duration=self.max_duration,

            # Algorithms
            algorithms=self.algorithms,

            # Optimizers and Schedulers
            optimizers=optimizers,
            schedulers=self.schedulers,
            scale_schedule_ratio=self.scale_schedule_ratio,
            step_schedulers_every_batch=self.step_schedulers_every_batch,

            # Evaluation
            eval_dataloader=eval_dataloader,
            eval_interval=self.eval_interval,
            eval_subset_num_batches=self.eval_subset_num_batches,

            # Callbacks
            callbacks=self.callbacks,

            # Logging
            loggers=self.loggers,
            run_name=self.run_name,
            progress_bar=self.progress_bar,
            log_to_console=self.log_to_console,
            console_log_level=self.console_log_level,
            console_stream=self.console_stream,

            # Checkpoint Loading
            load_path=self.load_path,
            load_object_store=load_object_store,
            load_weights_only=self.load_weights_only,
            load_strict_model_weights=self.load_strict_model_weights,
            load_progress_bar=self.load_progress_bar,
            load_ignore_keys=self.load_ignore_keys,

            # Checkpoint Saving
            save_folder=self.save_folder,
            save_overwrite=self.save_overwrite,
            save_filename=self.save_filename,
            save_latest_filename=self.save_latest_filename,
            save_artifact_name=self.save_artifact_name,
            save_interval=self.save_interval,
            save_weights_only=self.save_weights_only,
            save_num_checkpoints_to_keep=self.save_num_checkpoints_to_keep,

            # Graceful Resumption
            autoresume=self.autoresume,

            # DeepSpeed
            deepspeed_config=self.deepspeed_config,

            # System/Numerics
            device=device,
            precision=self.precision,
            grad_accum=self.grad_accum,

            # Reproducibility
            seed=seed,
            deterministic_mode=self.deterministic_mode,

            # Distributed
            dist_timeout=self.dist_timeout,
            ddp_sync_strategy=self.ddp_sync_strategy,

            # Grad Clip Norm
            grad_clip_norm=self.grad_clip_norm,

            # Profiler
            profiler=self.profiler,
        )

        return trainer

    @classmethod
    def load(cls, model: str) -> TrainerHparams:
        model_hparams_file = os.path.join(
            os.path.dirname(composer.__file__),
            'yamls',
            'models',
            f'{model}.yaml',
        )
        trainer_hparams = TrainerHparams.create(model_hparams_file, cli_args=False)
        assert isinstance(trainer_hparams, TrainerHparams), 'trainer hparams should return an instance of self'
        return trainer_hparams


load = TrainerHparams.load


class FitKwargs(TypedDict):
    """Typing annotation for kwargs that can be passed into :meth:`.Trainer.fit`.

    :meta private:
    """
    train_dataloader: Optional[Union[Iterable, DataSpec, Dict[str, Any]]]
    train_dataloader_label: str
    train_subset_num_batches: Optional[int]
    compute_training_metrics: Optional[bool]

    # Timing
    reset_time: bool
    duration: Optional[Union[int, str, Time[int]]]

    # Schedulers
    schedulers: Optional[Union[Scheduler, Sequence[Scheduler]]]
    scale_schedule_ratio: float
    step_schedulers_every_batch: Optional[bool]

    # Evaluation
    eval_dataloader: Optional[Union[Iterable, DataSpec, Evaluator, Sequence[Evaluator]]]
    eval_subset_num_batches: int
    eval_interval: Union[int, str, Time, Callable[[State, Event], bool]]

    # Numerics
    grad_accum: Optional[Union[int, str]]
    precision: Optional[Union[str, Precision]]


@dataclasses.dataclass
class FitHparams(hp.Hparams):
    """Hyperparameters to describe a call to :meth:`.Trainer.fit`.

    Args:
        train_dataset (DatasetHparams, optional): Train dataset hyperparameters.
        train_batch_size (int, optional): The optimization batch size for the training dataset.
        train_dataloader_label (str, optional): See :meth:`.Trainer.fit`.
        train_subset_num_batches (int, optional): See :meth:`.Trainer.fit`.
        compute_training_metrics (bool, optional): See :meth:`.Trainer.fit`.
        reset_time (bool, optional): See :meth:`.Trainer.fit`.
        duration (int | str, optional): See :meth:`.Trainer.fit`.
        schedulers (List[SchedulerHparams], optional): Scheduler hyperparameters.
        scale_schedule_ratio (float, optional): See :meth:`.Trainer.fit`.
        step_schedulers_every_batch (bool, optional): See :meth:`.Trainer.fit`.
        eval_dataset (DatasetHparams, optional): Validation dataset hyperameters.
            Cannot be specified with ``evaluators``.
        evaluators (EvaluatorHparams, optional): Evaluator hyperparameters.
            Cannot be specified with ``eval_dataset``.
        eval_batch_size (int, optional): See :meth:`.Trainer.fit`.
        eval_interval (int | str, optional): See :meth:`.Trainer.fit`.
        eval_subset_num_batches (int, optional): See :meth:`.Trainer.fit`.
        precision (Precision, optional): See :meth:`.Trainer.fit`.
        grad_accum (int, optional): See :meth:`.Trainer.fit`.
    """

    hparams_registry = {
        'train_dataset': dataset_registry,
        'schedulers': scheduler_registry,
        'eval_dataset': dataset_registry,
    }
    # Train dataloader
    train_dataset: Optional[DatasetHparams] = hp.required('Train dataset')
    train_batch_size: Optional[int] = hp.optional(
        doc='batch size for each optimization step, across all devices and gradient accumulations.',
        default=None,
    )
    train_dataloader_label: str = hp.auto(Trainer.fit, 'train_dataloader_label')
    train_subset_num_batches: Optional[int] = hp.auto(Trainer.fit, 'train_subset_num_batches')
    compute_training_metrics: Optional[bool] = hp.auto(Trainer.fit, 'compute_training_metrics')

    # Timing
    reset_time: bool = hp.auto(Trainer.fit, 'reset_time')
    duration: Optional[Union[int, str]] = hp.auto(Trainer.fit, 'duration')

    # Schedulers
    schedulers: Optional[List[ComposerScheduler]] = hp.auto(Trainer.fit, 'schedulers')
    scale_schedule_ratio: float = hp.optional(
        doc='Ratio by which to scale the training duration and learning rate schedules.',
        default=1.0,
    )
    step_schedulers_every_batch: Optional[bool] = hp.auto(Trainer.fit, 'step_schedulers_every_batch')

    # Evaluation
    eval_dataset: Optional[DatasetHparams] = hp.optional(doc='Validation dataset hparams', default=None)
    evaluators: Optional[List[EvaluatorHparams]] = hp.optional(doc='Evaluators', default=None)
    eval_batch_size: Optional[int] = hp.optional(doc='batch size to use for each evaluation step', default=None)
    eval_interval: Union[int, str] = hp.auto(Trainer.fit, 'eval_interval')
    eval_subset_num_batches: int = hp.auto(Trainer.fit, 'eval_subset_num_batches')

    # Numerics
    precision: Optional[Precision] = hp.auto(Trainer.fit, 'precision')
    grad_accum: Optional[Union[int, str]] = hp.auto(Trainer.fit, 'grad_accum')

<<<<<<< HEAD
=======
    # Grad Clipping
    grad_clip_norm: Optional[float] = hp.auto(Trainer.fit, 'grad_clip_norm')

>>>>>>> 16622c94
    def initialize_object(self, model: ComposerModel, dataloader_hparams: DataLoaderHparams) -> FitKwargs:
        """Construct a kwargs dictionary that can be unpacked and passed into :meth:`.Trainer.fit`.

        Args:
            model (ComposerModel): The model.
            dataloader_hparams (DataLoaderHparams): The dataloader hyperparameters.

        Returns:
            FitKwargs: A kwargs dictionary that can be unpacked and passed into :meth:`.Trainer.fit`.
        """
        # Train DataLoader
        train_dataloader = _initialize_dataloader(
            dataset_hparams=self.train_dataset,
            dataloader_label=self.train_dataloader_label,
            batch_size=self.train_batch_size,
            subset_num_batches=self.train_subset_num_batches,
            dataloader_hparams=dataloader_hparams,
        )

        # Eval dataloader
        eval_dataloader = _initialize_eval_dataloader(
            model=model,
            eval_dataset_hparams=self.eval_dataset,
            evaluators=self.evaluators,
            eval_batch_size=self.eval_batch_size,
            eval_subset_num_batches=self.eval_subset_num_batches,
            dataloader_hparams=dataloader_hparams,
        )

        return {
<<<<<<< HEAD
            "train_dataloader": train_dataloader,
            "train_dataloader_label": self.train_dataloader_label,
            "train_subset_num_batches": self.train_subset_num_batches,
            "compute_training_metrics": self.compute_training_metrics,
            "reset_time": self.reset_time,
            "duration": self.duration,
            "schedulers": self.schedulers,
            "scale_schedule_ratio": self.scale_schedule_ratio,
            "step_schedulers_every_batch": self.step_schedulers_every_batch,
            "eval_dataloader": eval_dataloader,
            "eval_subset_num_batches": self.eval_subset_num_batches,
            "eval_interval": self.eval_interval,
            "grad_accum": self.grad_accum,
            "precision": self.precision,
=======
            'train_dataloader': train_dataloader,
            'train_dataloader_label': self.train_dataloader_label,
            'train_subset_num_batches': self.train_subset_num_batches,
            'compute_training_metrics': self.compute_training_metrics,
            'reset_time': self.reset_time,
            'duration': self.duration,
            'schedulers': self.schedulers,
            'scale_schedule_ratio': self.scale_schedule_ratio,
            'step_schedulers_every_batch': self.step_schedulers_every_batch,
            'eval_dataloader': eval_dataloader,
            'eval_subset_num_batches': self.eval_subset_num_batches,
            'eval_interval': self.eval_interval,
            'grad_accum': self.grad_accum,
            'precision': self.precision,
            'grad_clip_norm': self.grad_clip_norm,
>>>>>>> 16622c94
        }


class EvalKwargs(TypedDict):
    """Typing annotation for kwargs that can be passed into :meth:`.Trainer.eval`.

    :meta private:
    """
    dataloader: Union[Iterable, DataSpec, dict]
    dataloader_label: str
    metrics: Union[Metric, MetricCollection]
    subset_num_batches: int
    log_level: Union[str, LogLevel]


@dataclasses.dataclass
class EvalHparams(hp.Hparams):
    """Hyperparameters to describe a call to :meth:`.Trainer.eval`.

    Args:
        dataset (DatasetHparams): Dataset hyperparameters.
        batch_size (int): The evaluation batch size across all workers.
        dataloader_label (str, optional): See :meth:`.Trainer.eval`.
        subset_num_batches (int, optional): See :meth:`.Trainer.eval`.
        log_level (LogLevel, optional): See :meth:`.Trainer.eval`.
        metric_names (List[str], optional): Name of the metrics for the evaluator. (default: ``None``)

            Can be a :mod:`torchmetrics` metric name or the class name of a metric returned by
            :meth:`.ComposerModel.metrics`.
            If None (the default), uses all metrics in the model.
    """

    hparams_registry = {
        'dataset': dataset_registry,
    }
    dataset: DatasetHparams = hp.required(doc='Validation dataset hparams')
    batch_size: int = hp.required(doc='batch size to use for each evaluation step')
    dataloader_label: str = hp.auto(Trainer.eval, 'dataloader_label')
    subset_num_batches: int = hp.auto(Trainer.eval, 'subset_num_batches')
    log_level: LogLevel = hp.auto(Trainer.eval, 'log_level')
    metric_names: Optional[List[str]] = hp.optional(
        doc=(
            'Name of the metrics for the evaluator. Can be a torchmetrics metric name or the '
            'class name of a metric returned by model.metrics(). If None (the default), uses all metrics in the model'),
        default=None,
    )

    def initialize_object(self, model: ComposerModel, dataloader_hparams: DataLoaderHparams) -> EvalKwargs:
        """Construct a kwargs dictionary that can be unpacked and passed into :meth:`.Trainer.eval`.

        Args:
            model (ComposerModel): The model.
            dataloader_hparams (DataLoaderHparams): The dataloader hyperparameters.

        Returns:
            EvalKwargs: A kwargs dictionary that can be unpacked and passed into :meth:`.Trainer.eval`.
        """
        # Dataloader
        dataloader = _initialize_dataloader(
            dataset_hparams=self.dataset,
            dataloader_label=self.dataloader_label,
            batch_size=self.batch_size,
            subset_num_batches=self.subset_num_batches,
            dataloader_hparams=dataloader_hparams,
        )
        assert dataloader is not None, 'The dataloader is a required argument'

        # Metrics

        # TODO(Ravi): Cleanup this code as part of the MetricsModule. This code was copied
        # from composer/datasets/evaluator.py, but will likely be removed when the MetricsModule
        # is implemented, as the trainer will not be responsible for constructing metrics.

        # Get and copy all the model's associated evaluation metrics
        model_metrics = model.metrics(train=False)
        if isinstance(model_metrics, Metric):
            # Forcing metrics to be a MetricCollection simplifies logging results
            model_metrics = MetricCollection([model_metrics])

        # Use all the metrics from the model if no metric_names are specified
        if self.metric_names is None:
            metrics = copy.deepcopy(model_metrics)
        else:
            metrics = MetricCollection([])
            for metric_name in self.metric_names:
                try:
                    metric = model_metrics[metric_name]
                except KeyError as e:
                    raise RuntimeError((f'No metric found with the name {metric_name}. Check if this '
                                        'metric is compatible/listed in your model metrics. ')) from e
                assert isinstance(metric, Metric), 'all values of a MetricCollection.__getitem__ should be a metric'
                metrics.add_metrics(copy.deepcopy(metric))
            if len(metrics) == 0:
                raise RuntimeError(('No metrics compatible with your model were added to this evaluator. '
                                    'Check that the metrics you specified are compatible/listed in your model.'))

        return {
            'dataloader': dataloader,
            'dataloader_label': self.dataloader_label,
            'metrics': metrics,
            'subset_num_batches': self.subset_num_batches,
            'log_level': self.log_level,
        }


@dataclasses.dataclass
class ExperimentHparams(hp.Hparams):
    """Hyperparameters to describe an experiment.

    Unlike the :class:`.TrainerHparams`, this class allows for multiple configurations
    to :meth:`.Trainer.fit` and :meth:`.Trainer.eval` to also be specified.

    Example usage:

    .. testsetup::

        from tests.common import SimpleModelHparams, RandomClassificationDatasetHparams

        from composer.datasets.dataset_hparams import DataLoaderHparams
        from composer.trainer.trainer_hparams import ExperimentHparams, FitHparams, EvalHparams, TrainerHparams

        trainer_hparams = TrainerHparams(
            model=SimpleModelHparams(),
            dataloader=DataLoaderHparams(
                num_workers=0,
                persistent_workers=False,
                pin_memory=False,
            ),
            max_duration=1,
        )
        fit_1_hparams = FitHparams(
            train_dataset=RandomClassificationDatasetHparams(),
            train_batch_size=1,
            train_subset_num_batches=1,
            reset_time=True,
        )
        fit_2_hparams = fit_1_hparams
        eval_1_hparams = EvalHparams(
            dataset=RandomClassificationDatasetHparams(),
            batch_size=1,
            subset_num_batches=1,
        )
        eval_2_hparams = eval_1_hparams

    .. testcode::

        experiment_hparams = ExperimentHparams(
            trainer=trainer_hparams,
            fits=[fit_1_hparams, fit_2_hparams],
            evals=[eval_1_hparams, eval_2_hparams],
        )

        trainer, fits, evals = experiment_hparams.initialize_object()

        # The caller can invoke `trainer.fit(...)` and `trainer.eval(...)` in whatever
        # order or combination makes sense for the experiment.
        # In this example, all of the evaluations are run for each call to `trainer.fit(...)`.

        for fit_kwargs in fits:
            trainer.fit(**fit_kwargs)
            for eval_kwargs in evals:
                trainer.eval(**eval_kwargs)

    Args:
        trainer (TrainerHparams): The trainer hparams.
        fits (List[FitHparams]): The hparams for calls to :meth:`.Trainer.fit`.
        evals (List[EvalHparams]): The hparams for calls to :meth:`.Trainer.eval`.
    """
    trainer: TrainerHparams = hp.required('Trainer hparams')
    fits: List[FitHparams] = hp.optional('Fit hparams', default_factory=list)
    evals: List[EvalHparams] = hp.optional('Eval hparams', default_factory=list)

    def initialize_object(self) -> Tuple[Trainer, List[FitKwargs], List[EvalKwargs]]:
        """Construct the :class:`.Trainer`, :meth:`~Trainer.fit` kwargs, and :meth:`~Trainer.eval` kwargs.

        Returns:
            Tuple[Trainer, List[FitKwargs], List[EvalKwargs]]: A tuple of the
                (trainer, list of :meth:`~.Trainer.fit` kwargs, list of :meth:`~.Trainer.eval` kwargs).
        """
        trainer = self.trainer.initialize_object()
        # TODO(ravi): With MetricsModule, `fit_hparams` and `eval_hparams` will
        # no longer need the original model
        fit_kwargs = [
            fit_hparams.initialize_object(trainer._original_model, self.trainer.dataloader) for fit_hparams in self.fits
        ]
        eval_kwargs = [
            eval_hparams.initialize_object(trainer._original_model, self.trainer.dataloader)
            for eval_hparams in self.evals
        ]

        return trainer, fit_kwargs, eval_kwargs<|MERGE_RESOLUTION|>--- conflicted
+++ resolved
@@ -652,12 +652,6 @@
     precision: Optional[Precision] = hp.auto(Trainer.fit, 'precision')
     grad_accum: Optional[Union[int, str]] = hp.auto(Trainer.fit, 'grad_accum')
 
-<<<<<<< HEAD
-=======
-    # Grad Clipping
-    grad_clip_norm: Optional[float] = hp.auto(Trainer.fit, 'grad_clip_norm')
-
->>>>>>> 16622c94
     def initialize_object(self, model: ComposerModel, dataloader_hparams: DataLoaderHparams) -> FitKwargs:
         """Construct a kwargs dictionary that can be unpacked and passed into :meth:`.Trainer.fit`.
 
@@ -688,22 +682,6 @@
         )
 
         return {
-<<<<<<< HEAD
-            "train_dataloader": train_dataloader,
-            "train_dataloader_label": self.train_dataloader_label,
-            "train_subset_num_batches": self.train_subset_num_batches,
-            "compute_training_metrics": self.compute_training_metrics,
-            "reset_time": self.reset_time,
-            "duration": self.duration,
-            "schedulers": self.schedulers,
-            "scale_schedule_ratio": self.scale_schedule_ratio,
-            "step_schedulers_every_batch": self.step_schedulers_every_batch,
-            "eval_dataloader": eval_dataloader,
-            "eval_subset_num_batches": self.eval_subset_num_batches,
-            "eval_interval": self.eval_interval,
-            "grad_accum": self.grad_accum,
-            "precision": self.precision,
-=======
             'train_dataloader': train_dataloader,
             'train_dataloader_label': self.train_dataloader_label,
             'train_subset_num_batches': self.train_subset_num_batches,
@@ -718,8 +696,6 @@
             'eval_interval': self.eval_interval,
             'grad_accum': self.grad_accum,
             'precision': self.precision,
-            'grad_clip_norm': self.grad_clip_norm,
->>>>>>> 16622c94
         }
 
 
