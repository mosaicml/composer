--- conflicted
+++ resolved
@@ -22,15 +22,9 @@
 from composer.datasets import DataloaderHparams
 from composer.loggers import (BaseLoggerBackendHparams, FileLoggerBackendHparams, MosaicMLLoggerBackendHparams,
                               TQDMLoggerBackendHparams, WandBLoggerBackendHparams)
-<<<<<<< HEAD
-from composer.models import (CIFARResNetHparams, DeepLabV3Hparams, EfficientNetB0Hparams, GPT2Hparams,
-                             MnistClassifierHparams, ModelHparams, ResNet18Hparams, ResNet50Hparams, ResNet101Hparams,
-                             UnetHparams)
-=======
 from composer.models import (BERTForClassificationHparams, BERTHparams, CIFARResNet9Hparams, CIFARResNetHparams,
-                             EfficientNetB0Hparams, GPT2Hparams, MnistClassifierHparams, ModelHparams, ResNet18Hparams,
-                             ResNet50Hparams, ResNet101Hparams, UnetHparams)
->>>>>>> 081ab5f3
+                             DeepLabV3Hparams, EfficientNetB0Hparams, GPT2Hparams, MnistClassifierHparams, ModelHparams,
+                             ResNet18Hparams, ResNet50Hparams, ResNet101Hparams, UnetHparams)
 from composer.optim import (AdamHparams, AdamWHparams, DecoupledAdamWHparams, DecoupledSGDWHparams, OptimizerHparams,
                             RAdamHparams, RMSPropHparams, SchedulerHparams, SGDHparams, scheduler)
 from composer.trainer.checkpoint_hparams import CheckpointLoaderHparams, CheckpointSaverHparams
