# Copyright 2022 MosaicML Composer authors
# SPDX-License-Identifier: Apache-2.0

"""The :class:`~yahp.hparams.Hparams` used to construct the :class:`~composer.trainer.trainer.Trainer`."""

from __future__ import annotations

import copy
import dataclasses
import datetime
import logging
import os
import warnings
from typing import TYPE_CHECKING, Any, Callable, Dict, Iterable, List, Optional, Sequence, Tuple, Union, cast

import torch
import yahp as hp
from torchmetrics import Metric, MetricCollection

import composer
from composer.algorithms.algorithm_hparams_registry import algorithm_registry
from composer.callbacks.callback_hparams_registry import callback_registry
from composer.core import Algorithm, Callback, DataSpec, Evaluator, Event, Precision, State, Time
from composer.core.types import JSON, PyTorchScheduler
from composer.datasets.dataset_hparams import DataLoaderHparams, DatasetHparams
from composer.datasets.dataset_hparams_registry import dataset_registry
from composer.datasets.evaluator_hparams import EvaluatorHparams
from composer.loggers import LoggerDestination, LogLevel
from composer.loggers.logger_hparams_registry import logger_registry
from composer.models import (BERTForClassificationHparams, BERTHparams, DeepLabV3Hparams, EfficientNetB0Hparams,
                             GPT2Hparams, MnistClassifierHparams, ModelHparams, ResNetCIFARHparams, ResNetHparams,
                             SSDHparams, TimmHparams, UnetHparams, ViTSmallPatch16Hparams)
from composer.models.base import ComposerModel
from composer.optim import ComposerScheduler
from composer.optim.optimizer_hparams_registry import OptimizerHparams, optimizer_registry
from composer.optim.scheduler_hparams_registry import scheduler_registry
from composer.profiler import Profiler
from composer.trainer.ddp import DDPSyncStrategy
<<<<<<< HEAD
from composer.trainer.devices import CPUDeviceHparams, DeviceHparams, GPUDeviceHparams, TPUDeviceHparams
=======
from composer.trainer.devices import Device, DeviceCPU, DeviceGPU
from composer.trainer.devices.device_hparams_registry import device_registry
>>>>>>> 17b7d5a2
from composer.trainer.trainer import Trainer
from composer.trainer.trainer_tpu import TrainerTPU
from composer.utils import dist, reproducibility
from composer.utils.object_store.object_store_hparams import ObjectStoreHparams, object_store_registry

if TYPE_CHECKING:
    from typing import TypedDict
else:
    TypedDict = object  # TypedDict is not available on python 3.7

# Specifically excluding `FitKwargs` and `EvalKwargs` from `__all__` and documentation
# They exist purely for pyright and should never need
__all__ = ['TrainerHparams', 'load', 'FitHparams', 'EvalHparams', 'ExperimentHparams']

Scheduler = Union[ComposerScheduler, PyTorchScheduler]

model_registry = {
    'unet': UnetHparams,
    'ssd': SSDHparams,
    'deeplabv3': DeepLabV3Hparams,
    'efficientnetb0': EfficientNetB0Hparams,
    'resnet_cifar': ResNetCIFARHparams,
    'resnet': ResNetHparams,
    'mnist_classifier': MnistClassifierHparams,
    'gpt2': GPT2Hparams,
    'bert': BERTHparams,
    'bert_classification': BERTForClassificationHparams,
    'timm': TimmHparams,
    'vit_small_patch16': ViTSmallPatch16Hparams
}

<<<<<<< HEAD
device_registry = {
    "gpu": GPUDeviceHparams,
    "cpu": CPUDeviceHparams,
    "tpu": TPUDeviceHparams,
}

evaluator_registry = {"evaluator": EvaluatorHparams}

=======
>>>>>>> 17b7d5a2

def _initialize_dataloader(
    dataset_hparams: Optional[DatasetHparams],
    dataloader_label: str,
    batch_size: Optional[int],
    subset_num_batches: Optional[int],
    dataloader_hparams: DataLoaderHparams,
):
    """Helper method to validate dataloader arguments and initialize the dataloader."""
    dataloader = None
    if dataset_hparams is not None:
        if batch_size is None:
            raise ValueError(
                f'The batch size for {dataloader_label} must be specified if the {dataloader_label} dataset is specified'
            )

        train_device_batch_size = batch_size // dist.get_world_size()
        if dataset_hparams.shuffle and subset_num_batches is not None:
            warnings.warn(
                (f'SubsetNumBatchesWarning: When specifying `subset_num_batches` for the {dataloader_label} dataset, '
                 f'dataset_hparams.shuffle should be set to False. '
                 'Otherwise, each epoch may load a different subset of samples.'))
        dataloader = dataset_hparams.initialize_object(train_device_batch_size, dataloader_hparams)
    return dataloader


def _parse_grad_accum(grad_accum: Union[int, str]) -> Union[int, str]:
    if grad_accum == 'auto':
        return grad_accum

    try:
        return int(grad_accum)
    except (ValueError, TypeError):
        pass

    raise ValueError('grad_accum should be "auto" or an integer.')


def _initialize_eval_dataloader(
    model: ComposerModel,
    eval_dataset_hparams: Optional[DatasetHparams],
    evaluators: Optional[List[EvaluatorHparams]],
    eval_batch_size: Optional[int],
    eval_subset_num_batches: Optional[int],
    dataloader_hparams: DataLoaderHparams,
):
    """Helper method to evaluation arguments and initialize the eval_dataloader."""
    eval_dataloader = None
    if eval_dataset_hparams is not None and evaluators is not None:
        raise ValueError(
            'Either `eval_dataset` or `evaluators` should be specified. It is not permitted to specify both.')
    if eval_dataset_hparams is not None:
        eval_dataloader = _initialize_dataloader(
            eval_dataset_hparams,
            'eval',
            eval_batch_size,
            eval_subset_num_batches,
            dataloader_hparams,
        )
    if evaluators is not None:
        eval_device_batch_size = (eval_batch_size or 0) // dist.get_world_size()
        eval_dataloader = [
            evaluator.initialize_object(model, eval_device_batch_size, dataloader_hparams) for evaluator in evaluators
        ]
        for evaluator in evaluators:
            if evaluator.eval_dataset.shuffle and eval_subset_num_batches is not None:
                warnings.warn(('SubsetNumBatchesWarning: When specifying eval_subset_num_batches, '
                               f'(set to {eval_subset_num_batches}), evaluator.dataloader.shuffle '
                               f"(for Evaluator: '{evaluator.label}') should be set to False. Otherwise, "
                               'each evaluation epoch may load a different subset of samples.'))
    return eval_dataloader


@dataclasses.dataclass
class TrainerHparams(hp.Hparams):
    """Params for instantiating the :class:`.Trainer`.

    .. seealso:: The documentation for the :class:`.Trainer`.

    Args:
        model (ModelHparams): Hparams for constructing the model to train.

            .. seealso:: :mod:`composer.models` for models built into Composer.

        dataloader (DataLoaderHparams): Hparams used for constructing the dataloader which will be used
            for loading the train dataset and (if provided) the validation dataset.

        train_dataset (DatasetHparams): Hparams used to construct the dataset used for training.

            .. seealso:: :mod:`composer.datasets` for datasets built into Composer.
        train_dataloader_label (str): See :class:`.Trainer`.
        train_batch_size (int): The optimization batch size to use for training. This is the total batch
            size that is used to produce a gradient for the optimizer update step.
        train_subset_num_batches (int, optional): See :class:`.Trainer`.
        compute_training_metrics (bool, optional): See :class:`.Trainer`.

        max_duration (str): The maximum duration to train as a str (e.g. ``1ep``, or ``10ba``).
            Will be converted to a :class:`~composer.core.Time` object.

            .. seealso:: :class:`~composer.core.Time` for more details on time construction.

        algorithms (List[AlgorithmHparams], optional): The algorithms to use during training. (default: ``[]``)

            .. seealso:: :mod:`composer.algorithms` for the different algorithms built into Composer.

        optimizers (OptimizerHparams, optional): The hparams for constructing the optimizer. (default: ``None``)

            .. seealso:: :class:`.Trainer` for the default optimizer behavior when ``None`` is provided.

            .. seealso:: :mod:`composer.optim` for the different optimizers built into Composer.
        schedulers (List[SchedulerHparams], optional): The learning rate schedulers. (default: ``[]``).

            .. seealso:: :class:`.Trainer` for the default scheduler behavior when ``[]`` is provided.

            .. seealso:: :mod:`composer.optim.scheduler` for the different schedulers built into Composer.
        scale_schedule_ratio (float, optional): See :class:`.Trainer`.
        step_schedulers_every_batch (bool, optional): See :class:`.Trainer`.

        val_dataset (DatasetHparams, optional): Hparams for constructing the dataset used for evaluation.
            (default: ``None``)

            .. seealso:: :mod:`composer.datasets` for datasets built into Composer.
        evaluators (List[EvaluatorHparams], optional): Hparams for constructing evaluators to be used during the
            eval loop. Evaluators should be used when evaluating one or more specific metrics across one
            or more datasets. (default: ``None``)

            .. seealso:: :class:`~composer.core.evaluator.Evaluator` for more details on evaluators.
        eval_batch_size (int, optional): The batch size to use for evaluation. Must be provided if one of
            ``val_dataset`` or ``evaluators`` is set. (default: ``None``)
        eval_interval (str, optional): See :class:`.Trainer`.
        eval_subset_num_batches (int, optional): See :class:`.Trainer`.

        callbacks (List[CallbackHparams], optional): Hparams to construct the callbacks to
            run during training. (default: ``[]``)

            .. seealso:: :mod:`composer.callbacks` for the different callbacks built into Composer.

        loggers (List[LoggerDestinationHparams], optional): Hparams for constructing the destinations
            to log to. (default: ``[]``)

            .. seealso:: :mod:`composer.loggers` for the different loggers built into Composer.
        run_name (str, optional): See :class:`.Trainer`.
        progress_bar (bool, optional): See :class:`.Trainer`.
        log_to_console (bool, optional): See :class:`.Trainer`.
        console_log_level (bool, optional): See :class:`.Trainer`.
        console_stream (bool, optional): See :class:`.Trainer`.
        python_log_level (str): The Python log level to use for log statements in the :mod:`composer`
            module. (default: ``INFO``)

            .. seealso:: The :mod:`logging` module in Python.

        load_path (str, optional): See :class:`.Trainer`.
        load_object_store (ObjectStoreHparams, optional): See :class:`.Trainer`. Both ``load_logger_destination`` and
            ``load_object_store`` should not be provided since there can only be one location to load from.
        load_logger_destination (LoggerDestination, optional): Used to specify a ``LoggerDestination`` for
            ``load_object_store`` in :class:`.Trainer` as Hparams doesn't support a Union type for those objects. Both
            ``load_logger_destination`` and ``load_object_store`` should not be provided since there can only be one location
            to load from.
        load_weights_only (bool, optional): See :class:`.Trainer`.
        load_strict_model_weights (bool, optional): See :class:`.Trainer`.
        load_progress_bar (bool, optional): See :class:`.Trainer`.
        load_ignore_keys (List[str] | (Dict) -> None, optional): See :class:`.Trainer`.

        save_folder (str, optional): See :class:`~composer.callbacks.checkpoint_saver.CheckpointSaver`.
        save_filename (str, optional): See :class:`~composer.callbacks.checkpoint_saver.CheckpointSaver`.
        save_artifact_name (str, optional): See :class:`~composer.callbacks.checkpoint_saver.CheckpointSaver`.
        save_latest_filename (str, optional): See
            :class:`~composer.callbacks.checkpoint_saver.CheckpointSaver`.
        save_latest_artifact_name (str, optional): See :class:`~composer.callbacks.checkpoint_saver.CheckpointSaver`.
        save_overwrite (str, optional): See :class:`~composer.callbacks.checkpoint_saver.CheckpointSaver`.
        save_weights_only (bool, optional): See :class:`~composer.callbacks.checkpoint_saver.CheckpointSaver`.
        save_interval (str, optional): See
            :class:`~composer.callbacks.callback_hparams.CheckpointSaverHparams`.
        save_num_checkpoints_to_keep (int, optional): See :class:`~composer.callbacks.checkpoint_saver.CheckpointSaver`.
        autoresume (bool, optional): See :class:`.Trainer`.

        deepspeed_config (Dict[str, JSON], optional): If set to a dict will be used for as the DeepSpeed
            config for training  (see :class:`.Trainer` for more details). If ``None`` (the default), DeepSpeed will not
            be used.

        device (Device, optional): Hparams for constructing the device used for training.
            (default: ``None``)
        precision (Precision, optional): See :class:`.Trainer`.
        grad_accum (int | str, optional): See :class:`.Trainer`.

        seed (int, optional): See :class:`.Trainer`.
        deterministic_mode (bool, optional): See :class:`.Trainer`.

        dist_timeout (float, optional): See :class:`.Trainer`.
        ddp_sync_strategy (DDPSyncStrategy, optional): See :class:`.Trainer`.

        grad_clip_norm (float, optional): See :class:`.Trainer`.

        profiler (ProfilerHparams, optional): Profiler hyperparameters.
    """

    hparams_registry = {  # type: ignore
        'algorithms': algorithm_registry,
        'optimizers': optimizer_registry,
        'schedulers': scheduler_registry,
        'loggers': logger_registry,
        'load_logger_destination': logger_registry,
        'model': model_registry,
        'train_dataset': dataset_registry,
        'val_dataset': dataset_registry,
        'callbacks': callback_registry,
        'device': device_registry,
        'load_object_store': object_store_registry,
    }

    model: ModelHparams = hp.auto(Trainer, 'model')

    # Shared data
    dataloader: DataLoaderHparams = hp.optional(doc='dataloader hparams', default=DataLoaderHparams())

    # Train Data
    train_dataset: Optional[DatasetHparams] = hp.optional(doc='Training dataset hparams', default=None)
    train_dataloader_label: str = hp.auto(Trainer, 'train_dataloader_label')
    train_batch_size: Optional[int] = hp.optional(
        doc='batch size for each optimization step, across all devices and gradient accumulations.',
        default=None,
    )
    train_subset_num_batches: int = hp.auto(Trainer, 'train_subset_num_batches')
    compute_training_metrics: bool = hp.auto(Trainer, 'compute_training_metrics')

    # Stopping Conditions
    max_duration: Optional[Union[str, int]] = hp.auto(Trainer, 'max_duration')

    # Algorithms
    algorithms: Optional[List[Algorithm]] = hp.auto(Trainer, 'algorithms')

    # Optimizer and Scheduler
    optimizers: Optional[OptimizerHparams] = hp.auto(Trainer, 'optimizers')
    schedulers: Optional[List[ComposerScheduler]] = hp.auto(Trainer, 'schedulers')
    scale_schedule_ratio: float = hp.auto(Trainer, 'scale_schedule_ratio')
    step_schedulers_every_batch: Optional[bool] = hp.auto(Trainer, 'step_schedulers_every_batch')

    # Evaluation
    val_dataset: Optional[DatasetHparams] = hp.optional(doc='Validation dataset hparams', default=None)
    evaluators: Optional[List[EvaluatorHparams]] = hp.optional(doc='Evaluators', default=None)
    eval_batch_size: Optional[int] = hp.optional(doc='batch size to use for each evaluation step', default=None)
    eval_interval: Union[int, str] = hp.auto(Trainer, 'eval_interval')
    eval_subset_num_batches: int = hp.auto(Trainer, 'eval_subset_num_batches')

    # Callbacks
    callbacks: Optional[List[Callback]] = hp.auto(Trainer, 'callbacks')

    # Logging
    loggers: Optional[List[LoggerDestination]] = hp.auto(Trainer, 'loggers')
    run_name: Optional[str] = hp.auto(Trainer, 'run_name')
    progress_bar: bool = hp.auto(Trainer, 'progress_bar')
    log_to_console: Optional[bool] = hp.auto(Trainer, 'log_to_console')
    console_log_level: LogLevel = hp.auto(Trainer, 'console_log_level')
    console_stream: str = hp.auto(Trainer, 'console_stream')
    python_log_level: str = hp.optional(doc='Python loglevel to use composer', default='INFO')

    # Load Checkpoint
    load_path: Optional[str] = hp.auto(Trainer, 'load_path')
    load_object_store: Optional[ObjectStoreHparams] = hp.optional(
        doc=(('If the checkpoint is in an object store (i.e. AWS S3 or Google Cloud Storage), the parameters for '
              'connecting to the cloud provider object store. Otherwise, if the checkpoint is a local filepath, '
              'leave blank. This parameter has no effect if `load_path` is not specified.')),
        default=None)
    load_logger_destination: Optional[LoggerDestination] = hp.optional(
        ('Alternative argument to `load_object_store` to support loading from a logger destination. This parameter '
         'has no effect if `load_path` is not specified or `load_object_store` is specified, which will be '
         'used instead of this.'),
        default=None)
    load_weights_only: bool = hp.auto(Trainer, 'load_weights_only')
    load_strict_model_weights: bool = hp.auto(Trainer, 'load_strict_model_weights')
    load_ignore_keys: Optional[List[str]] = hp.auto(Trainer, 'load_ignore_keys')
    load_progress_bar: bool = hp.auto(Trainer, 'load_progress_bar')

    # Save Checkpoint
    save_folder: Optional[str] = hp.auto(Trainer, 'save_folder')
    save_filename: str = hp.auto(Trainer, 'save_filename')
    save_artifact_name: str = hp.auto(Trainer, 'save_artifact_name')
    save_latest_filename: str = hp.auto(Trainer, 'save_latest_filename')
    save_latest_artifact_name: str = hp.auto(Trainer, 'save_latest_artifact_name')
    save_overwrite: bool = hp.auto(Trainer, 'save_overwrite')
    save_weights_only: bool = hp.auto(Trainer, 'save_weights_only')
    save_interval: str = hp.auto(Trainer, 'save_interval')
    save_num_checkpoints_to_keep: int = hp.auto(Trainer, 'save_num_checkpoints_to_keep')

    # Graceful Resumption
    autoresume: bool = hp.auto(Trainer, 'autoresume')
    # DeepSpeed
    deepspeed_config: Optional[Dict[str, JSON]] = hp.auto(Trainer, 'deepspeed_config')

    # System/Numerics
    device: Optional[Device] = hp.auto(Trainer, 'device')
    precision: Optional[Precision] = hp.auto(Trainer, 'precision')
    grad_accum: Union[int, str] = hp.auto(Trainer, 'grad_accum')

    # Reproducibility
    seed: Optional[int] = hp.auto(Trainer, 'seed')
    deterministic_mode: bool = hp.auto(Trainer, 'deterministic_mode')

    # Distributed
    dist_timeout: float = hp.auto(Trainer, 'dist_timeout')
    ddp_sync_strategy: Optional[DDPSyncStrategy] = hp.auto(Trainer, 'ddp_sync_strategy')

    # Grad Clip Norm
    grad_clip_norm: float = hp.auto(Trainer, 'grad_clip_norm')

    # Profiling
    profiler: Optional[Profiler] = hp.auto(Trainer, 'profiler')

    def validate(self):
        super().validate()

        if self.deepspeed_config is not None:
            self.deepspeed_config['steps_per_print'] = cast(int, self.deepspeed_config.get('steps_per_print', 1e20))

            if 'zero_optimization' in self.deepspeed_config:
                zero_stage = cast(dict, self.deepspeed_config['zero_optimization']).get('stage', 0)
            else:
                zero_stage = 0

            if self.deterministic_mode and zero_stage > 0:
                raise ValueError('Deepspeed with zero stage > 0 is not compatible with deterministic mode')

        world_size = dist.get_world_size()

        if self.train_batch_size is not None and self.train_batch_size % world_size != 0:
            raise ValueError(
                f'Batch size ({self.train_batch_size}) not divisible by the total number of processes ({world_size}).')

        val_dataset_exists = self.val_dataset is not None
        evaluators_exist = self.evaluators is not None and len(self.evaluators) > 0
        if val_dataset_exists and evaluators_exist:
            raise ValueError('Either val_dataset or evaluators should be set, but not both.')

        if (val_dataset_exists or evaluators_exist) and self.eval_batch_size is None:
            raise ValueError('eval_batch_size must be specified if val_dataset or evaluators are specified.')

        if self.eval_batch_size is not None and self.eval_batch_size % world_size != 0:
            raise ValueError(
                f'Eval batch size ({self.eval_batch_size}) not divisible by the total number of processes ({world_size}).'
            )

        if self.scale_schedule_ratio <= 0:
            raise ValueError('scale_schedule_ratio must be a positive value.')

        grad_accum = _parse_grad_accum(self.grad_accum)
        if (isinstance(grad_accum, str) and grad_accum != 'auto') or (isinstance(grad_accum, int) and grad_accum < 1):
            raise ValueError('grad_accum must be "auto" or an int greater than or equal to 1.')

    def initialize_object(self) -> Trainer:
        self.validate()

        # Set the Python LogLevel for Composer
        import composer
        logging.getLogger(composer.__name__).setLevel(self.python_log_level.upper())

        # ensure grad_accum is 'auto' or an integer
        grad_accum = _parse_grad_accum(self.grad_accum)

        # Device
<<<<<<< HEAD
        device_hparams = self.device
        if device_hparams is None:
            if torch.cuda.is_available():
                device_hparams = GPUDeviceHparams()
            elif self.device == 'cpu':
                    device_hparams = CPUDeviceHparams()
            else:
                device_hparams = TPUDeviceHparams()
                
            device_hparams = GPUDeviceHparams() if torch.cuda.is_available() else CPUDeviceHparams()
        device = device_hparams.initialize_object()
=======
        device = self.device
        if device is None:
            device = DeviceGPU() if torch.cuda.is_available() else DeviceCPU()
>>>>>>> 17b7d5a2

        # Distributed
        # Initialized here so it is available within dataloaders
        if False:#dist.get_world_size() > 1:# and device is not "tpu":
            dist.initialize_dist(device.dist_backend, datetime.timedelta(seconds=self.dist_timeout))

        # Reproducibility
        seed = self.seed if self.seed else reproducibility.get_random_seed()
        # need to set seed before model initialization for determinism
        # don't need to set different seeds per process since only the rank 0 initialization is used
        # Algorithms should not use the `seed` on `__init__` but rather on `Event.INIT`, which occurs
        # after the seed was properly distributed across ranks to ensure checkpoint compatibility
        reproducibility.seed_all(seed)

        # The model
        model = self.model.initialize_object()

        # Train dataloader
        train_dataloader = _initialize_dataloader(self.train_dataset, self.train_dataloader_label,
                                                  self.train_batch_size, self.train_subset_num_batches, self.dataloader)

        # Evaluation
        eval_dataloader = _initialize_eval_dataloader(
            model,
            self.val_dataset,
            self.evaluators,
            self.eval_batch_size,
            self.eval_subset_num_batches,
            self.dataloader,
        )

        # Optimizers
        optimizers = self.optimizers.initialize_object(model.parameters()) if self.optimizers is not None else None

        load_object_store = None
        if self.load_object_store is not None and self.load_logger_destination is not None:
            raise ValueError(
                'load_object_store and load_logger_destination cannot both be non-None. Please provide only one location to load from.'
            )
        elif self.load_object_store is not None:
            load_object_store = self.load_object_store.initialize_object()
        elif self.load_logger_destination is not None:
            load_object_store = self.load_logger_destination

        trainer = Trainer(
            # Model
            model=model,

            # Train Data
            train_dataloader=train_dataloader,
            train_dataloader_label=self.train_dataloader_label,
            compute_training_metrics=self.compute_training_metrics,
            train_subset_num_batches=self.train_subset_num_batches,

            # Stopping Condition
            max_duration=self.max_duration,

            # Algorithms
            algorithms=self.algorithms,

            # Optimizers and Schedulers
            optimizers=optimizers,
            schedulers=self.schedulers,
            scale_schedule_ratio=self.scale_schedule_ratio,
            step_schedulers_every_batch=self.step_schedulers_every_batch,

            # Evaluation
            eval_dataloader=eval_dataloader,
            eval_interval=self.eval_interval,
            eval_subset_num_batches=self.eval_subset_num_batches,

            # Callbacks
            callbacks=self.callbacks,

            # Logging
            loggers=self.loggers,
            run_name=self.run_name,
            progress_bar=self.progress_bar,
            log_to_console=self.log_to_console,
            console_log_level=self.console_log_level,
            console_stream=self.console_stream,

            # Checkpoint Loading
            load_path=self.load_path,
            load_object_store=load_object_store,
            load_weights_only=self.load_weights_only,
            load_strict_model_weights=self.load_strict_model_weights,
            load_progress_bar=self.load_progress_bar,
            load_ignore_keys=self.load_ignore_keys,

            # Checkpoint Saving
            save_folder=self.save_folder,
            save_overwrite=self.save_overwrite,
            save_filename=self.save_filename,
            save_latest_filename=self.save_latest_filename,
            save_artifact_name=self.save_artifact_name,
            save_interval=self.save_interval,
            save_weights_only=self.save_weights_only,
            save_num_checkpoints_to_keep=self.save_num_checkpoints_to_keep,

            # Graceful Resumption
            autoresume=self.autoresume,

            # DeepSpeed
            deepspeed_config=self.deepspeed_config,

            # System/Numerics
            device=device,
            precision=self.precision,
            grad_accum=grad_accum,

            # Reproducibility
            seed=seed,
            deterministic_mode=self.deterministic_mode,

            # Distributed
            dist_timeout=self.dist_timeout,
            ddp_sync_strategy=self.ddp_sync_strategy,

            # Grad Clip Norm
            grad_clip_norm=self.grad_clip_norm,

            # Profiler
            profiler=self.profiler,
        )

        return trainer

    @classmethod
    def load(cls, model: str) -> TrainerHparams:
        model_hparams_file = os.path.join(
            os.path.dirname(composer.__file__),
            'yamls',
            'models',
            f'{model}.yaml',
        )
        trainer_hparams = TrainerHparams.create(model_hparams_file, cli_args=False)
        assert isinstance(trainer_hparams, TrainerHparams), 'trainer hparams should return an instance of self'
        return trainer_hparams


load = TrainerHparams.load


class FitKwargs(TypedDict):
    """Typing annotation for kwargs that can be passed into :meth:`.Trainer.fit`.

    :meta private:
    """
    train_dataloader: Optional[Union[Iterable, DataSpec, Dict[str, Any]]]
    train_dataloader_label: str
    train_subset_num_batches: Optional[int]
    compute_training_metrics: Optional[bool]

    # Timing
    reset_time: bool
    duration: Optional[Union[int, str, Time[int]]]

    # Schedulers
    schedulers: Optional[Union[Scheduler, Sequence[Scheduler]]]
    scale_schedule_ratio: float
    step_schedulers_every_batch: Optional[bool]

    # Evaluation
    eval_dataloader: Optional[Union[Iterable, DataSpec, Evaluator, Sequence[Evaluator]]]
    eval_subset_num_batches: int
    eval_interval: Union[int, str, Time, Callable[[State, Event], bool]]

    # Numerics
    grad_accum: Optional[Union[int, str]]
    precision: Optional[Union[str, Precision]]


@dataclasses.dataclass
class FitHparams(hp.Hparams):
    """Hyperparameters to describe a call to :meth:`.Trainer.fit`.

    Args:
        train_dataset (DatasetHparams, optional): Train dataset hyperparameters.
        train_batch_size (int, optional): The optimization batch size for the training dataset.
        train_dataloader_label (str, optional): See :meth:`.Trainer.fit`.
        train_subset_num_batches (int, optional): See :meth:`.Trainer.fit`.
        compute_training_metrics (bool, optional): See :meth:`.Trainer.fit`.
        reset_time (bool, optional): See :meth:`.Trainer.fit`.
        duration (int | str, optional): See :meth:`.Trainer.fit`.
        schedulers (List[SchedulerHparams], optional): Scheduler hyperparameters.
        scale_schedule_ratio (float, optional): See :meth:`.Trainer.fit`.
        step_schedulers_every_batch (bool, optional): See :meth:`.Trainer.fit`.
        eval_dataset (DatasetHparams, optional): Validation dataset hyperameters.
            Cannot be specified with ``evaluators``.
        evaluators (EvaluatorHparams, optional): Evaluator hyperparameters.
            Cannot be specified with ``eval_dataset``.
        eval_batch_size (int, optional): See :meth:`.Trainer.fit`.
        eval_interval (int | str, optional): See :meth:`.Trainer.fit`.
        eval_subset_num_batches (int, optional): See :meth:`.Trainer.fit`.
        precision (Precision, optional): See :meth:`.Trainer.fit`.
        grad_accum (int, optional): See :meth:`.Trainer.fit`.
    """

    hparams_registry = {
        'train_dataset': dataset_registry,
        'schedulers': scheduler_registry,
        'eval_dataset': dataset_registry,
    }
    # Train dataloader
    train_dataset: Optional[DatasetHparams] = hp.required('Train dataset')
    train_batch_size: Optional[int] = hp.optional(
        doc='batch size for each optimization step, across all devices and gradient accumulations.',
        default=None,
    )
    train_dataloader_label: str = hp.auto(Trainer.fit, 'train_dataloader_label')
    train_subset_num_batches: Optional[int] = hp.auto(Trainer.fit, 'train_subset_num_batches')
    compute_training_metrics: Optional[bool] = hp.auto(Trainer.fit, 'compute_training_metrics')

    # Timing
    reset_time: bool = hp.auto(Trainer.fit, 'reset_time')
    duration: Optional[Union[int, str]] = hp.auto(Trainer.fit, 'duration')

    # Schedulers
    schedulers: Optional[List[ComposerScheduler]] = hp.auto(Trainer.fit, 'schedulers')
    scale_schedule_ratio: float = hp.optional(
        doc='Ratio by which to scale the training duration and learning rate schedules.',
        default=1.0,
    )
    step_schedulers_every_batch: Optional[bool] = hp.auto(Trainer.fit, 'step_schedulers_every_batch')

    # Evaluation
    eval_dataset: Optional[DatasetHparams] = hp.optional(doc='Validation dataset hparams', default=None)
    evaluators: Optional[List[EvaluatorHparams]] = hp.optional(doc='Evaluators', default=None)
    eval_batch_size: Optional[int] = hp.optional(doc='batch size to use for each evaluation step', default=None)
    eval_interval: Union[int, str] = hp.auto(Trainer.fit, 'eval_interval')
    eval_subset_num_batches: int = hp.auto(Trainer.fit, 'eval_subset_num_batches')

    # Numerics
    precision: Optional[Precision] = hp.auto(Trainer.fit, 'precision')
    grad_accum: Optional[Union[int, str]] = hp.auto(Trainer.fit, 'grad_accum')

    def initialize_object(self, model: ComposerModel, dataloader_hparams: DataLoaderHparams) -> FitKwargs:
        """Construct a kwargs dictionary that can be unpacked and passed into :meth:`.Trainer.fit`.

        Args:
            model (ComposerModel): The model.
            dataloader_hparams (DataLoaderHparams): The dataloader hyperparameters.

        Returns:
            FitKwargs: A kwargs dictionary that can be unpacked and passed into :meth:`.Trainer.fit`.
        """
        grad_accum = _parse_grad_accum(self.grad_accum) if self.grad_accum else self.grad_accum

        # Train DataLoader
        train_dataloader = _initialize_dataloader(
            dataset_hparams=self.train_dataset,
            dataloader_label=self.train_dataloader_label,
            batch_size=self.train_batch_size,
            subset_num_batches=self.train_subset_num_batches,
            dataloader_hparams=dataloader_hparams,
        )

        # Eval dataloader
        eval_dataloader = _initialize_eval_dataloader(
            model=model,
            eval_dataset_hparams=self.eval_dataset,
            evaluators=self.evaluators,
            eval_batch_size=self.eval_batch_size,
            eval_subset_num_batches=self.eval_subset_num_batches,
            dataloader_hparams=dataloader_hparams,
        )

        return {
            'train_dataloader': train_dataloader,
            'train_dataloader_label': self.train_dataloader_label,
            'train_subset_num_batches': self.train_subset_num_batches,
            'compute_training_metrics': self.compute_training_metrics,
            'reset_time': self.reset_time,
            'duration': self.duration,
            'schedulers': self.schedulers,
            'scale_schedule_ratio': self.scale_schedule_ratio,
            'step_schedulers_every_batch': self.step_schedulers_every_batch,
            'eval_dataloader': eval_dataloader,
            'eval_subset_num_batches': self.eval_subset_num_batches,
            'eval_interval': self.eval_interval,
            'grad_accum': grad_accum,
            'precision': self.precision,
        }


class EvalKwargs(TypedDict):
    """Typing annotation for kwargs that can be passed into :meth:`.Trainer.eval`.

    :meta private:
    """
    dataloader: Union[Iterable, DataSpec, dict]
    dataloader_label: str
    metrics: Union[Metric, MetricCollection]
    subset_num_batches: int
    log_level: Union[str, LogLevel]


@dataclasses.dataclass
class EvalHparams(hp.Hparams):
    """Hyperparameters to describe a call to :meth:`.Trainer.eval`.

    Args:
        dataset (DatasetHparams): Dataset hyperparameters.
        batch_size (int): The evaluation batch size across all workers.
        dataloader_label (str, optional): See :meth:`.Trainer.eval`.
        subset_num_batches (int, optional): See :meth:`.Trainer.eval`.
        log_level (LogLevel, optional): See :meth:`.Trainer.eval`.
        metric_names (List[str], optional): Name of the metrics for the evaluator. (default: ``None``)

            Can be a :mod:`torchmetrics` metric name or the class name of a metric returned by
            :meth:`.ComposerModel.metrics`.
            If None (the default), uses all metrics in the model.
    """

    hparams_registry = {
        'dataset': dataset_registry,
    }
    dataset: DatasetHparams = hp.required(doc='Validation dataset hparams')
    batch_size: int = hp.required(doc='batch size to use for each evaluation step')
    dataloader_label: str = hp.auto(Trainer.eval, 'dataloader_label')
    subset_num_batches: int = hp.auto(Trainer.eval, 'subset_num_batches')
    log_level: LogLevel = hp.auto(Trainer.eval, 'log_level')
    metric_names: Optional[List[str]] = hp.optional(
        doc=(
            'Name of the metrics for the evaluator. Can be a torchmetrics metric name or the '
            'class name of a metric returned by model.metrics(). If None (the default), uses all metrics in the model'),
        default=None,
    )

    def initialize_object(self, model: ComposerModel, dataloader_hparams: DataLoaderHparams) -> EvalKwargs:
        """Construct a kwargs dictionary that can be unpacked and passed into :meth:`.Trainer.eval`.

        Args:
            model (ComposerModel): The model.
            dataloader_hparams (DataLoaderHparams): The dataloader hyperparameters.

        Returns:
            EvalKwargs: A kwargs dictionary that can be unpacked and passed into :meth:`.Trainer.eval`.
        """
        # Dataloader
        dataloader = _initialize_dataloader(
            dataset_hparams=self.dataset,
            dataloader_label=self.dataloader_label,
            batch_size=self.batch_size,
            subset_num_batches=self.subset_num_batches,
            dataloader_hparams=dataloader_hparams,
        )
        assert dataloader is not None, 'The dataloader is a required argument'

        # Metrics

        # TODO(Ravi): Cleanup this code as part of the MetricsModule. This code was copied
        # from composer/datasets/evaluator.py, but will likely be removed when the MetricsModule
        # is implemented, as the trainer will not be responsible for constructing metrics.

        # Get and copy all the model's associated evaluation metrics
        model_metrics = model.metrics(train=False)
        if isinstance(model_metrics, Metric):
            # Forcing metrics to be a MetricCollection simplifies logging results
            model_metrics = MetricCollection([model_metrics])

        # Use all the metrics from the model if no metric_names are specified
        if self.metric_names is None:
            metrics = copy.deepcopy(model_metrics)
        else:
            metrics = MetricCollection([])
            for metric_name in self.metric_names:
                try:
                    metric = model_metrics[metric_name]
                except KeyError as e:
                    raise RuntimeError((f'No metric found with the name {metric_name}. Check if this '
                                        'metric is compatible/listed in your model metrics. ')) from e
                assert isinstance(metric, Metric), 'all values of a MetricCollection.__getitem__ should be a metric'
                metrics.add_metrics(copy.deepcopy(metric))
            if len(metrics) == 0:
                raise RuntimeError(('No metrics compatible with your model were added to this evaluator. '
                                    'Check that the metrics you specified are compatible/listed in your model.'))

        return {
            'dataloader': dataloader,
            'dataloader_label': self.dataloader_label,
            'metrics': metrics,
            'subset_num_batches': self.subset_num_batches,
            'log_level': self.log_level,
        }


@dataclasses.dataclass
class ExperimentHparams(hp.Hparams):
    """Hyperparameters to describe an experiment.

    Unlike the :class:`.TrainerHparams`, this class allows for multiple configurations
    to :meth:`.Trainer.fit` and :meth:`.Trainer.eval` to also be specified.

    Example usage:

    .. testsetup::

        from tests.common import SimpleModelHparams, RandomClassificationDatasetHparams

        from composer.datasets.dataset_hparams import DataLoaderHparams
        from composer.trainer.trainer_hparams import ExperimentHparams, FitHparams, EvalHparams, TrainerHparams

        trainer_hparams = TrainerHparams(
            model=SimpleModelHparams(),
            dataloader=DataLoaderHparams(
                num_workers=0,
                persistent_workers=False,
                pin_memory=False,
            ),
            max_duration=1,
        )
        fit_1_hparams = FitHparams(
            train_dataset=RandomClassificationDatasetHparams(),
            train_batch_size=1,
            train_subset_num_batches=1,
            reset_time=True,
        )
        fit_2_hparams = fit_1_hparams
        eval_1_hparams = EvalHparams(
            dataset=RandomClassificationDatasetHparams(),
            batch_size=1,
            subset_num_batches=1,
        )
        eval_2_hparams = eval_1_hparams

    .. testcode::

        experiment_hparams = ExperimentHparams(
            trainer=trainer_hparams,
            fits=[fit_1_hparams, fit_2_hparams],
            evals=[eval_1_hparams, eval_2_hparams],
        )

        trainer, fits, evals = experiment_hparams.initialize_object()

        # The caller can invoke `trainer.fit(...)` and `trainer.eval(...)` in whatever
        # order or combination makes sense for the experiment.
        # In this example, all of the evaluations are run for each call to `trainer.fit(...)`.

        for fit_kwargs in fits:
            trainer.fit(**fit_kwargs)
            for eval_kwargs in evals:
                trainer.eval(**eval_kwargs)

    Args:
        trainer (TrainerHparams): The trainer hparams.
        fits (List[FitHparams]): The hparams for calls to :meth:`.Trainer.fit`.
        evals (List[EvalHparams]): The hparams for calls to :meth:`.Trainer.eval`.
    """
    trainer: TrainerHparams = hp.required('Trainer hparams')
    fits: List[FitHparams] = hp.optional('Fit hparams', default_factory=list)
    evals: List[EvalHparams] = hp.optional('Eval hparams', default_factory=list)

    def initialize_object(self) -> Tuple[Trainer, List[FitKwargs], List[EvalKwargs]]:
        """Construct the :class:`.Trainer`, :meth:`~Trainer.fit` kwargs, and :meth:`~Trainer.eval` kwargs.

        Returns:
            Tuple[Trainer, List[FitKwargs], List[EvalKwargs]]: A tuple of the
                (trainer, list of :meth:`~.Trainer.fit` kwargs, list of :meth:`~.Trainer.eval` kwargs).
        """
        trainer = self.trainer.initialize_object()
        # TODO(ravi): With MetricsModule, `fit_hparams` and `eval_hparams` will
        # no longer need the original model
        fit_kwargs = [
            fit_hparams.initialize_object(trainer._original_model, self.trainer.dataloader) for fit_hparams in self.fits
        ]
        eval_kwargs = [
            eval_hparams.initialize_object(trainer._original_model, self.trainer.dataloader)
            for eval_hparams in self.evals
        ]

        return trainer, fit_kwargs, eval_kwargs<|MERGE_RESOLUTION|>--- conflicted
+++ resolved
@@ -36,12 +36,8 @@
 from composer.optim.scheduler_hparams_registry import scheduler_registry
 from composer.profiler import Profiler
 from composer.trainer.ddp import DDPSyncStrategy
-<<<<<<< HEAD
-from composer.trainer.devices import CPUDeviceHparams, DeviceHparams, GPUDeviceHparams, TPUDeviceHparams
-=======
-from composer.trainer.devices import Device, DeviceCPU, DeviceGPU
+from composer.trainer.devices import Device, DeviceCPU, DeviceGPU, DeviceTPU
 from composer.trainer.devices.device_hparams_registry import device_registry
->>>>>>> 17b7d5a2
 from composer.trainer.trainer import Trainer
 from composer.trainer.trainer_tpu import TrainerTPU
 from composer.utils import dist, reproducibility
@@ -73,17 +69,6 @@
     'vit_small_patch16': ViTSmallPatch16Hparams
 }
 
-<<<<<<< HEAD
-device_registry = {
-    "gpu": GPUDeviceHparams,
-    "cpu": CPUDeviceHparams,
-    "tpu": TPUDeviceHparams,
-}
-
-evaluator_registry = {"evaluator": EvaluatorHparams}
-
-=======
->>>>>>> 17b7d5a2
 
 def _initialize_dataloader(
     dataset_hparams: Optional[DatasetHparams],
@@ -443,23 +428,12 @@
         grad_accum = _parse_grad_accum(self.grad_accum)
 
         # Device
-<<<<<<< HEAD
-        device_hparams = self.device
-        if device_hparams is None:
-            if torch.cuda.is_available():
-                device_hparams = GPUDeviceHparams()
-            elif self.device == 'cpu':
-                    device_hparams = CPUDeviceHparams()
-            else:
-                device_hparams = TPUDeviceHparams()
-                
-            device_hparams = GPUDeviceHparams() if torch.cuda.is_available() else CPUDeviceHparams()
-        device = device_hparams.initialize_object()
-=======
         device = self.device
+        if True:
+            device = DeviceTPU()
         if device is None:
             device = DeviceGPU() if torch.cuda.is_available() else DeviceCPU()
->>>>>>> 17b7d5a2
+
 
         # Distributed
         # Initialized here so it is available within dataloaders
