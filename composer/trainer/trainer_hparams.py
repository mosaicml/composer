--- conflicted
+++ resolved
@@ -75,19 +75,7 @@
     "bert_classification": BERTForClassificationHparams,
 }
 
-<<<<<<< HEAD
 dataset_registry = get_dataset_registry()
-=======
-dataset_registry = {
-    "ade20k": datasets.ADE20kDatasetHparams,
-    "brats": datasets.BratsDatasetHparams,
-    "imagenet": datasets.ImagenetDatasetHparams,
-    "cifar10": datasets.CIFAR10DatasetHparams,
-    "mnist": datasets.MNISTDatasetHparams,
-    "lm": datasets.LMDatasetHparams,
-    "glue": datasets.GLUEHparams,
-}
->>>>>>> 4ec05440
 
 algorithms_registry = get_algorithm_registry()
 
