# Copyright 2022 MosaicML Composer authors
# SPDX-License-Identifier: Apache-2.0

"""Helpers for running distributed data parallel training."""

import collections
import logging
import warnings
from contextlib import contextmanager, nullcontext
from typing import Any, Callable, ContextManager, Dict, Optional, Sequence, Union, cast

import torch
from packaging import version
from torch.nn.parallel import DistributedDataParallel
from torchmetrics import Metric, MetricCollection

from composer.core import Precision
from composer.core.state import State
from composer.trainer.meta_safe_apply import meta_safe_apply
from composer.utils import StringEnum, dist, ensure_tuple

__all__ = ['DDPSyncStrategy', 'ddp_sync_context', 'prepare_ddp_module', 'prepare_fsdp_module']

log = logging.getLogger(__name__)


class DDPSyncStrategy(StringEnum):
    """How and when gradient synchronization should happen.

    Attributes:
        SINGLE_AUTO_SYNC: The default behavior. Gradients are synchronized as they
            computed, for only the final microbatch of a batch. This is the most efficient
            strategy, but can lead to errors when ``find_unused_parameters`` is set, since
            it is possible different microbatches may use different sets of parameters,
            leading to an incomplete sync.
        MULTI_AUTO_SYNC: The default behavior when ``find_unused_parameters`` is set.
            Gradients are synchronized as they are computed for all microbatches. This ensures
            complete synchronization, but is less efficient than :attr:`SINGLE_AUTO_SYNC`. This
            efficiency gap is usually small, as long as either DDP syncs are a small portion
            of the trainer's overall runtime, or the number of microbatches per batch is
            relatively small.
        FORCED_SYNC: Gradients are manually synchronized only after all gradients have been
            computed for the final microbatch of a batch. Like :attr:`MULTI_AUTO_SYNC`, this
            strategy ensures complete gradient synchronization, but this tends to be slower than
            :attr:`MULTI_AUTO_SYNC`. This is because ordinarily syncs can happen in parallel
            with the ``loss.backward()`` computation, meaning syncs can be mostly complete by
            the time that function finishes. However, in certain circumstances, syncs may take
            a very long time to complete - if there are also a lot of microbatches per batch,
            this strategy may be optimal.
    """
    SINGLE_AUTO_SYNC = 'single_auto_sync'
    MULTI_AUTO_SYNC = 'multi_auto_sync'
    FORCED_SYNC = 'forced_sync'


@contextmanager
def ddp_sync_context(state: State, is_final_microbatch: bool, sync_strategy: Union[str, DDPSyncStrategy]):
    """A context manager for handling the :class:`DDPSyncStrategy`.

    Args:
        state (State): The state of the :class:`.Trainer`.
        is_final_microbatch (bool): Whether or not the context is being used during the final
            microbatch of the gradient accumulation steps.
        sync_strategy (str | DDPSyncStrategy): The ddp sync strategy to use. If a string
            is provided, the string must be one of the values in :class:`DDPSyncStrategy`.
    """
    if not isinstance(state.model, DistributedDataParallel):
        yield
        return

    assert state.optimizers is not None, 'optimizers have not been initialized'
    sync_strategy = DDPSyncStrategy(sync_strategy)

    no_sync_context = cast(Callable[[], ContextManager], state.model.no_sync)
    auto_sync_context = nullcontext

    if sync_strategy == DDPSyncStrategy.SINGLE_AUTO_SYNC:
        context = auto_sync_context if is_final_microbatch else no_sync_context
        with context():
            yield

    elif sync_strategy == DDPSyncStrategy.MULTI_AUTO_SYNC:
        with auto_sync_context():
            yield

    elif sync_strategy == DDPSyncStrategy.FORCED_SYNC:
        try:
            with no_sync_context():
                yield
        finally:
            if is_final_microbatch:
                for optimizer in state.optimizers:
                    for group in optimizer.param_groups:
                        for p in group['params']:
                            if p.grad is not None:
                                dist.all_reduce(p.grad)
                                p.grad = p.grad / dist.get_world_size()

    else:
        raise ValueError('Unknown sync strategy', sync_strategy)


def prepare_ddp_module(module: torch.nn.Module, find_unused_parameters: bool) -> torch.nn.Module:
    """Wraps the module in a :class:`torch.nn.parallel.DistributedDataParallel` object if running distributed training.

    Args:
        module (torch.nn.Module): The module to wrap.
        find_unused_parameters (bool): Whether or not to do a pass over the autograd graph
            to find parameters to not expect gradients for. This is useful if there are some
            parameters in the model that are not being trained.
    """
    if dist.is_available() and dist.is_initialized():
        if any((p.requires_grad for p in module.parameters())):
            log.debug('Wrapping model with DistributedDataParallel')
            ddp_model = DistributedDataParallel(module, find_unused_parameters=find_unused_parameters)
            return ddp_model
        return module
    if dist.is_available():
        raise RuntimeError('Please call dist.initialize_dist() before calling ddp.prepare_module()')

    raise RuntimeError('When the world size is > 1, ``torch.distributed`` must be used. However, it is '
                       'not available in your installation of PyTorch. Please install or build PyTorch '
                       'with distributed support.')


def prepare_fsdp_module(model: torch.nn.Module, optimizers: Optional[Union[torch.optim.Optimizer,
                                                                           Sequence[torch.optim.Optimizer]]],
                        fsdp_config: Dict[str, Any], precision: Precision) -> None:
    """Prepare a module (assumed ComposerModel) and optimizer for use with :class:`torch.distributed.fsdp.FullyShardedDataParallel`.

    Args:
        model (torch.nn.Module): The model to wrap.
        optimizers (torch.optim.Optimizer | Sequence[torch.optim.Optimizer], optional): The optimizer for `model`, assumed to have a single param group := model.parameters().
        fsdp_config (Dict[str, Any]): The FSDP config.
        precision: (Precision): The precision being used by the Trainer, used to fill in defaults for FSDP `mixed_precision` settings.
    """
    is_torch_2_0 = False
    if version.parse(torch.__version__) >= version.parse('2.0.0'):
        is_torch_2_0 = True
    if version.parse(torch.__version__) < version.parse('1.13.0'):
        raise RuntimeError('To use FSDP with Composer, you must use torch>=1.13.0.')
    from torch.distributed.algorithms._checkpoint.checkpoint_wrapper import (CheckpointImpl,
                                                                             apply_activation_checkpointing,
                                                                             checkpoint_wrapper)
    from torch.distributed.fsdp import FullyShardedDataParallel
    if not is_torch_2_0:
        from torch.distributed.fsdp.flatten_params_wrapper import FlattenParamsWrapper

    from composer.trainer.mosaic_fsdp import (MosaicFullyShardedDataParallel, backward_prefetch_map, get_cpu_offload,
                                              get_mixed_precision, sharding_map)

    if optimizers:
        optimizers_tuple = ensure_tuple(optimizers)
        if len(optimizers_tuple) != 1:
            raise NotImplementedError(f'Only one optimizer is supported; found {len(optimizers_tuple)} optimizers')

        # clearing optimizer param groups and state
        # that will be recreated at the end of prepare_fsdp_module
        optim = optimizers_tuple[0]
        optim.param_groups.clear()
        optim.state.clear()

    sharding_map_key = fsdp_config.get('sharding_strategy', 'FULL_SHARD').upper()
    sharding_strategy = sharding_map[sharding_map_key]

    cpu_offload = get_cpu_offload(cpu_offload=fsdp_config.get('cpu_offload', False))

    mixed_precision = fsdp_config.get('mixed_precision', 'DEFAULT')
    keep_low_precision_grads = fsdp_config.get('keep_low_precision_grads', False)
    mixed_precision, param_dtype, _, _ = get_mixed_precision(precision,
                                                             mixed_precision=mixed_precision,
                                                             keep_low_precision_grads=keep_low_precision_grads)

    # Note: FSDP does support the use of torch.float32 with sharding.
    # They just never expected a user to pass in torch.float32 into mixed_precision as a param_dtype.
    # See: https://github.com/pytorch/pytorch/issues/90584
    # The PR fixing this bug is merged into PyTorch, but it hasn't made its way into a release yet.
    # Instead a user needs to pass in `None` as param_dtype to have the parameters as torch.float32.
    # TODO: remove these checks when PyTorch has a release that includes the fix.
    if sharding_map_key != 'NO_SHARD':
        if (precision == Precision.AMP_FP16 and param_dtype not in [torch.float16, None] or
                precision == Precision.AMP_BF16 and param_dtype not in [torch.bfloat16, None]):
            raise ValueError(
                f'FSDP in PyTorch 1.13 does not support precision `{precision}` with sharding strategy `{sharding_strategy}` '
                f'and param_dtype `{param_dtype}.` Consider using one of the predefined mixed_precision strategies '
                "(choose: `'FULL'`, `'DEFAULT'`, `'PURE'`)")

        if param_dtype == torch.float32:
            raise ValueError(
                f'FSDP in PyTorch 1.13 does not support param_dtype `{param_dtype}` with sharding_strategy `{sharding_map_key}` '
                f'Consider using `amp` or `bf16` for precision or setting param_dtype in mixed_precision to `None` '
                f'with sharding strategy `{sharding_map_key}.`')

    backward_prefetch = backward_prefetch_map[fsdp_config.get('backward_prefetch', 'BACKWARD_POST').upper()]
    min_params = int(float(fsdp_config.get('min_params', 1e9)))
    activation_checkpointing = fsdp_config.get('activation_checkpointing', False)
    activation_cpu_offload = fsdp_config.get('activation_cpu_offload', False)
    sync_module_states = fsdp_config.get('sync_module_states', False)
    forward_prefetch = fsdp_config.get('forward_prefetch', False)
    limit_all_gathers = fsdp_config.get('limit_all_gathers', False)
    ignored_modules = fsdp_config.get('ignored_modules', None)
    state_dict_type = fsdp_config.get('state_dict_type', 'full')
    activation_checkpointing_reentrant = fsdp_config.get('activation_checkpointing_reentrant', True)

    # We choose to not wrap the ComposerModel directly, but instead wrap any submodules like `ComposerModel.model`
    # This makes it safer to call ComposerModel-specific functions like 'eval_forward' that
    # may make calls to sharded submodules. If we only wrap the submodules, then any call that ComposerModel makes
    # to a FSDP-wrapped submodule's `forward()` function will be safe and all-gather the necessary weights before `forward()`.
    for obj_name, obj in model.named_children():
        if not isinstance(obj, (Metric, MetricCollection)):

            # Skip wrapping submodules which are explicitly marked with no wrap
<<<<<<< HEAD
            print(f'Name: {obj_name}, hasattr: {hasattr(obj, "_fsdp_wrap")}')
            if hasattr(obj, '_fsdp_wrap') and not bool(obj._fsdp_wrap):
                print(f'Not wrapping {obj_name} because it is marked with _fsdp_wrap=False')
=======
            if hasattr(obj, '_fsdp_wrap') and not bool(obj._fsdp_wrap):
>>>>>>> 8adfc30c
                continue

            def _param_init_fn(module: torch.nn.Module) -> None:
                # A dictionary of all tied parameter pointers to module names
                tied_pointers = {}

                # Goes through all modules finding which weights have the same pointers
                for name, mod in module.named_modules():
                    for attr in ['weight', 'bias']:
                        if hasattr(mod, attr):
                            ptr = id(getattr(mod, attr))
                            ptr_attr = (ptr, attr)
                            name_list = tied_pointers.get(ptr_attr, [])
                            name_list.append(name)
                            tied_pointers[ptr_attr] = name_list

                # Creates a dictionary of module names that should be tied together
                tied_mod_names = collections.defaultdict(list)
                # Creates a set of modules we should not initialize
                should_not_init_params = set()
                for ptr_attr_type, mod_names in tied_pointers.items():
                    # No modules for this pointer are tied
                    if len(mod_names) == 1:
                        continue
                    _, attr_type = ptr_attr_type
                    first = next(mod_names.__iter__())
                    for elem in mod_names:
                        should_not_init_params.add('.'.join([elem, attr_type]))
                        tied_mod_names[(first, attr_type)].append(elem)
                    # Make sure at least one of the tied parameters is initialized
                    should_not_init_params.remove('.'.join([first, attr_type]))

                meta_safe_apply(module,
                                lambda t: torch.empty_like(t, device=f'cuda:{torch.cuda.current_device()}'),
                                should_not_init_params,
                                module_name='')

                if len(tied_mod_names) > 0:
                    warnings.warn(('The passed in model appears to have tied weights. In order to '
                                   'support effective weight tying, the tied modules need to be '
                                   'in the same FSDP module. If the weights are not properly tied '
                                   'it can lead to loss spikes. We have tried our best to ensure '
                                   'the tied weights are in the same FSDP module.'))

                # Redoes weight tying
                for name_attr, tied_names in tied_mod_names.items():
                    name, attr = name_attr
                    src_mod = module.get_submodule(name)
                    # We need to make sure the source and destination
                    # modules end up in the same FSDP module otherwise
                    # with sharding weight tying gets violated
                    src_mod._fsdp_wrap = False  # type: ignore
                    src_params = getattr(src_mod, attr)
                    for tied_name in tied_names:
                        dest_mod = module.get_submodule(tied_name)
                        dest_mod._fsdp_wrap = False  # type: ignore
                        setattr(dest_mod, attr, src_params)

                if hasattr(obj, 'param_init_fn') and isinstance(obj.param_init_fn, Callable):
                    module.apply(obj.param_init_fn)
                elif hasattr(module, 'reset_parameters') and isinstance(module.reset_parameters, Callable):
                    module.reset_parameters()
                else:
                    raise ValueError(
                        f'Object `{obj_name}` does not have a ``param_init_fn`` or a ``reset_parameters`` function. '
                        'This leaves parameters without initialization. Please add a ``param_init_fn`` or ``reset_parameters`` '
                        f'to module `{obj_name}`.')

            # Choose which modules to FSDP wrap according to the following priority:
            # If module has attribute `module._fsdp_wrap = ...`, always respect it
            # Otherwise wrap if root object `obj.fsdp_wrap_fn(module)` is true
            # Or if unwrapped params in module in greater than or equal to fsdp_config.min_params
            def __auto_wrap_policy(module: torch.nn.Module, recurse: bool, nonwrapped_numel: int) -> bool:
                if recurse:
                    return True
                else:
                    if hasattr(module, '_fsdp_wrap'):
                        return bool(module._fsdp_wrap)

                    is_large = nonwrapped_numel >= min_params
                    if hasattr(obj, 'fsdp_wrap_fn') and isinstance(obj.fsdp_wrap_fn, Callable):
                        return obj.fsdp_wrap_fn(module) or is_large
                    else:
                        return is_large

            if is_torch_2_0:

                def _auto_wrap_policy_new(module: torch.nn.Module, recurse: bool, nonwrapped_numel: int) -> bool:
                    return __auto_wrap_policy(module, recurse, nonwrapped_numel)

                _auto_wrap_policy = _auto_wrap_policy_new

            else:

                def _auto_wrap_policy_old(module: torch.nn.Module, recurse: bool, unwrapped_params: int) -> bool:
                    return __auto_wrap_policy(module, recurse, unwrapped_params)

                _auto_wrap_policy = _auto_wrap_policy_old

            fsdp_obj = MosaicFullyShardedDataParallel(
                obj,
                sharding_strategy=sharding_strategy,
                auto_wrap_policy=_auto_wrap_policy,
                cpu_offload=cpu_offload,
                mixed_precision=mixed_precision,
                backward_prefetch=backward_prefetch,
                ignored_modules=ignored_modules,
                param_init_fn=_param_init_fn,
                device_id=torch.cuda.current_device(),
                sync_module_states=sync_module_states,
                forward_prefetch=forward_prefetch,
                limit_all_gathers=limit_all_gathers,
            )

            # Activation Checkpointing
            if activation_checkpointing or activation_cpu_offload:
                if not activation_checkpointing_reentrant:
                    first_wrap_fn = lambda m: checkpoint_wrapper(m, checkpoint_impl=CheckpointImpl.NO_REENTRANT
                                                                ) if activation_checkpointing else (lambda module:
                                                                                                    module)
                    second_wrap_fn = (
                        lambda module: checkpoint_wrapper(
                            first_wrap_fn(module),  # type: ignore reportGeneralTypeIssues
                            checkpoint_impl=CheckpointImpl.NO_REENTRANT,
                            offload_to_cpu=True)) if activation_cpu_offload else first_wrap_fn
                else:
                    first_wrap_fn = checkpoint_wrapper if activation_checkpointing else (lambda module: module)
                    second_wrap_fn = (
                        lambda module: checkpoint_wrapper(
                            first_wrap_fn(module),  # type: ignore reportGeneralTypeIssues
                            offload_to_cpu=True)) if activation_cpu_offload else first_wrap_fn

                # Choose which modules to activation checkpoint according to the following priority:
                # If module has attribute `module._activation_checkpointing = ...`, always respect it
                # Otherwise checkpoint if root object `obj.activation_checkpointing_fn(module)` is true
                def _check_fn(module: torch.nn.Module) -> bool:
                    if not is_torch_2_0 and isinstance(module, FlattenParamsWrapper):
                        return False
                    if isinstance(module, FullyShardedDataParallel):
                        return False
                    if hasattr(module, '_activation_checkpointing'):
                        return bool(module._activation_checkpointing)
                    if hasattr(obj, 'activation_checkpointing_fn') and isinstance(obj.activation_checkpointing_fn,
                                                                                  Callable):
                        return obj.activation_checkpointing_fn(module)
                    return False

                apply_activation_checkpointing(
                    fsdp_obj,
                    checkpoint_wrapper_fn=second_wrap_fn,  # type: ignore
                    check_fn=_check_fn,  # type: ignore
                )

            setattr(model, obj_name, fsdp_obj)

    # Print FSDP wrapped model and FSDP config if `verbose=True`
    if fsdp_config.get('verbose', False):
        print(f'FSDP: Wrapped Model:')
        print(model)
        print(f'FSDP: Using sharding_strategy={sharding_strategy}')
        print(f'FSDP: Using cpu_offload={cpu_offload}')
        print(f'FSDP: Using mixed_precision={mixed_precision}')
        print(f'FSDP: Using backward_prefetch={backward_prefetch}')
        print(f'FSDP: Using min_params={min_params}')
        print(f'FSDP: Using activation_checkpointing={activation_checkpointing}')
        print(f'FSDP: Using activation_cpu_offload={activation_cpu_offload}')
        print(f'FSDP: Using sync_module_states={sync_module_states}')
        print(f'FSDP: Using forward_prefetch={forward_prefetch}')
        print(f'FSDP: Using limit_all_gathers={limit_all_gathers}')
        print(f'FSDP: Using state_dict_type={state_dict_type}')

    # Rebuild optimizer now that parameters are sharded
    if optimizers:
        optimizers_tuple = ensure_tuple(optimizers)
        optim = optimizers_tuple[0]
        optim.param_groups.clear()
        optim.add_param_group({'params': list(model.parameters())})<|MERGE_RESOLUTION|>--- conflicted
+++ resolved
@@ -210,13 +210,7 @@
         if not isinstance(obj, (Metric, MetricCollection)):
 
             # Skip wrapping submodules which are explicitly marked with no wrap
-<<<<<<< HEAD
-            print(f'Name: {obj_name}, hasattr: {hasattr(obj, "_fsdp_wrap")}')
             if hasattr(obj, '_fsdp_wrap') and not bool(obj._fsdp_wrap):
-                print(f'Not wrapping {obj_name} because it is marked with _fsdp_wrap=False')
-=======
-            if hasattr(obj, '_fsdp_wrap') and not bool(obj._fsdp_wrap):
->>>>>>> 8adfc30c
                 continue
 
             def _param_init_fn(module: torch.nn.Module) -> None:
