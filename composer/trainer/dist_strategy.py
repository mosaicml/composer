--- conflicted
+++ resolved
@@ -493,11 +493,7 @@
             fsdp_obj = FullyShardedDataParallel(
                 obj,
                 sharding_strategy=sharding_strategy,
-<<<<<<< HEAD
-                auto_wrap_policy=_auto_wrap_policy,  # type: ignore (temporary, result of torch 2.1 release)
-=======
                 auto_wrap_policy=_auto_wrap_policy,  # type: ignore FSDP type bug
->>>>>>> 18f2d3c3
                 cpu_offload=cpu_offload,
                 mixed_precision=mixed_precision,
                 backward_prefetch=backward_prefetch,
