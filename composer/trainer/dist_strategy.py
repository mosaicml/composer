# Copyright 2022 MosaicML Composer authors
# SPDX-License-Identifier: Apache-2.0

"""Helpers for running distributed data parallel training."""

import collections
import logging
import warnings
from contextlib import contextmanager, nullcontext
from typing import Any, Callable, ContextManager, Dict, Iterator, List, Optional, Sequence, Tuple, Union, cast

import torch
from packaging import version
from torch.distributed.algorithms._checkpoint.checkpoint_wrapper import (
    CheckpointImpl,
    apply_activation_checkpointing,
    checkpoint_wrapper,
)
from torch.distributed.fsdp import FullyShardedDataParallel, ShardingStrategy
from torch.distributed.fsdp._common_utils import clean_tensor_name
from torch.nn.parallel import DistributedDataParallel
from torchmetrics import Metric, MetricCollection

from composer.core import Precision, State
from composer.devices import Device
from composer.trainer.meta_safe_apply import meta_safe_apply
from composer.trainer.mosaic_fsdp import patch_pytorch
from composer.trainer.mosaic_fsdp_utils import (
    BACKWARD_PREFETCH_MAP,
    SHARDING_MAP,
    _set_custom_fsdp_module_kwargs,
    get_cpu_offload,
    get_mixed_precision,
)
from composer.utils import StringEnum, dist, ensure_tuple

__all__ = ['DDPSyncStrategy', 'ddp_sync_context', 'prepare_ddp_module', 'prepare_fsdp_module']

log = logging.getLogger(__name__)

process_group_cache = {}


class DDPSyncStrategy(StringEnum):
    """How and when gradient synchronization should happen.

    Attributes:
        SINGLE_AUTO_SYNC: The default behavior. Gradients are synchronized as they
            computed, for only the final microbatch of a batch. This is the most efficient
            strategy, but can lead to errors when ``find_unused_parameters`` is set, since
            it is possible different microbatches may use different sets of parameters,
            leading to an incomplete sync.
        MULTI_AUTO_SYNC: The default behavior when ``find_unused_parameters`` is set.
            Gradients are synchronized as they are computed for all microbatches. This ensures
            complete synchronization, but is less efficient than :attr:`SINGLE_AUTO_SYNC`. This
            efficiency gap is usually small, as long as either DDP syncs are a small portion
            of the trainer's overall runtime, or the number of microbatches per batch is
            relatively small.
        FORCED_SYNC: Gradients are manually synchronized only after all gradients have been
            computed for the final microbatch of a batch. Like :attr:`MULTI_AUTO_SYNC`, this
            strategy ensures complete gradient synchronization, but this tends to be slower than
            :attr:`MULTI_AUTO_SYNC`. This is because ordinarily syncs can happen in parallel
            with the ``loss.backward()`` computation, meaning syncs can be mostly complete by
            the time that function finishes. However, in certain circumstances, syncs may take
            a very long time to complete - if there are also a lot of microbatches per batch,
            this strategy may be optimal.
    """
    SINGLE_AUTO_SYNC = 'single_auto_sync'
    MULTI_AUTO_SYNC = 'multi_auto_sync'
    FORCED_SYNC = 'forced_sync'


@contextmanager
def ddp_sync_context(state: State, is_final_microbatch: bool, sync_strategy: Union[str, DDPSyncStrategy]):
    """A context manager for handling the :class:`DDPSyncStrategy`.

    Args:
        state (State): The state of the :class:`.Trainer`.
        is_final_microbatch (bool): Whether or not the context is being used during the final
            microbatch of the gradient accumulation steps.
        sync_strategy (str | DDPSyncStrategy): The ddp sync strategy to use. If a string
            is provided, the string must be one of the values in :class:`DDPSyncStrategy`.
    """
    if not isinstance(state.model, DistributedDataParallel):
        yield
        return

    assert state.optimizers is not None, 'optimizers have not been initialized'
    sync_strategy = DDPSyncStrategy(sync_strategy)

    no_sync_context = cast(Callable[[], ContextManager], state.model.no_sync)
    auto_sync_context = nullcontext

    if sync_strategy == DDPSyncStrategy.SINGLE_AUTO_SYNC:
        context = auto_sync_context if is_final_microbatch else no_sync_context
        with context():
            yield

    elif sync_strategy == DDPSyncStrategy.MULTI_AUTO_SYNC:
        with auto_sync_context():
            yield

    elif sync_strategy == DDPSyncStrategy.FORCED_SYNC:
        try:
            with no_sync_context():
                yield
        finally:
            if is_final_microbatch:
                for optimizer in state.optimizers:
                    for group in optimizer.param_groups:
                        for p in group['params']:
                            if p.grad is not None:
                                dist.all_reduce(p.grad)
                                p.grad = p.grad / dist.get_world_size()

    else:
        raise ValueError('Unknown sync strategy', sync_strategy)


def prepare_ddp_module(module: torch.nn.Module, find_unused_parameters: bool) -> torch.nn.Module:
    """Wraps the module in a :class:`torch.nn.parallel.DistributedDataParallel` object if running distributed training.

    Args:
        module (torch.nn.Module): The module to wrap.
        find_unused_parameters (bool): Whether or not to do a pass over the autograd graph
            to find parameters to not expect gradients for. This is useful if there are some
            parameters in the model that are not being trained.
    """
    if dist.is_available() and dist.is_initialized():
        if any((p.requires_grad for p in module.parameters())):
            log.debug('Wrapping model with DistributedDataParallel')
            ddp_model = DistributedDataParallel(module, find_unused_parameters=find_unused_parameters)
            return ddp_model
        return module
    if dist.is_available():
        raise RuntimeError('Please call dist.initialize_dist() before calling ddp.prepare_module()')

    raise RuntimeError(
        'When the world size is > 1, ``torch.distributed`` must be used. However, it is '
        'not available in your installation of PyTorch. Please install or build PyTorch '
        'with distributed support.',
    )


def set_fsdp_default(fsdp_config: Dict[str, Any]):
    """Modify fsdp_config to set default values for missing keys."""
    fsdp_config.setdefault('activation_checkpointing', False)
    fsdp_config.setdefault('activation_checkpointing_reentrant', True)
    fsdp_config.setdefault('activation_cpu_offload', False)
    fsdp_config.setdefault('te_checkpoint_wrapper', False)
    fsdp_config.setdefault('te_shard_fp8_weight', False)
    fsdp_config.setdefault('backward_prefetch', 'BACKWARD_POST')
    fsdp_config.setdefault('backward_prefetch_limit', 1)
    fsdp_config.setdefault('cpu_offload', False)
    fsdp_config.setdefault('forward_prefetch', False)
    fsdp_config.setdefault('forward_prefetch_limit', 1)
    fsdp_config.setdefault('ignored_modules', None)
    fsdp_config.setdefault('keep_low_precision_grads', False)
    fsdp_config.setdefault('limit_all_gathers', True)
    fsdp_config.setdefault('load_monolith_rank0_only', False)
    fsdp_config.setdefault('load_planner', None)
    fsdp_config.setdefault('mixed_precision', 'DEFAULT')
    fsdp_config.setdefault('process_group', None)
    fsdp_config.setdefault('save_planner', None)
    fsdp_config.setdefault('sharded_ckpt_prefix_dir', 'ep{epoch}-ba{batch}')
    fsdp_config.setdefault('sharding_strategy', 'FULL_SHARD')
    fsdp_config.setdefault('state_dict_type', 'full')
    fsdp_config.setdefault('sync_module_states', False)
    fsdp_config.setdefault('use_orig_params', True)
    fsdp_config.setdefault('verbose', False)
    return fsdp_config


def _recreate_fsdp_param_groups_from_unwrapped_opt_info(
    fsdp_wrapped_named_params: Iterator[Tuple[str, torch.nn.Parameter]],
    non_wrapped_param_names_to_group_num: Dict[str, int],
    group_num_to_optimizer_info: Dict[int, Dict[str, Any]],
) -> List[Dict[str, Any]]:
    """Helper function to recreate optimizer groups for FSDP wrapped modules.

    Optimizer param groups are formatted as:
    [
        {'params': [p1, p2], 'lr' : lr1}, # group 0
        {'params': [p3], 'lr' : lr2} # group 1
    ]
    ie. there are multiple parameters per group. Here, we track the group number in order to map
    multiple parameters to the same group

    Args:
        fsdp_wrapped_named_params: output of model.named_parameters() of an FSDP wrapped model
        non_wrapped_param_names_to_group_num: a Dict mapping from the original model param names
                                            to the param group number
        group_num_to_optimizer_info: stores info like lr, eps for each group

    Returns a list of param groups, referencing the fsdp parameters
    """
    # Initialize an empty list of parameters for each optimizer group
    for group_num in group_num_to_optimizer_info.keys():
        group_num_to_optimizer_info[group_num]['params'] = []

    for fsdp_name, param in fsdp_wrapped_named_params:

        unwrapped_name = clean_tensor_name(fsdp_name)
        # need to have a 1:1 mapping between a fsdp param name and the non-wrapped vanilla param name
        retrieved_group_num = non_wrapped_param_names_to_group_num[unwrapped_name]
        group_num_to_optimizer_info[retrieved_group_num]['params'].append(param)

    # return sorted optimizer info groups
    return [group_num_to_optimizer_info[num] for num in sorted(group_num_to_optimizer_info.keys())]


def prepare_fsdp_module(
    model: torch.nn.Module,
    optimizers: Optional[Union[torch.optim.Optimizer, Sequence[torch.optim.Optimizer]]],
    fsdp_config: Dict[str, Any],
    precision: Precision,
    device: Device,
    auto_microbatching: bool,
    te_rng_seed: int = 1234,
) -> None:
    """Prepare a module (assumed ComposerModel) and optimizer for use with :class:`torch.distributed.fsdp.FullyShardedDataParallel`.

    Args:
        model (torch.nn.Module): The model to wrap.
        optimizers (torch.optim.Optimizer | Sequence[torch.optim.Optimizer], optional): The optimizer for `model`, assumed to have a single param group := model.parameters().
        fsdp_config (Dict[str, Any]): The FSDP config.
        precision: (Precision): The precision being used by the Trainer, used to fill in defaults for FSDP `mixed_precision` settings.
        device (Device): The device being used by the Trainer.
        auto_microbatching (bool, optional): Whether or not auto microbatching is enabled.
        te_rng_seed(int): The seed to use for the Transformer Engine activation checkpointing RNG. Defaults to 1234.
    """
    patch_pytorch()

    set_fsdp_default(fsdp_config)

    # Check sync_module_states is True for mixed initialization or HSDP
    if fsdp_config['sync_module_states'] == False:
        rank_on_meta = 1 if next(model.parameters()).device.type == 'meta' else 0
        all_ranks_meta = device.tensor_to_device(torch.tensor([rank_on_meta], dtype=torch.uint8))
        dist.all_reduce(all_ranks_meta, reduce_operation='MIN')
        any_ranks_meta = device.tensor_to_device(torch.tensor([rank_on_meta], dtype=torch.uint8))
        dist.all_reduce(any_ranks_meta, reduce_operation='MAX')
        if all_ranks_meta.item() == 0 and any_ranks_meta.item() == 1:
            raise ValueError(
                'Detected mixed initialization where some ranks have model on cpu or '
                'gpu and some ranks are on meta. Either keep all ranks on the same '
                "device or set fsdp_config['sync_module_states'] = True. Otherwise, "
                'some weights may be randomly initialized when loading a checkpoint.',
            )

    # Check if other ranks OOMed after forward/backward pass when using auto microbatching. This
    # may happen when close to memory limit or with uneven memory usage across ranks. Since we
    # need to do this before the model weights are gathered for the next FSDP block, we wrap every
    # FSPD block with a hook that checks if any other rank OOMed.
    def sync_hook(*args):
        # Check if any other rank hit an OOM
        found_cuda_oom_tensor = device.tensor_to_device(torch.tensor([0], dtype=torch.uint8))
        dist.all_reduce(found_cuda_oom_tensor, reduce_operation='MAX')
        found_cuda_oom = found_cuda_oom_tensor.item()
        # Signal current rank is still in batch
        all_ranks_finished_tensor = device.tensor_to_device(torch.tensor([0], dtype=torch.uint8))
        dist.all_reduce(all_ranks_finished_tensor, reduce_operation='MIN')

        if found_cuda_oom == 1:
            raise RuntimeError('CUDA out of memory encountered on a different rank')

    # Necessary variables for optimizers with multiple param groups in FSDP
    num_param_groups = None
    param_name_to_group_num = None
    group_num_to_param_group_info = None

    optimizer_specific_info = None
    if optimizers:
        optimizers_tuple = ensure_tuple(optimizers)
        if len(optimizers_tuple) != 1:
            raise NotImplementedError(f'Only one optimizer is supported; found {len(optimizers_tuple)} optimizers')

        # clearing optimizer param groups and state
        # that will be recreated at the end of prepare_fsdp_module
        optim = optimizers_tuple[0]

        num_param_groups = len(optim.param_groups)
        if num_param_groups > 1:
            if not fsdp_config['use_orig_params']:
                raise RuntimeError(
                    'Multiple optimizer groups with FSDP are only supported with '
                    'use_orig_params=True.',
                )
            # optimizer.param_groups do not contain parameter names which are needed
            # to keep track of the different parameters in each group
            # so we use the pointers between model.parameters() and model.named_parameters()
            # to get the names of the parameters within optimizer.param_groups
            param_pointer_to_param_name = {id(p): n for n, p in model.named_parameters()}
            param_name_to_group_num = {}
            group_num_to_param_group_info = {}
            for group_num in range(len(optim.param_groups)):
                # Need to in-line to avoid a reference which causes FSDP to allocate extra GPU memory
                # group = optim.param_groups[group_num]
                for param_num in range(len(optim.param_groups[group_num]['params'])):
                    # Need to in-line to avoid a reference which causes FSDP to allocate extra GPU memory
                    # param = optim.param_groups[group_num]['params'][param_num]
                    param_name_to_group_num[param_pointer_to_param_name[id(
                        optim.param_groups[group_num]['params'][param_num],
                    )]] = group_num

                # this includes optimizer-specific values like lr, eps
                # this will be used as the kwargs for the optim param groups later
                optimizer_specific_group_info = {
                    k: v for k, v in optim.param_groups[group_num].items() if k != 'params'
                }
                group_num_to_param_group_info[group_num] = optimizer_specific_group_info
        else:
            optimizer_specific_info = {k: v for k, v in optim.param_groups[0].items() if k != 'params'}

        optim.param_groups.clear()
        optim.state.clear()

    sharding_map_key = fsdp_config['sharding_strategy'].upper()
    sharding_strategy = SHARDING_MAP[sharding_map_key]

    kwargs = {}
    if version.parse(torch.__version__.split('.dev')[0]) >= version.parse('2.2.0'):
        if 'device_mesh' in fsdp_config:
            device_mesh_size = len(fsdp_config['device_mesh'])
            if sharding_strategy in [
                ShardingStrategy.FULL_SHARD,
                ShardingStrategy.SHARD_GRAD_OP,
                ShardingStrategy.NO_SHARD,
            ] and device_mesh_size != 1:
                raise ValueError(
                    f'FSDP sharding strategy {sharding_map_key.upper()} requires a device mesh '
                    f'of size 1 but got device mesh size of {device_mesh_size}.',
                )
            elif sharding_strategy in [
                ShardingStrategy.HYBRID_SHARD,
                ShardingStrategy._HYBRID_SHARD_ZERO2,
            ] and device_mesh_size != 2:
                raise ValueError(
                    f'FSDP sharding strategy {sharding_map_key.upper()} requires a device mesh '
                    f'of size 2 but got device mesh size of {device_mesh_size}.',
                )
            from torch.distributed._tensor import init_device_mesh
            kwargs['device_mesh'] = init_device_mesh(
                'cuda',
                tuple([int(x) for x in fsdp_config['device_mesh']]),
            )

    cpu_offload = get_cpu_offload(cpu_offload=fsdp_config['cpu_offload'])

    mixed_precision = fsdp_config['mixed_precision']
    keep_low_precision_grads = fsdp_config['keep_low_precision_grads']
    mixed_precision, param_dtype, _, _ = get_mixed_precision(
        precision,
        mixed_precision=mixed_precision,
        keep_low_precision_grads=keep_low_precision_grads,
    )

    # Note: FSDP does support the use of torch.float32 with sharding.
    # They just never expected a user to pass in torch.float32 into mixed_precision as a param_dtype.
    # See: https://github.com/pytorch/pytorch/issues/90584
    # The PR fixing this bug is merged into PyTorch, but it hasn't made its way into a release yet.
    # Instead a user needs to pass in `None` as param_dtype to have the parameters as torch.float32.
    # TODO: remove these checks when PyTorch has a release that includes the fix.
    if sharding_map_key != 'NO_SHARD':
        if (
            precision == Precision.AMP_FP16 and param_dtype not in [torch.float16, None] or
            precision == Precision.AMP_BF16 and param_dtype not in [torch.bfloat16, None]
        ):
            raise ValueError(
                f'FSDP in PyTorch 1.13 does not support precision `{precision}` with sharding strategy `{sharding_strategy}` '
                f'and param_dtype `{param_dtype}.` Consider using one of the predefined mixed_precision strategies '
                "(choose: `'FULL'`, `'DEFAULT'`, `'PURE'`)",
            )

        if param_dtype == torch.float32:
            raise ValueError(
                f'FSDP in PyTorch 1.13 does not support param_dtype `{param_dtype}` with sharding_strategy `{sharding_map_key}` '
                f'Consider using `amp` or `bf16` for precision or setting param_dtype in mixed_precision to `None` '
                f'with sharding strategy `{sharding_map_key}.`',
            )

    process_group = None
    if fsdp_config['process_group'] is not None:
        process_group_dict = {'process_group': fsdp_config['process_group']}
        process_group = _set_custom_fsdp_module_kwargs(process_group_dict, process_group_cache)['process_group']
    backward_prefetch = BACKWARD_PREFETCH_MAP[fsdp_config['backward_prefetch'].upper()]
    activation_checkpointing = fsdp_config['activation_checkpointing']
    activation_cpu_offload = fsdp_config['activation_cpu_offload']
    sync_module_states = fsdp_config['sync_module_states']
    forward_prefetch = fsdp_config['forward_prefetch']
    limit_all_gathers = fsdp_config['limit_all_gathers']
    ignored_modules = fsdp_config['ignored_modules']
    state_dict_type = fsdp_config['state_dict_type']
    activation_checkpointing_reentrant = fsdp_config['activation_checkpointing_reentrant']
    te_checkpoint_wrapper = fsdp_config['te_checkpoint_wrapper'] if precision == Precision.AMP_FP8 else False
    te_shard_fp8_weight = fsdp_config['te_shard_fp8_weight'] if precision == Precision.AMP_FP8 else False
    sharded_ckpt_prefix_dir = fsdp_config['sharded_ckpt_prefix_dir']
    use_orig_params = fsdp_config['use_orig_params']

    # We choose to not wrap the ComposerModel directly, but instead wrap any submodules like `ComposerModel.model`
    # This makes it safer to call ComposerModel-specific functions like 'eval_forward' that
    # may make calls to sharded submodules. If we only wrap the submodules, then any call that ComposerModel makes
    # to a FSDP-wrapped submodule's `forward()` function will be safe and all-gather the necessary weights before `forward()`.
    for obj_name, obj in model.named_children():
        if not isinstance(obj, (Metric, MetricCollection)):

            # Skip wrapping submodules which are explicitly marked with no wrap
            if hasattr(obj, '_fsdp_wrap') and not bool(obj._fsdp_wrap):
                continue

            # Rather than verifying these changes with older PyTorch versions, we are fixing forward here
            if version.parse(torch.__version__) > version.parse('2.1.0'):
                # A dictionary of all tied parameter pointers to (module, attr) tuples
                tied_pointers = {}

                # Goes through all modules finding which weights have the same pointers
                for mod in obj.modules():
                    for attr_name, attr in mod.named_parameters(recurse=False):
                        ptr = id(attr)
                        mod_attr_list = tied_pointers.get(ptr, [])
                        mod_attr_list.append((mod, attr_name))
                        tied_pointers[ptr] = mod_attr_list

                # Dictionary mapping the source module to a list of (target module, source attr, target attr) tuples
                source_mod_to_mod_attr = {}
                for mod_attr_list in tied_pointers.values():
                    # If there is only one module for this pointer, then there is no weight tying
                    if len(mod_attr_list) == 1:
                        continue

                    # Arbitrarily choose the first module as the source module
                    first_mod, first_attr = mod_attr_list[0]
                    source_mod_to_mod_attr[first_mod] = [
                        (target_mod, first_attr, dest_attr) for target_mod, dest_attr in mod_attr_list[1:]
                    ]

                # Clean up no longer needed module references for memory safety
                del tied_pointers

                def _param_init_fn(module: torch.nn.Module) -> None:
                    # If we do not have any parameters or buffers on meta device managed by this module directly, we do not need to call the parameter init function.
                    # It is assumed that whatever process moved the parameters off of meta device initialized them.
                    # We expect this to occur if we have tied weights, as the second module will already have the weights initialized.
                    is_meta = any(param.is_meta for param in module.parameters(recurse=False)
                                 ) or any(buffer.is_meta for buffer in module.buffers(recurse=False))
                    if not is_meta:
                        return

                    # Move all parameters and buffers to the current device
                    module.to_empty(device=f'cuda:{torch.cuda.current_device()}', recurse=False)

                    # Redo weight tying, which will have been broken by the above line that moves parameters off of meta device
                    if module in source_mod_to_mod_attr:
                        for target_mod, first_attr, dest_attr in source_mod_to_mod_attr[module]:
                            setattr(target_mod, dest_attr, getattr(module, first_attr))

                    # Run the specified initialization
                    if hasattr(obj, 'param_init_fn') and isinstance(obj.param_init_fn, Callable):
                        obj.param_init_fn(module)
                    elif hasattr(module, 'reset_parameters') and isinstance(module.reset_parameters, Callable):
                        module.reset_parameters()
                    else:
                        raise ValueError(
                            f'Object `{obj_name}` does not have a ``param_init_fn`` or a ``reset_parameters`` function. '
                            'This leaves parameters without initialization. Please add a ``param_init_fn`` or ``reset_parameters`` '
                            f'to module `{obj_name}`.',
                        )
            else:

                def _param_init_fn(module: torch.nn.Module) -> None:
                    # A dictionary of all tied parameter pointers to module names
                    tied_pointers = {}

                    # Goes through all modules finding which weights have the same pointers
                    for name, mod in module.named_modules():
                        # Since FSDP recursively wraps, at parent modules we can encounter already
                        # wrapped weights, as a result we should skip any modules with `_fsdp_wrapped_module.`
                        if '_fsdp_wrapped_module' in name:
                            continue
                        for attr in ['weight', 'bias']:
                            if hasattr(mod, attr):
                                mod_attr = getattr(mod, attr)
                                if mod_attr is None:
                                    continue
                                ptr = id(mod_attr)
                                ptr_attr = (ptr, attr)
                                name_list = tied_pointers.get(ptr_attr, [])
                                name_list.append(name)
                                tied_pointers[ptr_attr] = name_list

                    # Creates a dictionary of module names that should be tied together
                    tied_mod_names = collections.defaultdict(list)
                    # Creates a set of modules we should not initialize
                    should_not_init_params = set()
                    for ptr_attr_type, mod_names in tied_pointers.items():
                        # No modules for this pointer are tied
                        if len(mod_names) == 1:
                            continue
                        _, attr_type = ptr_attr_type
                        first = next(mod_names.__iter__())
                        for elem in mod_names:
                            should_not_init_params.add('.'.join([elem, attr_type]))
                            tied_mod_names[(first, attr_type)].append(elem)
                        # Make sure at least one of the tied parameters is initialized
                        should_not_init_params.remove('.'.join([first, attr_type]))

                    meta_safe_apply(
                        module,
                        lambda t: torch.empty_like(t, device=f'cuda:{torch.cuda.current_device()}'),
                        should_not_init_params,
                        module_name='',
                    )

                    if len(tied_mod_names) > 0:
                        warnings.warn((
                            'The passed in model appears to have tied weights. In order to '
                            'support effective weight tying, the tied modules need to be '
                            'in the same FSDP module. If the weights are not properly tied '
                            'it can lead to loss spikes. We have tried our best to ensure '
                            'the tied weights are in the same FSDP module.'
                        ))

                    # Redoes weight tying
                    for name_attr, tied_names in tied_mod_names.items():
                        name, attr = name_attr
                        src_mod = module.get_submodule(name)
                        # We need to make sure the source and destination
                        # modules end up in the same FSDP module otherwise
                        # with sharding weight tying gets violated
                        src_mod._fsdp_wrap = False  # type: ignore
                        src_params = getattr(src_mod, attr)
                        for tied_name in tied_names:
                            dest_mod = module.get_submodule(tied_name)
                            dest_mod._fsdp_wrap = False  # type: ignore
                            setattr(dest_mod, attr, src_params)

                    if hasattr(obj, 'param_init_fn') and isinstance(obj.param_init_fn, Callable):
                        module.apply(obj.param_init_fn)
                    elif hasattr(module, 'reset_parameters') and isinstance(module.reset_parameters, Callable):
                        module.reset_parameters()
                    else:
                        raise ValueError(
                            f'Object `{obj_name}` does not have a ``param_init_fn`` or a ``reset_parameters`` function. '
                            'This leaves parameters without initialization. Please add a ``param_init_fn`` or ``reset_parameters`` '
                            f'to module `{obj_name}`.',
                        )

            if version.parse(torch.__version__) > version.parse('2.1.0.dev'):
                # CustomPolicy is only supported in torch v2.1.0-rc1 or higher
                from torch.distributed.fsdp.wrap import CustomPolicy  # type: ignore

                def lambda_fn(module: torch.nn.Module) -> Union[bool, dict]:
                    ret = False
                    if hasattr(module, '_fsdp_wrap'):
                        ret = bool(module._fsdp_wrap)
                    elif hasattr(obj, 'fsdp_wrap_fn') and isinstance(obj.fsdp_wrap_fn, Callable):
                        ret = obj.fsdp_wrap_fn(module)
                        if isinstance(ret, dict):
                            ret = _set_custom_fsdp_module_kwargs(ret, process_group_cache)
                    if ret and auto_microbatching:
                        module.register_forward_hook(sync_hook)
                        module.register_full_backward_hook(sync_hook)
                    return ret

                _auto_wrap_policy = CustomPolicy(lambda_fn)
            else:
                # Choose which modules to FSDP wrap according to the following priority:
                # If module has attribute `module._fsdp_wrap = ...`, always respect it
                # Otherwise wrap if root object `obj.fsdp_wrap_fn(module)` is true.
                def __auto_wrap_policy(module: torch.nn.Module, recurse: bool, nonwrapped_numel: int) -> bool:
                    if recurse:
                        return True
                    should_be_wrapped = False
                    if hasattr(module, '_fsdp_wrap'):
                        should_be_wrapped = bool(module._fsdp_wrap)
                    elif hasattr(obj, 'fsdp_wrap_fn') and isinstance(obj.fsdp_wrap_fn, Callable):
                        should_be_wrapped = obj.fsdp_wrap_fn(module)

                    if should_be_wrapped and auto_microbatching:
                        module.register_forward_hook(sync_hook)
                        module.register_full_backward_hook(sync_hook)
                    return should_be_wrapped

                def _auto_wrap_policy_new(module: torch.nn.Module, recurse: bool, nonwrapped_numel: int) -> bool:
                    return __auto_wrap_policy(module, recurse, nonwrapped_numel)

                _auto_wrap_policy = _auto_wrap_policy_new

            fsdp_obj = FullyShardedDataParallel(
                obj,
                process_group=process_group,
                sharding_strategy=sharding_strategy,
                auto_wrap_policy=_auto_wrap_policy,  # type: ignore FSDP type bug
                cpu_offload=cpu_offload,
                mixed_precision=mixed_precision,
                backward_prefetch=backward_prefetch,
                ignored_modules=ignored_modules,
                param_init_fn=_param_init_fn,
                device_id=torch.cuda.current_device(),
                sync_module_states=sync_module_states,
                forward_prefetch=forward_prefetch,
                limit_all_gathers=limit_all_gathers,
                use_orig_params=use_orig_params,
                **kwargs,
            )

            if te_shard_fp8_weight:
                try:
                    from transformer_engine.pytorch.distributed import prepare_te_modules_for_fsdp
                except ModuleNotFoundError:
                    raise ModuleNotFoundError('Please install transformer-engine to use prepare_te_modules_for_fsdp')
                log.info(f'Calling prepare_te_modules_for_fsdp to enable TE weights sharding')
                prepare_te_modules_for_fsdp(fsdp_obj)

            if hasattr(fsdp_obj, '_exec_order_data'):
                if hasattr(fsdp_obj._exec_order_data, '_forward_prefetch_limit'):
                    fsdp_obj._exec_order_data._forward_prefetch_limit = fsdp_config['forward_prefetch_limit']
                else:
                    warnings.warn(
                        'FSDP._exec_order_data does not have attribute _forward_prefetch_limit '
                        'which is unexpected and will result in `forward_prefetch_limit` from FSDP '
                        'config being ignored. Please open an issue to Composer to report this.',
                    )
                if hasattr(fsdp_obj._exec_order_data, '_backward_prefetch_limit'):
                    fsdp_obj._exec_order_data._backward_prefetch_limit = fsdp_config['backward_prefetch_limit']
                else:
                    warnings.warn(
                        'FSDP._exec_order_data does not have attribute _backward_prefetch_limit '
                        'which is unexpected and will result in `backward_prefetch_limit` from FSDP '
                        'config being ignored. Please open an issue to Composer to report this.',
                    )
            else:
                warnings.warn(
                    'FSDP does not have attribute _exec_order_data which is unexpected and will '
                    'result in `forward_prefetch_limit` and `backward_prefetch_limit` from FSDP '
                    'config being ignored. Please open an issue to Composer to report this.',
                )

            # Activation Checkpointing
            if activation_checkpointing or activation_cpu_offload:
                if te_checkpoint_wrapper:
                    assert not activation_checkpointing_reentrant, 'TE checkpoint only works with non-reentrant checkpointing'
                if version.parse(torch.__version__) > version.parse('2.1.0.dev'):
                    from torch.distributed.algorithms._checkpoint.checkpoint_wrapper import offload_wrapper
                    if not activation_checkpointing_reentrant:
<<<<<<< HEAD
                        if te_checkpoint_wrapper:
                            try:
                                import transformer_engine.pytorch as te
                            except ModuleNotFoundError:
                                raise ModuleNotFoundError(
                                    'Please install transformer-engine to use TE checkpoint wrapper')

                            # RNG state tracker for checkpointing
                            CUDA_RNG_STATES_TRACKER = te.distributed.CudaRNGStatesTracker()
                            CUDA_RNG_STATES_TRACKER.add('fsdp-rng', te_rng_seed)

                            def get_cuda_rng_tracker():
                                return CUDA_RNG_STATES_TRACKER

                            first_wrap_fn = lambda m: checkpoint_wrapper(m,
                                                                         context_fn=te.distributed.
                                                                         get_activation_recompute_contexts,
                                                                         checkpoint_fn=te.distributed.checkpoint,
                                                                         use_reentrant=False,
                                                                         get_rng_state_tracker=get_cuda_rng_tracker)
                        else:
                            first_wrap_fn = lambda m: checkpoint_wrapper(m, checkpoint_impl=CheckpointImpl.NO_REENTRANT
                                                                        ) if activation_checkpointing else (
                                                                            lambda module: module)
=======
                        first_wrap_fn = lambda m: checkpoint_wrapper(
                            m,
                            checkpoint_impl=CheckpointImpl.NO_REENTRANT,
                        ) if activation_checkpointing else (lambda module: module)
>>>>>>> 99b86dd7
                        second_wrap_fn = (
                            lambda module: offload_wrapper(
                                first_wrap_fn(module)
                                if activation_checkpointing else module,  # type: ignore reportGeneralTypeIssues
                            )
                        ) if activation_cpu_offload else first_wrap_fn
                    else:

                        first_wrap_fn = lambda m: checkpoint_wrapper(m, checkpoint_impl=CheckpointImpl.REENTRANT
                                                                    ) if activation_checkpointing else (lambda module:
                                                                                                        module)
                        second_wrap_fn = (
                            lambda module: offload_wrapper(
                                first_wrap_fn(module)
                                if activation_checkpointing else module,  # type: ignore reportGeneralTypeIssues
                            )
                        ) if activation_cpu_offload else first_wrap_fn
                else:
                    if not activation_checkpointing_reentrant:
                        first_wrap_fn = lambda m: checkpoint_wrapper(
                            m,
                            checkpoint_impl=CheckpointImpl.NO_REENTRANT,
                        ) if activation_checkpointing else (lambda module: module)
                        second_wrap_fn = (
                            lambda module: checkpoint_wrapper(
                                first_wrap_fn(module),  # type: ignore reportGeneralTypeIssues
                                checkpoint_impl=CheckpointImpl.NO_REENTRANT,
                                offload_to_cpu=True,
                            )
                        ) if activation_cpu_offload else first_wrap_fn
                    else:
                        first_wrap_fn = checkpoint_wrapper if activation_checkpointing else (lambda module: module)
                        second_wrap_fn = (
                            lambda module: checkpoint_wrapper(
                                first_wrap_fn(module),  # type: ignore reportGeneralTypeIssues
                                offload_to_cpu=True,
                            )
                        ) if activation_cpu_offload else first_wrap_fn

                # Choose which modules to activation checkpoint according to the following priority:
                # If module has attribute `module._activation_checkpointing = ...`, always respect it
                # Otherwise checkpoint if root object `obj.activation_checkpointing_fn(module)` is true
                def _check_fn(module: torch.nn.Module) -> bool:
                    if isinstance(module, FullyShardedDataParallel):
                        return False
                    if hasattr(module, '_activation_checkpointing'):
                        return bool(module._activation_checkpointing)
                    if hasattr(
                        obj,
                        'activation_checkpointing_fn',
                    ) and isinstance(obj.activation_checkpointing_fn, Callable):
                        return obj.activation_checkpointing_fn(module)
                    return False

                apply_activation_checkpointing(
                    fsdp_obj,
                    checkpoint_wrapper_fn=second_wrap_fn,  # type: ignore
                    check_fn=_check_fn,  # type: ignore
                )

            setattr(model, obj_name, fsdp_obj)

    # Print FSDP wrapped model and FSDP config if `verbose=True`
    if fsdp_config['verbose']:
        log.info(f'FSDP: Wrapped model: {model}')
        log.info(f'FSDP: Using sharding_strategy={sharding_strategy}')
        log.info(f'FSDP: Using cpu_offload={cpu_offload}')
        log.info(f'FSDP: Using mixed_precision={mixed_precision}')
        log.info(f'FSDP: Using backward_prefetch={backward_prefetch}')
        log.info(f'FSDP: Using activation_checkpointing={activation_checkpointing}')
        log.info(f'FSDP: Using activation_cpu_offload={activation_cpu_offload}')
        log.info(f'FSDP: Using te_checkpoint_wrapper={te_checkpoint_wrapper}')
        log.info(f'FSDP: Using te_shard_fp8_weight={te_shard_fp8_weight}')
        log.info(f'FSDP: Using sync_module_states={sync_module_states}')
        log.info(f'FSDP: Using forward_prefetch={forward_prefetch}')
        log.info(f'FSDP: Using limit_all_gathers={limit_all_gathers}')
        log.info(f'FSDP: Using state_dict_type={state_dict_type}')
        log.info(f'FSDP: Using sharded_ckpt_prefix_dir={sharded_ckpt_prefix_dir}')

    # Rebuild optimizer now that parameters are sharded
    if optimizers:
        optim = ensure_tuple(optimizers)[0]
        optim.param_groups.clear()

        assert num_param_groups is not None
        if num_param_groups > 1:
            assert param_name_to_group_num is not None
            assert group_num_to_param_group_info is not None

            param_groups = _recreate_fsdp_param_groups_from_unwrapped_opt_info(
                model.named_parameters(),
                param_name_to_group_num,
                group_num_to_param_group_info,
            )
            for param_group in param_groups:
                optim.add_param_group(param_group)
        else:
            assert optimizer_specific_info is not None
            optimizer_specific_info.update({'params': list(model.parameters())})
            optim.add_param_group(optimizer_specific_info)<|MERGE_RESOLUTION|>--- conflicted
+++ resolved
@@ -643,7 +643,6 @@
                 if version.parse(torch.__version__) > version.parse('2.1.0.dev'):
                     from torch.distributed.algorithms._checkpoint.checkpoint_wrapper import offload_wrapper
                     if not activation_checkpointing_reentrant:
-<<<<<<< HEAD
                         if te_checkpoint_wrapper:
                             try:
                                 import transformer_engine.pytorch as te
@@ -668,12 +667,6 @@
                             first_wrap_fn = lambda m: checkpoint_wrapper(m, checkpoint_impl=CheckpointImpl.NO_REENTRANT
                                                                         ) if activation_checkpointing else (
                                                                             lambda module: module)
-=======
-                        first_wrap_fn = lambda m: checkpoint_wrapper(
-                            m,
-                            checkpoint_impl=CheckpointImpl.NO_REENTRANT,
-                        ) if activation_checkpointing else (lambda module: module)
->>>>>>> 99b86dd7
                         second_wrap_fn = (
                             lambda module: offload_wrapper(
                                 first_wrap_fn(module)
