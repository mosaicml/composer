--- conflicted
+++ resolved
@@ -335,15 +335,10 @@
         interval (Time or str): The amount of time units to wait between checkpoints.
     """
 
-<<<<<<< HEAD
-    def __init__(self, save_folder: str, interval: int, interval_unit: str, compression: str):
-        if interval_unit.lower() == "ep":
-=======
-    def __init__(self, save_folder: str, interval: Union[Time, str]):
+    def __init__(self, save_folder: str, interval: Union[Time, str], compression: str):
         if not isinstance(interval, Time):
             interval = Time.from_timestring(interval)
         if interval.unit == TimeUnit.EPOCH:
->>>>>>> ab0da9ee
             self.save_event = Event.EPOCH_END
         elif interval.unit == TimeUnit.BATCH:
             self.save_event = Event.BATCH_END
