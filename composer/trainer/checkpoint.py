--- conflicted
+++ resolved
@@ -282,106 +282,6 @@
         Returns:
             The seed that was loaded from the checkpoint if it exists otherwise `None`.
         """
-<<<<<<< HEAD
-        seed_to_restore = None
-
-        # download the checkpoint to the node-local run directory
-        # since the run directory is sub-foldered by rank,
-        # the node-local run directory is just the parent folder
-        tempdir_ctx = tempfile.TemporaryDirectory() if dist.get_local_rank() == 0 else contextlib.nullcontext(None)
-        with tempdir_ctx as tempdir:
-            local_node_zero = dist.get_local_world_size() * dist.get_node_id()
-            tmpdir_list = [tempdir]
-            dist.broadcast_object_list(tmpdir_list, src=local_node_zero)
-            node_checkpoint_folder = tmpdir_list[0]
-            assert node_checkpoint_folder is not None, "invaraint error -- dist.broadcast should set this correctly"
-            checkpoint_archive_name = self.hparams.checkpoint.split(os.path.sep)[-1]
-            rank_zero_checkpoint_archive_name = "rank_0." + checkpoint_archive_name.format(rank=0)
-            rank_n_checkpoint_archive_name = f"rank_{dist.get_global_rank()}." + checkpoint_archive_name.format(
-                rank=dist.get_global_rank())
-            rank_zero_checkpoint_archive_filepath = os.path.join(node_checkpoint_folder,
-                                                                 rank_zero_checkpoint_archive_name)
-            rank_n_checkpoint_archive_filepath = os.path.join(node_checkpoint_folder, rank_n_checkpoint_archive_name)
-            extracted_checkpoint_folder = None
-            if rank_zero_checkpoint_archive_filepath.endswith(".pt"):
-                # it's not an archive; it's just the mosaic state dict
-                # and only rank zero has this file
-                extracted_checkpoint_folder = None
-                mosaic_checkpoint_filepath = rank_zero_checkpoint_archive_filepath
-            else:
-                extracted_checkpoint_folder = os.path.join(node_checkpoint_folder, "checkpoint")
-                mosaic_checkpoint_filepath = os.path.join(extracted_checkpoint_folder, _MOSAIC_STATES_FILENAME)
-
-            if dist.get_local_rank() == 0:
-                # every NODE needs the GLOBAL rank zero checkpoint
-                self._retrieve_checkpoint(destination_filepath=rank_zero_checkpoint_archive_filepath,
-                                          rank=dist.get_global_rank(),
-                                          ignore_not_found_errors=False)
-
-                if extracted_checkpoint_folder is not None:
-                    try:
-                        with tarfile.open(rank_zero_checkpoint_archive_filepath) as tarball:
-                            tarball.extractall(extracted_checkpoint_folder)
-                    except FileNotFoundError as e:
-                        checkpoint_name = self.hparams.checkpoint.format(rank=dist.get_global_rank())
-                        raise RuntimeError(f"Unable to retrieve checkpoint {checkpoint_name}") from e
-
-            if rank_zero_checkpoint_archive_filepath != rank_n_checkpoint_archive_filepath:
-                # every RANK needs ITS OWN checkpoint.
-                # But, the  global rank zero is a special case -- these files are the same!
-                assert dist.get_global_rank() != 0, "invariant violation"
-
-                # Allowing not-found errors to be ignored as sometimes there won't be rank-local checkpoints
-                # (e.g. when not using deepspeed)
-                self._retrieve_checkpoint(destination_filepath=rank_n_checkpoint_archive_filepath,
-                                          rank=dist.get_global_rank(),
-                                          ignore_not_found_errors=True)
-
-                if extracted_checkpoint_folder is not None:
-                    # it's an archive and needs to be extracted
-                    with tarfile.open(rank_n_checkpoint_archive_filepath) as tarball:
-                        tarball.extractall(extracted_checkpoint_folder)
-
-            # Wait for all checkpoints on the node to finish downloading
-            # technically, for this barrier, we only need to wait for the
-            # global rank zero checkpoint, but putting the barrier here
-            # allows for other ranks to begin downloading their checkpoints
-            dist.barrier()
-
-            # Now, all ranks load the checkpoint that local rank zero downloaded
-            state_dict = torch.load(mosaic_checkpoint_filepath, map_location='cpu')
-
-            if is_module_deepspeed(state.model):
-                if extracted_checkpoint_folder is None:
-                    raise RuntimeError("Deepspeed checkpoints require a tarball, not a weights file.")
-                # we also need to download the rank-specific tarball
-                rank_n_checkpoint_archive_name = checkpoint_archive_name.format(rank=dist.get_global_rank())
-
-                load_path, _ = cast("deepspeed.DeepSpeedEngine", state.model).load_checkpoint(
-                    extracted_checkpoint_folder,
-                    tag=_DEEPSPEED_TAG,
-                    load_module_only=self.hparams.load_weights_only,
-                    load_module_strict=self.hparams.strict_model_weights,
-                )
-                if load_path is None:
-                    raise RuntimeError(f"Failed to load DeepSpeed checkpoint from {self.hparams.checkpoint}")
-            elif self.hparams.load_weights_only:
-                state.load_model_state(state_dict['state'], strict=self.hparams.strict_model_weights)
-
-        if not self.hparams.load_weights_only:
-            state.load_state_dict(state_dict["state"])
-            self.checkpoint_rng_state = self._get_checkpoint_rng_state(state_dict["rng"])
-
-            if "seed" in state_dict:
-                world_size = dist.get_world_size()
-                checkpointed_world_size = len(state_dict["seed"])
-                if world_size != checkpointed_world_size:
-                    warnings.warn(f"Current world size {world_size} does not match the checkpointed world size "
-                                  f"{checkpointed_world_size}. The seed will not be restored.")
-                else:
-                    seed_to_restore = state_dict["seed"][dist.get_global_rank()]
-                    reproducibility.seed_all(seed_to_restore)
-=======
 
         # download the checkpoint to the node-local run directory
         # since the run directory is sub-foldered by rank,
@@ -391,7 +291,6 @@
             node_checkpoint_folder = self._get_node_checkpoint_download_folder(tempdir)
             mosaic_checkpoint_filepath, extracted_checkpoint_folder = self._download_checkpoint(node_checkpoint_folder)
             seed_to_restore = self._restore_checkpoint(state, mosaic_checkpoint_filepath, extracted_checkpoint_folder)
->>>>>>> f9f8c715
 
         return seed_to_restore
 
