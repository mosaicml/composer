--- conflicted
+++ resolved
@@ -90,14 +90,9 @@
         if checkpoint_uri_parsed.scheme != "":
             if object_store is not None:
                 raise ValueError(
-<<<<<<< HEAD
-                    textwrap.dedent("""When specifying `object_store`,
-                    the `checkpoint` parameter must be the key for the checkpoint in the bucket, NOT a uri."""))
-=======
                     textwrap.dedent("""\
                         When specifying `object_store_hparams`,
                         the `checkpoint` parameter must be the key for the checkpoint in the bucket, NOT a uri."""))
->>>>>>> c2074352
 
         self.path = path
         self.object_store = object_store
