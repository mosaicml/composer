# Copyright 2021 MosaicML. All Rights Reserved.

import logging
import os
import random
import warnings
from typing import Any, Dict, Optional

import numpy as np
import torch
import yaml

from composer.core import Event, State
from composer.core.types import StateDict
from composer.trainer.devices.device import Device
from composer.utils import ddp, seed_all

log = logging.getLogger(__name__)


class CheckpointLoader:
    """Manager for initializing state and restoring RNG state from existing checkpoints.

    Args:
        checkpoint_filepath (str): The path to an existing checkpoint file.
        load_weights_only (bool): Whether to only restore the weights from the checkpoint without restoring the associated state.
        strict_model_weights (bool): Whether to force that the checkpointed weights must exactly match the model weights.
    """

    def __init__(self, checkpoint_filepath: str, load_weights_only: bool = False, strict_model_weights: bool = False):
        self.state_dict = torch.load(checkpoint_filepath, map_location='cpu')
<<<<<<< HEAD
        self.load_weights_only = load_weights_only
        self.strict_model_weights = strict_model_weights
=======
        self.checkpoint_rng_state = None
>>>>>>> 2c466594

    def load_checkpoint(self, state: State):
        """Initialize state from the loaded checkpoint's data.

        Args:
            state (`~composer.core.State`): The state to load the checkpoint into.

        Returns:
            The seed that was loaded from the checkpoint if it exists otherwise `None`.
        """

        if self.load_weights_only:
            state.load_model_state(self.state_dict['state'], strict=self.strict_model_weights)
        else:
            state.load_state_dict(self.state_dict["state"])
            self.checkpoint_rng_state = self._get_checkpoint_rng_state(state, self.state_dict["rng"])

            if "seed" in self.state_dict:
                world_size = ddp.get_world_size()
                checkpointed_world_size = len(self.state_dict["seed"])
                if world_size != checkpointed_world_size:
                    warnings.warn(f"Current world size {world_size} does not match the checkpointed world size "
                                  f"{checkpointed_world_size}. The seed will not be restored.")
                    return
                seed_to_restore = self.state_dict["seed"][ddp.get_global_rank()]
                seed_all(seed_to_restore)
                return seed_to_restore

    def restore_checkpoint_rng_state(self, state: State, device: Device):
        """Restore the state of all RNG objects in this context from the loaded checkpoint's data.
        """

        if self.checkpoint_rng_state is None:
            return

        assert ddp.get_world_size() == len(
            self.checkpoint_rng_state['torch']
        ), f"invariant violation: if the rng state is being restored, then" \
            "the world size should be the same as in the checkpoint."

        torch.set_rng_state(self.checkpoint_rng_state['torch'][ddp.get_global_rank()])
        device.load_state_dict(self.checkpoint_rng_state['device'][ddp.get_global_rank()])
        random.setstate(self.checkpoint_rng_state['python'][ddp.get_global_rank()])
        np.random.set_state(self.checkpoint_rng_state['numpy'][ddp.get_global_rank()])

        self.checkpoint_rng_state = None

    def _get_checkpoint_rng_state(self, state: State, checkpoint_rng_state: StateDict) -> Optional[StateDict]:
        original_world_size = len(checkpoint_rng_state["torch"])
        if original_world_size == ddp.get_world_size():
            return checkpoint_rng_state
        else:
            warnings.warn(f"The checkpoint was created with world_size({original_world_size}), "
                          f"which differs from the current world_size({ddp.get_world_size()})."
                          f"RNG state will not be restored.")


class CheckpointSaver:
    """Manager for saving state to checkpoint files.

    Args:
        checkpoint_folder (str): The path to store checkpoints in.
        checkpoint_interval (int): The amount of time units to wait between checkpoints.
        checkpoint_interval_unit (str): The unit (`"ep"` or `"it"`) that
            `checkpoint_interval` should be measured in.
    """

    def __init__(self, checkpoint_folder: str, checkpoint_interval: int, checkpoint_interval_unit: str):
        if checkpoint_interval_unit.lower() == "ep":
            self.save_event = Event.EPOCH_END
        elif checkpoint_interval_unit.lower() == "it":
            self.save_event = Event.BATCH_END
        else:
            raise ValueError(f"Unknown checkpointing interval: {checkpoint_interval_unit}")
        self.checkpoint_folder = checkpoint_folder
        self.save_interval = checkpoint_interval

    def should_checkpoint(self, state: State, event: Event) -> bool:
        """Given the current state and event, determine whether a checkpoint needs to be created.

        Args:
            state (State): The current State of the trainer.
            event (Event): The current Event being executed.
        """

        if event != self.save_event:
            return False
        if self.save_event == Event.EPOCH_END:
            return state.epoch % self.save_interval == 0
        if self.save_event == Event.BATCH_END:
            return state.step % self.save_interval == 0
        return False

    def save_checkpoint(self, state: State, seed: int, device: Device, config: Optional[Dict[str, Any]] = None) -> None:
        """Save the current state to a a new checkpoint file.

        Args:
            state (State): The current State of the trainer.
            seed (int): The seed used for random number generation.
            device (Device): The Device in use by this process.
            ddp (DDP): The DDP engine in use by this trainer.
            config (Optional[Dict[str, Any]]): The hparams used to initialize this trainer, if any.
        """
        state_dict = {
            'rng': self._get_rng_state(device=device),  # stored across all ranks
            'seed': ddp.all_gather_object(seed),
        }
        if ddp.get_global_rank() != 0:
            # only rank 0 saves checkpoints
            # Need the check down here so all the DDP syncs will work for generating the checkpoint
            return

        # we add the state only on rank 0 since other processes don't have loggers to serialize
        state_dict['state'] = state.state_dict()  # should be the same across all ranks. per-rank state not stored

        if config:
            hparams_path = os.path.join(self.checkpoint_folder, "hparams.yaml")
            os.makedirs(self.checkpoint_folder, mode=0o775, exist_ok=True)
            config_yaml_str = yaml.dump(config)
            try:
                with open(hparams_path, "x") as f:
                    # Storing the config (ex. hparams) in a separate file so they can be modified before resuming
                    f.write(config_yaml_str)
            except FileExistsError as e:
                with open(hparams_path, "r") as f:
                    # comparing the parsed hparams to ignore whitespace and formatting differences
                    if yaml.safe_load(config_yaml_str) != yaml.safe_load(f):
                        raise RuntimeError(f"The hparams in the existing checkpoint folder {self.checkpoint_folder} "
                                           "differ from those being used in the current training run. "
                                           "Please specify a new checkpoint folder.") from e
        if self.save_event == Event.EPOCH_END:
            filename = f"ep{state.epoch}.pt"
        elif self.save_event == Event.BATCH_END:
            filename = f"it{state.step}.pt"
        else:
            raise ValueError(f"Invalid checkpoint event: {self.save_event}")
        save_file = os.path.join(self.checkpoint_folder, filename)
        with open(save_file, 'xb') as f:
            torch.save(state_dict, f)
        log.info(f'Trainer checkpoint saved to {save_file}')

    def _get_rng_state(self, device: Device) -> StateDict:
        rng_state = {
            "python": ddp.all_gather_object(random.getstate()),
            "numpy": ddp.all_gather_object(np.random.get_state()),
            "torch": ddp.all_gather_object(torch.random.get_rng_state()),
            "device": ddp.all_gather_object(device.state_dict()),
        }
        # casting the state dict as on non-rank-0, entries will be None-like
        return rng_state<|MERGE_RESOLUTION|>--- conflicted
+++ resolved
@@ -29,12 +29,9 @@
 
     def __init__(self, checkpoint_filepath: str, load_weights_only: bool = False, strict_model_weights: bool = False):
         self.state_dict = torch.load(checkpoint_filepath, map_location='cpu')
-<<<<<<< HEAD
         self.load_weights_only = load_weights_only
         self.strict_model_weights = strict_model_weights
-=======
         self.checkpoint_rng_state = None
->>>>>>> 2c466594
 
     def load_checkpoint(self, state: State):
         """Initialize state from the loaded checkpoint's data.
