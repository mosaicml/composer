--- conflicted
+++ resolved
@@ -338,13 +338,8 @@
             `interval` should be measured in.
     """
 
-<<<<<<< HEAD
-    def __init__(self, checkpoint_folder: str, checkpoint_interval: int, checkpoint_interval_unit: str, compression: str):
-        if checkpoint_interval_unit.lower() == "ep":
-=======
-    def __init__(self, save_folder: str, interval: int, interval_unit: str):
+    def __init__(self, save_folder: str, interval: int, interval_unit: str, compression: str):
         if interval_unit.lower() == "ep":
->>>>>>> b937e1dc
             self.save_event = Event.EPOCH_END
         elif interval_unit.lower() == "it":
             self.save_event = Event.BATCH_END
@@ -352,8 +347,7 @@
             raise ValueError(f"Unknown checkpointing interval: {interval_unit}")
         self.checkpoint_folder = os.path.join(run_directory.get_run_directory(), save_folder)
         os.makedirs(self.checkpoint_folder, mode=0o775, exist_ok=True)
-<<<<<<< HEAD
-        self.save_interval = checkpoint_interval
+        self.save_interval = interval
         self.write_mode = "w"
         self.file_extension = ".tar"
         if compression == "gzip":
@@ -365,9 +359,6 @@
         elif compression == "lzma":
             self.write_mode = "w:xz"
             self.file_extension = ".tar.lzma"
-=======
-        self.save_interval = interval
->>>>>>> b937e1dc
 
     def should_checkpoint(self, state: State, event: Event) -> bool:
         """Given the current state and event, determine whether a checkpoint needs to be created.
