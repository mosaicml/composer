--- conflicted
+++ resolved
@@ -16,11 +16,7 @@
 from composer.core import Event, State
 from composer.core.types import StateDict
 from composer.trainer.devices.device import Device
-<<<<<<< HEAD
-from composer.utils import ddp, reproducibility
-=======
-from composer.utils import dist, seed_all
->>>>>>> 1566ce22
+from composer.utils import dist, reproducibility
 
 log = logging.getLogger(__name__)
 
@@ -55,26 +51,6 @@
         """
         seed_to_restore = None
 
-<<<<<<< HEAD
-        if self.load_weights_only:
-            state.load_model_state(self.state_dict['state'], strict=self.strict_model_weights)
-        else:
-            state.load_state_dict(self.state_dict["state"])
-            self.checkpoint_rng_state = self._get_checkpoint_rng_state(state, self.state_dict["rng"])
-
-            if "seed" in self.state_dict:
-                world_size = ddp.get_world_size()
-                checkpointed_world_size = len(self.state_dict["seed"])
-                if world_size != checkpointed_world_size:
-                    warnings.warn(f"Current world size {world_size} does not match the checkpointed world size "
-                                  f"{checkpointed_world_size}. The seed will not be restored.")
-                    return
-                seed_to_restore = self.state_dict["seed"][ddp.get_global_rank()]
-                reproducibility.seed_all(seed_to_restore)
-                return seed_to_restore
-
-    def restore_checkpoint_rng_state(self, state: State, device: Device):
-=======
         with tempfile.TemporaryDirectory() as checkpoint_folder:
             with tarfile.open(self.checkpoint_filepath) as tarball:
                 tarball.extractall(checkpoint_folder)
@@ -98,7 +74,7 @@
                                       f"{checkpointed_world_size}. The seed will not be restored.")
                     else:
                         seed_to_restore = state_dict["seed"][dist.get_global_rank()]
-                        seed_all(seed_to_restore)
+                        reproducibility.seed_all(seed_to_restore)
 
             try:
                 import deepspeed
@@ -112,7 +88,6 @@
         return seed_to_restore
 
     def restore_checkpoint_rng_state(self, device: Device):
->>>>>>> 1566ce22
         """Restore the state of all RNG objects in this context from the loaded checkpoint's data.
         """
 
