--- conflicted
+++ resolved
@@ -67,17 +67,10 @@
         from composer.trainer.mosaic_fsdp_utils import _same_storage
         _flat_param._same_storage = _same_storage
 
-<<<<<<< HEAD
         # Monkeypatch state_dict to get FQNs correctly.
         # Issue: https://github.com/pytorch/pytorch/pull/124698
         from torch.distributed.checkpoint import state_dict
-
-        from composer.trainer.mosaic_fsdp_utils import _get_fqns
-        state_dict._get_fqns = _get_fqns
-=======
-        from torch.distributed.checkpoint import state_dict
-
-        from composer.trainer.mosaic_fsdp_utils import set_model_state_dict, set_optimizer_state_dict
+        from composer.trainer.mosaic_fsdp_utils import set_model_state_dict, set_optimizer_state_dict, _get_fqns
         state_dict.set_model_state_dict = set_model_state_dict
         state_dict.set_optimizer_state_dict = set_optimizer_state_dict
->>>>>>> 2289f5eb
+        state_dict._get_fqns = _get_fqns