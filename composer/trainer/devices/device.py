# Copyright 2021 MosaicML. All Rights Reserved.

from abc import ABC, abstractmethod
from contextlib import contextmanager
from typing import Generator, TypeVar, Union, cast

import torch.nn

from composer.core.serializable import Serializable
from composer.core.types import Batch, BatchPair, Optimizer, Precision, Tensor
from composer.utils.iter_helpers import map_collection

T_nnModule = TypeVar("T_nnModule", bound=torch.nn.Module)


class Device(Serializable, ABC):
    """Abstract class for a device on which a model runs.

<<<<<<< HEAD
=======
    Attributes:
        ddp_backend (str): DDP backend to use.
            Should be `gloo`, `mpi`, or `nccl`.
            See `the pytorch docs <https://pytorch.org/docs/stable/distributed.html>`_
            for details.
    """

    ddp_backend: str

>>>>>>> 7398ee32
    @abstractmethod
    def module_to_device(self, module: T_nnModule) -> T_nnModule:
        """Moves a module onto the device instance's device.

        Args:
            module (T_nnModule): The module to move to the device

        Returns:
            T_nnModule: The module on the device.
        """
        pass

    @abstractmethod
    def tensor_to_device(self, tensor: Tensor) -> Tensor:
        """Moves a tensor onto the device instance's device.

        Args:
            tensor (Tensor): The tensor to move to the device

        Returns:
            Tensor: The tensor on the device.
        """
        pass

    def batch_to_device(self, batch: Batch) -> Batch:
        """Moves a batch onto the device instance's device.

        Args:
            batch (Batch): The batch to move to the device

        Returns:
            Batch: The batch on the device.
        """
        if isinstance(batch, Tensor):
            return self.tensor_to_device(batch)
        if isinstance(batch, (tuple, list)):  # BatchPair
            return cast(BatchPair, type(batch)(map_collection(x, self.tensor_to_device) for x in batch))
        if isinstance(batch, dict):  # BatchDict
            return {k: self.tensor_to_device(v) for k, v in batch.items()}
        raise TypeError(f"Unsupported type for batch: {type(batch)}")

    def optimizer_to_device(self, optimizer: Optimizer) -> Optimizer:
        """Moves an optimizer's state onto the device instance's device.

        As a rule, this usually isn't necessary, since most optimizers lazy initialize their state
        when `.step()` is first called, based off of the device of the parameters. The prominent
        exception to this rule is when we are restoring from a checkpoint.

        Args:
            optimizer (Optimizer): The optimizer to move to the device

        Returns:
            Optimizer: The optimizer on the device
        """
        for state in optimizer.state.values():
            for k, v in state.items():
                if isinstance(v, Tensor):
                    state[k] = self.tensor_to_device(v)
        return optimizer

    @abstractmethod
    @contextmanager
    def precision_context(self, precision: Union[str, Precision]) -> Generator[None, None, None]:
        """Precision returns a context manager that uses the specified precision.

        Example usage:

        .. code-block:: python

            with device.precision(Precision.AMP):
                forward_pass_with_amp()

        Args:
            precision (Precision): [description]

        Yields:
            Generator[None, None, None]: [description]
        """
        pass<|MERGE_RESOLUTION|>--- conflicted
+++ resolved
@@ -16,8 +16,6 @@
 class Device(Serializable, ABC):
     """Abstract class for a device on which a model runs.
 
-<<<<<<< HEAD
-=======
     Attributes:
         ddp_backend (str): DDP backend to use.
             Should be `gloo`, `mpi`, or `nccl`.
@@ -27,7 +25,6 @@
 
     ddp_backend: str
 
->>>>>>> 7398ee32
     @abstractmethod
     def module_to_device(self, module: T_nnModule) -> T_nnModule:
         """Moves a module onto the device instance's device.
