--- conflicted
+++ resolved
@@ -97,28 +97,6 @@
         assert isinstance(fp16_config, dict)
 
 
-<<<<<<< HEAD
-=======
-def _add_other_config(config: Dict[str, Any], grad_clip_norm: float):
-    if 'gradient_clipping' in config:
-        ds_grad_clip_norm = config['gradient_clipping']
-        if ds_grad_clip_norm != grad_clip_norm:
-            raise ValueError(('Provided DeepSpeed configuration specifies grad clip norm='
-                              f'{ds_grad_clip_norm}, but the Mosaic trainer has been configured '
-                              f'with grad clip norm={grad_clip_norm}'))
-
-    if grad_clip_norm >= 0:
-        config['gradient_clipping'] = grad_clip_norm
-
-    if 'zero_allow_untested_optimizer' in config and not config['zero_allow_untested_optimizer']:
-        warnings.warn(('Provided DeepSpeed configuration specifies zero_allow_untested_optimizer=False. '
-                       'This causes DeepSpeed to reject certain Mosaic optimizers that are known to '
-                       'work well with DeepSpeed.'))
-
-    config['zero_allow_untested_optimizer'] = True
-
-
->>>>>>> 16622c94
 def _parse_deepspeed_config(
     config: Dict[str, Any],
     state: State,
