# Copyright 2021 MosaicML. All Rights Reserved.

"""Helpers for the `DeepSpeed <https://www.deepspeed.ai>`_ integration with Composer."""

import copy
import warnings
from typing import Any, Dict, cast

import torch
import torch.utils.data

from composer.core import Precision, State
from composer.core.types import Batch
from composer.utils import dist
from composer.utils.iter_helpers import map_collection

__all__ = ["_fix_batch_precision_for_deepspeed", "_parse_deepspeed_config"]


def _add_batch_config(config: Dict[str, Any], state: State):
    assert state.dataloader is not None, "dataloader should be set on FIT_START, which is where the Deepspeed config is applied."

<<<<<<< HEAD
    if state.dataloader.batch_size % state.grad_accum != 0:
        # DeepSpeed will throw an error in this configuration.
        raise ValueError(("The Mosaic trainer has been configured to use batch size="
                          f"{state.dataloader.batch_size}, but this is not divisible by the "
                          f"grad accum={state.grad_accum}. This is unsupported when using DeepSpeed."))

    train_batch_size = state.dataloader.batch_size * dist.get_world_size()
=======
>>>>>>> 9d01e57c
    grad_accum = state.grad_accum

<<<<<<< HEAD
    if "train_batch_size" in config:
        ds_train_batch_size = config["train_batch_size"]
        if ds_train_batch_size != train_batch_size:
            raise ValueError((f"Provided DeepSpeed configuration specifies batch size={ds_train_batch_size}, "
                              f"but the Mosaic trainer has been configured with batch size={train_batch_size}."))
=======
    if isinstance(state.dataloader, torch.utils.data.DataLoader):
        if state.dataloader.batch_size is None:
            raise RuntimeError("DeepSpeed requires a dataloader with a known batch size.")

        if state.dataloader.batch_size % state.grad_accum != 0:
            # DeepSpeed will throw an error in this configuration.
            raise ValueError("The Mosaic trainer has been configured to use batch size="
                             f"{state.dataloader.batch_size}, but this is not divisible by the "
                             f"grad accum={state.grad_accum}. This is unsupported when using DeepSpeed.")

        train_batch_size = state.dataloader.batch_size * dist.get_world_size()
        # Per the check at the start of this function, the following division is always clean.
        per_gpu_microbatch_size = state.dataloader.batch_size // grad_accum

        if "train_batch_size" in config:
            ds_train_batch_size = config["train_batch_size"]
            if ds_train_batch_size != train_batch_size:
                raise ValueError(f"Provided DeepSpeed configuration specifies batch size={ds_train_batch_size}, "
                                 f"but the Mosaic trainer has been configured with batch size={train_batch_size}.")

        if "train_micro_batch_size_per_gpu" in config:
            ds_per_gpu_microbatch_size = config["train_micro_batch_size_per_gpu"]
            if ds_per_gpu_microbatch_size != per_gpu_microbatch_size:
                raise ValueError("Provided DeepSpeed configuration specifies per-GPU microbatch size="
                                 f"{ds_per_gpu_microbatch_size}, but the Mosaic trainer has been "
                                 f"configured with per-GPU microbatch size={per_gpu_microbatch_size}.")

        config["train_batch_size"] = train_batch_size
        config["train_micro_batch_size_per_gpu"] = per_gpu_microbatch_size
>>>>>>> 9d01e57c

    if "gradient_accumulation_steps" in config:
        ds_grad_accum = config["gradient_accumulation_steps"]
        if ds_grad_accum != grad_accum:
            raise ValueError((f"Provided DeepSpeed configuration specifies grad accum={ds_grad_accum}, "
                              f"but the Mosaic trainer has been configured with grad accum={grad_accum}."))

<<<<<<< HEAD
    if "train_micro_batch_size_per_gpu" in config:
        ds_per_gpu_microbatch_size = config["train_micro_batch_size_per_gpu"]
        if ds_per_gpu_microbatch_size != per_gpu_microbatch_size:
            raise ValueError(("Provided DeepSpeed configuration specifies per-GPU microbatch size="
                              f"{ds_per_gpu_microbatch_size}, but the Mosaic trainer has been "
                              f"configured with per-GPU microbatch size={per_gpu_microbatch_size}."))

    config["train_batch_size"] = train_batch_size
=======
>>>>>>> 9d01e57c
    config["gradient_accumulation_steps"] = grad_accum


def _ensure_no_optim_in_config(config: Dict[str, Any]):
    if "optimizer" in config:
        raise ValueError(("The DeepSpeed configuration specifies an optimizer, but the Mosaic "
                          "trainer will override this setting."))

    if "scheduler" in config:
        raise ValueError(("The DeepSpeed configuration specifies a scheduler, but the Mosaic "
                          "trainer will override this setting."))


def _add_precision_config(config: Dict[str, Any], state: State):
    precision = state.precision

    ds_precision = None
    if "fp16" in config and "enabled" in config["fp16"] and config["fp16"]["enabled"]:
        ds_precision = Precision.FP16
    if "bf16" in config and "enabled" in config["bf16"] and config["bf16"]["enabled"]:
        raise ValueError(("DeepSpeed is configured to use BFLOAT16, but this is unsupported by the "
                          "Mosaic trainer."))
    if "amp" in config and "enabled" in config["amp"] and config["amp"]["enabled"]:
        raise ValueError(("DeepSpeed is configured to use Apex AMP, but this is unsupported by the "
                          "Mosaic trainer."))

    if ds_precision is not None and ds_precision != precision:
        raise ValueError((f"Provided DeepSpeed configuration specifies precision={ds_precision}, "
                          f"but the Mosaic trainer has been configured with precision={precision}."))

    if precision == Precision.FP16:
        if "fp16" not in config:
            config["fp16"] = cast(Dict[str, Any], {"enabled": True})
        fp16_config = config["fp16"]
        assert isinstance(fp16_config, dict)

        # For equivalence with the non-DeepSpeed defaults of the Mosaic trainer.
        fp16_config.setdefault("initial_scale_power", 16)
        fp16_config.setdefault("loss_scale_window", 2000)


def _add_other_config(config: Dict[str, Any], grad_clip_norm: float):
    if "gradient_clipping" in config:
        ds_grad_clip_norm = config["gradient_clipping"]
        if ds_grad_clip_norm != grad_clip_norm:
            raise ValueError(("Provided DeepSpeed configuration specifies grad clip norm="
                              f"{ds_grad_clip_norm}, but the Mosaic trainer has been configured "
                              f"with grad clip norm={grad_clip_norm}"))

    if grad_clip_norm != -1.0:
        config["gradient_clipping"] = grad_clip_norm

    if "zero_allow_untested_optimizer" in config and not config["zero_allow_untested_optimizer"]:
        warnings.warn(("Provided DeepSpeed configuration specifies zero_allow_untested_optimizer=False. "
                       "This causes DeepSpeed to reject certain Mosaic optimizers that are known to "
                       "work well with DeepSpeed."))

    config["zero_allow_untested_optimizer"] = True


def _parse_deepspeed_config(
    config: Dict[str, Any],
    state: State,
    grad_clip_norm: float = -1.0,
) -> Dict[str, Any]:
    """Parses the provided DeepSpeed config for compatibility with the Mosaic trainer.

    Broadly speaking, this function does three things.

    1. Check for settings that are unsupported, like DeepSpeed optimizers.

    2. Check for inconsistencies between Mosaic trainer config and DeepSpeed config.

    3. Use Mosaic trainer config to fill in some defaults for DeepSpeed config.

    Args:
        config (Dict[str, Any]): The DeepSpeed config to use. Must follow the format specified
            in `DeepSpeed's documentation <https://www.deepspeed.ai/docs/config-json/>`_.
        state (State): The state of the trainer.
        grad_clip_norm (float, optional): The norm to clip gradient magnitudes to. Set to ``-1``
            for no gradient clipping. (default: ``-1.0``)

    Returns:
        Dict[str, Any]: The DeepSpeed config updated with values from the arguments passed to the
            :class:`~composer.trainer.trainer.Trainer`.

    Raises:
        ValueError: If any of the values in the DeepSpeed config conflict with arguments passed
            to the trainer.
        RuntimeError: If the batch size of the train dataloader in the provided state is not set.
    """

    new_config = copy.deepcopy(config)
    _add_batch_config(new_config, state)
    _ensure_no_optim_in_config(new_config)
    _add_precision_config(new_config, state)
    _add_other_config(new_config, grad_clip_norm)
    return new_config


def _convert_fp32_tensor_to_fp16(tensor: torch.Tensor):
    if tensor.dtype == torch.float32:
        return tensor.half()
    return tensor


def _fix_batch_precision_for_deepspeed(batch: Batch, precision: Precision) -> Batch:
    """Ensures that a batch is properly formatted for DeepSpeed FP16, if active.

    .. note:: Just because the precision is set to FP16 doesn't mean the entire batch can
              be FP16 too. For example, integer tensors are common in inputs and outputs of
              various models, and these must not be converted. The assumption here is
              that a tensor should only be converted to FP16 if it was given in FP32.

    Args:
        batch (Batch): The batch of data to adjust the precision for.
        precision (Precision): The precision to use.

    Returns:
        Batch: The batch with it's precision adjusted to the specified precision.
    """

    if precision != Precision.FP16:
        return batch

    return map_collection(batch, _convert_fp32_tensor_to_fp16)  # type: ignore<|MERGE_RESOLUTION|>--- conflicted
+++ resolved
@@ -20,25 +20,8 @@
 def _add_batch_config(config: Dict[str, Any], state: State):
     assert state.dataloader is not None, "dataloader should be set on FIT_START, which is where the Deepspeed config is applied."
 
-<<<<<<< HEAD
-    if state.dataloader.batch_size % state.grad_accum != 0:
-        # DeepSpeed will throw an error in this configuration.
-        raise ValueError(("The Mosaic trainer has been configured to use batch size="
-                          f"{state.dataloader.batch_size}, but this is not divisible by the "
-                          f"grad accum={state.grad_accum}. This is unsupported when using DeepSpeed."))
-
-    train_batch_size = state.dataloader.batch_size * dist.get_world_size()
-=======
->>>>>>> 9d01e57c
     grad_accum = state.grad_accum
 
-<<<<<<< HEAD
-    if "train_batch_size" in config:
-        ds_train_batch_size = config["train_batch_size"]
-        if ds_train_batch_size != train_batch_size:
-            raise ValueError((f"Provided DeepSpeed configuration specifies batch size={ds_train_batch_size}, "
-                              f"but the Mosaic trainer has been configured with batch size={train_batch_size}."))
-=======
     if isinstance(state.dataloader, torch.utils.data.DataLoader):
         if state.dataloader.batch_size is None:
             raise RuntimeError("DeepSpeed requires a dataloader with a known batch size.")
@@ -68,7 +51,6 @@
 
         config["train_batch_size"] = train_batch_size
         config["train_micro_batch_size_per_gpu"] = per_gpu_microbatch_size
->>>>>>> 9d01e57c
 
     if "gradient_accumulation_steps" in config:
         ds_grad_accum = config["gradient_accumulation_steps"]
@@ -76,17 +58,6 @@
             raise ValueError((f"Provided DeepSpeed configuration specifies grad accum={ds_grad_accum}, "
                               f"but the Mosaic trainer has been configured with grad accum={grad_accum}."))
 
-<<<<<<< HEAD
-    if "train_micro_batch_size_per_gpu" in config:
-        ds_per_gpu_microbatch_size = config["train_micro_batch_size_per_gpu"]
-        if ds_per_gpu_microbatch_size != per_gpu_microbatch_size:
-            raise ValueError(("Provided DeepSpeed configuration specifies per-GPU microbatch size="
-                              f"{ds_per_gpu_microbatch_size}, but the Mosaic trainer has been "
-                              f"configured with per-GPU microbatch size={per_gpu_microbatch_size}."))
-
-    config["train_batch_size"] = train_batch_size
-=======
->>>>>>> 9d01e57c
     config["gradient_accumulation_steps"] = grad_accum
 
 
