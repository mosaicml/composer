# Copyright 2021 MosaicML. All Rights Reserved.

"""Helpers for the `DeepSpeed <https://www.deepspeed.ai>`_ integration with Composer."""

import copy
import warnings
from typing import Any, Dict, Optional, cast

import torch

from composer.core import State
from composer.core.types import Batch, Precision, Tensor
from composer.utils import dist
from composer.utils.iter_helpers import map_collection

<<<<<<< HEAD
=======
__all__ = ["_fix_batch_precision_for_deepspeed", "_parse_deepspeed_config"]

>>>>>>> 23611a2e

def _add_batch_config(config: Dict[str, Any], state: State):
    if state.train_dataloader.batch_size is None:
        raise RuntimeError("DeepSpeed requires a dataloader with a known batch size.")

    if state.train_dataloader.batch_size % state.grad_accum != 0:
        # DeepSpeed will throw an error in this configuration.
        raise ValueError("The Mosaic trainer has been configured to use batch size="
                         f"{state.train_dataloader.batch_size}, but this is not divisible by the "
                         f"grad accum={state.grad_accum}. This is unsupported when using DeepSpeed.")

    train_batch_size = state.train_dataloader.batch_size * dist.get_world_size()
    grad_accum = state.grad_accum
    # Per the check at the start of this function, the following division is always clean.
    per_gpu_microbatch_size = state.train_dataloader.batch_size // state.grad_accum

    if "train_batch_size" in config:
        ds_train_batch_size = config["train_batch_size"]
        if ds_train_batch_size != train_batch_size:
            raise ValueError(f"Provided DeepSpeed configuration specifies batch size={ds_train_batch_size}, "
                             f"but the Mosaic trainer has been configured with batch size={train_batch_size}.")

    if "gradient_accumulation_steps" in config:
        ds_grad_accum = config["gradient_accumulation_steps"]
        if ds_grad_accum != grad_accum:
            raise ValueError(f"Provided DeepSpeed configuration specifies grad accum={ds_grad_accum}, "
                             f"but the Mosaic trainer has been configured with grad accum={grad_accum}.")

    if "train_micro_batch_size_per_gpu" in config:
        ds_per_gpu_microbatch_size = config["train_micro_batch_size_per_gpu"]
        if ds_per_gpu_microbatch_size != per_gpu_microbatch_size:
            raise ValueError("Provided DeepSpeed configuration specifies per-GPU microbatch size="
                             f"{ds_per_gpu_microbatch_size}, but the Mosaic trainer has been "
                             f"configured with per-GPU microbatch size={per_gpu_microbatch_size}.")

    config["train_batch_size"] = train_batch_size
    config["gradient_accumulation_steps"] = grad_accum
    config["train_micro_batch_size_per_gpu"] = per_gpu_microbatch_size


def _ensure_no_optim_in_config(config: Dict[str, Any]):
    if "optimizer" in config:
        raise ValueError("The DeepSpeed configuration specifies an optimizer, but the Mosaic "
                         "trainer will override this setting.")

    if "scheduler" in config:
        raise ValueError("The DeepSpeed configuration specifies a scheduler, but the Mosaic "
                         "trainer will override this setting.")


def _add_precision_config(config: Dict[str, Any], state: State):
    precision = state.precision

    ds_precision = None
    if "fp16" in config and "enabled" in config["fp16"] and config["fp16"]["enabled"]:
        ds_precision = Precision.FP16
    if "bf16" in config and "enabled" in config["bf16"] and config["bf16"]["enabled"]:
        raise ValueError("DeepSpeed is configured to use BFLOAT16, but this is unsupported by the "
                         "Mosaic trainer.")
    if "amp" in config and "enabled" in config["amp"] and config["amp"]["enabled"]:
        raise ValueError("DeepSpeed is configured to use Apex AMP, but this is unsupported by the "
                         "Mosaic trainer.")

    if ds_precision is not None and ds_precision != precision:
        raise ValueError(f"Provided DeepSpeed configuration specifies precision={ds_precision}, "
                         f"but the Mosaic trainer has been configured with precision={precision}.")

    if precision == Precision.FP16:
        if "fp16" not in config:
            config["fp16"] = cast(Dict[str, Any], {"enabled": True})
        fp16_config = config["fp16"]
        assert isinstance(fp16_config, dict)

        # For equivalence with the non-DeepSpeed defaults of the Mosaic trainer.
        fp16_config.setdefault("initial_scale_power", 16)
        fp16_config.setdefault("loss_scale_window", 2000)


def _add_other_config(config: Dict[str, Any], grad_clip_norm: Optional[float]):
    if "gradient_clipping" in config:
        ds_grad_clip_norm = config["gradient_clipping"]
        if ds_grad_clip_norm != grad_clip_norm:
            raise ValueError("Provided DeepSpeed configuration specifies grad clip norm="
                             f"{ds_grad_clip_norm}, but the Mosaic trainer has been configured "
                             f"with grad clip norm={grad_clip_norm}")

    if grad_clip_norm is not None:
        config["gradient_clipping"] = grad_clip_norm

    if "zero_allow_untested_optimizer" in config and not config["zero_allow_untested_optimizer"]:
        warnings.warn("Provided DeepSpeed configuration specifies zero_allow_untested_optimizer=False. "
                      "This causes DeepSpeed to reject certain Mosaic optimizers that are known to "
                      "work well with DeepSpeed.")

    config["zero_allow_untested_optimizer"] = True


def _parse_deepspeed_config(config: Dict[str, Any],
                            state: State,
                            grad_clip_norm: Optional[float] = None) -> Dict[str, Any]:
    """Parses the provided DeepSpeed config for compatibility with the Mosaic trainer.

    Broadly speaking, this function does three things.

    1. Check for settings that are unsupported, like DeepSpeed optimizers.

    2. Check for inconsistencies between Mosaic trainer config and DeepSpeed config.

    3. Use Mosaic trainer config to fill in some defaults for DeepSpeed config.

    Args:
        config (Dict[str, Any]): The DeepSpeed config to use. Must follow the format specified
            in `DeepSpeed's documentation <https://www.deepspeed.ai/docs/config-json/>`_.
        state (State): The state of the trainer.
        grad_clip_norm (Optional[float]): The norm to clip gradient magnitudes to.
            ``None`` results in no gradient clipping. (default: ``None``)

    Returns:
        Dict[str, Any]: The DeepSpeed config updated with values from the arguments passed to the
            :class:`~composer.trainer.trainer.Trainer`.

    Raises:
        ValueError: If any of the values in the DeepSpeed config conflict with arguments passed
            to the trainer.
        RuntimeError: If the batch size of the train dataloader in the provided state is not set.
    """

    new_config = copy.deepcopy(config)
    _add_batch_config(new_config, state)
    _ensure_no_optim_in_config(new_config)
    _add_precision_config(new_config, state)
    _add_other_config(new_config, grad_clip_norm)
    return new_config


def _convert_fp32_tensor_to_fp16(tensor: Tensor):
    if tensor.dtype == torch.float32:
        return tensor.half()
    return tensor


def _fix_batch_precision_for_deepspeed(batch: Batch, precision: Precision) -> Batch:
    """Ensures that a batch is properly formatted for DeepSpeed FP16, if active.

    .. note:: Just because the precision is set to FP16 doesn't mean the entire batch can
              be FP16 too. For example, integer tensors are common in inputs and outputs of
              various models, and these must not be converted. The assumption here is
              that a tensor should only be converted to FP16 if it was given in FP32.

    Args:
        batch (Batch): The batch of data to adjust the precision for.
        precision (Precision): The precision to use.

    Returns:
        Batch: The batch with it's precision adjusted to the specified precision.
    """

    if precision != Precision.FP16:
        return batch

    return map_collection(batch, _convert_fp32_tensor_to_fp16)  # type: ignore<|MERGE_RESOLUTION|>--- conflicted
+++ resolved
@@ -13,11 +13,8 @@
 from composer.utils import dist
 from composer.utils.iter_helpers import map_collection
 
-<<<<<<< HEAD
-=======
 __all__ = ["_fix_batch_precision_for_deepspeed", "_parse_deepspeed_config"]
 
->>>>>>> 23611a2e
 
 def _add_batch_config(config: Dict[str, Any], state: State):
     if state.train_dataloader.batch_size is None:
