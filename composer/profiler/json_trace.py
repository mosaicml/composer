# Copyright 2021 MosaicML. All Rights Reserved.

"""Outputs profiling data in JSON trace format."""

from __future__ import annotations

import json
import os
import queue
import time
from typing import IO, TYPE_CHECKING, Dict, List, Optional, Tuple, Union

from composer.profiler import ProfilerEventHandler
from composer.utils import dist, run_directory

if TYPE_CHECKING:
    from composer.core.state import State
    from composer.core.time import Timestamp
    from composer.core.types import Logger

__all__ = ["JSONTraceHandler"]


class JSONTraceHandler(ProfilerEventHandler):
<<<<<<< HEAD
    """Records trace events in JSON trace format.

    `<https://docs.google.com/document/d/1CvAClvFfyA5R-PhYUmn5OOQtYMH4h6I0nSsKchNAySU/preview>`_.
=======
    """Records trace events in `JSON trace format <https://\\
    docs.google.com/document/d/1CvAClvFfyA5R-PhYUmn5OOQtYMH4h6I0nSsKchNAySU/preview>`_.
>>>>>>> bac31b80

    Traces are output to ``output_directory``.  Traces can be visualized using the Chrome Trace Viewer.
    To view in a Google Chrome browser, navigate to ``chrome://tracing`` and load the JSON trace file.

    Args:
        flush_every_n_batches (int): Interval at which to flush the logfile. (Default: ``100`` batches)
        buffering (int, optional): Buffering parameter passed to :meth:`open` when opening the logfile.
            (Default: ``-1`` for the system default)
        output_directory (str): Directory, relative to the run directory, to store traces.
            Each trace will be called ``rank_XXX.trace.json`` within this directory,
            where ``XXX`` is the global rank.
            (Default: ``composer_profiler`` within the :mod:`.run_directory`)
    """

    def __init__(self,
                 flush_every_n_batches: int = 100,
                 buffering: int = -1,
                 output_directory: str = "composer_profiler") -> None:
        self.buffering = buffering
        self.flush_every_n_batches = flush_every_n_batches
        self.output_directory = os.path.join(run_directory.get_run_directory(), output_directory)
        self._file: Optional[IO] = None
        self._is_first_line = True
        self._buffer = queue.SimpleQueue()

    def init(self, state: State, logger: Logger) -> None:
        del state, logger  # unused
        os.makedirs(self.output_directory, exist_ok=True)
        trace_file_name = os.path.join(self.output_directory, f"rank_{dist.get_global_rank()}.trace.json")
        self._file = open(trace_file_name, "x", buffering=self.buffering)
        self._file.write("[\n")
        wall_clock_ns = time.time_ns()
        self._record_event(
            name="process_name",
            ph="M",  # metadata
            wall_clock_ns=wall_clock_ns,
            tid=os.getpid(),
            pid=dist.get_global_rank(),
            args={"name": f"Rank {dist.get_global_rank()} training loop process"})
        self._record_event(
            name="thread_name",
            ph="M",  # metadata
            wall_clock_ns=wall_clock_ns,
            tid=os.getpid(),
            pid=dist.get_global_rank(),
            args={"name": f"Training Loop"})
        self._record_event(
            name="thread_sort_index",
            ph="M",  # metadata
            wall_clock_ns=wall_clock_ns,
            tid=os.getpid(),
            pid=dist.get_global_rank(),
            args={"sort_index": 0})  # training loop thread should be first
        self._record_event(
            name="global_rank",
            ph="M",  # metadata
            wall_clock_ns=wall_clock_ns,
            tid=os.getpid(),
            pid=dist.get_global_rank(),
            args={"value": dist.get_global_rank()})
        self._record_event(
            name="process_sort_index",
            ph="M",  # metadata
            wall_clock_ns=wall_clock_ns,
            tid=os.getpid(),
            pid=dist.get_global_rank(),
            args={"sort_index": dist.get_global_rank()})  # sort index for processes should be the global rank
        # Syncronize the clocks
        # Each rank will record a timestamp at approxmately the same real world time
        clock_sync_a = time.time_ns()
        dist.barrier()  # syncronize all ranks
        clock_sync_time_ns = time.time_ns()
        dist.barrier()  # another barrier to bound the error
        clock_sync_b = time.time_ns()
        clock_sync_error_bound = clock_sync_b - clock_sync_a
        self._record_event(
            name="clock_sync_timestamp_us",
            ph="M",  # metadata
            wall_clock_ns=wall_clock_ns,
            tid=os.getpid(),
            pid=dist.get_global_rank(),
            args={"value": clock_sync_time_ns // 1000})

        self._record_event(
            name="clock_sync_error_bound",
            ph="M",  # metadata
            wall_clock_ns=wall_clock_ns,
            tid=os.getpid(),
            pid=dist.get_global_rank(),
            args={"value": clock_sync_error_bound // 1000})

    def batch_end(self, state: State, logger: Logger) -> None:
        del logger  # unused
        if int(state.timer.batch_in_epoch) % self.flush_every_n_batches == 0:
            self._flush()

    def epoch_end(self, state: State, logger: Logger) -> None:
        del state, logger  # unused
        self._flush()

    def close(self):
        if self._file is not None:
            self._flush()
            self._file.write("\n]")
            self._file.flush()
            self._file.close()
            self._file = None

    def _flush(self):
        assert self._file is not None, "flush is only called when the file is open"
        while True:
            try:
                event = self._buffer.get_nowait()
            except queue.Empty:
                break
            entry = json.dumps(event, indent=None)
            if not self._is_first_line:
                self._file.write(",\n")
            self._is_first_line = False
            self._file.write(entry)

    def process_duration_event(
        self,
        name: str,
        categories: Union[List[str], Tuple[str, ...]],
        is_start: bool,
        timestamp: Timestamp,
        wall_clock_time_ns: int,
        global_rank: int,
        pid: int,
    ) -> None:
        ph = "B" if is_start else "E"
        args = {}
        args["epoch"] = timestamp.epoch.value
        args["batch"] = timestamp.batch.value
        self._record_event(
            name=name,
            categories=",".join(categories),
            ph=ph,
            wall_clock_ns=wall_clock_time_ns,
            pid=global_rank,
            args=args,
            tid=pid,
        )

    def process_instant_event(
        self,
        name: str,
        categories: Union[List[str], Tuple[str, ...]],
        timestamp: Timestamp,
        wall_clock_time_ns: int,
        global_rank: int,
        pid: int,
    ) -> None:
        args = {}
        args["epoch"] = timestamp.epoch.value
        args["batch"] = timestamp.batch.value
        self._record_event(
            name=name,
            categories=",".join(categories),
            ph="i",
            wall_clock_ns=wall_clock_time_ns,
            args=args,
            pid=global_rank,
            tid=pid,
            s="p",  # mark instant event for at process level
        )

    def process_counter_event(self, name: str, categories: Union[List[str], Tuple[str, ...]], wall_clock_time_ns: int,
                              global_rank: int, pid: int, values: Dict[str, Union[int, float]]) -> None:
        self._record_event(
            name=name,
            categories=",".join(categories),
            ph='C',  # counter event
            wall_clock_ns=wall_clock_time_ns,
            pid=global_rank,
            tid=pid,
            args=values)

    def _record_event(self, name: str, ph: str, wall_clock_ns: int, pid: int, tid: int, categories: str = "", **kwargs):
        """Helper function to record an event in the trace.

        Args:
            name (str): Event name
            categories (str): Comma-seperated string of event categories
            ph (str): Event type. Should be one of the following
                Duration Events: ``B`` (begin), ``E`` (end)
                Complete Events: ``X``
                Instant Events: ``i``
                Counter Events: ``C``
                Async Events: ``b`` (nestable start), ``n`` (nestable instant), ``e`` (nestable end)
                Flow events: ``s`` (start), ``t`` (step), ``f`` (end)
                Sample events: ``P``
                Object Events ``N`` (created), ``O`` (snapshot), ``D`` (destroyed)
                Metadata Events: ``M``
                Memory Dump Events: ``V`` (global), ``v`` (process)
                Mark Events: ``R``
                Clock Sync Events ``c``
            wall_clock_ns (int): Wall clock time, in nanoseconds.
            tid (int): :meth:`threading.get_ident` value for the event
            pid (int): :meth:`os.get_pid` value for the event
            kwargs: Any extra info to record with the event, such as event specific fields.
        """
        data = {
            "name": name,
            "cat": categories,
            "ph": ph,
            "ts": wall_clock_ns // 1000,  # tracing clock timestamp, in microseconds
            "pid": pid,
            "tid": tid,
            **kwargs,
        }
        self._buffer.put_nowait(data)<|MERGE_RESOLUTION|>--- conflicted
+++ resolved
@@ -22,14 +22,8 @@
 
 
 class JSONTraceHandler(ProfilerEventHandler):
-<<<<<<< HEAD
-    """Records trace events in JSON trace format.
-
-    `<https://docs.google.com/document/d/1CvAClvFfyA5R-PhYUmn5OOQtYMH4h6I0nSsKchNAySU/preview>`_.
-=======
     """Records trace events in `JSON trace format <https://\\
     docs.google.com/document/d/1CvAClvFfyA5R-PhYUmn5OOQtYMH4h6I0nSsKchNAySU/preview>`_.
->>>>>>> bac31b80
 
     Traces are output to ``output_directory``.  Traces can be visualized using the Chrome Trace Viewer.
     To view in a Google Chrome browser, navigate to ``chrome://tracing`` and load the JSON trace file.
