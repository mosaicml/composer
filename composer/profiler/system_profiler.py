# Copyright 2021 MosaicML. All Rights Reserved.

"""Profiler to record system level metrics."""

from __future__ import annotations

import threading
import time
from typing import TYPE_CHECKING, Dict, cast

import psutil

from composer.callbacks import memory_monitor
from composer.core.callback import Callback

if TYPE_CHECKING:
    from composer.core.logging.logger import Logger
    from composer.core.state import State
    from composer.profiler import Profiler

__all__ = ["SystemProfiler"]


class SystemProfiler(Callback):
    """The SystemProfiler records system level metrics.  Implemented as a :class:`Callback`, the profiler forks a thread
    during :meth:`Event.init` which polls and records system state using the `psutil` module.

    Args:
        profile_cpu (bool): Whether to record cpu statistics (Default: ``True``)
        profile_memory (bool): Whether to record memory statistics (Default: ``False``)
        profile_disk (bool): Whether to record disk I/O statistics (Default: ``False``)
        profile_net (bool): Whether to record network I/O statistics (Default: ``False``)
        stats_thread_interval_seconds (float): Interval to record system-level stats, in seconds. (Default: every ``0.5`` seconds)
    """

    def __init__(self,
                 profile_cpu: bool = True,
                 profile_memory: bool = False,
                 profile_disk: bool = False,
                 profile_net: bool = False,
                 stats_thread_interval_seconds: float = 0.5) -> None:

        self.profile_cpu = profile_cpu
        self.profile_disk = profile_disk
        self.profile_memory = profile_memory
        self.profile_net = profile_net
        self.stats_thread_interval_seconds = stats_thread_interval_seconds

    def init(self, state: State, logger: Logger):
        del logger  # unused
        assert state.profiler is not None, "The trainer should have set the profiler in state"

        # Start the stats thread
        threading.Thread(target=self._stats_thread, daemon=True, args=[state.profiler]).start()

    def _stats_thread(self, profiler: Profiler):
<<<<<<< HEAD
        """Gathers requested system metrics at :attr:`SystemProfiler.stats_thread_interval_seconds` interval."""
        import psutil  # already checked that it's installed in init
=======
>>>>>>> 794664cb
        psutil.disk_io_counters.cache_clear()
        psutil.net_io_counters.cache_clear()
        if self.profile_cpu:
            psutil.cpu_percent()  # spin it once to clear the default 0.0 value on the first call

        while True:
            if self.profile_cpu:
                cpu_percent = psutil.cpu_percent()
                profiler.marker(name="cpu", categories=["cpu"]).counter({"cpu_percent": cpu_percent})

            if self.profile_memory:
                cuda_memory_stats = memory_monitor._get_memory_report()
                for name, val in cuda_memory_stats.items():
                    profiler.marker(f"memory/cuda/{name}", categories=["memory"]).counter({name: val})
                swap_memory = psutil.swap_memory()
                profiler.marker("memory/swap", categories=["memory"]).counter({
                    "used_gb": swap_memory.used / 2**9,
                    "free_gb": swap_memory.free / 2**9
                })
                virtual_memory = psutil.virtual_memory()
                profiler.marker("memory/virtual", categories=["memory"]).counter({
                    "used_gb": virtual_memory.used / 2**9,
                    "available_gb": virtual_memory.available / 2**9
                })

            if self.profile_disk:
                disk_io_counters = cast(Dict[str, psutil._common.sdiskio], psutil.disk_io_counters(perdisk=True))
                for disk_name, disk_stats in disk_io_counters.items():
                    for field_name in ("read_count", "write_count", "read_bytes", "write_bytes", "read_time",
                                       "write_time", "busy_time"):
                        profiler.marker(f"disk/{disk_name}/{field_name}",
                                        categories=["disk"]).counter({"field_name": getattr(disk_stats, field_name)})

            if self.profile_net:
                net_io_counters = cast(Dict[str, psutil._common.snetio], psutil.net_io_counters(pernic=True))
                for nic, nic_stats in net_io_counters.items():
                    profiler.marker(f"network/{nic}/kb_sent",
                                    categories=["net"]).counter({"kb_sent": nic_stats.bytes_sent / 2**3})
                    profiler.marker(f"network/{nic}/kb_recv",
                                    categories=["net"]).counter({"kb_recv": nic_stats.bytes_recv / 2**3})

            time.sleep(self.stats_thread_interval_seconds)<|MERGE_RESOLUTION|>--- conflicted
+++ resolved
@@ -54,11 +54,8 @@
         threading.Thread(target=self._stats_thread, daemon=True, args=[state.profiler]).start()
 
     def _stats_thread(self, profiler: Profiler):
-<<<<<<< HEAD
         """Gathers requested system metrics at :attr:`SystemProfiler.stats_thread_interval_seconds` interval."""
-        import psutil  # already checked that it's installed in init
-=======
->>>>>>> 794664cb
+        
         psutil.disk_io_counters.cache_clear()
         psutil.net_io_counters.cache_clear()
         if self.profile_cpu:
