# Copyright 2021 MosaicML. All Rights Reserved.

from __future__ import annotations

import textwrap
from typing import Iterator, Optional

from composer.core.callback import Callback
from composer.core.profiler import Profiler
from composer.core.state import State
from composer.core.types import Batch, DataLoader, Logger
from composer.datasets.dataloader import WrappedDataLoader


class ProfiledDataLoader(WrappedDataLoader):
    """Wraps a dataloader to record the duration it takes to yield a batch. This class should not be instantiated
    directly.

    Args:
        profiler (Profiler): The profiler instance.
        dataloader (DataLoader): The dataloader to profile.
        name (str): The name for the dataloader.
    """

    def __init__(self, profiler: Profiler, dataloader: DataLoader, name: str) -> None:
        super().__init__(dataloader)
        self._marker = profiler.marker(f"dataloader/{name}", categories=["dataloader"])
        self._iterator: Optional[Iterator[Batch]] = None

    def __iter__(self) -> ProfiledDataLoader:
        self._iterator = iter(self.dataloader)
        return self

    def __next__(self) -> Batch:
        assert self._iterator is not None
        self._marker.start()
        try:
            return next(self._iterator)
        finally:
            self._marker.finish()


class DataloaderProfiler(Callback):

    def init(self, state: State, logger: Logger):
        del logger  # unused
        if state.profiler is None:
            raise RuntimeError(
<<<<<<< HEAD
                textwrap.dedent("""To use the dataloader profiler, state.profiler must be set.
                Make sure to run composer with the profiler -- i.e. with the `--profiler` CLI flag."""))

        if not ProfiledDataLoader.is_dataloader_already_wrapped(state.train_dataloader):
            state.train_dataloader = ProfiledDataLoader(state.profiler, state.train_dataloader, "train")

        if not ProfiledDataLoader.is_dataloader_already_wrapped(state.eval_dataloader):
            state.eval_dataloader = ProfiledDataLoader(state.profiler, state.eval_dataloader, "eval")
=======
                textwrap.dedent("""\
                    To use the dataloader profiler, state.profiler must be set.
                    Make sure to run composer with the profiler -- i.e. with the `--profiler` CLI flag."""))
        state.train_dataloader = ProfiledDataLoader(state.profiler, state.train_dataloader, "train")
        for evaluator in state.evaluators:
            evaluator.dataloader.dataloader = ProfiledDataLoader(state.profiler, evaluator.dataloader.dataloader,
                                                                 evaluator.label)
>>>>>>> f6f55a05
<|MERGE_RESOLUTION|>--- conflicted
+++ resolved
@@ -46,21 +46,13 @@
         del logger  # unused
         if state.profiler is None:
             raise RuntimeError(
-<<<<<<< HEAD
                 textwrap.dedent("""To use the dataloader profiler, state.profiler must be set.
                 Make sure to run composer with the profiler -- i.e. with the `--profiler` CLI flag."""))
 
         if not ProfiledDataLoader.is_dataloader_already_wrapped(state.train_dataloader):
             state.train_dataloader = ProfiledDataLoader(state.profiler, state.train_dataloader, "train")
 
-        if not ProfiledDataLoader.is_dataloader_already_wrapped(state.eval_dataloader):
-            state.eval_dataloader = ProfiledDataLoader(state.profiler, state.eval_dataloader, "eval")
-=======
-                textwrap.dedent("""\
-                    To use the dataloader profiler, state.profiler must be set.
-                    Make sure to run composer with the profiler -- i.e. with the `--profiler` CLI flag."""))
-        state.train_dataloader = ProfiledDataLoader(state.profiler, state.train_dataloader, "train")
         for evaluator in state.evaluators:
-            evaluator.dataloader.dataloader = ProfiledDataLoader(state.profiler, evaluator.dataloader.dataloader,
-                                                                 evaluator.label)
->>>>>>> f6f55a05
+            
+            if not ProfiledDataLoader.is_dataloader_already_wrapped(evaluator.dataloader.dataloader):
+                evaluator.dataloader.dataloader = ProfiledDataLoader(state.profiler, evaluator.dataloader.dataloader, evaluator.label)