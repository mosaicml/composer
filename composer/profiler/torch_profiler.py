--- conflicted
+++ resolved
@@ -208,26 +208,14 @@
                 os.makedirs(trace_file_dirname, exist_ok=True)
             prof.export_chrome_trace(trace_file_name)
             state.profiler.record_chrome_json_trace_file(trace_file_name)
-<<<<<<< HEAD
             if self.remote_file_name is not None:
                 trace_remote_file_name = format_name_with_dist_and_time(self.remote_file_name,
                                                                         run_name=state.run_name,
                                                                         timestamp=timestamp)
                 trace_remote_file_name = trace_remote_file_name.lstrip('/')
-                logger.upload_file(LogLevel.BATCH,
-                                   remote_file_name=trace_remote_file_name,
+                logger.upload_file(remote_file_name=trace_remote_file_name,
                                    file_path=trace_file_name,
                                    overwrite=self.overwrite)
-=======
-            if self.artifact_name is not None:
-                trace_artifact_name = format_name_with_dist_and_time(self.artifact_name,
-                                                                     run_name=state.run_name,
-                                                                     timestamp=timestamp)
-                trace_artifact_name = trace_artifact_name.lstrip('/')
-                logger.file_artifact(artifact_name=trace_artifact_name,
-                                     file_path=trace_file_name,
-                                     overwrite=self.overwrite)
->>>>>>> 48661e96
 
             if self.num_traces_to_keep >= 0:
                 while len(self.saved_traces) > self.num_traces_to_keep:
