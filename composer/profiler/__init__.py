# Copyright 2021 MosaicML. All Rights Reserved.

"""Performance profiling tools.

The profiler gathers performance metrics during a training run that can be used to diagnose bottlenecks and
facilitate model development.

The metrics gathered include:

* Duration of each :class:`.Event` during training
* Time taken by the data loader to return a batch
* Host metrics such as CPU, system memory, disk and network utilization over time
* Execution order, latency and attributes of PyTorch operators and GPU kernels (see :doc:`torch:profiler`)

See the :doc:`Profiling Guide </trainer/performance_tutorials/profiling>` for additional information.
"""
<<<<<<< HEAD
=======
from composer.profiler.dataloader_profiler import DataLoaderProfiler
>>>>>>> 7f201e70
from composer.profiler.json_trace_handler import JSONTraceHandler
from composer.profiler.marker import Marker
from composer.profiler.profiler import Profiler
from composer.profiler.profiler_action import ProfilerAction
from composer.profiler.profiler_hparams import (CyclicProfilerScheduleHparams, JSONTraceHparams, ProfileScheduleHparams,
                                                TraceHandlerHparams)
from composer.profiler.profiler_schedule import cyclic_schedule
<<<<<<< HEAD
=======
from composer.profiler.system_profiler import SystemProfiler
from composer.profiler.torch_profiler import TorchProfiler
>>>>>>> 7f201e70
from composer.profiler.trace_handler import TraceHandler

# All needs to be defined properly for sphinx autosummary
__all__ = [
    "Marker",
    "Profiler",
    "ProfilerAction",
    "TraceHandler",
    "cyclic_schedule",
    "JSONTraceHandler",
    "CyclicProfilerScheduleHparams",
    "ProfileScheduleHparams",
    "JSONTraceHparams",
    "TraceHandlerHparams",
<<<<<<< HEAD
=======
    "DataLoaderProfiler",
    "SystemProfiler",
    "TorchProfiler",
>>>>>>> 7f201e70
]<|MERGE_RESOLUTION|>--- conflicted
+++ resolved
@@ -14,10 +14,7 @@
 
 See the :doc:`Profiling Guide </trainer/performance_tutorials/profiling>` for additional information.
 """
-<<<<<<< HEAD
-=======
 from composer.profiler.dataloader_profiler import DataLoaderProfiler
->>>>>>> 7f201e70
 from composer.profiler.json_trace_handler import JSONTraceHandler
 from composer.profiler.marker import Marker
 from composer.profiler.profiler import Profiler
@@ -25,11 +22,8 @@
 from composer.profiler.profiler_hparams import (CyclicProfilerScheduleHparams, JSONTraceHparams, ProfileScheduleHparams,
                                                 TraceHandlerHparams)
 from composer.profiler.profiler_schedule import cyclic_schedule
-<<<<<<< HEAD
-=======
 from composer.profiler.system_profiler import SystemProfiler
 from composer.profiler.torch_profiler import TorchProfiler
->>>>>>> 7f201e70
 from composer.profiler.trace_handler import TraceHandler
 
 # All needs to be defined properly for sphinx autosummary
@@ -44,10 +38,7 @@
     "ProfileScheduleHparams",
     "JSONTraceHparams",
     "TraceHandlerHparams",
-<<<<<<< HEAD
-=======
     "DataLoaderProfiler",
     "SystemProfiler",
     "TorchProfiler",
->>>>>>> 7f201e70
 ]