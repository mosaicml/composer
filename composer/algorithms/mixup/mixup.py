# Copyright 2021 MosaicML. All Rights Reserved.

"""Core MixUp classes and functions."""

from __future__ import annotations

import logging
from typing import Optional, Tuple

import numpy as np
import torch

from composer.core import Algorithm, Event, State
from composer.loggers import Logger
<<<<<<< HEAD
from composer.models import ComposerModel
from composer.models.loss import ensure_targets_one_hot
=======
from composer.loss.utils import check_for_index_targets
>>>>>>> 6d39a385

log = logging.getLogger(__name__)

__all__ = ["MixUp", "mixup_batch"]


def mixup_batch(input: torch.Tensor,
                target: torch.Tensor,
                mixing: Optional[float] = None,
                alpha: float = 0.2,
                indices: Optional[torch.Tensor] = None) -> Tuple[torch.Tensor, torch.Tensor, torch.Tensor, float]:
    """Create new samples using convex combinations of pairs of samples.

    This is done by taking a convex combination of ``input`` with a randomly
    permuted copy of ``input``. The permutation takes place along the sample
    axis (dim 0).

    The relative weight of the original ``input`` versus the permuted copy is
    defined by the ``mixing`` parameter. This parameter should be chosen
    from a ``Beta(alpha, alpha)`` distribution for some parameter ``alpha > 0``.
    Note that the same ``mixing`` is used for the whole batch.

    Args:
        input (torch.Tensor): input tensor of shape ``(minibatch, ...)``, where
            ``...`` indicates zero or more dimensions.
        target (torch.Tensor): target tensor of shape ``(minibatch, ...)``, where
            ``...`` indicates zero or more dimensions.
        mixing (float, optional): coefficient used to interpolate
            between the two examples. If provided, must be in :math:`[0, 1]`.
            If ``None``, value is drawn from a ``Beta(alpha, alpha)``
            distribution. Default: ``None``.
        alpha (float, optional): parameter for the Beta distribution over
            ``mixing``. Ignored if ``mixing`` is provided. Default: ``0.2``.
        indices (Tensor, optional): Permutation of the samples to use.
            Default: ``None``.

    Returns:
        input_mixed (torch.Tensor): batch of inputs after mixup has been applied
        target_orig (torch.Tensor): The original labels
        target_perm (torch.Tensor): The labels of the mixed in examples
        mixing (torch.Tensor): the amount of mixing used.

    Example:
        .. testcode::

            import torch
            from composer.functional import mixup_batch

            N, C, H, W = 2, 3, 4, 5
            X = torch.randn(N, C, H, W)
            y = torch.randint(num_classes, size=(N,))
            X_mixed, y_orig, y_perm, mixing = mixup_batch(
                X, y, alpha=0.2)
    """
    if mixing is None:
        mixing = _gen_mixing_coef(alpha)
    # Create permuted versions of x and y in preparation for interpolation
    # Use given indices if there are any.
    if indices is None:
        permuted_idx = _gen_indices(input.shape[0])
    else:
        permuted_idx = indices
    x_permuted = input[permuted_idx]
    permuted_target = target[permuted_idx]
    # Interpolate between the inputs
<<<<<<< HEAD
    x_mixup = (1 - mixing) * input + mixing * x_permuted

    return x_mixup, target, permuted_target, mixing
=======
    x_mix = (1 - mixing) * input + mixing * x_shuffled

    # First check if labels are indices. If so, convert them to onehots.
    # This is under the assumption that the loss expects torch.LongTensor, which is true for pytorch cross_entropy
    if check_for_index_targets(target):
        y_onehot = F.one_hot(target, num_classes=num_classes)
        y_shuffled_onehot = F.one_hot(y_shuffled, num_classes=num_classes)
        y_mix = ((1. - mixing) * y_onehot + mixing * y_shuffled_onehot)
    else:
        y_mix = ((1. - mixing) * target + mixing * y_shuffled)
    return x_mix, y_mix, shuffled_idx
>>>>>>> 6d39a385


class MixUp(Algorithm):
    """`MixUp <https://arxiv.org/abs/1710.09412>`_ trains the network on convex combinations of pairs of examples and
    targets rather than individual examples and targets.

    This is done by taking a convex combination of a given batch X with a
    randomly permuted copy of X. The mixing coefficient is drawn from a
    ``Beta(alpha, alpha)`` distribution.

    Training in this fashion sometimes reduces generalization error.

    Args:
        alpha (float, optional): the psuedocount for the Beta distribution used to sample
            mixing parameters. As ``alpha`` grows, the two samples
            in each pair tend to be weighted more equally. As ``alpha``
            approaches 0 from above, the combination approaches only using
            one element of the pair. Default: ``0.2``.
        interpolate_loss (bool, optional): Interpolates the loss rather than the labels.
            A useful trick when using a cross entropy loss. Default: ``True``

    Example:
        .. testcode::

            from composer.algorithms import MixUp
            algorithm = MixUp(alpha=0.2)
            trainer = Trainer(
                model=model,
                train_dataloader=train_dataloader,
                eval_dataloader=eval_dataloader,
                max_duration="1ep",
                algorithms=[algorithm],
                optimizers=[optimizer]
            )
    """

    def __init__(self, alpha: float = 0.2, interpolate_loss: bool = True):
        self.alpha = alpha
        self.interpolate_loss = interpolate_loss
        self.mixing = 0.0
        self.indices = torch.Tensor()
        self.permuted_target = torch.Tensor()
        self._loss_fn = None  # set on Event.INIT

    def match(self, event: Event, state: State) -> bool:
        if self.interpolate_loss:
            return event in [Event.INIT, Event.AFTER_DATALOADER, Event.AFTER_LOSS]
        else:
            return event in [Event.AFTER_DATALOADER, Event.BEFORE_LOSS]

    def apply(self, event: Event, state: State, logger: Logger) -> None:
        if event == Event.INIT:
            # Grab the loss function
            if isinstance(state.model, ComposerModel):
                self._loss_fn = state.model.loss
            else:
                raise RuntimeError("Model must be of type ComposerModel")

        if event == Event.AFTER_DATALOADER:
            input, target = state.batch_pair
            assert isinstance(input, torch.Tensor) and isinstance(target, torch.Tensor), \
                "Multiple tensors for inputs or targets not supported yet."

            self.mixing = _gen_mixing_coef(self.alpha)
            self.indices = _gen_indices(input.shape[0])

            new_input, _, self.permuted_target, _ = mixup_batch(
                input,
                target,
                mixing=self.mixing,
                indices=self.indices,
            )

            state.batch = (new_input, target)

        if not self.interpolate_loss and event == Event.BEFORE_LOSS:
            # Interpolate the targets
            input, target = state.batch_pair
            assert isinstance(state.outputs, torch.Tensor), "Multiple output tensors not supported yet"
            assert isinstance(target, torch.Tensor), "Multiple target tensors not supported yet"
            # Make sure that the targets are dense/one-hot
            target = ensure_targets_one_hot(state.outputs, target)
            permuted_target = ensure_targets_one_hot(state.outputs, self.permuted_target)
            # Interpolate to get the new target
            mixed_up_target = (1 - self.mixing) * target + self.mixing * permuted_target
            # Create the new batch
            state.batch = (input, mixed_up_target)

        if self.interpolate_loss and event == Event.AFTER_LOSS:
            input, target = state.batch_pair
            assert isinstance(state.loss, torch.Tensor), "Multiple losses not supported yet"

            # Interpolate the loss
            def loss(outputs, target):
                assert self._loss_fn is not None, "loss_fn should be set on Event.INIT"
                return self._loss_fn(outputs, (torch.Tensor(), target))

            new_loss = loss(state.outputs, self.permuted_target)
            state.loss *= (1 - self.mixing)
            assert isinstance(new_loss, torch.Tensor), "Multiple losses not supported yet"
            state.loss += self.mixing * new_loss


def _gen_mixing_coef(alpha: float) -> float:
    """Samples ``max(z, 1-z), z ~ Beta(alpha, alpha)``."""
    # First check if alpha is positive.
    assert alpha >= 0
    # Draw the mixing parameter from a beta distribution.
    # Check here is needed because beta distribution requires alpha > 0
    # but alpha = 0 is fine for mixup.
    if alpha == 0:
        mixing_lambda = 0
    else:
        mixing_lambda = np.random.beta(alpha, alpha)
    # for symmetric beta distribution, can always use 0 <= lambda <= .5;
    # this way the "main" label is always the original one, which keeps
    # the training accuracy meaningful
    return min(mixing_lambda, 1. - mixing_lambda)


def _gen_indices(num_samples: int) -> torch.Tensor:
    """Generates a random permutation of the batch indices."""
    return torch.randperm(num_samples)<|MERGE_RESOLUTION|>--- conflicted
+++ resolved
@@ -12,12 +12,8 @@
 
 from composer.core import Algorithm, Event, State
 from composer.loggers import Logger
-<<<<<<< HEAD
 from composer.models import ComposerModel
-from composer.models.loss import ensure_targets_one_hot
-=======
-from composer.loss.utils import check_for_index_targets
->>>>>>> 6d39a385
+from composer.loss.utils import ensure_targets_one_hot
 
 log = logging.getLogger(__name__)
 
@@ -83,23 +79,9 @@
     x_permuted = input[permuted_idx]
     permuted_target = target[permuted_idx]
     # Interpolate between the inputs
-<<<<<<< HEAD
     x_mixup = (1 - mixing) * input + mixing * x_permuted
 
     return x_mixup, target, permuted_target, mixing
-=======
-    x_mix = (1 - mixing) * input + mixing * x_shuffled
-
-    # First check if labels are indices. If so, convert them to onehots.
-    # This is under the assumption that the loss expects torch.LongTensor, which is true for pytorch cross_entropy
-    if check_for_index_targets(target):
-        y_onehot = F.one_hot(target, num_classes=num_classes)
-        y_shuffled_onehot = F.one_hot(y_shuffled, num_classes=num_classes)
-        y_mix = ((1. - mixing) * y_onehot + mixing * y_shuffled_onehot)
-    else:
-        y_mix = ((1. - mixing) * target + mixing * y_shuffled)
-    return x_mix, y_mix, shuffled_idx
->>>>>>> 6d39a385
 
 
 class MixUp(Algorithm):
