# Copyright 2021 MosaicML. All Rights Reserved.

"""Core MixUp classes and functions."""

from __future__ import annotations

import logging
from typing import Optional, Tuple

import numpy as np
import torch
from torch.nn import functional as F

from composer.core.types import Algorithm, Event, Logger, State, Tensor
from composer.models.loss import _check_for_index_targets

log = logging.getLogger(__name__)

__all__ = ["MixUp", "mixup_batch"]


def mixup_batch(input: Tensor,
                target: Tensor,
                num_classes: int,
                mixing: Optional[float] = None,
                alpha: float = 0.2,
                indices: Optional[torch.Tensor] = None) -> Tuple[torch.Tensor, torch.Tensor, torch.Tensor]:
    """Create new samples using convex combinations of pairs of samples.

    This is done by taking a convex combination of ``input`` with a randomly
    permuted copy of ``input``. The permutation takes place along the sample
    axis (dim 0).

    The relative weight of the original ``input`` versus the permuted copy is
    defined by the ``mixing`` parameter. This parameter should be chosen
    from a ``Beta(alpha, alpha)`` distribution for some parameter ``alpha > 0``.
    Note that the same ``mixing`` is used for the whole batch.

    Args:
        input (torch.Tensor): input tensor of shape ``(minibatch, ...)``, where
            ``...`` indicates zero or more dimensions.
        target (torch.Tensor): target tensor of shape ``(minibatch, ...)``, where
            ``...`` indicates zero or more dimensions.
        num_classes (int): total number of classes or output variables
        mixing (float, optional): coefficient used to interpolate
            between the two examples. If provided, must be in :math:`[0, 1]`.
            If ``None``, value is drawn from a ``Beta(alpha, alpha)``
            distribution. Default: ``None``.
        alpha (float, optional): parameter for the Beta distribution over
            ``mixing``. Ignored if ``mixing`` is provided. Default: ``0.2``.
        indices (Tensor, optional): Permutation of the samples to use.
            Default: ``None``.

    Returns:
        input_mixed (torch.Tensor): batch of inputs after mixup has been applied
        target_mixed (torch.Tensor): labels after mixup has been applied
        perm (torch.Tensor): the permutation used

    Example:
        .. testcode::

            import torch
            from composer.functional import mixup_batch

            N, C, H, W = 2, 3, 4, 5
            num_classes = 10
            X = torch.randn(N, C, H, W)
            y = torch.randint(num_classes, size=(N,))
            X_mixed, y_mixed, perm = mixup_batch(
                X, y, num_classes=num_classes, alpha=0.2)
    """
    if mixing is None:
        mixing = _gen_mixing_coef(alpha)
    # Create shuffled versions of x and y in preparation for interpolation
    # Use given indices if there are any.
    if indices is None:
        shuffled_idx = torch.randperm(input.shape[0])
    else:
        shuffled_idx = indices
    x_shuffled = input[shuffled_idx]
    y_shuffled = target[shuffled_idx]
    # Interpolate between the inputs
    x_mix = (1 - mixing) * input + mixing * x_shuffled

    # First check if labels are indices. If so, convert them to onehots.
    # This is under the assumption that the loss expects torch.LongTensor, which is true for pytorch cross_entropy
<<<<<<< HEAD
    if _check_for_index_targets(y):
        y_onehot = F.one_hot(y, num_classes=n_classes)
        y_shuffled_onehot = F.one_hot(y_shuffled, num_classes=n_classes)
        y_mix = ((1. - interpolation_lambda) * y_onehot + interpolation_lambda * y_shuffled_onehot)
=======
    if check_for_index_targets(target):
        y_onehot = F.one_hot(target, num_classes=num_classes)
        y_shuffled_onehot = F.one_hot(y_shuffled, num_classes=num_classes)
        y_mix = ((1. - mixing) * y_onehot + mixing * y_shuffled_onehot)
>>>>>>> b7cfd307
    else:
        y_mix = ((1. - mixing) * target + mixing * y_shuffled)
    return x_mix, y_mix, shuffled_idx


class MixUp(Algorithm):
    """`MixUp <https://arxiv.org/abs/1710.09412>`_ trains the network on convex combinations of pairs of examples and
    targets rather than individual examples and targets.

    This is done by taking a convex combination of a given batch X with a
    randomly permuted copy of X. The mixing coefficient is drawn from a
    ``Beta(alpha, alpha)`` distribution.

    Training in this fashion sometimes reduces generalization error.

    Args:
        num_classes (int): the number of classes in the task labels.
        alpha (float, optional): the psuedocount for the Beta distribution used to sample
            mixing parameters. As ``alpha`` grows, the two samples
            in each pair tend to be weighted more equally. As ``alpha``
            approaches 0 from above, the combination approaches only using
            one element of the pair. Default: ``0.2``.

    Example:
        .. testcode::

            from composer.algorithms import MixUp
            algorithm = MixUp(num_classes=10, alpha=0.2)
            trainer = Trainer(
                model=model,
                train_dataloader=train_dataloader,
                eval_dataloader=eval_dataloader,
                max_duration="1ep",
                algorithms=[algorithm],
                optimizers=[optimizer]
            )
    """

    def __init__(self, num_classes: int, alpha: float = 0.2):
        self.num_classes = num_classes
        self.alpha = alpha
        self.mixing = 0.0
        self.indices = torch.Tensor()

    def match(self, event: Event, state: State) -> bool:
        """Runs on Event.INIT and Event.AFTER_DATALOADER.

        Args:
            event (:class:`Event`): The current event.
            state (:class:`State`): The current state.
        Returns:
            bool: True if this algorithm should run now.
        """
        return event == Event.AFTER_DATALOADER

    def apply(self, event: Event, state: State, logger: Logger) -> None:
        """Applies MixUp augmentation on State input.

        Args:
            event (Event): the current event
            state (State): the current trainer state
            logger (Logger): the training logger
        """

        input, target = state.batch_pair
        assert isinstance(input, Tensor) and isinstance(target, Tensor), \
            "Multiple tensors for inputs or targets not supported yet."

        self.mixing = _gen_mixing_coef(self.alpha)

        new_input, new_target, self.indices = mixup_batch(
            input,
            target,
            mixing=self.mixing,
            num_classes=self.num_classes,
        )

        state.batch = (new_input, new_target)


def _gen_mixing_coef(alpha: float) -> float:
    """Samples ``max(z, 1-z), z ~ Beta(alpha, alpha)``."""
    # First check if alpha is positive.
    assert alpha >= 0
    # Draw the mixing parameter from a beta distribution.
    # Check here is needed because beta distribution requires alpha > 0
    # but alpha = 0 is fine for mixup.
    if alpha == 0:
        mixing_lambda = 0
    else:
        mixing_lambda = np.random.beta(alpha, alpha)
    # for symmetric beta distribution, can always use 0 <= lambda <= .5;
    # this way the "main" label is always the original one, which keeps
    # the training accuracy meaningful
    return max(mixing_lambda, 1. - mixing_lambda)<|MERGE_RESOLUTION|>--- conflicted
+++ resolved
@@ -84,17 +84,10 @@
 
     # First check if labels are indices. If so, convert them to onehots.
     # This is under the assumption that the loss expects torch.LongTensor, which is true for pytorch cross_entropy
-<<<<<<< HEAD
     if _check_for_index_targets(y):
         y_onehot = F.one_hot(y, num_classes=n_classes)
         y_shuffled_onehot = F.one_hot(y_shuffled, num_classes=n_classes)
         y_mix = ((1. - interpolation_lambda) * y_onehot + interpolation_lambda * y_shuffled_onehot)
-=======
-    if check_for_index_targets(target):
-        y_onehot = F.one_hot(target, num_classes=num_classes)
-        y_shuffled_onehot = F.one_hot(y_shuffled, num_classes=num_classes)
-        y_mix = ((1. - mixing) * y_onehot + mixing * y_shuffled_onehot)
->>>>>>> b7cfd307
     else:
         y_mix = ((1. - mixing) * target + mixing * y_shuffled)
     return x_mix, y_mix, shuffled_idx
