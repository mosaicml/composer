--- conflicted
+++ resolved
@@ -3,7 +3,6 @@
 from __future__ import annotations
 
 import logging
-import textwrap
 from dataclasses import asdict, dataclass
 from typing import Optional, Tuple
 
@@ -14,7 +13,6 @@
 
 from composer.algorithms import AlgorithmHparams
 from composer.core.types import Algorithm, Event, Logger, State, Tensor
-from composer.models.base import ComposerModel
 from composer.models.loss import check_for_index_targets
 
 log = logging.getLogger(__name__)
@@ -104,13 +102,9 @@
 class MixUpHparams(AlgorithmHparams):
     """See :class:`MixUp`"""
 
-<<<<<<< HEAD
-    alpha: float = hp.optional('Strength of interpolation, should be >= 0. No interpolation if alpha=0.', default=0.2)
-=======
-    alpha: float = hp.required('Strength of interpolation, should be >= 0. No interpolation if alpha=0.',
-                               template_default=0.2)
     num_classes: int = hp.required('Number of classes in the task labels.')
->>>>>>> aebe9c83
+    alpha: float = hp.optional('Strength of interpolation, should be >= 0. No interpolation if alpha=0.',
+                               default=0.2)
 
     def initialize_object(self) -> MixUp:
         return MixUp(**asdict(self))
@@ -140,7 +134,6 @@
         self.num_classes = num_classes
         self._interpolation_lambda = 0.0
         self._indices = torch.Tensor()
-        self.num_classes: Optional[int] = None  # set on init
 
     def match(self, event: Event, state: State) -> bool:
         """Runs on Event.INIT and Event.AFTER_DATALOADER.
@@ -151,11 +144,7 @@
         Returns:
             bool: True if this algorithm should run now.
         """
-<<<<<<< HEAD
-        return (event == Event.INIT and self.num_classes is None) or event == Event.AFTER_DATALOADER
-=======
         return event == Event.AFTER_DATALOADER
->>>>>>> aebe9c83
 
     @property
     def interpolation_lambda(self) -> float:
@@ -181,20 +170,6 @@
             state (State): the current trainer state
             logger (Logger): the training logger
         """
-<<<<<<< HEAD
-        if event == Event.INIT:
-            if not isinstance(state.model, ComposerModel):
-                raise RuntimeError(
-                    textwrap.dedent(f"""\
-                    Unable to apply {type(self).__qualname__} on model of type {type(state.model).__qualname__};
-                    expected state.model to be {ComposerModel.__qualname__}"""))
-            num_classes = state.model.num_classes
-            if not isinstance(num_classes, int):
-                raise RuntimeError(f"{type(self).__qualname__} requires model.num_classes to be an integer")
-            self.num_classes = num_classes
-            return
-=======
->>>>>>> aebe9c83
 
         assert self.num_classes is not None, "num classes is set on Event.INIT"
 
