# Copyright 2022 MosaicML Composer authors
# SPDX-License-Identifier: Apache-2.0

"""Core SelectiveBackprop class and functions."""

from __future__ import annotations

import inspect
from typing import Any, Callable, Optional, Sequence, Tuple, Union

import numpy as np
import torch
from torch.nn import functional as F

from composer.core import Algorithm, Event, State
from composer.core.precision import get_precision_context
from composer.loggers import Logger
from composer.models import ComposerModel

__all__ = ['SelectiveBackprop', 'select_using_loss', 'should_selective_backprop']


def should_selective_backprop(
    current_duration: float,
    batch_idx: int,
    start: float = 0.5,
    end: float = 0.9,
    interrupt: int = 2,
) -> bool:
    """Decides if selective backprop should be run based on time in training.

    Returns true if the ``current_duration`` is between ``start`` and
    ``end``. It is recommended that SB be applied during the later stages of
    a training run, once the model has already "learned" easy examples.

    To preserve convergence, SB can be interrupted with vanilla minibatch
    gradient steps every ``interrupt`` steps. When ``interrupt=0``, SB will be
    used at every step during the SB interval. When ``interrupt=2``, SB will
    alternate with vanilla minibatch steps.

    Args:
        current_duration (float): The elapsed training duration, as a percentage.
            Must be within :math:`[0.0, 1.0)`.
        batch_idx (int): The current batch within the epoch
        start (float, optional): The duration at which selective backprop
            should be enabled, as a percentage. Default: ``0.5``.
        end (float, optional): The duration at which selective backprop
            should be disabled, as a percentage. Default: ``0.9``.
        interrupt (int, optional): The number of batches between vanilla
            minibatch gradient updates. Default: ``2``.

    Returns:
        bool: If selective backprop should be performed on this batch.
    """
    is_interval = ((current_duration >= start) and (current_duration < end))
    is_step = ((interrupt == 0) or ((batch_idx + 1) % interrupt != 0))

    return is_interval and is_step


def select_using_loss(input: torch.Tensor,
                      target: torch.Tensor,
                      model: Callable[[Union[torch.Tensor, Sequence[torch.Tensor]]], torch.Tensor],
                      loss_fun: Callable,
                      keep: float = 0.5,
                      scale_factor: float = 1) -> Tuple[torch.Tensor, torch.Tensor]:
    """Prunes minibatches as a subroutine of SelectiveBackprop. Computes the loss function on the provided training
    examples and runs minibatches according to the difficulty. The fraction of the minibatch that is kept for gradient
    computation is specified by the argument ``0 <= keep <= 1``.

    To speed up SB's selection forward pass, the argument ``scale_factor`` can
    be used to spatially downsample input tensors. The full-sized inputs
    will still be used for the weight gradient computation.

    Args:
        input (:class:`torch.Tensor`): Input tensor to prune.
        target (:class:`torch.Tensor`): Output tensor to prune.
        model (Callable): Model with which to predict outputs.
        loss_fun (Callable): Loss function of the form ``loss(outputs, targets, reduction='none')``.
            The function must take the keyword argument ``reduction='none'``
            to ensure that per-sample losses are returned.
        keep (float, optional): Fraction of examples in the batch to keep. Default: ``0.5``.
        scale_factor (float, optional): Multiplier between 0 and 1 for spatial size. Downsampling
            requires the input tensor to be at least 3D. Default: ``1``.

    Returns:
        (torch.Tensor, torch.Tensor): The pruned batch of inputs and targets

    Raises:
        ValueError: If ``scale_factor > 1``
        TypeError: If ``loss_fun > 1`` has the wrong signature or is not callable

    .. note::

        This function runs an extra forward pass through the model on the batch of data.
        If you are using a non-default precision, ensure that this forward pass
        runs in your desired precision. For example:

    .. testsetup::

        N_sb, D_sb = 16, 8
        X_sb, y_sb = torch.randn(N_sb, D_sb), torch.randint(2, (N_sb,))
        lin_model = torch.nn.Linear(X_sb.shape[1], 1)

    .. doctest::

        import torch
        from composer.algorithms.selective_backprop import select_using_loss

        with torch.cuda.amp.autocast(True):
            X_new, y_new = select_using_loss(
                X_sb, y_sb,
                lin_model,
                loss_fun,
                keep=0.5,
                scale_factor=1
            )
    """
    INTERPOLATE_MODES = {3: 'linear', 4: 'bilinear', 5: 'trilinear'}

    interp_mode = 'bilinear'
    if scale_factor != 1:
        if input.dim() not in INTERPOLATE_MODES:
            raise ValueError(f'Input must be 3D, 4D, or 5D if scale_factor != 1, got {input.dim()}')
        interp_mode = INTERPOLATE_MODES[input.dim()]

    if scale_factor > 1:
        raise ValueError('scale_factor must be <= 1')

    if callable(loss_fun):
        sig = inspect.signature(loss_fun)
        if not 'reduction' in sig.parameters:
            raise TypeError('Loss function `loss_fun` must take a keyword argument `reduction`.')
    else:
        raise TypeError('Loss function must be callable')

    with torch.no_grad():
        N = input.shape[0]

        # Maybe interpolate
        if scale_factor < 1:
            X_scaled = F.interpolate(input,
                                     scale_factor=scale_factor,
                                     mode=interp_mode,
                                     align_corners=False,
                                     recompute_scale_factor=False)
        else:
            X_scaled = input

        # Get per-examples losses
        out = model(X_scaled)
        losses = loss_fun(out, target, reduction='none')

        # Sort losses
        sorted_idx = torch.argsort(losses)
        n_select = int(keep * N)

        # Sample by loss
        percs = np.arange(0.5, N, 1) / N
        probs = percs**((1.0 / keep) - 1.0)
        probs = probs / np.sum(probs)
        select_percs_idx = np.random.choice(N, n_select, replace=False, p=probs)
        select_idx = sorted_idx[select_percs_idx]

    return input[select_idx], target[select_idx]


class SelectiveBackprop(Algorithm):
    """Selectively backpropagate gradients from a subset of each batch.

<<<<<<< HEAD
    Based on (`Jiang et al, 2019`_), Selective Backprop (SB) prunes minibatches
    according to the difficulty of the individual training examples and only
    computes weight gradients over the pruned subset, reducing iteration time and
    speeding up training.

    The fraction of the minibatch that is kept for gradient computation is
    specified by the argument ``0 <= keep <= 1``.

    To speed up SB's selection forward pass, the argument ``scale_factor`` can
    be used to spatially downsample input image tensors. The full-sized inputs
    will still be used for the weight gradient computation.

    To preserve convergence, SB can be interrupted with vanilla minibatch
    gradient steps every ``interrupt`` steps. When ``interrupt=0``, SB will be
    used at every step during the SB interval. When ``interrupt=2``, SB will
    alternate with vanilla minibatch steps.

    .. _Jiang et al, 2019: https://arxiv.org/abs/1910.00762

    Args:
        start (float, optional): SB interval start as fraction of training duration.
            Default: ``0.5``.
        end (float, optional): SB interval end as fraction of training duration.
            Default: ``0.9``.
        keep (float, optional): fraction of minibatch to select and keep for gradient computation.
            Default: ``0.5``.
        scale_factor (float, optional): scale for downsampling input for selection forward pass.
            Default: ``1.``.
        interrupt (int, optional): interrupt SB with a vanilla minibatch step every
            ``interrupt`` batches. Default: ``2``.

    Example:
        .. testcode::

            from composer.algorithms import SelectiveBackprop
            algorithm = SelectiveBackprop(start=0.5, end=0.9, keep=0.5)
            trainer = Trainer(
                model=model,
                train_dataloader=train_dataloader,
                eval_dataloader=eval_dataloader,
                max_duration="1ep",
                algorithms=[algorithm],
                optimizers=[optimizer]
            )
    """
=======
        Based on (`Jiang et al, 2019`_), Selective Backprop (SB) prunes minibatches
        according to the difficulty of the individual training examples, and only
        computes weight gradients over the pruned subset, reducing iteration time and
        speeding up training.

        The fraction of the minibatch that is kept for gradient computation is
        specified by the argument ``0 <= keep <= 1``.

        To speed up SB's selection forward pass, the argument ``scale_factor`` can
        be used to spatially downsample input image tensors. The full-sized inputs
        will still be used for the weight gradient computation.

        To preserve convergence, SB can be interrupted with vanilla minibatch
        gradient steps every ``interrupt`` steps. When ``interrupt=0``, SB will be
        used at every step during the SB interval. When ``interrupt=2``, SB will
        alternate with vanilla minibatch steps.

        .. _Jiang et al, 2019: https://arxiv.org/abs/1910.00762
>>>>>>> c83e458a


    Args:
        start (float, optional): SB interval start as fraction of training duration
            Default: ``0.5``.
        end (float, optional): SB interval end as fraction of training duration
            Default: ``0.9``.
        keep (float, optional): fraction of minibatch to select and keep for gradient computation
            Default: ``0.5``.
        scale_factor (float, optional): scale for downsampling input for selection forward pass
            Default: ``1.``.
        interrupt (int, optional): interrupt SB with a vanilla minibatch step every
            ``interrupt`` batches. Default: ``2``.
        input_key (str | int | Tuple[Callable, Callable] | Any, optional): A key that indexes to the input
            from the batch. Can also be a pair of get and set functions, where the getter
            is assumed to be first in the pair.  The default is 0, which corresponds to any sequence, where the first element
            is the input. Default: ``0``.
        target_key (str | int | Tuple[Callable, Callable] | Any, optional): A key that indexes to the target
            from the batch. Can also be a pair of get and set functions, where the getter
            is assumed to be first in the pair. The default is 1, which corresponds to any sequence, where the second element
            is the target. Default: ``1``.

    Example:
        .. testcode::

            from composer.algorithms import SelectiveBackprop
            algorithm = SelectiveBackprop(start=0.5, end=0.9, keep=0.5)
            trainer = Trainer(
                model=model,
                train_dataloader=train_dataloader,
                eval_dataloader=eval_dataloader,
                max_duration="1ep",
                algorithms=[algorithm],
                optimizers=[optimizer]
            )

"""

    def __init__(
        self,
        start: float = 0.5,
        end: float = 0.9,
        keep: float = 0.5,
        scale_factor: float = 1.,
        interrupt: int = 2,
        input_key: Union[str, int, Tuple[Callable, Callable], Any] = 0,
        target_key: Union[str, int, Tuple[Callable, Callable], Any] = 1,
    ):
        self.start = start
        self.end = end
        self.keep = keep
        self.scale_factor = scale_factor
        self.interrupt = interrupt
        self._loss_fn = None  # set on Event.INIT
        self.input_key, self.target_key = input_key, target_key

    def match(self, event: Event, state: State) -> bool:
        if event == Event.INIT:
            return True
        if event != Event.AFTER_DATALOADER:
            return False

        is_keep = (self.keep < 1)
        if not is_keep:
            return False

        elapsed_duration = state.get_elapsed_duration()
        assert elapsed_duration is not None, 'elapsed duration should be set on Event.AFTER_DATALOADER'

        is_chosen = should_selective_backprop(
            current_duration=float(elapsed_duration),
            batch_idx=int(state.timestamp.batch_in_epoch),
            start=self.start,
            end=self.end,
            interrupt=self.interrupt,
        )
        return is_chosen

    def apply(self, event: Event, state: State, logger: Optional[Logger] = None) -> None:
        if event == Event.INIT:
            if self._loss_fn is None:
                if not isinstance(state.model, ComposerModel):
                    raise RuntimeError('Model must be of type ComposerModel')
                self._loss_fn = state.model.loss
            return
        input, target = state.batch_get_item(key=self.input_key), state.batch_get_item(key=self.target_key)
        assert isinstance(input, torch.Tensor) and isinstance(target, torch.Tensor), \
            'Multiple tensors not supported for this method yet.'

        # Model expected to only take in input, not the full batch
        model = lambda X: state.model((X, None))

        def loss(p, y, reduction='none'):
            assert self._loss_fn is not None, 'loss_fn should be set on Event.INIT'
            return self._loss_fn(p, (torch.Tensor(), y), reduction=reduction)

        with get_precision_context(state.precision):
            new_input, new_target = select_using_loss(input, target, model, loss, self.keep, self.scale_factor)
        state.batch_set_item(self.input_key, new_input)
        state.batch_set_item(self.target_key, new_target)<|MERGE_RESOLUTION|>--- conflicted
+++ resolved
@@ -168,7 +168,6 @@
 class SelectiveBackprop(Algorithm):
     """Selectively backpropagate gradients from a subset of each batch.
 
-<<<<<<< HEAD
     Based on (`Jiang et al, 2019`_), Selective Backprop (SB) prunes minibatches
     according to the difficulty of the individual training examples and only
     computes weight gradients over the pruned subset, reducing iteration time and
@@ -199,6 +198,14 @@
             Default: ``1.``.
         interrupt (int, optional): interrupt SB with a vanilla minibatch step every
             ``interrupt`` batches. Default: ``2``.
+        input_key (str | int | Tuple[Callable, Callable] | Any, optional): A key that indexes to the input
+            from the batch. Can also be a pair of get and set functions, where the getter
+            is assumed to be first in the pair.  The default is 0, which corresponds to any sequence, where the first element
+            is the input. Default: ``0``.
+        target_key (str | int | Tuple[Callable, Callable] | Any, optional): A key that indexes to the target
+            from the batch. Can also be a pair of get and set functions, where the getter
+            is assumed to be first in the pair. The default is 1, which corresponds to any sequence, where the second element
+            is the target. Default: ``1``.
 
     Example:
         .. testcode::
@@ -214,64 +221,6 @@
                 optimizers=[optimizer]
             )
     """
-=======
-        Based on (`Jiang et al, 2019`_), Selective Backprop (SB) prunes minibatches
-        according to the difficulty of the individual training examples, and only
-        computes weight gradients over the pruned subset, reducing iteration time and
-        speeding up training.
-
-        The fraction of the minibatch that is kept for gradient computation is
-        specified by the argument ``0 <= keep <= 1``.
-
-        To speed up SB's selection forward pass, the argument ``scale_factor`` can
-        be used to spatially downsample input image tensors. The full-sized inputs
-        will still be used for the weight gradient computation.
-
-        To preserve convergence, SB can be interrupted with vanilla minibatch
-        gradient steps every ``interrupt`` steps. When ``interrupt=0``, SB will be
-        used at every step during the SB interval. When ``interrupt=2``, SB will
-        alternate with vanilla minibatch steps.
-
-        .. _Jiang et al, 2019: https://arxiv.org/abs/1910.00762
->>>>>>> c83e458a
-
-
-    Args:
-        start (float, optional): SB interval start as fraction of training duration
-            Default: ``0.5``.
-        end (float, optional): SB interval end as fraction of training duration
-            Default: ``0.9``.
-        keep (float, optional): fraction of minibatch to select and keep for gradient computation
-            Default: ``0.5``.
-        scale_factor (float, optional): scale for downsampling input for selection forward pass
-            Default: ``1.``.
-        interrupt (int, optional): interrupt SB with a vanilla minibatch step every
-            ``interrupt`` batches. Default: ``2``.
-        input_key (str | int | Tuple[Callable, Callable] | Any, optional): A key that indexes to the input
-            from the batch. Can also be a pair of get and set functions, where the getter
-            is assumed to be first in the pair.  The default is 0, which corresponds to any sequence, where the first element
-            is the input. Default: ``0``.
-        target_key (str | int | Tuple[Callable, Callable] | Any, optional): A key that indexes to the target
-            from the batch. Can also be a pair of get and set functions, where the getter
-            is assumed to be first in the pair. The default is 1, which corresponds to any sequence, where the second element
-            is the target. Default: ``1``.
-
-    Example:
-        .. testcode::
-
-            from composer.algorithms import SelectiveBackprop
-            algorithm = SelectiveBackprop(start=0.5, end=0.9, keep=0.5)
-            trainer = Trainer(
-                model=model,
-                train_dataloader=train_dataloader,
-                eval_dataloader=eval_dataloader,
-                max_duration="1ep",
-                algorithms=[algorithm],
-                optimizers=[optimizer]
-            )
-
-"""
-
     def __init__(
         self,
         start: float = 0.5,
