# Copyright 2021 MosaicML. All Rights Reserved.
from __future__ import annotations

from typing import Optional

import torch

from composer.core.types import Algorithm, Event, Logger, State, Tensor
from composer.models.loss import _ensure_targets_one_hot


def smooth_labels(logits: Tensor, targets: Tensor, alpha: float):
    """Shrinks targets towards a uniform distribution to counteract label noise as in `Szegedy et al.

    <https://arxiv.org/abs/1512.00567>`_.

    This is computed by ``(1 - alpha) * targets + alpha * smoothed_targets``
    where ``smoothed_targets`` is a uniform distribution.

    Args:
        logits: Output of the model. Tensor of shape (N, C, d1, ..., dn) for
            N examples and C classes, and d1, ..., dn extra dimensions.
        targets: Tensor of shape (N) containing integers 0 <= i <= C-1
            specifying the target labels for each example.
        alpha: Strength of the label smoothing, in [0, 1]. ``alpha=0``
            means no label smoothing, and ``alpha=1`` means maximal
            smoothing (targets are ignored).
    """

    targets = ensure_targets_one_hot(logits, targets)
    n_classes = logits.shape[1]
    return (targets * (1. - alpha)) + (alpha / n_classes)


class LabelSmoothing(Algorithm):
    """Shrinks targets towards a uniform distribution to counteract label noise as in `Szegedy et al.

    <https://arxiv.org/abs/1512.00567>`_.

    This is computed by ``(1 - alpha) * targets + alpha * smoothed_targets``
    where ``smoothed_targets`` is a vector of ones.

    Introduced in `Rethinking the Inception Architecture for Computer Vision <https://arxiv.org/abs/1512.00567>`_.

    Args:
        alpha: Strength of the label smoothing, in [0, 1]. ``alpha=0``
            means no label smoothing, and ``alpha=1`` means maximal
            smoothing (targets are ignored).
    """

    def __init__(self, alpha: float):
        self.alpha = alpha
        self.original_labels = torch.Tensor()

    def match(self, event: Event, state: State) -> bool:
        return event in [Event.BEFORE_LOSS, Event.AFTER_LOSS]

    def apply(self, event: Event, state: State, logger: Logger) -> Optional[int]:
        input, labels = state.batch_pair

        if event == Event.BEFORE_LOSS:
            assert isinstance(state.outputs, Tensor), "Multiple tensors not supported yet"
            assert isinstance(labels, Tensor), "Multiple tensors not supported yet"

            self.original_labels = labels.clone()
            smoothed_labels = smooth_labels(
                state.outputs,
                labels,
                alpha=self.alpha,
            )
            state.batch = (input, smoothed_labels)
        elif event == Event.AFTER_LOSS:
            # restore the target to the non-smoothed version
<<<<<<< HEAD
            state.batch = (input, self.original_labels)


def smooth_labels(logits: Tensor, targets: Tensor, alpha: float):
    """Shrinks targets towards a uniform distribution to counteract label noise as in `Szegedy et al.

    <https://arxiv.org/abs/1512.00567>`_.

    This is computed by ``(1 - alpha) * targets + alpha * smoothed_targets``
    where ``smoothed_targets`` is a uniform distribution.

    Args:
        logits: Output of the model. Tensor of shape (N, C, d1, ..., dn) for
            N examples and C classes, and d1, ..., dn extra dimensions.
        targets: Tensor of shape (N) containing integers 0 <= i <= C-1
            specifying the target labels for each example.
        alpha: Strength of the label smoothing, in [0, 1]. ``alpha=0``
            means no label smoothing, and ``alpha=1`` means maximal
            smoothing (targets are ignored).
    """

    targets = _ensure_targets_one_hot(logits, targets)
    n_classes = logits.shape[1]
    return (targets * (1. - alpha)) + (alpha / n_classes)
=======
            state.batch = (input, self.original_labels)
>>>>>>> 4114f5a5
<|MERGE_RESOLUTION|>--- conflicted
+++ resolved
@@ -6,7 +6,7 @@
 import torch
 
 from composer.core.types import Algorithm, Event, Logger, State, Tensor
-from composer.models.loss import _ensure_targets_one_hot
+from composer.models.loss import ensure_targets_one_hot
 
 
 def smooth_labels(logits: Tensor, targets: Tensor, alpha: float):
@@ -71,31 +71,4 @@
             state.batch = (input, smoothed_labels)
         elif event == Event.AFTER_LOSS:
             # restore the target to the non-smoothed version
-<<<<<<< HEAD
-            state.batch = (input, self.original_labels)
-
-
-def smooth_labels(logits: Tensor, targets: Tensor, alpha: float):
-    """Shrinks targets towards a uniform distribution to counteract label noise as in `Szegedy et al.
-
-    <https://arxiv.org/abs/1512.00567>`_.
-
-    This is computed by ``(1 - alpha) * targets + alpha * smoothed_targets``
-    where ``smoothed_targets`` is a uniform distribution.
-
-    Args:
-        logits: Output of the model. Tensor of shape (N, C, d1, ..., dn) for
-            N examples and C classes, and d1, ..., dn extra dimensions.
-        targets: Tensor of shape (N) containing integers 0 <= i <= C-1
-            specifying the target labels for each example.
-        alpha: Strength of the label smoothing, in [0, 1]. ``alpha=0``
-            means no label smoothing, and ``alpha=1`` means maximal
-            smoothing (targets are ignored).
-    """
-
-    targets = _ensure_targets_one_hot(logits, targets)
-    n_classes = logits.shape[1]
-    return (targets * (1. - alpha)) + (alpha / n_classes)
-=======
-            state.batch = (input, self.original_labels)
->>>>>>> 4114f5a5
+            state.batch = (input, self.original_labels)