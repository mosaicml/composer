# Copyright 2021 MosaicML. All Rights Reserved.

# type: ignore

import logging
from collections import Counter
from dataclasses import asdict, dataclass
from typing import Optional

import yahp as hp
from torch.optim.lr_scheduler import CosineAnnealingLR, CosineAnnealingWarmRestarts, ExponentialLR, MultiStepLR, StepLR

from composer.algorithms import AlgorithmHparams
from composer.core import Algorithm, Event, Logger, State
from composer.core.time import Time, TimeUnit
from composer.core.types import Scheduler
from composer.optim.scheduler import ConstantLR

log = logging.getLogger(__name__)


def scale_scheduler(scheduler: Scheduler, ssr: float, orig_max_epochs: Optional[int] = None):
    """Makes a learning rate schedule take a different number of epochs.

    See :class:`ScaleSchedule` for more information.

    Args:
        scheduler: A learning rate schedule object. Must be one of:

            * ``torch.optim.lr_scheduler.CosineAnnealingLR``
            * ``torch.optim.lr_scheduler.CosineAnnealingWarmRestarts``
            * ``torch.optim.lr_scheduler.ExponentialLR``
            * ``torch.optim.lr_scheduler.MultiStepLR``
            * ``torch.optim.lr_scheduler.StepLR``

        ssr: the factor by which to scale the duration of the schedule. E.g., 0.5
            makes the schedule take half as many epochs and 2.0 makes it
            take twice as many epochs.
        orig_max_epochs: the current number of epochs spanned by ``scheduler``.
            Used along with ``ssr`` to determine the new number of epochs
            ``scheduler`` should span.

    Raises:
        ValueError: If ``scheduler`` is not an instance of one of the above types.
    """
    if isinstance(scheduler, StepLR):
        scheduler.step_size = int(scheduler.step_size * ssr)
    elif isinstance(scheduler, MultiStepLR):
        scheduler.milestones = Counter([int(ms * ssr) for ms in scheduler.milestones])
    elif isinstance(scheduler, CosineAnnealingLR):
        assert orig_max_epochs is not None, "To scale Cosine decay, max_epochs must be provided."

        if hasattr(scheduler, 'interval') and scheduler.interval == "step":
            orig_max_epochs *= scheduler.steps_per_epoch

        warmup = orig_max_epochs - scheduler.T_max
        scheduler.T_max = int(orig_max_epochs * ssr - warmup)
    elif isinstance(scheduler, CosineAnnealingWarmRestarts):
        scheduler.T_0 = int(scheduler.T_0 * ssr)  # TODO: account for warmups
    elif isinstance(scheduler, ExponentialLR):
        factor = 1 / ssr
        scheduler.gamma = scheduler.gamma**factor
    elif isinstance(scheduler, ConstantLR):
        return
    elif hasattr(scheduler, 'scale_schedule') and callable(scheduler.scale_schedule):
        scheduler.scale_schedule(ssr)
    else:
        raise ValueError(f'Scale schedule being applied to unrecognized Scheduler {scheduler}. '
                         'Please implement scale_schedule(ssr: float) method in your scheduler.')


@dataclass
class ScaleScheduleHparams(AlgorithmHparams):
    """See :class:`ScaleSchedule`"""

    ratio: float = hp.required('Ratio to scale the schedule.', template_default=1.0)
    method: str = hp.optional("Method to scale the schedule, one of 'epoch' or 'samples'. Default: epoch.",
                              default='epoch')

    def __post_init__(self):
        assert self.method in ('epoch', 'samples'), "Scale schedule method must be one of epoch or samples."

    def initialize_object(self) -> "ScaleSchedule":
        return ScaleSchedule(**asdict(self))


class ScaleSchedule(Algorithm):
    """Makes the learning rate schedule take a different number of epochs.

    Training for less time is a strong baseline approach to speeding up
    training, provided that the training still gets through the entire
    learning rate schedule. E.g., training for half as long often yields
    little accuracy degredation, provided that the learning rate schedule
    is rescaled to take half as long as well. In contrast, if the schedule
    is not rescaled, training for half as long would mean simply stopping
    halfway through the training curve, which does reach nearly as
    high an accuracy.

    To see the difference, consider training for half as long using a cosine
    annealing learning rate schedule. If the schedule is not rescaled,
    training ends while the learning rate is still ~0.5. If the schedule is
    rescaled, training ends after passing through the full cosine
    curve, at a learning rate orders of .01 or smaller.

    Args:
        ratio: The factor by which to scale the duration of the schedule. E.g., 0.5
            makes the schedule take half as many epochs and 2.0 makes it
            take twice as many epochs.
        method: Currently only ``"epochs"`` is supported.

    Raises:
        ValueError: Raised during ``apply`` if ``scheduler`` is not supported by :func:`scale_scheduler`.
        ValueError: Raised during ``apply`` if the resulting number of epochs after scaling the
            learning rate schedule is zero.
        NotImplementedError: Raised during ``apply`` if ``method != "epochs"``.

    See also:
        :func:`scale_scheduler`
    """

    def __init__(self, ratio: float, method: str = 'epoch'):
        self.ratio = ratio
        self.method = method
        self.activated = False

    def match(self, event: Event, state: State) -> bool:
<<<<<<< HEAD
        """Run on Event.INIT
        
=======
        """Run on Event.TRAINING_START.

>>>>>>> ab0da9ee
        Args:
            event (:class:`Event`): The current event.
            state (:class:`State`): The current state.
        Returns:
            bool: True if this algorithm should run no
        """
        return event == Event.INIT

    def apply(self, event: Event, state: State, logger: Logger) -> Optional[int]:
        """Rescales the number of epochs spanned by `state`'s learning rate schedule.

        Raises:
            ValueError: If ``scheduler`` is not supported by :func:`scale_scheduler`.
            ValueError: If the resulting number of epochs after scaling the
                learning rate schedule is zero.
            NotImplementedError: If ``self.method == 'samples'``.
        """
        assert self.activated is False, "Scale Schedule should only be run once, check your control flow."

        orig_max_duration = state.max_duration
        state.max_duration = orig_max_duration * self.ratio
        log.info(f'max_duration changed from {orig_max_duration} to {state.max_duration}')
        if state.max_epochs == 0:
            raise ValueError('Scale schedule has reduced the max_epochs to 0. Set a higher ratio or more epochs.')

        schedulers = []
        for scheduler in state.schedulers:
            if hasattr(scheduler, 'schedulers'):
                schedulers.extend(scheduler.schedulers)
            else:
                schedulers.append(scheduler)

        if self.method == 'epoch':
            for scheduler in schedulers:
                orig_max_epochs = None
                if orig_max_duration.unit == TimeUnit.EPOCH:
                    orig_max_epochs = orig_max_duration.value
                scale_scheduler(scheduler, self.ratio, orig_max_epochs)
        elif self.method == 'samples':
            raise NotImplementedError('Scale schedule algorithm with samples method not supported yet.')

        self.activated = True<|MERGE_RESOLUTION|>--- conflicted
+++ resolved
@@ -124,13 +124,8 @@
         self.activated = False
 
     def match(self, event: Event, state: State) -> bool:
-<<<<<<< HEAD
-        """Run on Event.INIT
-        
-=======
-        """Run on Event.TRAINING_START.
+        """Run on Event.INIT.
 
->>>>>>> ab0da9ee
         Args:
             event (:class:`Event`): The current event.
             state (:class:`State`): The current state.
