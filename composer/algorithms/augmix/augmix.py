# Copyright 2021 MosaicML. All Rights Reserved.

"""Core AugMix classes and functions."""

import textwrap
import weakref
<<<<<<< HEAD
from typing import List, TypeVar
=======
from typing import List
>>>>>>> af341696

import numpy as np
import torch
from PIL import Image
from PIL.Image import Image as PillowImage
from torchvision.datasets import VisionDataset

from composer.algorithms.utils import augmentation_sets
from composer.algorithms.utils.augmentation_common import image_as_type, image_typed_and_shaped_like
from composer.core.event import Event
from composer.core.types import Algorithm, Event, Logger, State
from composer.datasets.utils import add_vision_dataset_transform

<<<<<<< HEAD
ImgT = TypeVar("ImgT", torch.Tensor, PillowImage)
def augmix_image(img: ImgT,
=======
__all__ = ["AugMix", "AugmentAndMixTransform", "augmix_image"]


def augmix_image(img: ImageType,
>>>>>>> af341696
                 severity: int = 3,
                 depth: int = -1,
                 width: int = 3,
                 alpha: float = 1.0,
<<<<<<< HEAD
                 augmentation_set: List = augmentation_sets["all"]) -> ImgT:
    """Applies AugMix (`Hendrycks et al.
=======
                 augmentation_set: List = augmentation_sets["all"]) -> ImageType:
    """Applies AugMix (`Hendrycks et al, 2020 <http://arxiv.org/abs/1912.02781>`_) data augmentation to an image. See
    :class:`~composer.algorithms.augmix.augmix.AugMix` and the :doc:`Method Card </method_cards/augmix>` for details.

    Example:
        .. testcode::

            from composer.algorithms.augmix import augmix_image
            from composer.algorithms.utils import augmentation_sets
            augmixed_image = augmix_image(
                img=image,
                severity=3,
                width=3,
                depth=-1,
                alpha=1.0,
                augmentation_set=augmentation_sets["all"]
            )
>>>>>>> af341696

    Args:
        img (PIL.Image): Image to be AugMix'd.
        severity (int, optional): See :class:`~composer.algorithms.augmix.augmix.AugMix`.
        depth (int, optional): See :class:`~composer.algorithms.augmix.augmix.AugMix`.
        width (int, optional): See :class:`~composer.algorithms.augmix.augmix.AugMix`.
        alpha (float, optional): See :class:`~composer.algorithms.augmix.augmix.AugMix`.
        augmentation_set (str, optional): See
            :class:`~composer.algorithms.augmix.augmix.AugMix`.

    Returns:
         PIL.Image: AugMix'd image.
    """
    img_pil = image_as_type(img, PillowImage)

<<<<<<< HEAD
    chain_weights = np.float32(np.random.dirichlet([alpha] * width))
=======
    assert isinstance(img, ImageType) or isinstance(img, np.ndarray), "img must be a PIL.Image"
    chain_weights = np.random.dirichlet([alpha] * width).astype(np.float32)
>>>>>>> af341696
    mixing_weight = np.float32(np.random.beta(alpha, alpha))
    augmented_combination = np.zeros_like(img, dtype=np.float32)

    # Iterate over image chains
    for chain_i in range(width):
        augmented_image = img_pil.copy()
        # Determine depth of current augmentation chain
        if depth > 0:
            d = depth
        else:
            d = np.random.randint(1, 4)
        # Iterate through chain depth
        for _ in range(d):
            aug = np.random.choice(augmentation_set)
            augmented_image = aug(augmented_image, severity)
        augmented_combination += chain_weights[chain_i] * np.asarray(augmented_image)
    mixed = (1 - mixing_weight) * np.asarray(img_pil) + mixing_weight * augmented_combination
    mixed = Image.fromarray(np.uint8(mixed))
    return image_typed_and_shaped_like(mixed, img)


class AugmentAndMixTransform(torch.nn.Module):
    """Wrapper module for :func:`~composer.algorithms.augmix.augmix.augmix_image` that can
    be passed to :class:`torchvision.transforms.Compose`. See
    :class:`~composer.algorithms.augmix.augmix.AugMix` and the :doc:`Method Card
    </method_cards/augmix>` for details.
    
    Example:
        .. testcode::

            import torchvision.transforms as transforms
            from composer.algorithms.augmix import AugmentAndMixTransform 
            augmix_transform = AugmentAndMixTransform(
                severity=3,
                width=3,
                depth=-1,
                alpha=1.0,
                augmentation_set="all"
            )
            composed = transforms.Compose([augmix_transform, transforms.RandomHorizontalFlip()])
            transformed_image = composed(image)

    Args:
        severity (int, optional): See :class:`~composer.algorithms.augmix.augmix.AugMix`.
        depth (int, optional): See :class:`~composer.algorithms.augmix.augmix.AugMix`.
        width (int, optional): See :class:`~composer.algorithms.augmix.augmix.AugMix`.
        alpha (float, optional): See :class:`~composer.algorithms.augmix.augmix.AugMix`.
        augmentation_set (str, optional): See
            :class:`~composer.algorithms.augmix.augmix.AugMix`.
    """

    def __init__(self,
                 severity: int = 3,
                 depth: int = -1,
                 width: int = 3,
                 alpha: float = 1.0,
                 augmentation_set: str = "all"):
        super().__init__()
        if severity < 0 or severity > 10:
            raise ValueError("AugMix severity value must satisfy 0 ≤ severity ≤ 10")
        if width < 1:
            raise ValueError("AugMix width must be ≥ 1")
        if augmentation_set not in augmentation_sets.keys():
            raise KeyError(f"AugMix augmentation_set is not one of {augmentation_sets.keys()}")
        self.severity = severity
        self.depth = depth
        self.width = width
        self.alpha = alpha
        self.augmentation_set = augmentation_sets[augmentation_set]

    def forward(self, img: PillowImage) -> PillowImage:

        return augmix_image(img=img,
                            severity=self.severity,
                            depth=self.depth,
                            width=self.width,
                            alpha=self.alpha,
                            augmentation_set=self.augmentation_set)


class AugMix(Algorithm):
    """AugMix (`Hendrycks et al, 2020 <http://arxiv.org/abs/1912.02781>`_) creates ``width`` sequences of ``depth``
    image augmentations, applies each sequence with random intensity, and returns a convex combination of the ``width``
    augmented images and the original image.  The coefficients for mixing the augmented images are drawn from a uniform
    ``Dirichlet(alpha, alpha, ...)`` distribution. The coefficient for mixing the combined augmented image and the
    original image is drawn from a ``Beta(alpha, alpha)`` distribution, using the same ``alpha``.

    This algorithm runs on on :attr:`~composer.core.event.Event.FIT_START` to insert a dataset transformation. It is a no-op if this algorithm already
    applied itself on the :attr:`State.train_dataloader.dataset`.

    See the :doc:`Method Card </method_cards/augmix>` for more details.

    Example:
        .. testcode::

            from composer.algorithms import AugMix
            from composer.trainer import Trainer
            augmix_algorithm = AugMix(
                severity=3,
                width=3,
                depth=-1,
                alpha=1.0,
                augmentation_set="all"
            )
            trainer = Trainer(
                model=model,
                train_dataloader=train_dataloader,
                eval_dataloader=eval_dataloader,
                max_duration="1ep",
                algorithms=[augmix_algorithm],
                optimizers=[optimizer]
            )

    Args:
        severity (int, optional): Severity of augmentations; ranges from 0
            (no augmentation) to 10 (most severe). Default = ``3``.
        depth (int, optional): Number of augmentations per sequence. -1 enables stochastic
            depth sampled uniformly from [1, 3]. Default = ``-1``.
        width (int, optional): Number of augmentation sequences. Default = ``3``.
        alpha (float, optional): Pseudocount for Beta and Dirichlet distributions. Must be
            > 0.  Higher values yield mixing coefficients closer to uniform weighting. As
            the value approaches 0, the mixing coefficients approach using only one
            version of each image. Default = ``1.0``.
        augmentation_set (str, optional): Must be one of the following options:

            * ``"augmentations_all"``
                Uses all augmentations from the paper.
            * ``"augmentations_corruption_safe"``
                Like ``"augmentations_all"``, but excludes transforms that are part of
                the ImageNet-C/CIFAR10-C test sets
            * ``"augmentations_original"``
                Like ``"augmentations_all"``, but some of the implementations
                are identical to the original Github repository, which contains
                implementation specificities for the augmentations
                ``"color"``, ``"contrast"``, ``"sharpness"``, and ``"brightness"``. The
                original implementations have an intensity sampling scheme that samples a
                value bounded by 0.118 at a minimum, and a maximum value of
                :math:`intensity \\times 0.18 + .1`, which ranges from 0.28 (intensity = 1)
                to 1.9 (intensity 10). These augmentations have different effects
                depending on whether they are < 0 or > 0 (or < 1 or > 1).
                "augmentations_all" uses implementations of "color", "contrast",
                "sharpness", and "brightness" that account for diverging effects around 0
                (or 1).

            Default = ``"all"``.
    """

    # TODO document each value of augmentation_set in more detail; i.e.,
    # which augmentations are actually used

    def __init__(self,
                 severity: int = 3,
                 depth: int = -1,
                 width: int = 3,
                 alpha: float = 1.0,
                 augmentation_set: str = "all"):
        if severity < 0 or severity > 10:
            raise ValueError("AugMix severity value must satisfy 0 ≤ severity ≤ 10")
        if width < 1:
            raise ValueError("AugMix width must be ≥ 1")
        if augmentation_set not in augmentation_sets.keys():
            raise KeyError(f"AugMix augmentation_set is not one of {augmentation_sets.keys()}")
        self.severity = severity
        self.depth = depth
        self.width = width
        self.alpha = alpha
        self.augmentation_set = augmentation_set
        self._transformed_datasets = weakref.WeakSet()

    def match(self, event: Event, state: State) -> bool:
        return event == Event.FIT_START and state.train_dataloader.dataset not in self._transformed_datasets

    def apply(self, event: Event, state: State, logger: Logger) -> None:
        am = AugmentAndMixTransform(severity=self.severity,
                                    depth=self.depth,
                                    width=self.width,
                                    alpha=self.alpha,
                                    augmentation_set=self.augmentation_set)
        dataset = state.train_dataloader.dataset
        if not isinstance(dataset, VisionDataset):
            raise TypeError(
                textwrap.dedent(f"""\
                To use {type(self).__name__}, the dataset must be a
                {VisionDataset.__qualname__}, not {type(dataset).__name__}"""))
        add_vision_dataset_transform(dataset, am, is_tensor_transform=False)
        self._transformed_datasets.add(dataset)<|MERGE_RESOLUTION|>--- conflicted
+++ resolved
@@ -4,11 +4,7 @@
 
 import textwrap
 import weakref
-<<<<<<< HEAD
 from typing import List, TypeVar
-=======
-from typing import List
->>>>>>> af341696
 
 import numpy as np
 import torch
@@ -22,24 +18,16 @@
 from composer.core.types import Algorithm, Event, Logger, State
 from composer.datasets.utils import add_vision_dataset_transform
 
-<<<<<<< HEAD
+__all__ = ["AugMix", "AugmentAndMixTransform", "augmix_image"]
+
+
 ImgT = TypeVar("ImgT", torch.Tensor, PillowImage)
 def augmix_image(img: ImgT,
-=======
-__all__ = ["AugMix", "AugmentAndMixTransform", "augmix_image"]
-
-
-def augmix_image(img: ImageType,
->>>>>>> af341696
                  severity: int = 3,
                  depth: int = -1,
                  width: int = 3,
                  alpha: float = 1.0,
-<<<<<<< HEAD
                  augmentation_set: List = augmentation_sets["all"]) -> ImgT:
-    """Applies AugMix (`Hendrycks et al.
-=======
-                 augmentation_set: List = augmentation_sets["all"]) -> ImageType:
     """Applies AugMix (`Hendrycks et al, 2020 <http://arxiv.org/abs/1912.02781>`_) data augmentation to an image. See
     :class:`~composer.algorithms.augmix.augmix.AugMix` and the :doc:`Method Card </method_cards/augmix>` for details.
 
@@ -56,7 +44,6 @@
                 alpha=1.0,
                 augmentation_set=augmentation_sets["all"]
             )
->>>>>>> af341696
 
     Args:
         img (PIL.Image): Image to be AugMix'd.
@@ -72,12 +59,7 @@
     """
     img_pil = image_as_type(img, PillowImage)
 
-<<<<<<< HEAD
-    chain_weights = np.float32(np.random.dirichlet([alpha] * width))
-=======
-    assert isinstance(img, ImageType) or isinstance(img, np.ndarray), "img must be a PIL.Image"
     chain_weights = np.random.dirichlet([alpha] * width).astype(np.float32)
->>>>>>> af341696
     mixing_weight = np.float32(np.random.beta(alpha, alpha))
     augmented_combination = np.zeros_like(img, dtype=np.float32)
 
@@ -104,12 +86,13 @@
     be passed to :class:`torchvision.transforms.Compose`. See
     :class:`~composer.algorithms.augmix.augmix.AugMix` and the :doc:`Method Card
     </method_cards/augmix>` for details.
-    
+
     Example:
         .. testcode::
 
             import torchvision.transforms as transforms
-            from composer.algorithms.augmix import AugmentAndMixTransform 
+
+            from composer.algorithms.augmix import AugmentAndMixTransform
             augmix_transform = AugmentAndMixTransform(
                 severity=3,
                 width=3,
