--- conflicted
+++ resolved
@@ -27,11 +27,7 @@
                  alpha: float = 1.0,
                  augmentation_set: List = augmentation_sets["all"]) -> ImageType:
     """Applies AugMix (`Hendrycks et al., 2020 <http://arxiv.org/abs/1912.02781>`_) data augmentation to an image. See
-<<<<<<< HEAD
-    :class:`~composer.algorithms.augmix.augmix.AugMix` and the :doc:`Method Card </method_cards/aug_mix>` for details.
-=======
     :class:`~composer.algorithms.augmix.augmix.AugMix` and the :doc:`Method Card </method_cards/augmix>` for details.
->>>>>>> b7eb642c
 
     Example:
         .. testcode::
