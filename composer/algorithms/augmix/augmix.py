# Copyright 2021 MosaicML. All Rights Reserved.

from dataclasses import asdict, dataclass
from typing import Optional

import numpy as np
import torch
import yahp as hp
from PIL import Image
from PIL.Image import Image as ImageType

from composer.algorithms.algorithm_hparams import AlgorithmHparams
from composer.core.event import Event
from composer.core.types import Algorithm, Event, List, Logger, State
from composer.utils.augmentation_primitives import augmentation_sets
from composer.utils.data import add_dataset_transform


@dataclass
class AugMixHparams(AlgorithmHparams):
    """See :class:`AugMix`"""

    severity: int = hp.optional(doc="Intensity of each augmentation. Ranges from 0 (none) to 10 (maximum)", default=3)
    depth: int = hp.optional(doc="Number of augmentations to compose in a row", default=-1)
    width: int = hp.optional(doc="Number of parallel augmentation sequences to combine", default=3)
    alpha: float = hp.optional(doc="Mixing parameter for clean vs. augmented images.", default=1.0)
    augmentation_set: str = hp.optional(
        doc=
        "Set of augmentations to sample from. 'all', 'safe' (only augmentations that don't appear on CIFAR10C/ImageNet10C), or 'original'",
        default="all")

    def initialize_object(self) -> "AugMix":
        return AugMix(**asdict(self))


def augment_and_mix(img: Optional[ImageType] = None,
                    severity: int = 3,
                    depth: int = -1,
                    width: int = 3,
                    alpha: float = 1.0,
                    augmentation_set: List = augmentation_sets["all"]) -> ImageType:
    """Applies AugMix (`Hendrycks et al.

    <http://arxiv.org/abs/1912.02781>`_) data augmentation to an image. See :class:`AugMix` for details.
    """

    assert isinstance(img, ImageType) or isinstance(img, np.ndarray), "img must be a PIL.Image"
    chain_weights = np.float32(np.random.dirichlet([alpha] * width))
    mixing_weight = np.float32(np.random.beta(alpha, alpha))
    augmented_combination = np.zeros_like(img, dtype=np.float32)

    # Iterate over image chains
    for chain_i in range(width):
        augmented_image = img.copy()
        # Determine depth of current augmentation chain
        if depth > 0:
            d = depth
        else:
            d = np.random.randint(1, 4)
        # Iterate through chain depth
        for _ in range(d):
            aug = np.random.choice(augmentation_set)
            augmented_image = aug(augmented_image, severity)
        augmented_combination += chain_weights[chain_i] * np.asarray(augmented_image)
    mixed = (1 - mixing_weight) * np.asarray(img) + mixing_weight * augmented_combination
    mixed = Image.fromarray(np.uint8(mixed))
    return mixed


class AugmentAndMixTransform(torch.nn.Module):
    """Wrapper module for :func:`augment_and_mix` that can be passed to :class:`torchvision.transforms.Compose`"""

    def __init__(self,
                 severity: int = 3,
                 depth: int = -1,
                 width: int = 3,
                 alpha: float = 1.0,
                 augmentation_set: str = "all"):
        super().__init__()
        if severity < 0 or severity > 10:
            raise ValueError("AugMix severity value must satisfy 0 ≤ severity ≤ 10")
        if width < 1:
            raise ValueError("AugMix width must be ≥ 1")
        if augmentation_set not in augmentation_sets.keys():
            raise KeyError(f"AugMix augmentation_set is not one of {augmentation_sets.keys()}")
        self.severity = severity
        self.depth = depth
        self.width = width
        self.alpha = alpha
        self.augmentation_set = augmentation_sets[augmentation_set]

    def forward(self, img: ImageType) -> ImageType:

        return augment_and_mix(img=img,
                               severity=self.severity,
                               depth=self.depth,
                               width=self.width,
                               alpha=self.alpha,
                               augmentation_set=self.augmentation_set)


class AugMix(Algorithm):
    """`AugMix <http://arxiv.org/abs/1912.02781>`_ creates ``width`` sequences of ``depth`` image augmentations, applies
    each sequence with random intensity, and returns a convex combination of the ``width`` augmented images and the
    original image.

    The coefficients for mixing the augmented images are drawn from a uniform
    ``Dirichlet(alpha, alpha, ...)`` distribution. The coefficient for mixing
    the combined augmented image and the original image is drawn from a
    ``Beta(alpha, alpha)`` distribution, using the same ``alpha``.

    Runs on ``Event.INIT``.

    Args:
        severity: severity of augmentations; ranges from 0
            (no augmentation) to 10 (most severe).
        width: number of augmentation sequences
        depth: number of augmentations per sequence. -1 enables stochastic depth
            sampled uniformly from [1, 3].
        alpha: pseudocount for Beta and Dirichlet distributions. Must be > 0.
            Higher values yield mixing coefficients closer to uniform
            weighting. As the value approaches 0, the mixing coefficients
            approach using only one version of each image.
        augmentation_set: must be one of the following options:

            * ``"augmentations_all"``
                Uses all augmentations from the paper.
            * ``"augmentations_corruption_safe"``
                Like ``"augmentations_all"``, but excludes transforms that are part of
                the ImageNet-C/CIFAR10-C test sets
            * ``"augmentations_original"``
                Like ``"augmentations_all"``, but some of the implementations
                are identical to the original Github repository, which contains
                implementation specificities for the augmentations
                ``"color"``, ``"contrast"``, ``"sharpness"``, and ``"brightness"``.
    """

    # TODO document each value of augmentation_set in more detail; i.e.,
    # which augmentations are actually used

    def __init__(self,
                 severity: int = 3,
                 depth: int = -1,
                 width: int = 3,
                 alpha: float = 1.0,
                 augmentation_set: str = "all"):
        if severity < 0 or severity > 10:
            raise ValueError("AugMix severity value must satisfy 0 ≤ severity ≤ 10")
        if width < 1:
            raise ValueError("AugMix width must be ≥ 1")
        if augmentation_set not in augmentation_sets.keys():
            raise KeyError(f"AugMix augmentation_set is not one of {augmentation_sets.keys()}")
        self.severity = severity
        self.depth = depth
        self.width = width
        self.alpha = alpha
        self.augmentation_set = augmentation_set

    def match(self, event: Event, state: State) -> bool:
<<<<<<< HEAD
        """Runs on Event.INIT"""
        return event == Event.INIT
=======
        """Runs on Event.TRAINING_START."""
        return event == Event.TRAINING_START
>>>>>>> ab0da9ee

    def apply(self, event: Event, state: State, logger: Logger) -> None:
        """Inserts AugMix into the list of dataloader transforms."""
        am = AugmentAndMixTransform(severity=self.severity,
                                    depth=self.depth,
                                    width=self.width,
                                    alpha=self.alpha,
                                    augmentation_set=self.augmentation_set)
        assert state.train_dataloader is not None, "Train Dataloader is not initialized."
        dataset = state.train_dataloader.dataset
        add_dataset_transform(dataset, am)<|MERGE_RESOLUTION|>--- conflicted
+++ resolved
@@ -157,13 +157,8 @@
         self.augmentation_set = augmentation_set
 
     def match(self, event: Event, state: State) -> bool:
-<<<<<<< HEAD
-        """Runs on Event.INIT"""
+        """Runs on Event.INIT."""
         return event == Event.INIT
-=======
-        """Runs on Event.TRAINING_START."""
-        return event == Event.TRAINING_START
->>>>>>> ab0da9ee
 
     def apply(self, event: Event, state: State, logger: Logger) -> None:
         """Inserts AugMix into the list of dataloader transforms."""
