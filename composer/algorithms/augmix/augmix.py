--- conflicted
+++ resolved
@@ -2,6 +2,7 @@
 
 from dataclasses import asdict, dataclass
 from typing import Optional
+import weakref
 
 import numpy as np
 import torch
@@ -109,12 +110,8 @@
     the combined augmented image and the original image is drawn from a
     ``Beta(alpha, alpha)`` distribution, using the same ``alpha``.
 
-<<<<<<< HEAD
-    This algorithm runs on on :attr:`Event.INIT` to insert a dataset transformation. It is a no-op if this algorithm already
+    This algorithm runs on on :attr:`Event.FIT_START` to insert a dataset transformation. It is a no-op if this algorithm already
     applied itself on the :attr:`State.train_dataloader.dataset`.
-=======
-    Runs on ``Event.FIT_START``.
->>>>>>> b4c41268
 
     Args:
         severity: severity of augmentations; ranges from 0
@@ -160,15 +157,10 @@
         self.width = width
         self.alpha = alpha
         self.augmentation_set = augmentation_set
-        self._transformed_datasets = set()
+        self._transformed_datasets = weakref.WeakSet()
 
     def match(self, event: Event, state: State) -> bool:
-<<<<<<< HEAD
-        return event == Event.INIT and state.train_dataloader.dataset not in self._transformed_datasets
-=======
-        """Runs on Event.FIT_START."""
-        return event == Event.FIT_START
->>>>>>> b4c41268
+        return event == Event.FIT_START and state.train_dataloader.dataset not in self._transformed_datasets
 
     def apply(self, event: Event, state: State, logger: Logger) -> None:
         """Inserts AugMix into the list of dataloader transforms."""
