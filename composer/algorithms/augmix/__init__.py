# Copyright 2021 MosaicML. All Rights Reserved.

"""AugMix (`Hendrycks et al., 2020 <http://arxiv.org/abs/1912.02781>`_)
creates multiple independent realizations of sequences of image augmentations, applies
each sequence with random intensity, and returns a convex combination of the augmented
images and the original image. See the :doc:`Method Card </method_cards/aug_mix>` for more
details.
"""

from composer.algorithms.augmix.augmix import AugmentAndMixTransform as AugmentAndMixTransform
from composer.algorithms.augmix.augmix import AugMix as AugMix
<<<<<<< HEAD
from composer.algorithms.augmix.augmix import augmix_image as augmix_image

_name = 'AugMix'
_class_name = 'AugMix'
_functional = 'augmix_image'
_tldr = 'Image-perserving data augmentations'
_attribution = '(Hendrycks et al, 2020)'
_link = 'http://arxiv.org/abs/1912.02781'
_method_card = ''

__all__ = ['AugMix', 'augmix_image']
=======
from composer.algorithms.augmix.augmix import augmix_image as augmix_image
>>>>>>> 041460a8
<|MERGE_RESOLUTION|>--- conflicted
+++ resolved
@@ -9,18 +9,6 @@
 
 from composer.algorithms.augmix.augmix import AugmentAndMixTransform as AugmentAndMixTransform
 from composer.algorithms.augmix.augmix import AugMix as AugMix
-<<<<<<< HEAD
 from composer.algorithms.augmix.augmix import augmix_image as augmix_image
 
-_name = 'AugMix'
-_class_name = 'AugMix'
-_functional = 'augmix_image'
-_tldr = 'Image-perserving data augmentations'
-_attribution = '(Hendrycks et al, 2020)'
-_link = 'http://arxiv.org/abs/1912.02781'
-_method_card = ''
-
 __all__ = ['AugMix', 'augmix_image']
-=======
-from composer.algorithms.augmix.augmix import augmix_image as augmix_image
->>>>>>> 041460a8
