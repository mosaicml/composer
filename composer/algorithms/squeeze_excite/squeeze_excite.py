# Copyright 2021 MosaicML. All Rights Reserved.

from __future__ import annotations

import logging
from typing import Optional

import torch

<<<<<<< HEAD
from composer.algorithms.algorithm_hparams import AlgorithmHparams
=======
>>>>>>> 6fa3caf6
from composer.core import Algorithm, Event, Logger, State
from composer.core.types import Optimizers
from composer.utils import module_surgery

log = logging.getLogger(__name__)


class SqueezeExcite2d(torch.nn.Module):
    """Squeeze-and-Excitation block from (`Hu et al. 2019 <https://arxiv.org/abs/1709.01507>`_)

    This block applies global average pooling to the input, feeds the resulting
    vector to a single-hidden-layer fully-connected network (MLP), and uses the
    output of this MLP as attention coefficients to rescale the input. This
    allows the network to take into account global information about each input,
    as opposed to only local receptive fields like in a convolutional layer.

    Args:
        num_features: Number of features or channels in the input
        latent_channels: Dimensionality of the hidden layer within the added
            MLP. If less than 1, interpreted as a fraction of ``num_features``.
    """

    def __init__(self, num_features: int, latent_channels: float = .125):
        super().__init__()
        self.latent_channels = int(latent_channels if latent_channels >= 1 else latent_channels * num_features)
        flattened_dims = num_features

        self.pool_and_mlp = torch.nn.Sequential(torch.nn.AdaptiveAvgPool2d(1), torch.nn.Flatten(),
                                                torch.nn.Linear(flattened_dims, self.latent_channels, bias=False),
                                                torch.nn.ReLU(),
                                                torch.nn.Linear(self.latent_channels, num_features, bias=False),
                                                torch.nn.Sigmoid())

    def forward(self, input: torch.Tensor) -> torch.Tensor:
        n, c, _, _ = input.shape
        attention_coeffs = self.pool_and_mlp(input)
        return input * attention_coeffs.reshape(n, c, 1, 1)


class SqueezeExciteConv2d(torch.nn.Module):
    """Helper class used to add a :class:`SqueezeExcite2d` module after a :class:`~torch.nn.Conv2d`."""

    def __init__(self, *args, latent_channels: float = 0.125, conv: Optional[torch.nn.Conv2d] = None, **kwargs):
        super().__init__()
        self.conv = torch.nn.Conv2d(*args, **kwargs) if conv is None else conv
        self.se = SqueezeExcite2d(num_features=self.conv.out_channels, latent_channels=latent_channels)

    def forward(self, input: torch.Tensor) -> torch.Tensor:
        return self.se(self.conv(input))

    @staticmethod
    def from_conv2d(module: torch.nn.Conv2d, module_index: int, latent_channels: float):
        return SqueezeExciteConv2d(conv=module, latent_channels=latent_channels)


def apply_squeeze_excite(
    model: torch.nn.Module,
    latent_channels: float = 64,
    min_channels: int = 128,
    optimizers: Optional[Optimizers] = None,
):
    """See :class:`SqueezeExcite`"""

    def convert_module(module: torch.nn.Module, module_index: int):
        assert isinstance(module, torch.nn.Conv2d), "should only be called with conv2d"
        if min(module.in_channels, module.out_channels) < min_channels:
            return None
        return SqueezeExciteConv2d.from_conv2d(module, module_index, latent_channels=latent_channels)

    module_surgery.replace_module_classes(model, optimizers=optimizers, policies={torch.nn.Conv2d: convert_module})

    return model


class SqueezeExcite(Algorithm):
    """Adds Squeeze-and-Excitation blocks (`Hu et al. 2019 <https://arxiv.org/abs/1709.01507>`_) after the
    :class:`~torch.nn.Conv2d` modules in a neural network.

    See :class:`SqueezeExcite2d` for more information.

    Args:
        latent_channels: Dimensionality of the hidden layer within the added
            MLP. If less than 1, interpreted as a fraction of ``num_features``.
        min_channels: An SE block is added after a :class:`~torch.nn.Conv2d`
            module ``conv`` only if
            ``min(conv.in_channels, conv.out_channels) >= min_channels``.
            For models that reduce spatial size and increase channel count
            deeper in the network, this parameter can be used to only
            add SE blocks deeper in the network. This may be desirable
            because SE blocks add less overhead when their inputs have
            smaller spatial size.
    """

    def __init__(
        self,
        latent_channels: float = 64,
        min_channels: int = 128,
    ):
        self.latent_channels = latent_channels
        self.min_channels = min_channels

    def match(self, event: Event, state: State) -> bool:
        """Run on Event.INIT.

        Args:
            event (:class:`Event`): The current event.
            state (:class:`State`): The current state.
        Returns:
            bool: True if this algorithm should run no
        """
        return event == Event.INIT

    def apply(self, event: Event, state: State, logger: Logger) -> Optional[int]:
        """Apply the Squeeze-and-Excitation layer replacement.

        Args:
            event (Event): the current event
            state (State): the current trainer state
            logger (Logger): the training logger
        """
        state.model = apply_squeeze_excite(state.model,
                                           optimizers=state.optimizers,
                                           latent_channels=self.latent_channels,
                                           min_channels=self.min_channels)
        layer_count = module_surgery.count_module_instances(state.model, SqueezeExciteConv2d)

        log.info(f'Applied SqueezeExcite to model {state.model.__class__.__name__} '
                 f'with latent_channels={self.latent_channels}, '
                 f'min_channels={self.min_channels}. '
                 f'Model now has {layer_count} SqueezeExcite layers.')

        logger.metric_fit({
            'squeeze_excite/num_squeeze_excite_layers': layer_count,
        })<|MERGE_RESOLUTION|>--- conflicted
+++ resolved
@@ -7,10 +7,6 @@
 
 import torch
 
-<<<<<<< HEAD
-from composer.algorithms.algorithm_hparams import AlgorithmHparams
-=======
->>>>>>> 6fa3caf6
 from composer.core import Algorithm, Event, Logger, State
 from composer.core.types import Optimizers
 from composer.utils import module_surgery
