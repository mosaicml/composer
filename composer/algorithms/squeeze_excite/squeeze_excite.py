--- conflicted
+++ resolved
@@ -148,19 +148,11 @@
             state (State): the current trainer state
             logger (Logger): the training logger
         """
-<<<<<<< HEAD
-        state.model = apply_se(state.model,
-                               optimizers=state.optimizers,
-                               latent_channels=self.latent_channels,
-                               min_channels=self.min_channels)
-        layer_count = module_surgery.count_module_instances(state.model, SqueezeExciteConv2d)
-=======
         state.model = apply_squeeze_excite(state.model,
                                            optimizers=state.optimizers,
                                            latent_channels=self.latent_channels,
                                            min_channels=self.min_channels)
-        layer_count = surgery.count_module_instances(state.model, SqueezeExciteConv2d)
->>>>>>> d6668bda
+        layer_count = module_surgery.count_module_instances(state.model, SqueezeExciteConv2d)
 
         log.info(f'Applied SqueezeExcite to model {state.model.__class__.__name__} '
                  f'with latent_channels={self.latent_channels}, '
