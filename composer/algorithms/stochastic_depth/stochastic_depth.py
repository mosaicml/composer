--- conflicted
+++ resolved
@@ -15,11 +15,7 @@
 from composer.algorithms.stochastic_depth.sample_stochastic_layers import SampleStochasticBottleneck
 from composer.algorithms.stochastic_depth.stochastic_layers import StochasticBottleneck
 from composer.core import Algorithm, Event, Logger, State, surgery
-<<<<<<< HEAD
-=======
 from composer.core.types import Optimizers
-from composer.models.resnets import Bottleneck
->>>>>>> 257720a6
 
 log = logging.getLogger(__name__)
 
@@ -123,7 +119,7 @@
             All optimizers that have already been constructed with,
             ``model.parameters()`` must be specified here so they will optimize
             the correct parameters.
-            
+
             If the optimizer(s) are constructed *after* calling this function,
             then it is safe to omit this parameter. These optimizers will see the correct
             model parameters.
