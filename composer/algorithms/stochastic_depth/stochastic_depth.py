--- conflicted
+++ resolved
@@ -115,9 +115,6 @@
             equivalent. The name must be registered in ``STOCHASTIC_LAYER_MAPPING``
             dictionary with the target layer class and the stochastic layer class.
             Currently, only ``'ResNetBottleneck'`` is supported.
-<<<<<<< HEAD
-        optimizers: optimizers to transform
-=======
         optimizers (Optimizers, optional):  Existing optimizers bound to ``model.parameters()``.
             All optimizers that have already been constructed with,
             ``model.parameters()`` must be specified here so they will optimize
@@ -126,7 +123,6 @@
             If the optimizer(s) are constructed *after* calling this function,
             then it is safe to omit this parameter. These optimizers will see the correct
             model parameters.
->>>>>>> 257720a6
         drop_rate: The base probability of dropping a layer or sample. Must be
             between 0.0 and 1.0.
         drop_distribution: How ``drop_rate`` is distributed across
