--- conflicted
+++ resolved
@@ -146,17 +146,10 @@
             ``"uniform"`` assigns the same ``drop_rate`` across all layers.
             ``"linear"`` linearly increases the drop rate across layer depth
             starting with 0 drop rate and ending with ``drop_rate``.
-<<<<<<< HEAD
-        drop_warmup (str | Time | float): A :class:`Time` object, time-string, or float
+        drop_warmup (str | Time | float, optional): A :class:`Time` object, time-string, or float
             on [0.0; 1.0] representing the fraction of the training duration to linearly
-            increase the drop probability to `linear_drop_rate`.
-        use_same_gpu_seed: Set to ``True`` to have the same layers dropped
-=======
-        drop_warmup (float, optional): Percentage of training epochs to linearly
-            increase the drop probability to `linear_drop_rate`. Must be between
-            0.0 and 1.0.
+            increase the drop probability to `linear_drop_rate`. (default: ``0.0``)
         use_same_gpu_seed (bool, optional): Set to ``True`` to have the same layers dropped
->>>>>>> d84026f8
             across GPUs when using multi-GPU training. Set to ``False`` to
             have each GPU drop a different set of layers. Only used
             with ``"block"`` stochastic method.
