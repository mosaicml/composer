--- conflicted
+++ resolved
@@ -116,14 +116,10 @@
         target_layer_name: Block to replace with a stochastic block
             equivalent. The name must be registered in ``STOCHASTIC_LAYER_MAPPING``
             dictionary with the target layer class and the stochastic layer class.
-<<<<<<< HEAD
-            Currently, only ``'ResNetBottleneck'`` is supported.
+            Currently, only :class:`torchvision.models.resnet.Bottleneck` is supported.
         stochastic_method: The version of stochastic depth to use. ``"block"``
             randomly drops blocks during training. ``"sample"`` randomly drops
             samples within a block during training.
-=======
-            Currently, only ``torchvision.models.resnet.Bottleneck`` is supported.
->>>>>>> fef33aa9
         optimizers (Optimizers, optional):  Existing optimizers bound to ``model.parameters()``.
             All optimizers that have already been constructed with,
             ``model.parameters()`` must be specified here so they will optimize
@@ -202,13 +198,13 @@
         Stochastic Depth only works on instances of `torchvision.models.resnet.ResNet` for now.
 
     Args:
+        target_layer_name: Block to replace with a stochastic block
+            equivalent. The name must be registered in ``STOCHASTIC_LAYER_MAPPING``
+            dictionary with the target layer class and the stochastic layer class.
+            Currently, only :class:`torchvision.models.resnet.Bottleneck` is supported.
         stochastic_method: The version of stochastic depth to use. ``"block"``
             randomly drops blocks during training. ``"sample"`` randomly drops
             samples within a block during training.
-        target_layer_name: Block to replace with a stochastic block
-            equivalent. The name must be registered in ``STOCHASTIC_LAYER_MAPPING``
-            dictionary with the target layer class and the stochastic layer class.
-            Currently, only ``torchvision.models.resnet.Bottleneck`` is supported.
         drop_rate: The base probability of dropping a layer or sample. Must be
             between 0.0 and 1.0.
         drop_distribution: How ``drop_rate`` is distributed across
