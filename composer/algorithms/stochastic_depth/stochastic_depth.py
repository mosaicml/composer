# Copyright 2022 MosaicML Composer authors
# SPDX-License-Identifier: Apache-2.0

"""Modules and layers for applying the Stochastic Depth algorithm."""

from __future__ import annotations

import functools
import logging
from typing import Optional, Type, Union

import torch
from torchvision.models.resnet import Bottleneck

from composer.algorithms.stochastic_depth.stochastic_layers import make_resnet_bottleneck_stochastic
from composer.core import Algorithm, Event, State
from composer.core.time import Time, TimeUnit
from composer.loggers import Logger
from composer.utils import module_surgery

log = logging.getLogger(__name__)

_VALID_LAYER_DISTRIBUTIONS = ('uniform', 'linear')

_VALID_STOCHASTIC_METHODS = ('block', 'sample')

_STOCHASTIC_LAYER_MAPPING = {'ResNetBottleneck': (Bottleneck, make_resnet_bottleneck_stochastic)}

__all__ = ['apply_stochastic_depth', 'StochasticDepth']


def apply_stochastic_depth(model: torch.nn.Module,
                           target_layer_name: str,
                           stochastic_method: str = 'block',
                           drop_rate: float = 0.2,
                           drop_distribution: str = 'linear') -> torch.nn.Module:
    """Applies Stochastic Depth (`Huang et al, 2016 <https://arxiv.org/abs/1603.09382>`_) to the specified model.

    The algorithm replaces the specified target layer with a stochastic version
    of the layer. The stochastic layer will randomly drop either samples or the
    layer itself depending on the stochastic method specified. The block-wise
    version follows the original paper. The sample-wise version follows the
    implementation used for EfficientNet in the
    `Tensorflow/TPU repo <https://github.com/tensorflow/tpu>`_.

    .. note::

        Stochastic Depth only works on instances of :class:`torchvision.models.resnet.ResNet`
        for now.

    Args:
        model (torch.nn.Module): model containing modules to be replaced with
            stochastic versions.
        target_layer_name (str): Block to replace with a stochastic block
            equivalent. The name must be registered in ``STOCHASTIC_LAYER_MAPPING``
            dictionary with the target layer class and the stochastic layer class.
            Currently, only :class:`torchvision.models.resnet.Bottleneck` is supported.
<<<<<<< HEAD
        stochastic_method (str, optional): The version of stochastic depth to use. ``'block'``
            randomly drops blocks during training. ``'sample'`` randomly drops
            samples within a block during training. Default: ``'block'``.
        drop_rate (float, optional): The base probability of dropping a layer or sample. Must be
            between 0.0 and 1.0. Default: `0.2``.
        drop_distribution (str, optional): How ``drop_rate`` is distributed across
            layers. Value must be one of ``'uniform'`` or ``'linear'``.
            ``'uniform'`` assigns the same ``drop_rate`` across all layers.
            ``'linear'`` linearly increases the drop rate across layer depth
            starting with 0 drop rate and ending with ``drop_rate``. Default: ``'linear'``.
=======
        stochastic_method (str, optional): The version of stochastic depth to use.
            ``"block"`` randomly drops blocks during training. ``"sample"`` randomly
            drops samples within a block during training. Default: ``"block"``.
        drop_rate (float, optional): The base probability of dropping a layer or sample.
            Must be between 0.0 and 1.0. Default: `0.2``.
        drop_distribution (str, optional): How ``drop_rate`` is distributed across
            layers. Value must be one of ``"uniform"`` or ``"linear"``.
            ``"uniform"`` assigns the same ``drop_rate`` across all layers.
            ``"linear"`` linearly increases the drop rate across layer depth,
            starting with 0 drop rate and ending with ``drop_rate``.
            Default: ``"linear"``.
        use_same_gpu_seed (bool, optional): Set to ``True`` to have the
            same layers dropped across GPUs when using multi-GPU training.
            Set to ``False`` to have each GPU drop a different set of layers. Only used
            with ``"block"`` stochastic method. Default: ``True``.
        optimizers (torch.optim.Optimizer | Sequence[torch.optim.Optimizer], optional):
            Existing optimizers bound to ``model.parameters()``.
            All optimizers that have already been constructed with
            ``model.parameters()`` must be specified here so they will optimize
            the correct parameters.

            If the optimizer(s) are constructed *after* calling this function,
            then it is safe to omit this parameter. These optimizers will see the correct
            model parameters.
>>>>>>> 888e19e7

    Returns:
        The modified model

    Example:
        .. testcode::

            import composer.functional as cf
            from torchvision import models
            model = models.resnet50()
            cf.apply_stochastic_depth(
                model,
                target_layer_name='ResNetBottleneck'
            )
    """
    _validate_stochastic_hparams(target_layer_name=target_layer_name,
                                 stochastic_method=stochastic_method,
                                 drop_rate=drop_rate,
                                 drop_distribution=drop_distribution)
    transforms = {}
    target_layer, stochastic_converter = _STOCHASTIC_LAYER_MAPPING[target_layer_name]
    module_count = module_surgery.count_module_instances(model, target_layer)
    stochastic_from_target_layer = functools.partial(stochastic_converter,
                                                     drop_rate=drop_rate,
                                                     drop_distribution=drop_distribution,
                                                     module_count=module_count,
                                                     stochastic_method=stochastic_method)
    transforms[target_layer] = stochastic_from_target_layer
    module_surgery.replace_module_classes(model, policies=transforms)
    return model


class StochasticDepth(Algorithm):
    """Applies Stochastic Depth (`Huang et al, 2016 <https://arxiv.org/abs/1603.09382>`_) to the specified model.

    The algorithm replaces the specified target layer with a stochastic version
    of the layer. The stochastic layer will randomly drop either samples or the
    layer itself depending on the stochastic method specified. The block-wise
    version follows the original paper. The sample-wise version follows the
    implementation used for EfficientNet in the
    `Tensorflow/TPU repo <https://github.com/tensorflow/tpu>`_.

    Runs on :attr:`~composer.core.event.Event.INIT`, as well as
    :attr:`~composer.core.event.Event.BATCH_START` if ``drop_warmup > 0``.

    .. note::

        Stochastic Depth only works on instances of :class:`torchvision.models.resnet.ResNet` for now.

    Args:
        target_layer_name (str): Block to replace with a stochastic block
            equivalent. The name must be registered in ``STOCHASTIC_LAYER_MAPPING``
            dictionary with the target layer class and the stochastic layer class.
            Currently, only :class:`torchvision.models.resnet.Bottleneck` is supported.
<<<<<<< HEAD
        stochastic_method (str, optional): The version of stochastic depth to use. ``'block'``
            randomly drops blocks during training. ``'sample'`` randomly drops
            samples within a block during training. Default: ``'block'``.
        drop_rate (float, optional): The base probability of dropping a layer or sample. Must be
            between 0.0 and 1.0. Default: ``0.2``.
        drop_distribution (str, optional): How ``drop_rate`` is distributed across
            layers. Value must be one of ``'uniform'`` or ``'linear'``.
            ``'uniform'`` assigns the same ``drop_rate`` across all layers.
            ``'linear'`` linearly increases the drop rate across layer depth
            starting with 0 drop rate and ending with ``drop_rate``. Default: ``'linear'``.
        drop_warmup (str | Time | float, optional): A :class:`Time` object, time-string, or float
            on [0.0; 1.0] representing the fraction of the training duration to linearly
            increase the drop probability to `linear_drop_rate`. Default: ``0.0``.
=======
        stochastic_method (str, optional): The version of stochastic depth to use.
            ``"block"`` randomly drops blocks during training. ``"sample"`` randomly drops
            samples within a block during training. Default: ``"block"``.
        drop_rate (float, optional): The base probability of dropping a layer or sample.
            Must be between 0.0 and 1.0. Default: ``0.2``.
        drop_distribution (str, optional): How ``drop_rate`` is distributed across
            layers. Value must be one of ``"uniform"`` or ``"linear"``.
            ``"uniform"`` assigns the same ``drop_rate`` across all layers.
            ``"linear"`` linearly increases the drop rate across layer depth,
            starting with 0 drop rate and ending with ``drop_rate``. Default: ``"linear"``.
        drop_warmup (str | Time | float, optional): A :class:`Time` object,
            time-string, or float on ``[0.0, 1.0]`` representing the fraction of the
            training duration to linearly increase the drop probability to
            `linear_drop_rate`. Default: ``0.0``.
        use_same_gpu_seed (bool, optional): Set to ``True`` to have the same layers dropped
            across GPUs when using multi-GPU training. Set to ``False`` to
            have each GPU drop a different set of layers. Only used
            with ``"block"`` stochastic method. Default: ``True``.
>>>>>>> 888e19e7
    """

    def __init__(self,
                 target_layer_name: str,
                 stochastic_method: str = 'block',
                 drop_rate: float = 0.2,
                 drop_distribution: str = 'linear',
                 drop_warmup: Union[float, Time, str] = 0.0):

        if drop_rate == 0.0:
            log.warning('Stochastic Depth will have no effect when drop_rate set to 0')

        self.target_layer_name = target_layer_name
        self.stochastic_method = stochastic_method
        self.drop_rate = drop_rate
        self.drop_distribution = drop_distribution
        if isinstance(drop_warmup, str):
            drop_warmup = Time.from_timestring(drop_warmup)
        if isinstance(drop_warmup, float):
            drop_warmup = Time(drop_warmup, TimeUnit.DURATION)
        self.drop_warmup = drop_warmup
        self.num_stochastic_layers = 0  # Initial count of stochastic layers
        _validate_stochastic_hparams(stochastic_method=self.stochastic_method,
                                     target_layer_name=self.target_layer_name,
                                     drop_rate=self.drop_rate,
                                     drop_distribution=self.drop_distribution,
                                     drop_warmup=str(self.drop_warmup))

    @property
    def find_unused_parameters(self) -> bool:
        return self.stochastic_method == 'block'

    def match(self, event: Event, state: State) -> bool:
        return (event == Event.INIT) or (event == Event.BATCH_START and self.drop_warmup > 0.0)

    def apply(self, event: Event, state: State, logger: Logger) -> Optional[int]:
        assert state.model is not None
        target_block, _ = _STOCHASTIC_LAYER_MAPPING[self.target_layer_name]

        if event == Event.INIT:
            if module_surgery.count_module_instances(state.model, target_block) == 0:
                log.warning(f'No {self.target_layer_name} found in model! Algorithm will function as a no-op.')

            apply_stochastic_depth(state.model,
                                   target_layer_name=self.target_layer_name,
                                   stochastic_method=self.stochastic_method,
                                   drop_rate=self.drop_rate,
                                   drop_distribution=self.drop_distribution)
            self.num_stochastic_layers = module_surgery.count_module_instances(state.model, target_block)
            logger.data_epoch({'stochastic_depth/num_stochastic_layers': self.num_stochastic_layers})

        elif event == Event.BATCH_START and self.num_stochastic_layers:
            elapsed_duration = state.get_elapsed_duration()
            assert elapsed_duration is not None, 'elapsed duration is set on BATCH_START'
            if elapsed_duration < self.drop_warmup:
                current_drop_rate = float(elapsed_duration / self.drop_warmup) * self.drop_rate
                _update_drop_rate(module=state.model,
                                  target_block=target_block,
                                  drop_rate=current_drop_rate,
                                  drop_distribution=self.drop_distribution,
                                  module_count=self.num_stochastic_layers)
            else:
                current_drop_rate = self.drop_rate
            logger.data_batch({'stochastic_depth/drop_rate': current_drop_rate})


def _validate_stochastic_hparams(target_layer_name: str,
                                 stochastic_method: str,
                                 drop_rate: float,
                                 drop_distribution: str,
                                 drop_warmup: str = '0dur'):
    """Helper function to validate the Stochastic Depth hyperparameter values."""

    if stochastic_method and (stochastic_method not in _VALID_STOCHASTIC_METHODS):
        raise ValueError(f'stochastic_method {stochastic_method} is not supported.'
                         f' Must be one of {_VALID_STOCHASTIC_METHODS}')

    if target_layer_name and (target_layer_name not in _STOCHASTIC_LAYER_MAPPING):
        raise ValueError(f'target_layer_name {target_layer_name} is not supported with {stochastic_method}.'
                         f' Must be one of {list(_STOCHASTIC_LAYER_MAPPING.keys())}')

    if drop_rate and (drop_rate < 0 or drop_rate > 1):
        raise ValueError(f'drop_rate must be between 0 and 1: {drop_rate}')

    if drop_distribution and (drop_distribution not in _VALID_LAYER_DISTRIBUTIONS):
        raise ValueError(f'drop_distribution "{drop_distribution}" is'
                         f' not supported. Must be one of {list(_VALID_LAYER_DISTRIBUTIONS)}')

    if stochastic_method == 'sample' and Time.from_timestring(drop_warmup).value != 0:
        raise ValueError(f'drop_warmup can not be used with "sample" stochastic_method')


def _update_drop_rate(module: torch.nn.Module,
                      target_block: Type[torch.nn.Module],
                      drop_rate: float,
                      drop_distribution: str,
                      module_count: int,
                      module_id: int = 0):
    """Recursively updates a module's drop_rate attributes with a new value."""

    for child in module.children():
        if isinstance(child, target_block) and hasattr(child, 'drop_rate'):
            module_id += 1
            if drop_distribution == 'linear':
                current_drop_rate = (module_id / module_count) * drop_rate  # type: ignore
            else:
                current_drop_rate = drop_rate
            child.drop_rate = torch.tensor(current_drop_rate)
        module_id = _update_drop_rate(child, target_block, drop_rate, drop_distribution, module_count, module_id)
    return module_id<|MERGE_RESOLUTION|>--- conflicted
+++ resolved
@@ -55,18 +55,6 @@
             equivalent. The name must be registered in ``STOCHASTIC_LAYER_MAPPING``
             dictionary with the target layer class and the stochastic layer class.
             Currently, only :class:`torchvision.models.resnet.Bottleneck` is supported.
-<<<<<<< HEAD
-        stochastic_method (str, optional): The version of stochastic depth to use. ``'block'``
-            randomly drops blocks during training. ``'sample'`` randomly drops
-            samples within a block during training. Default: ``'block'``.
-        drop_rate (float, optional): The base probability of dropping a layer or sample. Must be
-            between 0.0 and 1.0. Default: `0.2``.
-        drop_distribution (str, optional): How ``drop_rate`` is distributed across
-            layers. Value must be one of ``'uniform'`` or ``'linear'``.
-            ``'uniform'`` assigns the same ``drop_rate`` across all layers.
-            ``'linear'`` linearly increases the drop rate across layer depth
-            starting with 0 drop rate and ending with ``drop_rate``. Default: ``'linear'``.
-=======
         stochastic_method (str, optional): The version of stochastic depth to use.
             ``"block"`` randomly drops blocks during training. ``"sample"`` randomly
             drops samples within a block during training. Default: ``"block"``.
@@ -78,20 +66,6 @@
             ``"linear"`` linearly increases the drop rate across layer depth,
             starting with 0 drop rate and ending with ``drop_rate``.
             Default: ``"linear"``.
-        use_same_gpu_seed (bool, optional): Set to ``True`` to have the
-            same layers dropped across GPUs when using multi-GPU training.
-            Set to ``False`` to have each GPU drop a different set of layers. Only used
-            with ``"block"`` stochastic method. Default: ``True``.
-        optimizers (torch.optim.Optimizer | Sequence[torch.optim.Optimizer], optional):
-            Existing optimizers bound to ``model.parameters()``.
-            All optimizers that have already been constructed with
-            ``model.parameters()`` must be specified here so they will optimize
-            the correct parameters.
-
-            If the optimizer(s) are constructed *after* calling this function,
-            then it is safe to omit this parameter. These optimizers will see the correct
-            model parameters.
->>>>>>> 888e19e7
 
     Returns:
         The modified model
@@ -146,21 +120,6 @@
             equivalent. The name must be registered in ``STOCHASTIC_LAYER_MAPPING``
             dictionary with the target layer class and the stochastic layer class.
             Currently, only :class:`torchvision.models.resnet.Bottleneck` is supported.
-<<<<<<< HEAD
-        stochastic_method (str, optional): The version of stochastic depth to use. ``'block'``
-            randomly drops blocks during training. ``'sample'`` randomly drops
-            samples within a block during training. Default: ``'block'``.
-        drop_rate (float, optional): The base probability of dropping a layer or sample. Must be
-            between 0.0 and 1.0. Default: ``0.2``.
-        drop_distribution (str, optional): How ``drop_rate`` is distributed across
-            layers. Value must be one of ``'uniform'`` or ``'linear'``.
-            ``'uniform'`` assigns the same ``drop_rate`` across all layers.
-            ``'linear'`` linearly increases the drop rate across layer depth
-            starting with 0 drop rate and ending with ``drop_rate``. Default: ``'linear'``.
-        drop_warmup (str | Time | float, optional): A :class:`Time` object, time-string, or float
-            on [0.0; 1.0] representing the fraction of the training duration to linearly
-            increase the drop probability to `linear_drop_rate`. Default: ``0.0``.
-=======
         stochastic_method (str, optional): The version of stochastic depth to use.
             ``"block"`` randomly drops blocks during training. ``"sample"`` randomly drops
             samples within a block during training. Default: ``"block"``.
@@ -175,11 +134,6 @@
             time-string, or float on ``[0.0, 1.0]`` representing the fraction of the
             training duration to linearly increase the drop probability to
             `linear_drop_rate`. Default: ``0.0``.
-        use_same_gpu_seed (bool, optional): Set to ``True`` to have the same layers dropped
-            across GPUs when using multi-GPU training. Set to ``False`` to
-            have each GPU drop a different set of layers. Only used
-            with ``"block"`` stochastic method. Default: ``True``.
->>>>>>> 888e19e7
     """
 
     def __init__(self,
