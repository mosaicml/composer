--- conflicted
+++ resolved
@@ -6,104 +6,10 @@
 import torch
 from torchvision.models.resnet import Bottleneck
 
-__all__ = ['StochasticBottleneck']
 
-
-<<<<<<< HEAD
 def block_stochastic_bottleneck_forward(module: torch.nn.Module, drop_rate: torch.Tensor) -> torch.Tensor:
     if not hasattr(module, 'drop_rate'):
         module.drop_rate = drop_rate
-=======
-def _sample_bernoulli(probability: torch.Tensor,
-                      device_id: int,
-                      module_id: int,
-                      num_modules: int,
-                      generator: torch.Generator,
-                      use_same_depth_across_gpus: bool,
-                      use_same_gpu_seed: bool = False):
-    """Gets a sample from a Bernoulli distribution.
-
-    Provides functionality to have different seeds
-    across GPUs and to have the same set of seeds
-    across GPUs.
-    """
-
-    if use_same_gpu_seed:
-        sample = torch.bernoulli(probability)
-        return sample
-
-    # Get a separate generator for each GPU
-    rand_int = torch.randint(low=2**17, high=2**27, size=(1,), dtype=torch.long, generator=generator)
-    gpu_seed = (rand_int * (device_id + 1))
-
-    if use_same_depth_across_gpus:
-        gpu_generator = torch.Generator().manual_seed(gpu_seed.item())  #type: ignore
-        layer_seed = (torch.randperm(num_modules, generator=gpu_generator)[module_id] + 1) * rand_int
-    else:
-        layer_seed = (module_id + 1) * gpu_seed
-    layer_generator = torch.Generator().manual_seed(layer_seed.item())  # type: ignore
-
-    sample = torch.bernoulli(probability, generator=layer_generator)
-    return sample
-
-
-class StochasticBottleneck(Bottleneck):
-    """Stochastic ResNet Bottleneck block.
-
-    This block has a probability of
-    skipping the transformation section of the layer and scales the
-    transformation section output by ``(1 - drop probability)`` during inference.
-
-    Args:
-        drop_rate (float): Probability of dropping the block. Must be between
-            0.0 and 1.0.
-        module_id (int): The placement of the block within a network e.g. 0
-            for the first layer in the network.
-        module_count (int): The total number of blocks of this type in the network.
-        use_same_gpu_seed (bool): Set to ``True`` to have the same layers dropped
-             across GPUs when using multi-GPU training. Set to ``False`` to
-             have each GPU drop a different set of layers. Only used
-             with ``"block"`` stochastic method.
-        use_same_depth_across_gpus (bool): Set to ``True`` to have the same number
-            of blocks dropped across GPUs. Should be set to ``True`` when
-            ``drop_distribution`` is ``"uniform"`` and set to ``False``
-            for ``"linear"``.
-        rand_generator (torch.Generator): random number generator.
-    """
-
-    def __init__(self, drop_rate: float, module_id: int, module_count: int, use_same_gpu_seed: bool,
-                 use_same_depth_across_gpus: bool, rand_generator: torch.Generator, **kwargs):
-        super(StochasticBottleneck, self).__init__(**kwargs)
-        self.drop_rate = torch.tensor(drop_rate)
-        self.module_id = module_id
-        self.module_count = module_count
-        self.use_same_gpu_seed = use_same_gpu_seed
-        self.use_same_depth_across_gpus = use_same_depth_across_gpus
-        self.rand_generator = rand_generator
-
-    @torch.jit.unused
-    def _get_sample(self, device: int) -> torch.Tensor:
-        return _sample_bernoulli(probability=(1 - self.drop_rate),
-                                 device_id=device,
-                                 module_id=self.module_id,
-                                 num_modules=self.module_count,
-                                 generator=self.rand_generator,
-                                 use_same_gpu_seed=self.use_same_gpu_seed,
-                                 use_same_depth_across_gpus=self.use_same_depth_across_gpus)
-
-    """ Special consideration to serialize the layer's rng state.
-    """
-
-    def _save_to_state_dict(self, destination, prefix, keep_vars):
-        super()._save_to_state_dict(destination, prefix, keep_vars)
-        destination[prefix + 'rng_state'] = self.rand_generator.get_state()
-
-    def _load_from_state_dict(self, state_dict, prefix, local_metadata, strict, missing_keys, unexpected_keys,
-                              error_msgs):
-        self.rand_generator.set_state(state_dict[prefix + 'rng_state'])
-        return super()._load_from_state_dict(state_dict, prefix, local_metadata, strict, missing_keys, unexpected_keys,
-                                             error_msgs)
->>>>>>> 888e19e7
 
     def forward(self, x):
         identity = x
