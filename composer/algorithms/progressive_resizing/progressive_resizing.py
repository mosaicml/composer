--- conflicted
+++ resolved
@@ -201,17 +201,6 @@
         self.input_key, self.target_key = input_key, target_key
 
     def match(self, event: Event, state: State) -> bool:
-<<<<<<< HEAD
-        """Run on :attr:`~composer.core.event.Event.AFTER_DATALOADER`.
-
-        Args:
-            event (Event): The current event.
-            state (State): The current state.
-        Returns:
-            bool: True if this algorithm should run now
-        """
-=======
->>>>>>> bc0835b1
         return event == Event.AFTER_DATALOADER
 
     def apply(self, event: Event, state: State, logger: Optional[Logger] = None) -> None:
@@ -267,12 +256,6 @@
     return resize_transform
 
 
-<<<<<<< HEAD
-def _make_crop_pair(X: torch.Tensor, y: torch.Tensor,
-                    scale_factor: float) -> Tuple[T_ResizeTransform, T_ResizeTransform]:
-    """Makes a pair of random crops for an input image X and 
-    target tensor y such that the same region is selected from both."""
-=======
 def _make_crop_pair(
     X: torch.Tensor,
     y: torch.Tensor,
@@ -282,7 +265,6 @@
 
     The same region is selected from both.
     """
->>>>>>> bc0835b1
     # New height and width for X
     HcX = int(scale_factor * X.shape[2])
     WcX = int(scale_factor * X.shape[3])
