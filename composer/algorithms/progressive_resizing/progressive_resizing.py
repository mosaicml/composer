# Copyright 2021 MosaicML. All Rights Reserved.

"""Core Progressive Resizing classes and functions."""

from __future__ import annotations

import logging
from functools import partial
from typing import Optional, Tuple

import torch
import torch.nn.functional as F
from torchvision import transforms

from composer.core import Algorithm, Event, Logger, State
from composer.core.types import Tensor

log = logging.getLogger(__name__)

_VALID_MODES = ("crop", "resize")

__all__ = ["resize_batch", "ProgressiveResizing"]


def resize_batch(X: torch.Tensor,
                 y: torch.Tensor,
                 scale_factor: float,
                 mode: str = "resize",
                 resize_targets: bool = False) -> Tuple[torch.Tensor, torch.Tensor]:
    """Resize inputs and optionally outputs by cropping or interpolating.

    Example:
         .. testcode::

            from composer.algorithms.progressive_resizing import resize_batch
            X_resized, y_resized = resize_batch(
                                        X=X_example,
                                        y=y_example,
                                        scale_factor=0.5,
                                        mode='resize',
                                        resize_targets=False
            )

    Args:
        X: input tensor of shape (N, C, H, W). Resizing will be done along
            dimensions H and W using the constant factor ``scale_factor``.
        y: output tensor of shape (N, C, H, W) that will also be resized if
            ``resize_targets`` is ``True``,
        scale_factor: scaling coefficient for the height and width of the
            input/output tensor. 1.0 keeps the original size.
        mode: type of scaling to perform. Value must be one of ``'crop'`` or
            ``'resize'``. ``'crop'`` performs a random crop, whereas ``'resize'``
            performs a bilinear interpolation.
        resize_targets: whether to resize the targets, ``y``, as well

    Returns:
        X_sized: resized input tensor of shape ``(N, C, H * scale_factor, W * scale_factor)``.
        y_sized: if ``resized_targets`` is ``True``, resized output tensor
            of shape ``(N, C, H * scale_factor, W * scale_factor)``. Otherwise
            returns original ``y``.
    """
    # Short-circuit if nothing should be done
    if scale_factor >= 1:
        return X, y

    def resize_tensor(tensor: torch.Tensor) -> torch.Tensor:
        # Reduce the size of input images, either via cropping or downsampling
        if mode.lower() == "crop":
            Hc = int(scale_factor * tensor.shape[2])
            Wc = int(scale_factor * tensor.shape[3])
            resize_transform = transforms.RandomCrop((Hc, Wc))
        elif mode.lower() == "resize":
            resize_transform = partial(F.interpolate, scale_factor=scale_factor, mode='bilinear')
        else:
            raise ValueError(f"Progressive mode '{mode}' not supported.")
        return resize_transform(tensor)

    X_sized = resize_tensor(X)
    if resize_targets:
        y_sized = resize_tensor(y)
    else:
        y_sized = y
    return X_sized, y_sized


class ProgressiveResizing(Algorithm):
    """Apply Fastai's `progressive resizing <https://\\
    github.com/fastai/fastbook/blob/780b76bef3127ce5b64f8230fce60e915a7e0735/07_sizing_and_tta.ipynb>`__ data
    augmentation to speed up training.

    Progressive resizing initially reduces input resolution to speed up early training.
    Throughout training, the downsampling factor is gradually increased, yielding larger inputs
    up to the original input size. A final finetuning period is then run to finetune the
    model using the full-sized inputs.

    Example:
         .. testcode::

            from composer.algorithms import ProgressiveResizing
            from composer.trainer import Trainer
            progressive_resizing_algorithm = ProgressiveResizing(
                                                mode='resize',
                                                initial_scale=1.0,
                                                finetune_fraction=0.2,
                                                resize_targets=False
                                            )
            trainer = Trainer(
                model=model,
                train_dataloader=train_dataloader,
                eval_dataloader=eval_dataloader,
                max_duration="1ep",
                algorithms=[progressive_resizing_algorithm],
                optimizers=[optimizer]
            )

    Args:
        mode: Type of scaling to perform. Value must be one of ``'crop'`` or ``'resize'``.
            ``'crop'`` performs a random crop, whereas ``'resize'`` performs a bilinear
            interpolation.
        initial_scale: Initial scale factor used to shrink the inputs. Must be a
            value in between 0 and 1.
        finetune_fraction: Fraction of training to reserve for finetuning on the
            full-sized inputs. Must be a value in between 0 and 1.
        resize_targets: If True, resize targets also.
    """

    def __init__(self,
                 mode: str = 'resize',
                 initial_scale: float = .5,
                 finetune_fraction: float = .2,
                 resize_targets: bool = False):

        if mode not in _VALID_MODES:
            raise ValueError(f"mode '{mode}' is not supported. Must be one of {_VALID_MODES}")

        if not (0 <= initial_scale <= 1):
            raise ValueError(f"initial_scale must be between 0 and 1: {initial_scale}")

        if not (0 <= finetune_fraction <= 1):
            raise ValueError(f"finetune_fraction must be between 0 and 1: {finetune_fraction}")

        self.mode = mode
        self.initial_scale = initial_scale
        self.finetune_fraction = finetune_fraction
        self.resize_targets = resize_targets

    def match(self, event: Event, state: State) -> bool:
        """Run on Event.AFTER_DATALOADER.

        Args:
            event (:class:`Event`): The current event.
            state (:class:`State`): The current state.
        Returns:
            bool: True if this algorithm should run now
        """
        return event == Event.AFTER_DATALOADER

    def apply(self, event: Event, state: State, logger: Optional[Logger] = None) -> None:
        """Applies ProgressiveResizing on input images.

        Args:
            event (Event): the current event
            state (State): the current trainer state
            logger (Logger): the training logger
        """
        input, target = state.batch_pair
        assert isinstance(input, Tensor) and isinstance(target, Tensor), \
            "Multiple tensors not supported for this method yet."

        # Calculate the current size of the inputs to use
        initial_size = self.initial_scale
        finetune_fraction = self.finetune_fraction
<<<<<<< HEAD
        scale_frac_elapsed = min([state.get_elapsed_duration().value / (1 - finetune_fraction), 1])
=======
        scale_frac_elapsed = min([(state.timer._epoch / state.max_duration)._value / (1 - finetune_fraction), 1])
>>>>>>> c5fc3def

        # Linearly increase to full size at the start of the fine tuning period
        scale_factor = initial_size + (1 - initial_size) * scale_frac_elapsed

        new_input, new_target = resize_batch(X=input,
                                             y=target,
                                             scale_factor=scale_factor,
                                             mode=self.mode,
                                             resize_targets=self.resize_targets)
        state.batch = (new_input, new_target)<|MERGE_RESOLUTION|>--- conflicted
+++ resolved
@@ -170,11 +170,7 @@
         # Calculate the current size of the inputs to use
         initial_size = self.initial_scale
         finetune_fraction = self.finetune_fraction
-<<<<<<< HEAD
         scale_frac_elapsed = min([state.get_elapsed_duration().value / (1 - finetune_fraction), 1])
-=======
-        scale_frac_elapsed = min([(state.timer._epoch / state.max_duration)._value / (1 - finetune_fraction), 1])
->>>>>>> c5fc3def
 
         # Linearly increase to full size at the start of the fine tuning period
         scale_factor = initial_size + (1 - initial_size) * scale_frac_elapsed
