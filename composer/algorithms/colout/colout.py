# Copyright 2021 MosaicML. All Rights Reserved.

"""Core ColOut classes and functions."""

from __future__ import annotations

import logging
import textwrap
import weakref
from typing import TypeVar

import torch
from PIL.Image import Image
from torchvision.datasets import VisionDataset
from torchvision.transforms import functional as TF

from composer.core import Algorithm, Event, Logger, State
from composer.core.types import Tensor
from composer.datasets.utils import add_vision_dataset_transform

log = logging.getLogger(__name__)

TImg = TypeVar("TImg", torch.Tensor, Image)

__all__ = ["ColOut", "ColOutTransform", "colout_image", "colout_batch"]


def colout_image(img: TImg, p_row: float = 0.15, p_col: float = 0.15) -> TImg:
    """Drops random rows and columns from a single image.

    Example:
         .. testcode::

            from composer.algorithms.colout import colout_image
            new_image = colout_image(
                img=image,
                p_row=0.15,
                p_col=0.15
            )

    Args:
        img (torch.Tensor or PIL Image): An input image as a torch.Tensor or PIL image
        p_row (float): Fraction of rows to drop (drop along H).
        p_col (float): Fraction of columns to drop (drop along W).

    Returns:
        torch.Tensor or PIL Image: A smaller image with rows and columns dropped
    """

    # Convert image to Tensor if needed
    if isinstance(img, Image):
        img_tensor = TF.to_tensor(img)
    else:
        img_tensor = img

    # Get the dimensions of the image
    row_size = img_tensor.shape[1]
    col_size = img_tensor.shape[2]

    # Determine how many rows and columns to keep
    kept_row_size = int((1 - p_row) * row_size)
    kept_col_size = int((1 - p_col) * col_size)

    # Randomly choose indices to keep. Must be sorted for slicing
    kept_row_idx = sorted(torch.randperm(row_size)[:kept_row_size].numpy())
    kept_col_idx = sorted(torch.randperm(col_size)[:kept_col_size].numpy())

    # Keep only the selected row and columns
    img_tensor = img_tensor[:, kept_row_idx, :]
    img_tensor = img_tensor[:, :, kept_col_idx]

    # Convert back to PIL for the rest of the augmentation pipeline
    if isinstance(img, Image):
        return TF.to_pil_image(img_tensor)
    else:
        return img_tensor


<<<<<<< HEAD
class ColOutTransform:
    """Torchvision-like transform for performing the ColOut augmentation, where random rows and columns are dropped from
    a single image.

    Example:
         .. testcode::

            from torchvision import datasets, transforms
            from composer.algorithms.colout import ColOutTransform
            colout_transform = ColOutTransform(p_row=0.15, p_col=0.15)
            transforms = transforms.Compose([colout_transform, transforms.ToTensor()])

    Args:
        p_row (float): Fraction of rows to drop (drop along H).
        p_col (float): Fraction of columns to drop (drop along W).
    """

    def __init__(self, p_row: float = 0.15, p_col: float = 0.15):
        self.p_row = p_row
        self.p_col = p_col

    def __call__(self, img: TImg) -> TImg:
        """Drops random rows and columns from a single image.

        Args:
            img (torch.Tensor or PIL Image): An input image as a torch.Tensor or PIL image

        Returns:
            torch.Tensor or PIL Image: A smaller image with rows and columns dropped
        """
        return colout_image(img, self.p_row, self.p_col)


=======
>>>>>>> 54826091
def colout_batch(X: torch.Tensor, p_row: float = 0.15, p_col: float = 0.15) -> torch.Tensor:
    """Applies ColOut augmentation to a batch of images, dropping the same random rows and columns from all images in a
    batch.

    Example:
         .. testcode::

            from composer.algorithms.colout import colout_batch
            new_input_batch = colout_batch(
                X=input_batch,
                p_row=0.15,
                p_col=0.15
            )

    Args:
        X: Batch of images of shape (N, C, H, W).
        p_row: Fraction of rows to drop (drop along H).
        p_col: Fraction of columns to drop (drop along W).

    Returns:
        torch.Tensor: Input batch tensor with randomly dropped columns and rows.
    """

    # Get the dimensions of the image
    row_size = X.shape[-2]
    col_size = X.shape[-1]

    # Determine how many rows and columns to keep
    kept_row_size = int((1 - p_row) * row_size)
    kept_col_size = int((1 - p_col) * col_size)

    # Randomly choose indices to keep. Must be sorted for slicing
    kept_row_idx = sorted(torch.randperm(row_size)[:kept_row_size].numpy())
    kept_col_idx = sorted(torch.randperm(col_size)[:kept_col_size].numpy())

    # Keep only the selected row and columns
    X_colout = X[..., kept_row_idx, :]
    X_colout = X_colout[..., :, kept_col_idx]
    return X_colout


class ColOutTransform:
    """Torchvision-like transform for performing the ColOut augmentation, where random rows and columns are dropped from
    a single image.

    Args:
        p_row (float): Fraction of rows to drop (drop along H).
        p_col (float): Fraction of columns to drop (drop along W).
    """

    def __init__(self, p_row: float = 0.15, p_col: float = 0.15):
        self.p_row = p_row
        self.p_col = p_col

    def __call__(self, img: TImg) -> TImg:
        """Drops random rows and columns from a single image.

        Args:
            img (torch.Tensor or PIL Image): An input image as a torch.Tensor or PIL image

        Returns:
            torch.Tensor or PIL Image: A smaller image with rows and columns dropped
        """
        return colout_image(img, self.p_row, self.p_col)


class ColOut(Algorithm):
    """Drops a fraction of the rows and columns of an input image. If the fraction of rows/columns dropped isn't too
    large, this does not significantly alter the content of the image, but reduces its size and provides extra
    variability.

    If ``batch`` is True (the default), this algorithm runs on :attr:`Event.INIT` to insert a dataset transformation.
    It is a no-op if this algorithm already applied itself on the :attr:`State.train_dataloader.dataset`.

    Otherwise, if ``batch`` is False, then this algorithm runs on :attr:`Event.AFTER_DATALOADER` to modify the batch.

    Example:
         .. testcode::

            from composer.algorithms import ColOut
            from composer.trainer import Trainer
            colout_algorithm = ColOut(p_row=0.15, p_col=0.15, batch=True)
            trainer = Trainer(
                model=model,
                train_dataloader=train_dataloader,
                eval_dataloader=eval_dataloader,
                max_duration="1ep",
                algorithms=[colout_algorithm],
                optimizers=[optimizer]
            )

    Args:
        p_row (float): Fraction of rows to drop (drop along H).
        p_col (float): Fraction of columns to drop (drop along W).
        batch (bool): Run ColOut at the batch level.
    """

    def __init__(self, p_row: float = 0.15, p_col: float = 0.15, batch: bool = True):
        if not (0 <= p_col <= 1):
            raise ValueError("p_col must be between 0 and 1")

        if not (0 <= p_row <= 1):
            raise ValueError("p_row must be between 0 and 1")

        self.p_row = p_row
        self.p_col = p_col
        self.batch = batch
        self._transformed_datasets = weakref.WeakSet()

    def match(self, event: Event, state: State) -> bool:
        if self.batch:
            return event == Event.AFTER_DATALOADER
        else:
            return event == Event.FIT_START and state.train_dataloader.dataset not in self._transformed_datasets

    def _apply_sample(self, state: State) -> None:
        """Add the ColOut dataset transform to the dataloader."""
        dataset = state.train_dataloader.dataset

        transform = ColOutTransform(p_row=self.p_row, p_col=self.p_col)

        if not isinstance(dataset, VisionDataset):
            raise TypeError(
                textwrap.dedent(f"""\
                To use {type(self).__name__}, the dataset must be a
                {VisionDataset.__qualname__}, not {type(dataset).__name__}"""))
        add_vision_dataset_transform(dataset, transform, is_tensor_transform=False)
        self._transformed_datasets.add(dataset)

    def _apply_batch(self, state: State) -> None:
        """Transform a batch of images using the ColOut augmentation."""
        inputs, labels = state.batch_pair
        assert isinstance(inputs, Tensor), "Multiple Tensors not supported yet for ColOut"
        new_inputs = colout_batch(inputs, p_row=self.p_row, p_col=self.p_col)

        state.batch = (new_inputs, labels)

    def apply(self, event: Event, state: State, logger: Logger) -> None:
        """Applies ColOut augmentation to the state's input.

        Args:
            event (Event): the current event
            state (State): the current trainer state
            logger (Optional[Logger], optional): the training logger. Defaults to None.
        """
        if self.batch:
            self._apply_batch(state)
        else:
            self._apply_sample(state)<|MERGE_RESOLUTION|>--- conflicted
+++ resolved
@@ -76,42 +76,6 @@
         return img_tensor
 
 
-<<<<<<< HEAD
-class ColOutTransform:
-    """Torchvision-like transform for performing the ColOut augmentation, where random rows and columns are dropped from
-    a single image.
-
-    Example:
-         .. testcode::
-
-            from torchvision import datasets, transforms
-            from composer.algorithms.colout import ColOutTransform
-            colout_transform = ColOutTransform(p_row=0.15, p_col=0.15)
-            transforms = transforms.Compose([colout_transform, transforms.ToTensor()])
-
-    Args:
-        p_row (float): Fraction of rows to drop (drop along H).
-        p_col (float): Fraction of columns to drop (drop along W).
-    """
-
-    def __init__(self, p_row: float = 0.15, p_col: float = 0.15):
-        self.p_row = p_row
-        self.p_col = p_col
-
-    def __call__(self, img: TImg) -> TImg:
-        """Drops random rows and columns from a single image.
-
-        Args:
-            img (torch.Tensor or PIL Image): An input image as a torch.Tensor or PIL image
-
-        Returns:
-            torch.Tensor or PIL Image: A smaller image with rows and columns dropped
-        """
-        return colout_image(img, self.p_row, self.p_col)
-
-
-=======
->>>>>>> 54826091
 def colout_batch(X: torch.Tensor, p_row: float = 0.15, p_col: float = 0.15) -> torch.Tensor:
     """Applies ColOut augmentation to a batch of images, dropping the same random rows and columns from all images in a
     batch.
@@ -156,6 +120,14 @@
 class ColOutTransform:
     """Torchvision-like transform for performing the ColOut augmentation, where random rows and columns are dropped from
     a single image.
+
+    Example:
+         .. testcode::
+
+            from torchvision import datasets, transforms
+            from composer.algorithms.colout import ColOutTransform
+            colout_transform = ColOutTransform(p_row=0.15, p_col=0.15)
+            transforms = transforms.Compose([colout_transform, transforms.ToTensor()])
 
     Args:
         p_row (float): Fraction of rows to drop (drop along H).
