--- conflicted
+++ resolved
@@ -155,13 +155,8 @@
         self.batch = batch
 
     def match(self, event: Event, state: State) -> bool:
-<<<<<<< HEAD
         """Apply on Event.INIT for samplewise or Event.AFTER_DATALOADER for batchwise """
-        if self.hparams.batch:
-=======
-        """Apply on Event.TRAINING_START for samplewise or Event.AFTER_DATALOADER for batchwise """
         if self.batch:
->>>>>>> cf33785f
             return event == Event.AFTER_DATALOADER
         else:
             return event == Event.INIT
