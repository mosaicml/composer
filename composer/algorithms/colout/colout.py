--- conflicted
+++ resolved
@@ -23,12 +23,8 @@
 
 TImg = TypeVar("TImg", torch.Tensor, Image)
 
-<<<<<<< HEAD
-def colout(img: Union[torch.Tensor, Image], p_row: float = 0.15, p_col: float = 0.15) -> Union[torch.Tensor, Image]:
-=======
-
-def colout_image(img: TImg, p_row: float, p_col: float) -> TImg:
->>>>>>> fef33aa9
+
+def colout_image(img: TImg, p_row: float = 0.15, p_col: float = 0.15) -> TImg:
     """Drops random rows and columns from a single image.
 
     Args:
@@ -94,11 +90,7 @@
         return colout_image(img, self.p_row, self.p_col)
 
 
-<<<<<<< HEAD
-def batch_colout(X: torch.Tensor, p_row: float = 0.15, p_col: float = 0.15) -> torch.Tensor:
-=======
-def colout_batch(X: torch.Tensor, p_row: float, p_col: float) -> torch.Tensor:
->>>>>>> fef33aa9
+def colout_batch(X: torch.Tensor, p_row: float = 0.15, p_col: float = 0.15) -> torch.Tensor:
     """Applies ColOut augmentation to a batch of images, dropping the same random rows and columns from all images in a
     batch.
 
