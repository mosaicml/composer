--- conflicted
+++ resolved
@@ -154,11 +154,7 @@
         self.batch = batch
 
     def match(self, event: Event, state: State) -> bool:
-<<<<<<< HEAD
-        """Apply on Event.INIT for samplewise or Event.AFTER_DATALOADER for batchwise """
-=======
-        """Apply on Event.TRAINING_START for samplewise or Event.AFTER_DATALOADER for batchwise."""
->>>>>>> ab0da9ee
+        """Apply on Event.INIT for samplewise or Event.AFTER_DATALOADER for batchwise."""
         if self.batch:
             return event == Event.AFTER_DATALOADER
         else:
