--- conflicted
+++ resolved
@@ -25,64 +25,7 @@
 __all__ = ["ColOut", "ColOutTransform", "colout_image", "colout_batch"]
 
 
-<<<<<<< HEAD
 def colout_batch(X: ImgT, p_row: float = 0.15, p_col: float = 0.15) -> ImgT:
-=======
-def colout_image(img: TImg, p_row: float = 0.15, p_col: float = 0.15) -> TImg:
-    """Drops random rows and columns from a single image.
-
-    See the :doc:`Method Card </method_cards/colout>` for more details.
-
-    Example:
-         .. testcode::
-
-            from composer.algorithms.colout import colout_image
-            new_image = colout_image(
-                img=image,
-                p_row=0.15,
-                p_col=0.15
-            )
-
-    Args:
-        img (torch.Tensor or PIL Image): An input image as a torch.Tensor or PIL image
-        p_row (float): Fraction of rows to drop (drop along H).
-        p_col (float): Fraction of columns to drop (drop along W).
-
-    Returns:
-        torch.Tensor or PIL Image: A smaller image with rows and columns dropped
-    """
-
-    # Convert image to Tensor if needed
-    if isinstance(img, Image):
-        img_tensor = TF.to_tensor(img)
-    else:
-        img_tensor = img
-
-    # Get the dimensions of the image
-    row_size = img_tensor.shape[1]
-    col_size = img_tensor.shape[2]
-
-    # Determine how many rows and columns to keep
-    kept_row_size = int((1 - p_row) * row_size)
-    kept_col_size = int((1 - p_col) * col_size)
-
-    # Randomly choose indices to keep. Must be sorted for slicing
-    kept_row_idx = sorted(torch.randperm(row_size)[:kept_row_size].numpy())
-    kept_col_idx = sorted(torch.randperm(col_size)[:kept_col_size].numpy())
-
-    # Keep only the selected row and columns
-    img_tensor = img_tensor[:, kept_row_idx, :]
-    img_tensor = img_tensor[:, :, kept_col_idx]
-
-    # Convert back to PIL for the rest of the augmentation pipeline
-    if isinstance(img, Image):
-        return TF.to_pil_image(img_tensor)
-    else:
-        return img_tensor
-
-
-def colout_batch(X: torch.Tensor, p_row: float = 0.15, p_col: float = 0.15) -> torch.Tensor:
->>>>>>> bd2f41e3
     """Applies ColOut augmentation to a batch of images, dropping the same random rows and columns from all images in a
     batch.
 
