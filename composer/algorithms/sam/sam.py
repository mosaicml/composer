# Copyright 2021 MosaicML. All Rights Reserved.

from __future__ import annotations

import logging
from dataclasses import asdict, dataclass
from typing import Optional

import torch
import yahp as hp

from composer.algorithms import AlgorithmHparams
from composer.core import Algorithm, Event, Logger, State
from composer.utils import ensure_tuple

log = logging.getLogger(__name__)


@dataclass
class SAMHparams(AlgorithmHparams):
    """See :class:`SAM`"""
    rho: float = hp.optional(doc='The neighborhood size parameter of SAM. Must be greater than 0.', default=0.05)
    epsilon: float = hp.optional(doc='A small value added to gradient norm for numerical stability.', default=1.0e-12)
    interval: int = hp.optional(doc='SAM will run once per `interval` steps. A value of 1 will cause'
                                'SAM to run every step. Steps on which SAM runs take roughly twice'
                                'as much time to complete.',
                                default=1)

    def initialize_object(self) -> SAM:
        return SAM(**asdict(self))


class SAMOptimizer(torch.optim.Optimizer):
    """Wraps an optimizer with sharpness-aware minimization (`Foret et al. 2020 <https://arxiv.org/abs/2010.01412>`_).
    See :class:`SAM` for details.

    Implementation based on https://github.com/davda54/sam
    """

    # TODO(license) code linked above is MIT license

    def __init__(self, base_optimizer, rho, epsilon, interval, **kwargs):
        assert rho >= 0.0, f"Invalid rho, should be non-negative: {rho}"
        self.base_optimizer = base_optimizer
        self.global_step = 0
        self.interval = interval
        self._step_supports_amp_closure = True  # Flag for Composer trainer
        defaults = dict(rho=rho, epsilon=epsilon, **kwargs)
        super(SAMOptimizer, self).__init__(self.base_optimizer.param_groups, defaults)

    @torch.no_grad()
    def sub_e_w(self):
        for group in self.param_groups:
            for p in group["params"]:
                if "e_w" not in self.state[p]:
                    continue
                e_w = self.state[p]["e_w"]  # retrieve stale e(w)
                p.sub_(e_w)  # get back to "w" from "w + e(w)"

    @torch.no_grad()
    def first_step(self):
        grad_norm = self._grad_norm()
        for group in self.param_groups:
            scale = group["rho"] / (grad_norm + group["epsilon"])
            for p in group["params"]:
                if p.grad is None:
                    continue
                e_w = p.grad * scale.to(p)
                p.add_(e_w)  # climb to the local maximum "w + e(w)"
                self.state[p]["e_w"] = e_w

    @torch.no_grad()
    def second_step(self):
        for group in self.param_groups:
            for p in group["params"]:
                if p.grad is None or "e_w" not in self.state[p]:
                    continue
                p.sub_(self.state[p]["e_w"])  # get back to "w" from "w + e(w)"
        self.base_optimizer.step()  # do the actual "sharpness-aware" update

    @torch.no_grad()
    def step(self, closure=None):
        assert closure is not None, "Sharpness Aware Minimization requires closure, but it was not provided"
        closure = torch.enable_grad()(closure)  # the closure should do a full forward-backward pass
        loss = None

        if (self.global_step + 1) % self.interval == 0:
            loss = closure(ddp_sync=False)  # Compute gradient at (w) per-GPU, and do not sync
            if loss:
                self.first_step()  # Compute e(w) and set weights to (w + (e(w)) separately per-GPU
                if closure():  # Compute gradient at (w + e(w))
                    self.second_step()  # Reset weights to (w) and step base optimizer
                else:
                    self.sub_e_w()  # If second forward-backward closure fails, reset weights to (w)
        else:
            loss = closure()
            if loss:
                self.base_optimizer.step()

        self.global_step += 1
        return loss

    def _grad_norm(self):
        norm = torch.norm(torch.stack(
            [p.grad.norm(p=2) for group in self.param_groups for p in group["params"] if p.grad is not None]),
                          p=2)
        return norm


class SAM(Algorithm):
    """Adds sharpness-aware minimization (`Foret et al. 2020 <https://arxiv.org/abs/2010.01412>`_) by wrapping an
    existing optimizer with a :class:`SAMOptimizer`.

    Args:
        rho: The neighborhood size parameter of SAM. Must be greater than 0.
        epsilon: A small value added to the gradient norm for numerical stability.
        interval: SAM will run once per ``interval`` steps. A value of 1 will
            cause SAM to run every step. Steps on which SAM runs take
            roughly twice as much time to complete.
    """

    def __init__(
        self,
        rho: float = 0.05,
        epsilon: float = 1.0e-12,
        interval: int = 1,
    ):
        """__init__ is constructed from the same fields as in hparams."""
        self.rho = rho
        self.epsilon = epsilon
        self.interval = interval

    def match(self, event: Event, state: State) -> bool:
<<<<<<< HEAD
        """Run on Event.INIT
        
=======
        """Run on Event.TRAINING_START.

>>>>>>> ab0da9ee
        Args:
            event (:class:`Event`): The current event.
            state (:class:`State`): The current state.
        Returns:
            bool: True if this algorithm should run now
        """
        return event == Event.INIT

    def apply(self, event: Event, state: State, logger: Optional[Logger]) -> Optional[int]:
        """Applies SAM by wrapping the base optimizer with the SAM optimizer.

        Args:
            event (Event): the current event
            state (State): the current trainer state
            logger (Logger): the training logger
        """
        assert state.optimizers is not None

        state.optimizers = tuple(
            SAMOptimizer(
                base_optimizer=optimizer,
                rho=self.rho,
                epsilon=self.epsilon,
                interval=self.interval,
            ) for optimizer in ensure_tuple(state.optimizers))<|MERGE_RESOLUTION|>--- conflicted
+++ resolved
@@ -131,13 +131,8 @@
         self.interval = interval
 
     def match(self, event: Event, state: State) -> bool:
-<<<<<<< HEAD
-        """Run on Event.INIT
-        
-=======
-        """Run on Event.TRAINING_START.
+        """Run on Event.INIT.
 
->>>>>>> ab0da9ee
         Args:
             event (:class:`Event`): The current event.
             state (:class:`State`): The current state.
