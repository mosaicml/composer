--- conflicted
+++ resolved
@@ -4,11 +4,7 @@
 
 import textwrap
 import weakref
-<<<<<<< HEAD
 from typing import List, TypeVar
-=======
-from typing import List
->>>>>>> af341696
 
 import numpy as np
 import torch
@@ -20,21 +16,14 @@
 from composer.core.types import Algorithm, Event, Logger, State
 from composer.datasets.utils import add_vision_dataset_transform
 
-<<<<<<< HEAD
+__all__ = ['RandAugment', "RandAugmentTransform", 'randaugment_image']
+
+
 ImgT = TypeVar("ImgT", torch.Tensor, PillowImage)
 def randaugment_image(img: ImgT,
                       severity: int = 9,
                       depth: int = 2,
                       augmentation_set: List = augmentation_sets["all"]) -> ImgT:
-    """Randomly applies a sequence of image data augmentations (`Cubuk et al.
-=======
-__all__ = ['RandAugment', "RandAugmentTransform", 'randaugment_image']
-
-
-def randaugment_image(img: ImageType,
-                      severity: int = 9,
-                      depth: int = 2,
-                      augmentation_set: List = augmentation_sets["all"]) -> ImageType:
     """Randomly applies a sequence of image data augmentations
     (`Cubuk et al, 2019 <https://arxiv.org/abs/1909.13719>`_) to an image. See
     :class:`~composer.algorithms.randaugment.randaugment.RandAugment` or the :doc:`Method
@@ -51,7 +40,6 @@
                 depth=2,
                 augmentation_set=augmentation_sets["all"]
             )
->>>>>>> af341696
 
     Args:
         img (PIL.Image): Image to be RandAugmented.
@@ -83,7 +71,7 @@
         .. testcode::
 
             import torchvision.transforms as transforms
-            from composer.algorithms.randaugment import RandAugmentTransform 
+            from composer.algorithms.randaugment import RandAugmentTransform
             randaugment_transform = RandAugmentTransform(
                 severity=9,
                 depth=2,
