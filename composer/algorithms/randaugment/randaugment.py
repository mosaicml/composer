# Copyright 2021 MosaicML. All Rights Reserved.

"""Core RandAugment code."""

import textwrap
import weakref
from typing import List, Optional

import numpy as np
import torch
from PIL.Image import Image as ImageType
from torchvision.datasets import VisionDataset

from composer.algorithms.utils import augmentation_sets
from composer.core.types import Algorithm, Event, Logger, State
from composer.datasets.utils import add_vision_dataset_transform

__all__ = ['RandAugment', "RandAugmentTransform", 'randaugment_image']


def randaugment_image(img: Optional[ImageType] = None,
                      severity: int = 9,
                      depth: int = 2,
                      augmentation_set: List = augmentation_sets["all"]) -> ImageType:
    """Randomly applies a sequence of image data augmentations (`Cubuk et al. 2019
    <https://openaccess.thecvf.com/content_CVPRW_2020/papers/w40/Cubuk_Randaugment_Practical_Automated_Data_Augmentation_With_a_Reduced_Search_Space_CVPRW_2020_paper.pdf>`_)
    to an image. See :class:`~composer.algorithms.randaugment.randaugment.RandAugment` for
    details.

    Example:
        .. testcode::

            from composer.algorithms.randaugment import randaugment_image
            from composer.utils.augmentation_primitives import augmentation_sets
            randaugmented_image = randaugment_image(
                img=image,
                severity=9,
                depth=2,
                augmentation_set=augmentation_sets["all"]
            )
    """

    # Iterate over augmentations
    for _ in range(depth):
        aug = np.random.choice(augmentation_set)
        img = aug(img, severity)
    assert img is not None
    return img


class RandAugmentTransform(torch.nn.Module):
    """Wraps :func:`~composer.algorithms.randaugment.randaugment.randaugment_image` in a
    ``torchvision``-compatible transform. 

    Example:
        .. testcode::

            import torchvision.transforms as transforms
            from composer.algorithms.randaugment import RandAugmentTransform 
            randaugment_transform = RandAugmentTransform(
                severity=9,
                depth=2,
                augmentation_set="all"
            )
            composed = transforms.Compose([randaugment_transform, transforms.RandomHorizontalFlip()])
    """

    def __init__(self, severity: int = 9, depth: int = 2, augmentation_set: str = "all"):
        super().__init__()
        if severity < 0 or severity > 10:
            raise ValueError("RandAugment severity value must satisfy 0 ≤ severity ≤ 10")
        if depth < 0:
            raise ValueError("RandAugment depth value must be ≥ 0")
        if augmentation_set not in augmentation_sets.keys():
            raise KeyError(f"RandAugment augmentation_set is not one of {augmentation_sets.keys()}")
        self.severity = severity
        self.depth = depth
        self.augmentation_set = augmentation_sets[augmentation_set]

    def forward(self, img: ImageType) -> ImageType:

        return randaugment_image(img=img,
                                 severity=self.severity,
                                 depth=self.depth,
                                 augmentation_set=self.augmentation_set)


class RandAugment(Algorithm):
    """Randomly apply a sequence of image data augmentations (`Cubuk et al. 2019
    <https://openaccess.thecvf.com/content_CVPRW_2020/papers/w40/Cubuk_Randaugment_Practical_Automated_Data_Augmentation_With_a_Reduced_Search_Space_CVPRW_2020_paper.pdf>`_).

    This algorithm runs on on :attr:`Event.INIT` to insert a dataset transformation. It is a no-op if this algorithm already
    applied itself on the :attr:`State.train_dataloader.dataset`.

    Example:
        .. testcode::

            from composer.algorithms import RandAugment
            from composer.trainer import Trainer
            randaugment_algorithm = RandAugment(
                severity=9,
                depth=2,
                augmentation_set="all"
            )
            trainer = Trainer(
                model=model,
                train_dataloader=train_dataloader,
                eval_dataloader=eval_dataloader,
                max_duration="1ep",
                algorithms=[randaugment_algorithm],
                optimizers=[optimizer]
            )

    Args:
        severity (int, optional): Severity of augmentation operators (between 1 to 10). M
            in the original paper. Default = ``9``.
        depth (int, optional): Depth of augmentation chain. N in the original paper
            Default = ``2``.
        augmentation_set (str, optional): must be one of the following options:

            * ``"augmentations_all"``
                Uses all augmentations from the paper.
            * ``"augmentations_corruption_safe"``
                Like ``"augmentations_all"``, but excludes transforms that are part of
                the ImageNet-C/CIFAR10-C test sets
            * ``"augmentations_original"``
                Like ``"augmentations_all"``, but some of the implementations
                are identical to the original Github repository, which contains
                implementation specificities for the augmentations
                ``"color"``, ``"contrast"``, ``"sharpness"``, and ``"brightness"``. The
                original implementations have an intensity sampling scheme that samples a
                value bounded by 0.118 at a minimum, and a maximum value of intensity*0.18
                + .1, which ranges from 0.28 (intensity = 1) to 1.9 (intensity 10). These
                augmentations have different effects depending on whether they are < 0 or
                > 0 (or < 1 or > 1). "augmentations_all" uses implementations of "color",
                "contrast", "sharpness", and "brightness" that account for diverging
                effects around 0 (or 1).

            Default = ``"all"``.
    """

    def __init__(self, severity: int = 9, depth: int = 2, augmentation_set: str = "all"):
        if severity < 0 or severity > 10:
            raise ValueError("RandAugment severity value must be 0 ≤ severity ≤ 10")
        if augmentation_set not in augmentation_sets.keys():
            raise KeyError(f"randaugment_augmentation_set is not one of {augmentation_sets.keys()}")
        self.severity = severity
        self.depth = depth
        self.augmentation_set = augmentation_set
        self._transformed_datasets = weakref.WeakSet()

    def match(self, event: Event, state: State) -> bool:
        return event == Event.FIT_START and state.train_dataloader.dataset not in self._transformed_datasets

    def apply(self, event: Event, state: State, logger: Logger) -> None:
        """Inserts RandAugment into the list of dataloader transforms.

        Args:
            event (Event): the current event
            state (State): the current trainer state
            logger (Logger): the training logger
        """
        ra = RandAugmentTransform(severity=self.severity, depth=self.depth, augmentation_set=self.augmentation_set)
        assert state.train_dataloader is not None
        dataset = state.train_dataloader.dataset
        if not isinstance(dataset, VisionDataset):
            raise TypeError(
                textwrap.dedent(f"""\
                To use {type(self).__name__}, the dataset must be a
                {VisionDataset.__qualname__}, not {type(dataset).__name__}"""))
<<<<<<< HEAD
        add_dataset_transform(dataset, ra, is_tensor_transform=False)
        self._transformed_datasets.add(dataset)
=======
        add_vision_dataset_transform(dataset, ra, is_tensor_transform=False)
>>>>>>> 993117e7
<|MERGE_RESOLUTION|>--- conflicted
+++ resolved
@@ -168,9 +168,5 @@
                 textwrap.dedent(f"""\
                 To use {type(self).__name__}, the dataset must be a
                 {VisionDataset.__qualname__}, not {type(dataset).__name__}"""))
-<<<<<<< HEAD
-        add_dataset_transform(dataset, ra, is_tensor_transform=False)
-        self._transformed_datasets.add(dataset)
-=======
         add_vision_dataset_transform(dataset, ra, is_tensor_transform=False)
->>>>>>> 993117e7
+        self._transformed_datasets.add(dataset)