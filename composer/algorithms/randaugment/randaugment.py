# Copyright 2021 MosaicML. All Rights Reserved.

import textwrap
import weakref
from typing import Optional

import numpy as np
import torch
from PIL.Image import Image as ImageType
from torchvision.datasets import VisionDataset

from composer.core.types import Algorithm, Event, List, Logger, State
from composer.utils.augmentation_primitives import augmentation_sets
from composer.utils.data import add_dataset_transform

__all__ = ['RandAugment', 'RandAugmentHparams', "RandAugmentTransform", 'randaugment_image']


<<<<<<< HEAD
@dataclass
class RandAugmentHparams(AlgorithmHparams):
    """See :class:`~composer.algorithms.randaugment.randaugment.RandAugment`"""

    severity: int = hp.optional(doc="Intensity of each augmentation. Ranges from 0 (none) to 10 (maximum)", default=9)
    depth: int = hp.optional(doc="Number of augmentations to compose in a row", default=2)
    augmentation_set: str = hp.optional(
        doc=
        "Set of augmentations to sample from. 'all', 'safe' (only augmentations that don't appear on CIFAR10C/ImageNet10C), or 'original'",
        default="all")

    def initialize_object(self) -> "RandAugment":
        return RandAugment(**asdict(self))


=======
>>>>>>> 3de73f59
def randaugment_image(img: Optional[ImageType] = None,
                      severity: int = 9,
                      depth: int = 2,
                      augmentation_set: List = augmentation_sets["all"]) -> ImageType:
    """Randomly applies a sequence of image data augmentations (`Cubuk et al. 2019
    <https://openaccess.thecvf.com/content_CVPRW_2020/papers/w40/Cubuk_Randaugment_Practical_Automated_Data_Augmentation_With_a_Reduced_Search_Space_CVPRW_2020_paper.pdf>`_)
    to an image. See :class:`~composer.algorithms.randaugment.randaugment.RandAugment` for
    details.

    Example:
        .. testcode::

            from composer.algorithms.randaugment import randaugment_image
            from composer.utils.augmentation_primitives import augmentation_sets
            randaugmented_image = randaugment_image(
                img=image,
                severity=9,
                depth=2,
                augmentation_set=augmentation_sets["all"]
            )
    """

    # Iterate over augmentations
    for _ in range(depth):
        aug = np.random.choice(augmentation_set)
        img = aug(img, severity)
    assert img is not None
    return img


class RandAugmentTransform(torch.nn.Module):
    """Wraps :func:`~composer.algorithms.randaugment.randaugment.randaugment_image` in a
    ``torchvision``-compatible transform. 

    Example:
        .. testcode::

            import torchvision.transforms
            from composer.algorithms.randaugment import RandAugmentTransform 
            randaugment_transform = RandAugmentTransform(
                severity=9,
                depth=2,
                augmentation_set="all"
            )
            composed = transforms.Compose([randaugment_transform, transforms.RandomHorizontalFlip()])
    """

    def __init__(self, severity: int = 9, depth: int = 2, augmentation_set: str = "all"):
        super().__init__()
        if severity < 0 or severity > 10:
            raise ValueError("RandAugment severity value must satisfy 0 ≤ severity ≤ 10")
        if depth < 0:
            raise ValueError("RandAugment depth value must be ≥ 0")
        if augmentation_set not in augmentation_sets.keys():
            raise KeyError(f"RandAugment augmentation_set is not one of {augmentation_sets.keys()}")
        self.severity = severity
        self.depth = depth
        self.augmentation_set = augmentation_sets[augmentation_set]

    def forward(self, img: ImageType) -> ImageType:

        return randaugment_image(img=img,
                                 severity=self.severity,
                                 depth=self.depth,
                                 augmentation_set=self.augmentation_set)


class RandAugment(Algorithm):
    """Randomly apply a sequence of image data augmentations (`Cubuk et al. 2019
    <https://openaccess.thecvf.com/content_CVPRW_2020/papers/w40/Cubuk_Randaugment_Practical_Automated_Data_Augmentation_With_a_Reduced_Search_Space_CVPRW_2020_paper.pdf>`_).

    This algorithm runs on on :attr:`Event.INIT` to insert a dataset transformation. It is a no-op if this algorithm already
    applied itself on the :attr:`State.train_dataloader.dataset`.

    Example:
        .. testcode::

            from composer.algorithms import RandAugment
            from composer.trainer import Trainer
            randaugment_algorithm = RandAugment(
                severity=9,
                depth=2,
                augmentation_set="all"
            )
            trainer = Trainer(
                model=model,
                train_dataloader=train_dataloader,
                eval_dataloader=eval_dataloader,
                max_duration="1ep",
                algorithms=[randaugment_algorithm],
                optimizers=[optimizer]
            )

    Args:
        severity (int, optional): Severity of augmentation operators (between 1 to 10). M
            in the original paper. Default = ``9``.
        depth (int, optional): Depth of augmentation chain. N in the original paper
            Default = ``2``.
        augmentation_set (str, optional): must be one of the following options:

            * ``"augmentations_all"``
                Uses all augmentations from the paper.
            * ``"augmentations_corruption_safe"``
                Like ``"augmentations_all"``, but excludes transforms that are part of
                the ImageNet-C/CIFAR10-C test sets
            * ``"augmentations_original"``
                Like ``"augmentations_all"``, but some of the implementations
                are identical to the original Github repository, which contains
                implementation specificities for the augmentations
                ``"color"``, ``"contrast"``, ``"sharpness"``, and ``"brightness"``. The
                original implementations have an intensity sampling scheme that samples a
                value bounded by 0.118 at a minimum, and a maximum value of intensity*0.18
                + .1, which ranges from 0.28 (intensity = 1) to 1.9 (intensity 10). These
                augmentations have different effects depending on whether they are < 0 or
                > 0 (or < 1 or > 1). "augmentations_all" uses implementations of "color",
                "contrast", "sharpness", and "brightness" that account for diverging
                effects around 0 (or 1).

            Default = ``"all"``.
    """

    def __init__(self, severity: int = 9, depth: int = 2, augmentation_set: str = "all"):
        if severity < 0 or severity > 10:
            raise ValueError("RandAugment severity value must be 0 ≤ severity ≤ 10")
        if augmentation_set not in augmentation_sets.keys():
            raise KeyError(f"randaugment_augmentation_set is not one of {augmentation_sets.keys()}")
        self.severity = severity
        self.depth = depth
        self.augmentation_set = augmentation_set
        self._transformed_datasets = weakref.WeakSet()

    def match(self, event: Event, state: State) -> bool:
        return event == Event.FIT_START and state.train_dataloader.dataset not in self._transformed_datasets

    def apply(self, event: Event, state: State, logger: Logger) -> None:
        """Inserts RandAugment into the list of dataloader transforms.

        Args:
            event (Event): the current event
            state (State): the current trainer state
            logger (Logger): the training logger
        """
        ra = RandAugmentTransform(severity=self.severity, depth=self.depth, augmentation_set=self.augmentation_set)
        assert state.train_dataloader is not None
        dataset = state.train_dataloader.dataset
        if not isinstance(dataset, VisionDataset):
            raise TypeError(
                textwrap.dedent(f"""\
                To use {type(self).__name__}, the dataset must be a
                {VisionDataset.__qualname__}, not {type(dataset).__name__}"""))
        add_dataset_transform(dataset, ra, is_tensor_transform=False)
        self._transformed_datasets.add(dataset)<|MERGE_RESOLUTION|>--- conflicted
+++ resolved
@@ -13,27 +13,9 @@
 from composer.utils.augmentation_primitives import augmentation_sets
 from composer.utils.data import add_dataset_transform
 
-__all__ = ['RandAugment', 'RandAugmentHparams', "RandAugmentTransform", 'randaugment_image']
+__all__ = ['RandAugment', "RandAugmentTransform", 'randaugment_image']
 
 
-<<<<<<< HEAD
-@dataclass
-class RandAugmentHparams(AlgorithmHparams):
-    """See :class:`~composer.algorithms.randaugment.randaugment.RandAugment`"""
-
-    severity: int = hp.optional(doc="Intensity of each augmentation. Ranges from 0 (none) to 10 (maximum)", default=9)
-    depth: int = hp.optional(doc="Number of augmentations to compose in a row", default=2)
-    augmentation_set: str = hp.optional(
-        doc=
-        "Set of augmentations to sample from. 'all', 'safe' (only augmentations that don't appear on CIFAR10C/ImageNet10C), or 'original'",
-        default="all")
-
-    def initialize_object(self) -> "RandAugment":
-        return RandAugment(**asdict(self))
-
-
-=======
->>>>>>> 3de73f59
 def randaugment_image(img: Optional[ImageType] = None,
                       severity: int = 9,
                       depth: int = 2,
