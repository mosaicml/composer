--- conflicted
+++ resolved
@@ -11,7 +11,7 @@
 
 from composer.algorithms.algorithm_hparams import AlgorithmHparams
 from composer.core.types import Algorithm, Event, Logger, State
-from composer.models.base import BaseMosaicModel
+from composer.models.base import ComposerModel
 
 log = logging.getLogger(__name__)
 
@@ -33,25 +33,20 @@
     def apply(self, event: Event, state: State, logger: Logger) -> Optional[int]:
         """Changes the memory format of the model to ``torch.channels_last``"""
         del event, logger  # unused
-<<<<<<< HEAD
-        if not isinstance(state.model, BaseMosaicModel):
+        if not isinstance(state.model, ComposerModel):
             # We do NOT want to apply this algorithm after deepspeed or DDP wrapping
             # the module.
-            # Hence, we raise an error if the model is already wrapped (i.e. it is no longer a BaseMosaicModel)
+            # Hence, we raise an error if the model is already wrapped (i.e. it is no longer a ComposerModel)
             # when the algorithm is not yet applied
             raise RuntimeError(
                 textwrap.dedent(f"""\
                 Unable to apply {type(self).__name__} on model of type {type(state.model)};
-                expected state.model to be {BaseMosaicModel.__name__}"""))
+                expected state.model to be {ComposerModel.__name__}"""))
         self._applied = True
 
         # `.to()` is missing the `memory_format` parameter in its type annotation; hence the type ignore
         # error: No overloads for "to" match the provided arguments Argument types: (memory_format)
         state.model = state.model.to(memory_format=torch.channels_last)  # type: ignore
-=======
-        state.model = state.model.to(memory_format=torch.channels_last)  # type: ignore
-
->>>>>>> f6f55a05
         log.info(f'Model {state.model.__class__.__name__} changed to channels_last format.')
 
 
