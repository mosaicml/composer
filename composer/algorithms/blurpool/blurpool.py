--- conflicted
+++ resolved
@@ -10,14 +10,9 @@
 import torch
 
 from composer.algorithms.blurpool.blurpool_layers import BlurConv2d, BlurMaxPool2d
-<<<<<<< HEAD
-from composer.core import Algorithm, Event, Logger, State
+from composer.core import Algorithm, Event, State
 from composer.core.types import Optimizer
-=======
-from composer.core import Algorithm, Event, State
-from composer.core.types import Optimizers
 from composer.loggers import Logger
->>>>>>> c13e223a
 from composer.utils import module_surgery
 
 log = logging.getLogger(__name__)
