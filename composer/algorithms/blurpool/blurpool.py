--- conflicted
+++ resolved
@@ -4,26 +4,18 @@
 
 import functools
 import logging
-<<<<<<< HEAD
 import warnings
-from typing import Optional
-=======
 from typing import Optional, Sequence, Union
->>>>>>> 151c7ddc
 
 import numpy as np
 import torch
 from torch.optim import Optimizer
 
 from composer.algorithms.blurpool.blurpool_layers import BlurConv2d, BlurMaxPool2d
-<<<<<<< HEAD
 from composer.algorithms.warnings import NoEffectWarning
-from composer.core import Algorithm, Event, Logger, State
+from composer.core import Algorithm, Event, State
 from composer.core.types import Optimizers
-=======
-from composer.core import Algorithm, Event, State
 from composer.loggers import Logger
->>>>>>> 151c7ddc
 from composer.utils import module_surgery
 
 log = logging.getLogger(__name__)
