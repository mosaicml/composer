# Copyright 2021 MosaicML. All Rights Reserved.

from __future__ import annotations

import functools
import logging
import warnings
from typing import Optional, Sequence, Union

import numpy as np
import torch
from torch.optim import Optimizer

from composer.algorithms.blurpool.blurpool_layers import BlurConv2d, BlurMaxPool2d
from composer.algorithms.warnings import NoEffectWarning
from composer.core import Algorithm, Event, State
from composer.loggers import Logger
from composer.utils import module_surgery

log = logging.getLogger(__name__)


def apply_blurpool(model: torch.nn.Module,
                   replace_convs: bool = True,
                   replace_maxpools: bool = True,
                   blur_first: bool = True,
                   min_channels: int = 16,
                   optimizers: Optional[Union[Optimizer, Sequence[Optimizer]]] = None) -> torch.nn.Module:
    """Add anti-aliasing filters to the strided :class:`torch.nn.Conv2d` and/or :class:`torch.nn.MaxPool2d` modules
    within `model`.

    These filters increase invariance to small spatial shifts in the input
    (`Zhang 2019 <http://proceedings.mlr.press/v97/zhang19a.html>`_).

    Args:
        model (torch.nn.Module): the model to modify in-place
        replace_convs (bool, optional): replace strided :class:`torch.nn.Conv2d` modules with
            :class:`.BlurConv2d` modules. Default: ``True``.
        replace_maxpools (bool, optional): replace eligible :class:`torch.nn.MaxPool2d` modules
            with :class:`.BlurMaxPool2d` modules. Default: ``True``.
        blur_first (bool, optional): for ``replace_convs``, blur input before the associated
            convolution. When set to ``False``, the convolution is applied with
            a stride of 1 before the blurring, resulting in significant
            overhead (though more closely matching
            `the paper <http://proceedings.mlr.press/v97/zhang19a.html>`_).
            See :class:`.BlurConv2d` for further discussion. Default: ``True``.
        min_channels (int, optional): Skip replacing layers with in_channels < min_channels.
            Commonly used to prevent the blurring of the first layer. Default: 16.
        optimizers (torch.optim.Optimizer | Sequence[torch.optim.Optimizer], optional):
            Existing optimizers bound to ``model.parameters()``. All optimizers that have already been
            constructed with ``model.parameters()`` must be specified here so
            they will optimize the correct parameters.

            If the optimizer(s) are constructed *after* calling this function,
            then it is safe to omit this parameter. These optimizers will see
            the correct model parameters.

    Returns:
        The modified model

    Example:
        .. testcode::

            import composer.functional as cf
            from torchvision import models
            model = models.resnet50()
            cf.apply_blurpool(model)
    """
    transforms = {}
    if replace_maxpools:
        transforms[torch.nn.MaxPool2d] = BlurMaxPool2d.from_maxpool2d
    if replace_convs:
        transforms[torch.nn.Conv2d] = functools.partial(
            _maybe_replace_strided_conv2d,
            blur_first=blur_first,
            min_channels=min_channels,
        )
    module_surgery.replace_module_classes(model, optimizers=optimizers, policies=transforms)
    _log_surgery_result(model)

    return model


class BlurPool(Algorithm):
    """`BlurPool <http://proceedings.mlr.press/v97/zhang19a.html>`_ adds anti-aliasing filters to convolutional layers
    to increase accuracy and invariance to small shifts in the input.

    Runs on :attr:`~composer.core.event.Event.INIT`.

    Args:
        replace_convs (bool): replace strided :class:`torch.nn.Conv2d` modules with
            :class:`.BlurConv2d` modules. Default: ``True``.
        replace_maxpools (bool): replace eligible :class:`torch.nn.MaxPool2d` modules
            with :class:`.BlurMaxPool2d` modules. Default: ``True``.
        blur_first (bool): when ``replace_convs`` is ``True``, blur input before the
            associated convolution. When set to ``False``, the convolution is
            applied with a stride of 1 before the blurring, resulting in
            significant overhead (though more closely matching the paper).
            See :class:`.BlurConv2d` for further discussion. Default: ``True``.
<<<<<<< HEAD
        min_channels (int, optional): Skip replacing layers with less than ``min_channels``.
=======
        min_channels (int, optional): Skip replacing layers with in_channels < min_channels.
>>>>>>> acefaadb
            Commonly used to prevent the blurring of the first layer. Default: 16.
    """

    def __init__(
        self,
        replace_convs: bool = True,
        replace_maxpools: bool = True,
        blur_first: bool = True,
        min_channels: int = 16,
    ) -> None:
        self.replace_convs = replace_convs
        self.replace_maxpools = replace_maxpools
        self.blur_first = blur_first
        self.min_channels = min_channels

        if self.replace_maxpools is False and \
             self.replace_convs is False:
            log.warning('Both replace_maxpool and replace_convs set to false '
                        'BlurPool will not be modifying the model.')

    def match(self, event: Event, state: State) -> bool:
        """Runs on :attr:`~composer.core.event.Event.INIT`.

        Args:
            event (Event): The current event.
            state (State): The current state.
        Returns:
            bool: True if this algorithm should run now.
        """
        return event == Event.INIT

    def apply(self, event: Event, state: State, logger: Logger) -> Optional[int]:
        """Adds anti-aliasing filters to the maxpools and/or convolutions.

        Args:
            event (Event): the current event
            state (State): the current trainer state
            logger (Logger): the training logger
        """
        assert state.model is not None

        apply_blurpool(state.model,
                       optimizers=state.optimizers,
                       replace_convs=self.replace_convs,
                       replace_maxpools=self.replace_maxpools,
                       blur_first=self.blur_first,
                       min_channels=self.min_channels)
        self._log_results(event, state, logger)

    def _log_results(self, event: Event, state: State, logger: Logger) -> None:
        """Logs the result of BlurPool application, including the number of layers that have been replaced."""
        assert state.model is not None

        num_blurpool_layers = module_surgery.count_module_instances(state.model, BlurMaxPool2d)
        num_blurconv_layers = module_surgery.count_module_instances(state.model, BlurConv2d)

        # python logger
        log.info(f'Applied BlurPool to model {state.model.__class__.__name__} '
                 f'with replace_maxpools={self.replace_maxpools}, '
                 f'replace_convs={self.replace_convs}. '
                 f'Model now has {num_blurpool_layers} BlurMaxPool2d '
                 f'and {num_blurconv_layers} BlurConv2D layers.')

        logger.data_fit({
            'blurpool/num_blurpool_layers': num_blurpool_layers,
            'blurpool/num_blurconv_layers': num_blurconv_layers,
        })


def _log_surgery_result(model: torch.nn.Module):
    num_blurpool_layers = module_surgery.count_module_instances(model, BlurMaxPool2d)
    num_blurconv_layers = module_surgery.count_module_instances(model, BlurConv2d)
    if num_blurconv_layers == 0 and num_blurpool_layers == 0:
        warnings.warn(
            NoEffectWarning("Applying BlurPool did not change any layers. "
                            "No strided Conv2d or Pool2d layers were found."))
    log.info(f'Applied BlurPool to model {model.__class__.__name__}. '
             f'Model now has {num_blurpool_layers} BlurMaxPool2d '
             f'and {num_blurconv_layers} BlurConv2D layers.')


def _maybe_replace_strided_conv2d(
    module: torch.nn.Conv2d,
    module_index: int,
    blur_first: bool,
    min_channels: int = 16,
):
    if (np.max(module.stride) > 1 and module.in_channels >= min_channels):
        return BlurConv2d.from_conv2d(module, module_index, blur_first=blur_first)
    return None<|MERGE_RESOLUTION|>--- conflicted
+++ resolved
@@ -97,11 +97,7 @@
             applied with a stride of 1 before the blurring, resulting in
             significant overhead (though more closely matching the paper).
             See :class:`.BlurConv2d` for further discussion. Default: ``True``.
-<<<<<<< HEAD
-        min_channels (int, optional): Skip replacing layers with less than ``min_channels``.
-=======
         min_channels (int, optional): Skip replacing layers with in_channels < min_channels.
->>>>>>> acefaadb
             Commonly used to prevent the blurring of the first layer. Default: 16.
     """
 
