--- conflicted
+++ resolved
@@ -23,15 +23,7 @@
     return mask
 
 
-<<<<<<< HEAD
-def apply_cutout(X: Tensor, mask: Tensor):
-    return X * mask
-
-
 def cutout_batch(X: Tensor, n_holes: int, length: Union[int, float]) -> Tensor:
-=======
-def cutout_batch(X: Tensor, n_holes: int, length: int) -> Tensor:
->>>>>>> 94734a81
     """See :class:`CutOut`.
 
     Args:
