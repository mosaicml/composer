--- conflicted
+++ resolved
@@ -16,12 +16,10 @@
 
 log = logging.getLogger(__name__)
 
-<<<<<<< HEAD
-ImgT = TypeVar("ImgT", torch.Tensor, PillowImage)
-=======
 __all__ = ["CutOut", "cutout_batch"]
 
->>>>>>> bd2f41e3
+
+ImgT = TypeVar("ImgT", torch.Tensor, PillowImage)
 
 
 def cutout_batch(X: ImgT, n_holes: int = 1, length: Union[int, float] = 0.5) -> ImgT:
