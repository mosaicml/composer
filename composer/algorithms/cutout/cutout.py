--- conflicted
+++ resolved
@@ -12,9 +12,6 @@
 log = logging.getLogger(__name__)
 
 
-<<<<<<< HEAD
-def cutout_batch(X: Tensor, n_holes: int, length: Union[int, float]) -> Tensor:
-=======
 def _generate_mask(mask: Tensor, width: int, height: int, x: int, y: int, cutout_length: int) -> Tensor:
     y1 = np.clip(y - cutout_length // 2, 0, height)
     y2 = np.clip(y + cutout_length // 2, 0, height)
@@ -27,7 +24,6 @@
 
 
 def cutout_batch(X: Tensor, n_holes: int = 1, length: Union[int, float] = 0.5) -> Tensor:
->>>>>>> 53e857b9
     """See :class:`CutOut`.
 
     Args:
