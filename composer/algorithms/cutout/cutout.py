--- conflicted
+++ resolved
@@ -28,11 +28,7 @@
     """See :class:`CutOut`.
 
     Args:
-<<<<<<< HEAD
-        input (PIL.Image.Image or :class:`torch.Tensor`): Image or batch of images. If
-=======
-        input (PIL.Image.Image | torch.Tensor): Image or batch of images. If
->>>>>>> fb4beb13
+        input (PIL.Image.Image | :class:`torch.Tensor`): Image or batch of images. If
             a :class:`torch.Tensor`, must be a single image of shape ``(C, H, W)``
             or a batch of images of shape ``(N, C, H, W)``.
         num_holes: Integer number of holes to cut out. Default: ``1``.
