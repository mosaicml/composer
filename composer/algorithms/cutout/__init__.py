# Copyright 2021 MosaicML. All Rights Reserved.

"""`Cutout <https://arxiv.org/abs/1708.04552>`_ is a data augmentation technique that works by masking out one or
more square regions of an input image. See the :doc:`Method Card </method_cards/cut_out>` for more details."""

from composer.algorithms.cutout.cutout import CutOut as CutOut
<<<<<<< HEAD
from composer.algorithms.cutout.cutout import cutout_batch as cutout_batch

_name = 'CutOut'
_class_name = 'CutOut'
_functional = 'cutout_batch'
_tldr = 'Randomly erases rectangular blocks from the image.'
_attribution = '(DeVries et al, 2017)'
_link = 'https://arxiv.org/abs/1708.04552'
_method_card = 'docs/source/method_cards/cut_out.md'

__all__ = ["CutOut", "cutout_batch"]
=======
from composer.algorithms.cutout.cutout import cutout_batch as cutout_batch
>>>>>>> 54826091
<|MERGE_RESOLUTION|>--- conflicted
+++ resolved
@@ -4,18 +4,6 @@
 more square regions of an input image. See the :doc:`Method Card </method_cards/cut_out>` for more details."""
 
 from composer.algorithms.cutout.cutout import CutOut as CutOut
-<<<<<<< HEAD
 from composer.algorithms.cutout.cutout import cutout_batch as cutout_batch
 
-_name = 'CutOut'
-_class_name = 'CutOut'
-_functional = 'cutout_batch'
-_tldr = 'Randomly erases rectangular blocks from the image.'
-_attribution = '(DeVries et al, 2017)'
-_link = 'https://arxiv.org/abs/1708.04552'
-_method_card = 'docs/source/method_cards/cut_out.md'
-
-__all__ = ["CutOut", "cutout_batch"]
-=======
-from composer.algorithms.cutout.cutout import cutout_batch as cutout_batch
->>>>>>> 54826091
+__all__ = ["CutOut", "cutout_batch"]