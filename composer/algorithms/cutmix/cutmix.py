--- conflicted
+++ resolved
@@ -109,23 +109,13 @@
     return adjusted_lambda
 
 
-<<<<<<< HEAD
-def cutmix(x: Tensor,
-           y: Tensor,
-           n_classes: int,
-           alpha: float = 1.,
-           cutmix_lambda: Optional[float] = None,
-           bbox: Optional[Tuple] = None,
-           indices: Optional[torch.Tensor] = None) -> Tuple[torch.Tensor, torch.Tensor]:
-=======
 def cutmix_batch(x: Tensor,
                  y: Tensor,
-                 alpha: float,
                  n_classes: int,
+                 alpha: float = 1.,
                  cutmix_lambda: Optional[float] = None,
                  bbox: Optional[Tuple] = None,
                  indices: Optional[torch.Tensor] = None) -> Tuple[torch.Tensor, torch.Tensor]:
->>>>>>> fef33aa9
     """Create new samples using combinations of pairs of samples.
 
     This is done by masking a region of x, and filling the masked region with a
