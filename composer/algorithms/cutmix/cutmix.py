# Copyright 2021 MosaicML. All Rights Reserved.

"""Core CutMix classes and functions."""

from __future__ import annotations

import logging
from typing import Optional, Tuple, Union

import numpy as np
import torch
from torch.nn import functional as F

from composer.core.types import Algorithm, Event, Logger, State, Tensor
from composer.models.loss import check_for_index_targets

log = logging.getLogger(__name__)

__all__ = ["CutMix", "cutmix_batch"]


def cutmix_batch(X: Tensor,
                 y: Tensor,
                 num_classes: int,
                 length: Optional[Union[int, float]] = None,
                 alpha: float = 1.,
                 bbox: Optional[Tuple] = None,
                 indices: Optional[torch.Tensor] = None) -> Tuple[torch.Tensor, torch.Tensor, torch.Tensor]:
    """Create new samples using combinations of pairs of samples.

    This is done by masking a region of ``X`` and filling the masked region with
    the corresponding content in a permuted copy ``X``. The permutation takes
    place along the sample axis (dim 0), so that each output image has part
    of it replaced with content from another image.

    The position of the masked region is determined by drawing a center point
    uniformly at random from all spatial positions.

    The area of the masked region is computed using either ``length`` or
    ``alpha``. If ``length`` is provided, it directly determines the size
    of the masked region. If it is not provided, the fraction of the input
    area to cut is drawn from a ``Beta(alpha, alpha)`` distribution.
    The original paper used a fixed value of ``alpha = 1``.

    Alternatively, one may provide a bounding box to cut directly, in
    which case ``alpha`` is ignored and ``length`` must not be provided.

    The same masked region is used for the whole batch.

    .. note::
        The masked region is clipped at the spatial boundaries of the inputs.
        This means that there is no padding required, but the actual region
        used may be smaller than the nominal size computed using ``length``
        or ``alpha``.

    Args:
<<<<<<< HEAD
        X (torch.Tensor): input tensor of shape ``(N, C, H, W)``
        y (torch.Tensor): target tensor of either shape ``N`` or
            ``(N, num_classes)``. In the former case, elements of ``y`` must
            be integer class ids in the range ``0..num_classes``. In the
            latter case, rows of ``y`` may be arbitrary vectors of targets,
            including, e.g., one-hot encoded class labels, smoothed class
            labels, or multi-output regression targets.
        num_classes (int): total number of classes or output variables
        length (float, optional): side length of the hole to cut. Must be
            greater than 0. If ``0 < length < 1``, ``length`` is
            interpreted as a fraction of ``H`` and ``W`` and the resulting box

            If ``length >= 1``, ``length`` is used as an integer size directly.
        alpha (float, optional): parameter for the Beta distribution over
            the fraction of the input to cut and replace. Ignored
            if ``length`` is provided.
        bbox (Tuple, optional): predetermined ``(x1, y1, x2, y2)``
            coordinates of the bounding box.
        indices (torch.Tensor, optional): Permutation of the samples to use.
=======
        X (Tensor): input tensor of shape (B, d1, d2, ..., dn), B is batch size, d1-dn
            are feature dimensions.
        y (Tensor): target tensor of shape (B, f1, f2, ..., fm), B is batch size, f1-fn
            are possible target dimensions.
        n_classes (int): total number of classes.
        alpha (float, optional): parameter for the beta distribution of the cutmix region size. Default: ``1``.
        cutmix_lambda (float, optional): fixed size of cutmix region. Default: ``None``.
        bbox (tuple, optional): predetermined (rx1, ry1, rx2, ry2) coords of the bounding box. Default: ``None``.
        indices (Tensor, optional): Permutation of the batch indices `1..B`. Used
            for permuting without randomness. Default: ``None``.
>>>>>>> cd68e174

    Returns:
        X_mixed: batch of inputs after cutmix has been applied.
        y_mixed: soft labels for mixed input samples. These are a convex
            combination of the (possibly one-hot-encoded) labels from the
            original samples and the samples chosen to fill the masked
            regions, with the relative weighting equal to the fraction of
            the spatial size that is cut.
            E.g., if a sample was originally an image with label ``0`` and
            40% of the image of was replaced with data from an image with label
            ``2``, the resulting labels, assuming only three classes, would be
            ``[1, 0, 0] * 0.6 + [0, 0, 1] * 0.4 = [0.6, 0, 0.4]``.
        perm: the permutation used

    Raises:
        ValueError: If both ``length`` and ``bbox`` are provided.

    Example:
        .. testcode::

            import torch
            from composer.functional import cutmix_batch

            N, C, H, W = 2, 3, 4, 5
            num_classes = 10
            X = torch.randn(N, C, H, W)
            y = torch.randint(num_classes, size=(N,))
            X_mixed, y_mixed = cutmix_batch(
                X, y, num_classes=num_classes, alpha=0.2)

    """
    if bbox is not None and length is not None:
        raise ValueError(f"Cannot provide both length and bbox; got {length} and {bbox}")

    # Create shuffled indicies across the batch in preparation for cutting and mixing.
    # Use given indices if there are any.
    if indices is None:
        shuffled_idx = _gen_indices(X)
    else:
        shuffled_idx = indices

    H, W = X.shape[-2], X.shape[-1]

    # figure out fraction of area to cut
    cut_w, cut_h = None, None
    if length is None:
        cutmix_lambda = _gen_cutmix_coef(alpha)
    else:
        if 0 < length < 1:  # relative length
            cut_w = int(length * W)
            cut_h = int(length * H)
        else:  # absolute length
            cut_w, cut_h = int(length), int(length)
        cutmix_lambda = (cut_w * cut_h) / (H * W)

    # Create the new inputs.
    X_cutmix = torch.clone(X)
    # Sample a rectangular box using lambda. Use variable names from the paper.
    if bbox:
        rx, ry, rw, rh = bbox[0], bbox[1], bbox[2], bbox[3]
        box_area = (rw - rx) * (rh - ry)
        cutmix_lambda = box_area / (H * W)
    else:
        rx, ry, rw, rh = _rand_bbox(X.shape[2], X.shape[3], cutmix_lambda, cut_w=cut_w, cut_h=cut_h)
        bbox = (rx, ry, rw, rh)

    # Fill in the box with a part of a random image.
    X_cutmix[:, :, rx:rw, ry:rh] = X_cutmix[shuffled_idx, :, rx:rw, ry:rh]
    # adjust lambda to exactly match pixel ratio. This is an implementation detail taken from
    # the original implementation, and implies lambda is not actually beta distributed.
    adjusted_lambda = _adjust_lambda(cutmix_lambda, X, bbox)

    # Make a shuffled version of y for interpolation
    y_shuffled = y[shuffled_idx]
    # Interpolate between labels using the adjusted lambda
    # First check if labels are indices. If so, convert them to onehots.
    # This is under the assumption that the loss expects torch.LongTensor, which is true for pytorch cross_entropy
    if check_for_index_targets(y):
        y_onehot = F.one_hot(y, num_classes=num_classes)
        y_shuffled_onehot = F.one_hot(y_shuffled, num_classes=num_classes)
        y_cutmix = adjusted_lambda * y_onehot + (1 - adjusted_lambda) * y_shuffled_onehot
    else:
        y_cutmix = adjusted_lambda * y + (1 - adjusted_lambda) * y_shuffled

    return X_cutmix, y_cutmix, shuffled_idx


class CutMix(Algorithm):
    """`CutMix <https://arxiv.org/abs/1905.04899>`_ trains the network on non-overlapping combinations of pairs of
    examples and iterpolated targets rather than individual examples and targets.

    This is done by taking a non-overlapping combination of a given batch X with a
    randomly permuted copy of X. The area is drawn from a :math:`Beta(\alpha, \alpha)`
    distribution.

    Training in this fashion sometimes reduces generalization error.

    Args:
        num_classes (int): the number of classes in the task labels.
        alpha (float): the psuedocount for the Beta distribution used to sample
            area parameters. As ``alpha`` grows, the two samples
            in each pair tend to be weighted more equally. As ``alpha``
            approaches 0 from above, the combination approaches only using
            one element of the pair.

    Example:
        .. testsetup::

            import torch
            from composer import models
            from composer.algorithms import CutMix
            from composer.trainer import Trainer

            # create dataloaders and optimizer
            num_batches, batch_size, num_features = 2, 3, 5
            num_classes = 10
            X_train = torch.randn(num_batches, num_features)
            y_train = torch.randint(num_classes, size=(num_batches, batch_size))
            X_val = torch.randn(num_batches, num_features)
            y_val = torch.randint(num_classes, size=(num_batches, batch_size))
            train_dataloader = torch.utils.data.DataLoader(zip(X_train, y_train))
            eval_dataloader = torch.utils.data.DataLoader(zip(X_val, y_val))

            # create model and optimizer
            model = models.MNIST_Classifier(num_classes=num_classes)
            optimizer = torch.optim.Adam(model.parameters())


        .. testcode::

            algorithm = CutMix(num_classes=num_classes, alpha=0.2)
            trainer = Trainer(
                model=model,
                train_dataloader=train_dataloader,
                eval_dataloader=eval_dataloader,
                max_duration="1ep",
                algorithms=[algorithm],
                optimizers=[optimizer]
            )
<<<<<<< HEAD
=======

    Args:
        num_classes (int): the number of classes in the task labels.
        alpha (float, optional): the psuedocount for the Beta distribution used to sample
            area parameters. As ``alpha`` grows, the two samples
            in each pair tend to be weighted more equally. As ``alpha``
            approaches 0 from above, the combination approaches only using
            one element of the pair. Default: ``1``.
>>>>>>> cd68e174
    """

    def __init__(self, num_classes: int, alpha: float = 1.):
        self.num_classes = num_classes
        self.alpha = alpha
        self._indices = torch.Tensor()
        self._cutmix_lambda = 0.0
        self._bbox: Tuple[int, int, int, int] = (0, 0, 0, 0)

    def match(self, event: Event, state: State) -> bool:
        """Runs on Event.INIT and Event.AFTER_DATALOADER.

        Args:
            event (:class:`Event`): The current event.
            state (:class:`State`): The current state.
        Returns:
            bool: True if this algorithm should run now.
        """
        return event == Event.AFTER_DATALOADER

    def apply(self, event: Event, state: State, logger: Logger) -> None:
        """Applies CutMix augmentation on State input.

        Args:
            event (Event): the current event
            state (State): the current trainer state
            logger (Logger): the training logger
        """

        input, target = state.batch_pair
        assert isinstance(input, Tensor) and isinstance(target, Tensor), \
            "Multiple tensors for inputs or targets not supported yet."
        alpha = self.alpha

        # these are saved only for testing
        self._indices = _gen_indices(input)
        _cutmix_lambda = _gen_cutmix_coef(alpha)
        self._bbox = _rand_bbox(input.shape[2], input.shape[3], _cutmix_lambda)
        self._cutmix_lambda = _adjust_lambda(_cutmix_lambda, input, self._bbox)

        new_input, new_target, _ = cutmix_batch(
            X=input,
            y=target,
            num_classes=self.num_classes,
            alpha=alpha,
            bbox=self._bbox,
            indices=self._indices,
        )

        state.batch = (new_input, new_target)


def _gen_indices(x: Tensor) -> Tensor:
    """Generates indices of a random permutation of elements of a batch.

    Args:
        x: input tensor of shape (B, d1, d2, ..., dn), B is batch size, d1-dn
            are feature dimensions.

    Returns:
        indices: A random permutation of the batch indices.
    """
    return torch.randperm(x.shape[0])


def _gen_cutmix_coef(alpha: float) -> float:
    """Generates lambda from ``Beta(alpha, alpha)``

    Args:
        alpha: Parameter for the Beta(alpha, alpha) distribution

    Returns:
        cutmix_lambda: Lambda parameter for performing cutmix.
    """
    # First check if alpha is positive.
    assert alpha >= 0
    # Draw the area parameter from a beta distribution.
    # Check here is needed because beta distribution requires alpha > 0
    # but alpha = 0 is fine for cutmix.
    if alpha == 0:
        cutmix_lambda = 0
    else:
        cutmix_lambda = np.random.beta(alpha, alpha)
    return cutmix_lambda


def _rand_bbox(W: int,
               H: int,
               cutmix_lambda: float,
               cx: Optional[int] = None,
               cy: Optional[int] = None,
               cut_w: Optional[int] = None,
               cut_h: Optional[int] = None) -> Tuple[int, int, int, int]:
    """Randomly samples a bounding box with area determined by cutmix_lambda.

    Adapted from original implementation https://github.com/clovaai/CutMix-PyTorch

    Args:
        W: Width of the image
        H: Height of the image
        cutmix_lambda: Lambda param from cutmix, used to set the area of the
            box if ``cut_w`` or ``cut_h`` is not provided.
        cx: Optional x coordinate of the center of the box.
        cy: Optional y coordinate of the center of the box.
        cut_w: Optional width of the box
        cut_h: Optional height of the box

    Returns:
        bbx1: Leftmost edge of the bounding box
        bby1: Top edge of the bounding box
        bbx2: Rightmost edge of the bounding box
        bby2: Bottom edge of the bounding box
    """
    cut_ratio = np.sqrt(1.0 - cutmix_lambda)
    cut_w = cut_w or int(W * cut_ratio)
    cut_h = cut_h or int(H * cut_ratio)

    # uniform
    if cx is None:
        cx = np.random.randint(W)
    if cy is None:
        cy = np.random.randint(H)

    bbx1 = np.clip(cx - cut_w // 2, 0, W)
    bby1 = np.clip(cy - cut_h // 2, 0, H)
    bbx2 = np.clip(cx + (cut_w + 1) // 2, 0, W)
    bby2 = np.clip(cy + (cut_h + 1) // 2, 0, H)

    return bbx1, bby1, bbx2, bby2


def _adjust_lambda(cutmix_lambda: float, x: Tensor, bbox: Tuple) -> float:
    """Rescale the cutmix lambda according to the size of the clipped bounding box.

    Args:
        cutmix_lambda: Lambda param from cutmix, used to set the area of the box.
        x: input tensor of shape (B, d1, d2, ..., dn), B is batch size, d1-dn
            are feature dimensions.
        bbox: (x1, y1, x2, y2) coordinates of the boundind box, obeying x2 > x1, y2 > y1.

    Returns:
        adjusted_lambda: Rescaled cutmix_lambda to account for part of the bounding box
            being potentially out of bounds of the input.
    """
    rx, ry, rw, rh = bbox[0], bbox[1], bbox[2], bbox[3]
    adjusted_lambda = 1 - ((rw - rx) * (rh - ry) / (x.size()[-1] * x.size()[-2]))
    return adjusted_lambda<|MERGE_RESOLUTION|>--- conflicted
+++ resolved
@@ -54,9 +54,8 @@
         or ``alpha``.
 
     Args:
-<<<<<<< HEAD
-        X (torch.Tensor): input tensor of shape ``(N, C, H, W)``
-        y (torch.Tensor): target tensor of either shape ``N`` or
+        X (Tensor): input tensor of shape ``(N, C, H, W)``
+        y (Tensor): target tensor of either shape ``N`` or
             ``(N, num_classes)``. In the former case, elements of ``y`` must
             be integer class ids in the range ``0..num_classes``. In the
             latter case, rows of ``y`` may be arbitrary vectors of targets,
@@ -66,30 +65,19 @@
         length (float, optional): side length of the hole to cut. Must be
             greater than 0. If ``0 < length < 1``, ``length`` is
             interpreted as a fraction of ``H`` and ``W`` and the resulting box
-
-            If ``length >= 1``, ``length`` is used as an integer size directly.
+            is of size ``(length * H, length * W)``. If ``length >= 1``,
+            ``length`` is used as an integer size directly. Default: ``None``.
         alpha (float, optional): parameter for the Beta distribution over
             the fraction of the input to cut and replace. Ignored
-            if ``length`` is provided.
-        bbox (Tuple, optional): predetermined ``(x1, y1, x2, y2)``
-            coordinates of the bounding box.
+            if ``length`` is provided. Default: ``1``.
+        bbox (tuple, optional): predetermined ``(x1, y1, x2, y2)``
+            coordinates of the bounding box. Default: ``None``.
         indices (torch.Tensor, optional): Permutation of the samples to use.
-=======
-        X (Tensor): input tensor of shape (B, d1, d2, ..., dn), B is batch size, d1-dn
-            are feature dimensions.
-        y (Tensor): target tensor of shape (B, f1, f2, ..., fm), B is batch size, f1-fn
-            are possible target dimensions.
-        n_classes (int): total number of classes.
-        alpha (float, optional): parameter for the beta distribution of the cutmix region size. Default: ``1``.
-        cutmix_lambda (float, optional): fixed size of cutmix region. Default: ``None``.
-        bbox (tuple, optional): predetermined (rx1, ry1, rx2, ry2) coords of the bounding box. Default: ``None``.
-        indices (Tensor, optional): Permutation of the batch indices `1..B`. Used
-            for permuting without randomness. Default: ``None``.
->>>>>>> cd68e174
-
-    Returns:
-        X_mixed: batch of inputs after cutmix has been applied.
-        y_mixed: soft labels for mixed input samples. These are a convex
+            Default: ``None``.
+
+    Returns:
+        X_mixed (Tensor): batch of inputs after cutmix has been applied.
+        y_mixed (Tensor): soft labels for mixed input samples. These are a convex
             combination of the (possibly one-hot-encoded) labels from the
             original samples and the samples chosen to fill the masked
             regions, with the relative weighting equal to the fraction of
@@ -98,7 +86,7 @@
             40% of the image of was replaced with data from an image with label
             ``2``, the resulting labels, assuming only three classes, would be
             ``[1, 0, 0] * 0.6 + [0, 0, 1] * 0.4 = [0.6, 0, 0.4]``.
-        perm: the permutation used
+        perm (Tensor): the permutation used
 
     Raises:
         ValueError: If both ``length`` and ``bbox`` are provided.
@@ -185,11 +173,11 @@
 
     Args:
         num_classes (int): the number of classes in the task labels.
-        alpha (float): the psuedocount for the Beta distribution used to sample
+        alpha (float, optional): the psuedocount for the Beta distribution used to sample
             area parameters. As ``alpha`` grows, the two samples
             in each pair tend to be weighted more equally. As ``alpha``
             approaches 0 from above, the combination approaches only using
-            one element of the pair.
+            one element of the pair. Default: ``1``.
 
     Example:
         .. testsetup::
@@ -225,17 +213,6 @@
                 algorithms=[algorithm],
                 optimizers=[optimizer]
             )
-<<<<<<< HEAD
-=======
-
-    Args:
-        num_classes (int): the number of classes in the task labels.
-        alpha (float, optional): the psuedocount for the Beta distribution used to sample
-            area parameters. As ``alpha`` grows, the two samples
-            in each pair tend to be weighted more equally. As ``alpha``
-            approaches 0 from above, the combination approaches only using
-            one element of the pair. Default: ``1``.
->>>>>>> cd68e174
     """
 
     def __init__(self, num_classes: int, alpha: float = 1.):
