# Copyright 2021 MosaicML. All Rights Reserved.
from __future__ import annotations

import logging
import textwrap
from dataclasses import asdict, dataclass
from typing import Optional, Tuple

import numpy as np
import torch
import yahp as hp
from torch.nn import functional as F

from composer.algorithms import AlgorithmHparams
from composer.core.types import Algorithm, Event, Logger, State, Tensor
from composer.models.base import ComposerModel
from composer.models.loss import check_for_index_targets

log = logging.getLogger(__name__)


def gen_indices(x: Tensor) -> Tensor:
    """Generates indices of a random permutation of elements of a batch.

    Args:
        x: input tensor of shape (B, d1, d2, ..., dn), B is batch size, d1-dn
            are feature dimensions.

    Returns:
        indices: A random permutation of the batch indices.
    """
    return torch.randperm(x.shape[0])


def gen_cutmix_lambda(alpha: float) -> float:
    """Generates lambda from ``Beta(alpha, alpha)``

    Args:
        alpha: Parameter for the Beta(alpha, alpha) distribution

    Returns:
        cutmix_lambda: Lambda parameter for performing cutmix.
    """
    # First check if alpha is positive.
    assert alpha >= 0
    # Draw the area parameter from a beta distribution.
    # Check here is needed because beta distribution requires alpha > 0
    # but alpha = 0 is fine for cutmix.
    if alpha == 0:
        cutmix_lambda = 0
    else:
        cutmix_lambda = np.random.beta(alpha, alpha)
    return cutmix_lambda


def rand_bbox(W: int,
              H: int,
              cutmix_lambda: float,
              cx: Optional[int] = None,
              cy: Optional[int] = None) -> Tuple[int, int, int, int]:
    """Randomly samples a bounding box with area determined by cutmix_lambda.

    Adapted from original implementation https://github.com/clovaai/CutMix-PyTorch

    Args:
        W: Width of the image
        H: Height of the image
        cutmix_lambda: Lambda param from cutmix, used to set the area of the box.
        cx: Optional x coordinate of the center of the box.
        cy: Optional y coordinate of the center of the box.

    Returns:
        bbx1: Leftmost edge of the bounding box
        bby1: Top edge of the bounding box
        bbx2: Rightmost edge of the bounding box
        bby2: Bottom edge of the bounding box
    """
    cut_ratio = np.sqrt(1.0 - cutmix_lambda)
    cut_w = int(W * cut_ratio)
    cut_h = int(H * cut_ratio)

    # uniform
    if cx is None:
        cx = np.random.randint(W)
    if cy is None:
        cy = np.random.randint(H)

    bbx1 = np.clip(cx - cut_w // 2, 0, W)
    bby1 = np.clip(cy - cut_h // 2, 0, H)
    bbx2 = np.clip(cx + cut_w // 2, 0, W)
    bby2 = np.clip(cy + cut_h // 2, 0, H)

    return bbx1, bby1, bbx2, bby2


def adjust_lambda(cutmix_lambda: float, x: Tensor, bbox: Tuple) -> float:
    """Rescale the cutmix lambda according to the size of the clipped bounding box.

    Args:
        cutmix_lambda: Lambda param from cutmix, used to set the area of the box.
        x: input tensor of shape (B, d1, d2, ..., dn), B is batch size, d1-dn
            are feature dimensions.
        bbox: (x1, y1, x2, y2) coordinates of the boundind box, obeying x2 > x1, y2 > y1.

    Returns:
        adjusted_lambda: Rescaled cutmix_lambda to account for part of the bounding box
            being potentially out of bounds of the input.
    """
    rx, ry, rw, rh = bbox[0], bbox[1], bbox[2], bbox[3]
    adjusted_lambda = 1 - ((rw - rx) * (rh - ry) / (x.size()[-1] * x.size()[-2]))
    return adjusted_lambda


def cutmix(x: Tensor,
           y: Tensor,
           alpha: float,
           n_classes: int,
           cutmix_lambda: Optional[float] = None,
           bbox: Optional[Tuple] = None,
           indices: Optional[torch.Tensor] = None) -> Tuple[torch.Tensor, torch.Tensor]:
    """Create new samples using combinations of pairs of samples.

    This is done by masking a region of x, and filling the masked region with a
    permuted copy of x. The cutmix parameter lambda should be chosen from
    a ``Beta(alpha, alpha)`` distribution for some parameter alpha > 0. The area of
    the masked region is determined by lambda, and so labels are interpolated accordingly.
    Note that the same lambda is used for all examples within the batch. The original
    paper used a fixed value of alpha = 1.

    Both the original and shuffled labels are returned. This is done because
    for many loss functions (such as cross entropy) the targets are given as
    indices, so interpolation must be handled separately.

    Args:
        x: input tensor of shape (B, d1, d2, ..., dn), B is batch size, d1-dn
            are feature dimensions.
        y: target tensor of shape (B, f1, f2, ..., fm), B is batch size, f1-fn
            are possible target dimensions.
        alpha: parameter for the beta distribution of the cutmix region size.
        n_classes: total number of classes.
        cutmix_lambda: optional, fixed size of cutmix region.
        bbox: optional, predetermined (rx1, ry1, rx2, ry2) coords of the bounding box.
        indices: Permutation of the batch indices `1..B`. Used
            for permuting without randomness.

    Returns:
        x_cutmix: batch of inputs after cutmix has been applied.
        y_cutmix: labels after cutmix has been applied.

    Example:
        from composer import functional as CF

        for X, y in dataloader:
            X, y, _, _ ,_ = CF.cutmix(X, y, alpha, nclasses)

            pred = model(X)
            loss = loss_fun(pred, y)  # loss_fun must accept dense labels (ie NOT indices)
    """
    # Create shuffled indicies across the batch in preparation for cutting and mixing.
    # Use given indices if there are any.
    if indices is None:
        shuffled_idx = gen_indices(x)
    else:
        shuffled_idx = indices

    # Create the new inputs.
    x_cutmix = torch.clone(x)
    # Sample a rectangular box using lambda. Use variable names from the paper.
    if cutmix_lambda is None:
        cutmix_lambda = gen_cutmix_lambda(alpha)
    if bbox:
        rx, ry, rw, rh = bbox[0], bbox[1], bbox[2], bbox[3]
    else:
        rx, ry, rw, rh = rand_bbox(x.shape[2], x.shape[3], cutmix_lambda)
        bbox = (rx, ry, rw, rh)

    # Fill in the box with a part of a random image.
    x_cutmix[:, :, rx:rw, ry:rh] = x_cutmix[shuffled_idx, :, rx:rw, ry:rh]
    # adjust lambda to exactly match pixel ratio. This is an implementation detail taken from
    # the original implementation, and implies lambda is not actually beta distributed.
    adjusted_lambda = adjust_lambda(cutmix_lambda, x, bbox)

    # Make a shuffled version of y for interpolation
    y_shuffled = y[shuffled_idx]
    # Interpolate between labels using the adjusted lambda
    # First check if labels are indices. If so, convert them to onehots.
    # This is under the assumption that the loss expects torch.LongTensor, which is true for pytorch cross_entropy
    if check_for_index_targets(y):
        y_onehot = F.one_hot(y, num_classes=n_classes)
        y_shuffled_onehot = F.one_hot(y_shuffled, num_classes=n_classes)
        y_cutmix = adjusted_lambda * y_onehot + (1 - adjusted_lambda) * y_shuffled_onehot
    else:
        y_cutmix = adjusted_lambda * y + (1 - adjusted_lambda) * y_shuffled

    return x_cutmix, y_cutmix


@dataclass
class CutMixHparams(AlgorithmHparams):
    """See :class:`CutMix`"""

<<<<<<< HEAD
    alpha: float = hp.optional('Strength of interpolation, should be >= 0. No interpolation if alpha=0.', default=1.0)
=======
    alpha: float = hp.required('Strength of interpolation, should be >= 0. No interpolation if alpha=0.',
                               template_default=1.0)
    num_classes: int = hp.required('Number of classes in the task labels.')
>>>>>>> aebe9c83

    def initialize_object(self) -> CutMix:
        return CutMix(**asdict(self))


class CutMix(Algorithm):
    """`CutMix <https://arxiv.org/abs/1905.04899>`_ trains the network on non-overlapping combinations of pairs of
    examples and iterpolated targets rather than individual examples and targets.

    This is done by taking a non-overlapping combination of a given batch X with a
    randomly permuted copy of X. The area is drawn from a ``Beta(alpha, alpha)``
    distribution.

    Training in this fashion reduces generalization error.

    Args:
        alpha (float): the psuedocount for the Beta distribution used to sample
            area parameters. As ``alpha`` grows, the two samples
            in each pair tend to be weighted more equally. As ``alpha``
            approaches 0 from above, the combination approaches only using
            one element of the pair.
        num_classes (int): the number of classes in the task labels.
    """

    def __init__(self, alpha: float, num_classes: int):
        self.alpha = alpha
        self.num_classes = num_classes
        self._indices = torch.Tensor()
        self._cutmix_lambda = 0.0
        self._bbox = tuple()
        self.num_classes = None  # set on INIT

    def match(self, event: Event, state: State) -> bool:
        """Runs on Event.INIT and Event.AFTER_DATALOADER.

        Args:
            event (:class:`Event`): The current event.
            state (:class:`State`): The current state.
        Returns:
            bool: True if this algorithm should run now.
        """
<<<<<<< HEAD
        return (event == Event.INIT and self.num_classes is None) or event == Event.AFTER_DATALOADER
=======
        return event == Event.AFTER_DATALOADER
>>>>>>> aebe9c83

    @property
    def indices(self) -> Tensor:
        return self._indices

    @indices.setter
    def indices(self, new_indices: Tensor) -> None:
        self._indices = new_indices

    @property
    def cutmix_lambda(self) -> float:
        return self._cutmix_lambda

    @cutmix_lambda.setter
    def cutmix_lambda(self, new_lambda: float) -> None:
        self._cutmix_lambda = new_lambda

    @property
    def bbox(self) -> Tuple[int, int, int, int]:
        return self._bbox

    @bbox.setter
    def bbox(self, new_bbox: Tuple[int, int, int, int]) -> None:
        self._bbox = new_bbox

    def apply(self, event: Event, state: State, logger: Logger) -> None:
        """Applies CutMix augmentation on State input.

        Args:
            event (Event): the current event
            state (State): the current trainer state
            logger (Logger): the training logger
        """
<<<<<<< HEAD
        if event == Event.INIT:
            if not isinstance(state.model, ComposerModel):
                raise RuntimeError(
                    textwrap.dedent(f"""\
                        Unable to apply {type(self).__qualname__} on model of type {type(state.model).__qualname__};
                        expected state.model to be {ComposerModel.__qualname__}"""))
            num_classes = state.model.num_classes
            if not isinstance(num_classes, int):
                raise RuntimeError(
                    f"{type(self).__name__} requires model.num_classes to be an integer, instead got {type(num_classes).__name__}"
                )
            self.num_classes = num_classes
            return
=======
>>>>>>> aebe9c83

        assert self.num_classes is not None, "num classes is set on Event.INIT"

        input, target = state.batch_pair
        assert isinstance(input, Tensor) and isinstance(target, Tensor), \
            "Multiple tensors for inputs or targets not supported yet."
        alpha = self.alpha

        self.indices = gen_indices(input)
        self.cutmix_lambda = gen_cutmix_lambda(alpha)
        self.bbox = rand_bbox(input.shape[2], input.shape[3], self.cutmix_lambda)
        self.cutmix_lambda = adjust_lambda(self.cutmix_lambda, input, self.bbox)

        new_input, new_target = cutmix(
            x=input,
            y=target,
            alpha=alpha,
            n_classes=self.num_classes,
            cutmix_lambda=self.cutmix_lambda,
            bbox=self.bbox,
            indices=self.indices,
        )

        state.batch = (new_input, new_target)<|MERGE_RESOLUTION|>--- conflicted
+++ resolved
@@ -2,7 +2,6 @@
 from __future__ import annotations
 
 import logging
-import textwrap
 from dataclasses import asdict, dataclass
 from typing import Optional, Tuple
 
@@ -13,7 +12,6 @@
 
 from composer.algorithms import AlgorithmHparams
 from composer.core.types import Algorithm, Event, Logger, State, Tensor
-from composer.models.base import ComposerModel
 from composer.models.loss import check_for_index_targets
 
 log = logging.getLogger(__name__)
@@ -199,13 +197,8 @@
 class CutMixHparams(AlgorithmHparams):
     """See :class:`CutMix`"""
 
-<<<<<<< HEAD
+    num_classes: int = hp.required('Number of classes in the task labels.')
     alpha: float = hp.optional('Strength of interpolation, should be >= 0. No interpolation if alpha=0.', default=1.0)
-=======
-    alpha: float = hp.required('Strength of interpolation, should be >= 0. No interpolation if alpha=0.',
-                               template_default=1.0)
-    num_classes: int = hp.required('Number of classes in the task labels.')
->>>>>>> aebe9c83
 
     def initialize_object(self) -> CutMix:
         return CutMix(**asdict(self))
@@ -236,7 +229,6 @@
         self._indices = torch.Tensor()
         self._cutmix_lambda = 0.0
         self._bbox = tuple()
-        self.num_classes = None  # set on INIT
 
     def match(self, event: Event, state: State) -> bool:
         """Runs on Event.INIT and Event.AFTER_DATALOADER.
@@ -247,11 +239,7 @@
         Returns:
             bool: True if this algorithm should run now.
         """
-<<<<<<< HEAD
-        return (event == Event.INIT and self.num_classes is None) or event == Event.AFTER_DATALOADER
-=======
         return event == Event.AFTER_DATALOADER
->>>>>>> aebe9c83
 
     @property
     def indices(self) -> Tensor:
@@ -285,24 +273,6 @@
             state (State): the current trainer state
             logger (Logger): the training logger
         """
-<<<<<<< HEAD
-        if event == Event.INIT:
-            if not isinstance(state.model, ComposerModel):
-                raise RuntimeError(
-                    textwrap.dedent(f"""\
-                        Unable to apply {type(self).__qualname__} on model of type {type(state.model).__qualname__};
-                        expected state.model to be {ComposerModel.__qualname__}"""))
-            num_classes = state.model.num_classes
-            if not isinstance(num_classes, int):
-                raise RuntimeError(
-                    f"{type(self).__name__} requires model.num_classes to be an integer, instead got {type(num_classes).__name__}"
-                )
-            self.num_classes = num_classes
-            return
-=======
->>>>>>> aebe9c83
-
-        assert self.num_classes is not None, "num classes is set on Event.INIT"
 
         input, target = state.batch_pair
         assert isinstance(input, Tensor) and isinstance(target, Tensor), \
