# Copyright 2021 MosaicML. All Rights Reserved.

"""`CutMix <https://arxiv.org/abs/1905.04899>`_ trains the network on non-overlapping combinations of pairs of
examples and iterpolated targets rather than individual examples and targets.

This is done by taking a non-overlapping combination of a given batch X with a
randomly permuted copy of X.

See the :doc:`Method Card </method_cards/cutmix>` for more details.
"""

from composer.algorithms.cutmix.cutmix import CutMix as CutMix
<<<<<<< HEAD
from composer.algorithms.cutmix.cutmix import cutmix_batch as cutmix_batch

_name = 'CutMix'
_class_name = 'CutMix'
_functional = 'cutmix_batch'
_tldr = 'Combines pairs of examples in non-overlapping regions and mixes labels'
_attribution = '(Yun et al, 2019)'
_link = 'https://arxiv.org/abs/1905.04899'
_method_card = 'docs/source/method_cards/cutmix.md'

__all__ = ["CutMix", "cutmix_batch"]
=======
from composer.algorithms.cutmix.cutmix import cutmix_batch as cutmix_batch
>>>>>>> 54826091
<|MERGE_RESOLUTION|>--- conflicted
+++ resolved
@@ -10,18 +10,6 @@
 """
 
 from composer.algorithms.cutmix.cutmix import CutMix as CutMix
-<<<<<<< HEAD
 from composer.algorithms.cutmix.cutmix import cutmix_batch as cutmix_batch
 
-_name = 'CutMix'
-_class_name = 'CutMix'
-_functional = 'cutmix_batch'
-_tldr = 'Combines pairs of examples in non-overlapping regions and mixes labels'
-_attribution = '(Yun et al, 2019)'
-_link = 'https://arxiv.org/abs/1905.04899'
-_method_card = 'docs/source/method_cards/cutmix.md'
-
-__all__ = ["CutMix", "cutmix_batch"]
-=======
-from composer.algorithms.cutmix.cutmix import cutmix_batch as cutmix_batch
->>>>>>> 54826091
+__all__ = ["CutMix", "cutmix_batch"]