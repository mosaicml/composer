--- conflicted
+++ resolved
@@ -15,17 +15,21 @@
 
 class SWA(Algorithm):
     """Apply Stochastic Weight Averaging (`Izmailov et al. <https://arxiv.org/abs/1803.05407>`_)
+
     Stochastic Weight Averaging (SWA) averages model weights sampled at
     different times near the end of training. This leads to better
     generalization than just using the final trained weights.
+
     Because this algorithm needs to maintain both the current value of the
     weights and the average of all of the sampled weights, it doubles the
     model's memory consumption. Note that this does not mean that the total
     memory required doubles, however, since stored activations and the
     optimizer state are not doubled.
+
     Args:
         swa_start: fraction of training completed before stochastic weight averaging is applied
         swa_lr: the final learning rate used for weight averaging
+
     Note that 'anneal_epochs' is not used in the current implementation
     """
 
@@ -43,10 +47,7 @@
 
     def match(self, event: Event, state: State) -> bool:
         """Run on EPOCH_END if training duration is greater than `swa_start`
-<<<<<<< HEAD
-=======
 
->>>>>>> 6812c746
         Args:
             event (:class:`Event`): The current event.
             state (:class:`State`): The current state.
@@ -58,6 +59,7 @@
 
     def apply(self, event: Event, state: State, logger: Logger) -> None:
         """Apply SWA to weights towards the end of training.
+
         Args:
             event (Event): the current event
             state (State): the current trainer state
@@ -100,10 +102,6 @@
             device = next(self.swa_model.parameters()).device
             # TODO(laura) this does not apply the batch split fn. This may result in cuda OOM
             update_bn(state.train_dataloader, model=self.swa_model, device=device)
-<<<<<<< HEAD
             assert hasattr(self.swa_model.module, "state_dict")
             state.model.load_state_dict(self.swa_model.module.state_dict())  # type: ignore
-=======
-            state.model = self.swa_model
->>>>>>> 6812c746
             log.info('Updated BN and set model to the averaged model')