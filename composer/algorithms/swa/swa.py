# Copyright 2021 MosaicML. All Rights Reserved.

from __future__ import annotations

import logging
from typing import Optional
import torch
<<<<<<< HEAD
=======
from torch.optim.swa_utils import SWALR, AveragedModel

from composer.core.types import Algorithm, DataLoader, Event, Logger, State

log = logging.getLogger(__name__)


@torch.no_grad()
def update_bn(loader: DataLoader, model: torch.nn.Module):
    """Updates BatchNorm running_mean, running_var buffers in the model.

    It performs one pass over data in `loader` to estimate the activation
    statistics for BatchNorm layers in the model.
    Adapted from https://github.com/pytorch/pytorch/blob/master/torch/optim/swa_utils.py
    in order to work with our internal trainer.
    """
    momenta = {}
    for module in model.modules():
        if isinstance(module, torch.nn.modules.batchnorm._BatchNorm):
            assert module.running_mean is not None
            module.running_mean = torch.zeros_like(module.running_mean)
            assert module.running_var is not None
            module.running_var = torch.ones_like(module.running_var)
            momenta[module] = module.momentum
>>>>>>> ab0da9ee

from torch.optim.swa_utils import SWALR, AveragedModel, update_bn

from composer.core.types import Algorithm, Event, Logger, State

log = logging.getLogger(__name__)


class SWA(Algorithm):
    """Apply Stochastic Weight Averaging (`Izmailov et al. <https://arxiv.org/abs/1803.05407>`_)

    Stochastic Weight Averaging (SWA) averages model weights sampled at
    different times near the end of training. This leads to better
    generalization than just using the final trained weights.

    Because this algorithm needs to maintain both the current value of the
    weights and the average of all of the sampled weights, it doubles the
    model's memory consumption. Note that this does not mean that the total
    memory required doubles, however, since stored activations and the
    optimizer state are not doubled.

    Args:
        swa_start: fraction of training completed before stochastic weight averaging is applied
        swa_lr: the final learning rate used for weight averaging

    Note that 'anneal_epochs' is not used in the current implementation
    """

    def __init__(self, swa_start: float = 0.8, anneal_epochs: int = 10, swa_lr: Optional[float] = None):
        self.swa_start = swa_start
        self.anneal_epochs = anneal_epochs
        self.swa_lr = swa_lr
        self.swa_model: Optional[torch.nn.Module] = None

        assert 0 < swa_start < 1, "swa_start must be between 0 and 1."
        assert anneal_epochs > 0, "anneal_epochs must be great than 0."

        self.swa_scheduler = None
        self.swa_model = None

    def match(self, event: Event, state: State) -> bool:
        """Run on EPOCH_END if training duration is greater than `swa_start`

        Args:
            event (:class:`Event`): The current event.
            state (:class:`State`): The current state.
        Returns:
            bool: True if this algorithm should run now.
        """
        should_start_swa = float(state.get_elapsed_duration()) >= self.swa_start
        return event == Event.EPOCH_END and should_start_swa

    def apply(self, event: Event, state: State, logger: Logger) -> None:
        """Apply SWA to weights towards the end of training.

        Args:
            event (Event): the current event
            state (State): the current trainer state
            logger (Logger): the training logger
        """

        if self.swa_scheduler is None:

            if self.swa_lr is None:
                if len(state.schedulers) != 1:
                    raise RuntimeError("SWA supports only one scheduler")
                scheduler = state.schedulers[0]
                scheduler.get_last_lr()
                last_lr = scheduler.get_last_lr()
                if len(last_lr) != 1:
                    raise RuntimeError("SWA supports only one LR")
                log.info(f'Setting SWA LR to {last_lr}')
                self.swa_lr = last_lr[0]

            if len(state.optimizers) != 1:
                raise RuntimeError("SWA supports one and only one optimizer")

            self.swa_scheduler = SWALR(
                state.optimizers[0],
                swa_lr=self.swa_lr,
                anneal_epochs=self.anneal_epochs,
                anneal_strategy='cos',
            )

        if self.swa_model is None:
            self.swa_model = AveragedModel(state.model)

        self.swa_model.update_parameters(state.model)  # type: ignore

        if self.swa_scheduler is None:
            raise ValueError('SWA LR scheduler was not set.')
        self.swa_scheduler.step()

        ## end of training
        if float(state.get_elapsed_duration()) >= 1.0:
            device = next(self.swa_model.parameters()).device
            # TODO(laura) this does not apply the batch split fn. This may result in cuda OOM
            update_bn(state.train_dataloader, model=self.swa_model, device=device)
            state.model = self.swa_model
            log.info('Updated BN and set model to the averaged model')<|MERGE_RESOLUTION|>--- conflicted
+++ resolved
@@ -5,33 +5,6 @@
 import logging
 from typing import Optional
 import torch
-<<<<<<< HEAD
-=======
-from torch.optim.swa_utils import SWALR, AveragedModel
-
-from composer.core.types import Algorithm, DataLoader, Event, Logger, State
-
-log = logging.getLogger(__name__)
-
-
-@torch.no_grad()
-def update_bn(loader: DataLoader, model: torch.nn.Module):
-    """Updates BatchNorm running_mean, running_var buffers in the model.
-
-    It performs one pass over data in `loader` to estimate the activation
-    statistics for BatchNorm layers in the model.
-    Adapted from https://github.com/pytorch/pytorch/blob/master/torch/optim/swa_utils.py
-    in order to work with our internal trainer.
-    """
-    momenta = {}
-    for module in model.modules():
-        if isinstance(module, torch.nn.modules.batchnorm._BatchNorm):
-            assert module.running_mean is not None
-            module.running_mean = torch.zeros_like(module.running_mean)
-            assert module.running_var is not None
-            module.running_var = torch.ones_like(module.running_var)
-            momenta[module] = module.momentum
->>>>>>> ab0da9ee
 
 from torch.optim.swa_utils import SWALR, AveragedModel, update_bn
 
