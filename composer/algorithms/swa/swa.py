--- conflicted
+++ resolved
@@ -78,7 +78,7 @@
 
 
 class SWA(Algorithm):
-    """Implements Stochastic Weight Averaging (`Izmailov et al, 2018 <https://arxiv.org/abs/1803.05407>`_).
+    """Apply Stochastic Weight Averaging (`Izmailov et al., 2018 <https://arxiv.org/abs/1803.05407>`_)
 
     Stochastic Weight Averaging (SWA) averages model weights sampled at
     different times near the end of training. This leads to better
@@ -90,17 +90,12 @@
     memory required doubles, however, since stored activations and the
     optimizer state are not doubled.
 
-<<<<<<< HEAD
     Args:
         swa_start (float, optional): fraction of training completed before stochastic
             weight averaging is applied. Default = 0.85.
         swa_end (float, optional): fraction of training completed before stochastic weight averaging is
             completed. Default = 0.97
         swa_lr (float, optional): the final learning rate used for weight averaging
-=======
-    This algorithm runs on :attr:`~composer.core.event.Event.EPOCH_END` if training
-    duration >= `swa_start`.
->>>>>>> bd2f41e3
 
     See the :doc:`Method Card </method_cards/swa>` for more details.
 
@@ -149,19 +144,7 @@
         self.swa_model = None
 
     def match(self, event: Event, state: State) -> bool:
-<<<<<<< HEAD
-        """Run on EPOCH_END if training duration is greater than `swa_start` and less than `swa_end`.
-
-        Args:
-            event (:class:`Event`): The current event.
-            state (:class:`State`): The current state.
-        Returns:
-            bool: True if this algorithm should run now.
-        """
         should_start_swa = float(state.get_elapsed_duration()) >= self.swa_start and not self.swa_completed
-=======
-        should_start_swa = float(state.get_elapsed_duration()) >= self.swa_start
->>>>>>> bd2f41e3
         return event == Event.EPOCH_END and should_start_swa
 
     def apply(self, event: Event, state: State, logger: Logger) -> None:
