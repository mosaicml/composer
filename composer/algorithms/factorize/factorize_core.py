# Copyright 2022 MosaicML Composer authors
# SPDX-License-Identifier: Apache-2.0

import dataclasses
from typing import Optional, Tuple, Union

import numpy as np
import torch
import torch.nn.functional as F


@dataclasses.dataclass
class LowRankSolution:
    """Bundles tensors used by a factorized linear operator.

    The factorization always splits the operator into two smaller linear
    operators. The first takes in input of the original shape and embeds it
    in a lower-dimensional space. The second maps this lower-dimensional space
    to the original output space.

    Args:
<<<<<<< HEAD
        Wa (torch.Tensor, optional): First linear operation in the 
=======
        Wa (:class:`torch.Tensor`, optional): First linear operation in the
>>>>>>> bc0835b1
            factorized approximation. For a
            factorized linear operation, ``Wa`` is a matrix. For a factorized
            convolution, ``Wa`` matches the shape of the convolution's
            original weight parameter, except along the channel axis.
        Wb (torch.Tensor, optional): Second linear operation in the
            factorized approximation. Shape
            is such that composing ``Wb`` with ``Wb`` yields an output of
            the same size as the original operation.
<<<<<<< HEAD
        bias (torch.Tensor, optional): vector added to the output of 
=======
        bias (:class:`torch.Tensor`, optional): vector added to the output of
>>>>>>> bc0835b1
            the second linear operation.
        rank (int, optional): output dimensionality (channels or features) of
            the first linear operation, and input dimensionality of the second
            input operation. Default: ``-1``.
        nmse (float, optional): normalized mean squared error obtained during
            the optimization procedure used to derive ``Wa``, ``Wb``, and
            ``bias``. This is equal to the raw mean squared error between
            the factorized approximation's output and the original output,
            divided by the variance of the original output. A value of 0
            means no error was introduced, and a value of 1 corresponds to
            capturing the output no better than chance. Default: ``0.0``.
    """
    Wa: Optional[torch.Tensor] = None
    Wb: Optional[torch.Tensor] = None
    bias: Optional[torch.Tensor] = None
    rank: int = -1
    nmse: float = 0


def _lstsq(A: torch.Tensor, B: torch.Tensor) -> torch.Tensor:
    if A.shape[0] != B.shape[0]:
        raise RuntimeError(f'A has different number of rows than B! A.shape = {A.shape}, B.shape = {B.shape}')
    if A.ndim != 2:
        raise RuntimeError('A is not a rank 2 tensor: has shape', A.shape)
    if B.ndim != 2:
        raise RuntimeError('B is not a rank 2 tensor: has shape', A.shape)

    # TODO more intelligence regarding choice of lstsq `driver` arg
    return torch.linalg.lstsq(A, B).solution


def _nmse(Y: torch.Tensor, Y_hat: torch.Tensor) -> float:
    diffs = Y.detach() - Y_hat.detach()
    return float((diffs * diffs).mean() / Y.var())


def _svd_initialize(Wa: torch.Tensor, Wb: Optional[torch.Tensor], k: int) -> Tuple[torch.Tensor, torch.Tensor]:
    if Wb is None:
        W = Wa
    else:
        W = Wa @ Wb

    # TODO rank k randomized svd if k small enough
    U, s, Vt = torch.linalg.svd(W, full_matrices=False)
    Wa = U[:, :k]
    Wb = Vt[:k]

    # scale matrices equally for numerical "load-balancing"
    s_sqrt = torch.sqrt(s[:k])  # s is already a vector, not mat
    Wa *= s_sqrt
    Wb *= s_sqrt.reshape(-1, 1)
    return Wa, Wb


def factorize_matrix(X: torch.Tensor,
                     Y: torch.Tensor,
                     Wa: torch.Tensor,
                     Wb: Optional[torch.Tensor] = None,
                     bias: Optional[torch.Tensor] = None,
                     rank: Union[int, float] = .25,
                     n_iters: int = 3) -> LowRankSolution:
    """Approximates a matrix by factorizing it into a product of two smaller matrices.

    Given a matrix ``W`` of shape ``[D, M]``, a bias vector of length ``M``,
    and a target rank ``rank < D``, returns a solution ``(Wa, Wb, new_bias)`` of
    tensors of shapes ``[N, rank]``, ``[rank, D]``, and ``M``, respectively.
    These tensors are chosen so as to minimize:

    :math:`||` ``Y - (X @ Wa @ Wb + new_bias)`` :math:`||_F`,

    where ``Y = X @ W + bias``, ``@`` denotes matrix multiplication,
    ``new_bias`` broadcasts along the row dimension,
    and :math:`||\\cdot||_F` denotes the sum of squared elements.
    In the case that rows of ``X`` correspond to samples
    from some distribution, this amounts to minimizing the expected mean
    squared error in the output.

    The input matrix can either be a single matrix ``W`` or a pair of matrices
    ``(Wa, Wb)``. The latter case corresponds to using a matrix ``W = Wa @ Wb``
    that has already been factorized and is supported in order to facilitate
    progressively decreasing the rank of the matrix.

    Args:
        X (torch.Tensor): input used to evaluate the quality of the approximation.
            Shape is ``[N, D]``, where ``N`` is often the number of input samples and
            ``D`` is the dimensionality of each sample.
<<<<<<< HEAD
        Y (torch.Tensor): output of applying the original matrix to ``X``. 
            Must have shape ``[N, M]`` for some ``M``.
        Wa (torch.Tensor): either the matrix to be factorized, or the first of the two smaller
            matrices in the already-factorized representation of this matrix.
            Must be of shape ``[D, M]`` in the former case and shape ``[D, d]``
            in the latter, for some ``d < D``.
        Wb (torch.Tensor, optional): if present, ``Wa`` is interpreted 
            as the first of two smaller matrices, and ``Wb`` is taken to be the second.
            Must be of shape ``[d, M]``.
        bias (torch.Tensor, optional): a vector added to the output after 
=======
        Y (:class:`torch.Tensor`): output of applying the original matrix to ``X``.
            Must have shape ``[N, M]`` for some ``M``.
        Wa (:class:`torch.Tensor`): either the matrix to be factorized,
            or the first of the two smaller
            matrices in the already-factorized representation of this matrix.
            Must be of shape ``[D, M]`` in the former case and shape ``[D, d]``
            in the latter, for some ``d < D``.
        Wb (:class:`torch.Tensor`, optional): if present, ``Wa`` is interpreted
            as the first of two smaller matrices, and ``Wb`` is taken to be the second.
            Must be of shape ``[d, M]``.
        bias (:class:`torch.Tensor`, optional): a vector added to the output after
>>>>>>> bc0835b1
            performing the matrix product with X.
        rank (int | float, optional): the number of columns in the latent representation of X.
            Default: ``.25``.
        n_iters (int, optional): number of iterations used in the optimization process. Higher
            numbers yield lower mean squared error, though there are usually
            diminishing returns after a handful of iterations. Default: ``3``.

    Returns:
        solution:
            a :class:`.LowRankSolution` of rank ``rank`` that approximates
            the original matrix.
    """
    X = X.detach()
    Y = Y.detach()
    Wa = Wa.detach()
    Wb = Wb.detach() if Wb is not None else None
    if rank < 1:
        # fraction of input dimensionality (or current rank, if smaller)
        rank = min(int(rank * X.shape[1]), Wa.shape[1])
    k = int(rank)

    solution = LowRankSolution()

    original_bias = None
    if bias is not None:
        original_bias = bias.detach()
        Y = Y - original_bias
        solution.bias = original_bias

    # if requested latent rank is greater than or equal to either
    # input rank or output rank, factorization is counterproductive, so
    # return a single matrix
    if k >= X.shape[1] or k >= Y.shape[1]:
        Wa = _lstsq(X, Y)
        solution.Wa = Wa
        solution.rank = -1
        return solution

    # if requested latent rank is greater than current latent rank,
    # skip the factorization
    if k >= Wa.shape[1]:
        solution.Wa = Wa
        solution.Wb = Wb
        solution.rank = -1
        return solution

    Wa, Wb = _svd_initialize(Wa, Wb, k)

    Ya = _lstsq(X, Y)
    for _ in range(n_iters):
        # update Wb
        Xb = X @ Wa
        Yb = Y
        Wb = _lstsq(Xb, Yb)

        # update Wa
        # We need to solve (AXB = Y) <=> (AX = B.I @ Y) not (AX = BY).
        # Since X and Y are constants, we can precompute pinv(A) @ Y.
        # We then have:
        #   pinv(A) @ A @ X @ B = pinv(A) @ Y
        #   (A.T@A).I @ A.T @ A @ X @ B = pinv(A) @ Y
        #   X @ B = pinv(A) @ Y
        #   Y.T @ pinv(A).T = B.T @ X.T
        # then we just solve for X.T:
        #   B.T @ X.T = Y.T @ pinv(A).T
        # also, note that pinv(A) @ Y = lstsq(A, Y); this makes sense;
        # means that targets for XB are the optimal coeffs mapping A to Y
        # also, observe that AXB = Y is using X and Y as variable to solve
        # for and targets, not the X and Y vars we have in this function
        Xa = Wb
        Wa_T = _lstsq(Xa.T, Ya.T)
        Wa = Wa_T.T

    solution.Wa = Wa
    solution.Wb = Wb
    solution.rank = k
    Y_hat = (X @ Wa) @ Wb

    bias = (Y - Y_hat).mean(dim=0)
    if original_bias is not None:
        bias += original_bias
    solution.bias = bias

    Y_hat += bias
    solution.nmse = _nmse(Y, Y_hat)

    return solution


def _activations_conv2d_to_mat(activations,
                               kernel_size,
                               padding=0,
                               padding_mode='zeros',
                               stride=1,
                               dilation=1,
                               groups=1):
    if np.max(stride) > 1:
        raise NotImplementedError(f'Stride != 1 not implemented; got {stride}')
    if np.max(dilation) > 1:
        raise NotImplementedError(f'Dilation != 1 not implemented; got {dilation}')
    if groups != 1:
        raise NotImplementedError(f'Groups != 1 not implemented; got {groups}')
    if np.max(padding) > 0 and padding_mode.lower() != 'zeros':
        if not isinstance(padding, list):
            padding = [padding]

        activations = F.pad(activations, pad=padding, mode=padding_mode)
        padding = 0
    # always default to stride=1 to maximize amount of data we get here
    # TODO downsample in batch size dim or use stride > 1 if it looks like
    # materializing full matrix will OOM
    ret = F.unfold(activations, kernel_size=kernel_size, padding=padding)
    ret = ret.transpose(1, 2)  # batch_sz, n_positions, fan_in
    return ret.reshape(-1, ret.shape[2])  # batch_sz * n_positions, fan_in


def _weights_conv2d_to_mat(weights: torch.Tensor):
    return weights.reshape(weights.shape[0], -1).T  # fan_in, out_channels


def _mat_to_weights_conv2d(mat: Optional[torch.Tensor], kernel_size) -> Optional[torch.Tensor]:
    if mat is None:
        return None
    w = mat.T  # fan_in, out_channels -> out_channels, fan_in
    # XXX(nchw) This might silently do the wrong thing with nhwc layout
    return w.reshape(w.shape[0], -1, *kernel_size)


def factorize_conv2d(X: torch.Tensor,
                     Wa: torch.Tensor,
                     Wb: Optional[torch.Tensor] = None,
                     rank: Union[int, float] = .25,
                     biasA: Optional[torch.Tensor] = None,
                     biasB: Optional[torch.Tensor] = None,
                     n_iters=3,
                     **conv2d_kwargs) -> LowRankSolution:
    """Approximates a :math:`K \\times K` convolution by factorizing it into a
    :math:`K \\times K` convolution  with fewer channels followed by a
    :math:`1 \\times 1` convolution.

    Given a convolutional weight tensor ``W`` for a 2d convolution of shape
    ``[out_channels, in_channels, k_h, k_w]`` and a vector ``bias`` of length
    ``out_channels``, returns a triple ``(Wa, Wb, new_bias)`` of
    tensors with shapes ``[rank, in_channels, k_h, k_w]``,
    ``[out_channels, rank, 1, 1]``, and ``[out_channels]``, respectively.
    ``Wa``, ``Wb``, and ``new_bias`` are chosen so as to minimize:

        :math:`||` ``(W * X + bias) - (Wb * (Wa * X) + new_bias)`` :math:`||_F`,

    where :math:`*` denotes convolution, ``bias`` broadcasts along all
    non-channel dimensions, and :math:`||\\cdot||_F` denotes the sum of
    squared elements.

    Similar to :func:`.factorize_matrix`, this function allows passing in an
    already-factorized weight tensor in order to enable progressive
    factorization. In this case, the single tensor ``W`` is replaced with
    a similar ``(Wa, Wb)`` pair as the output, though not necessarily with
    the same rank.

    Args:
        X (torch.Tensor): a tensor of shape ``[N, in_channels, H, W]``, for some
            ``N``, ``H``, and ``W``.
        Wa (torch.Tensor): The first weight tensor to convolve with ``X``. If
            ``Wb`` is not provided, must be of shape
            ``[out_channels, in_channels, k_h, k_w]``. Otherwise, must be of
            shape ``[original_rank, in_channels, k_h, k_w]`` for some
            ``original_rank < min(in_channels, out_channels)``.
<<<<<<< HEAD
        Wb (torch.Tensor, optional): The second weight tensor to convolve 
=======
        Wb (:class:`torch.Tensor`, optional): The second weight tensor to convolve
>>>>>>> bc0835b1
            with the input. If provided, must be of shape ``[out_channels, original_rank, 1, 1]``.
        rank (int | float, optional): number of channels in the latent representation of ``X``.
            Default: ``.25``.
<<<<<<< HEAD
        biasA (torch.Tensor, optional): optional vector of biases. If ``Wb`` is 
            ``None``, must have length ``out_channels``. Otherwise must have length 
            ``original_rank``. 
        biasB (torch.Tensor, optional): if provided, must have length ``out_channels``.
        n_iters (int, optional): number of iterations used in the optimization process.
            Higher numbers yield lower mean squared error, though there are usually
=======
        biasA (:class:`torch.Tensor`, optional): optional vector of biases. If ``Wb`` is
            ``None``, must have length ``out_channels``. Otherwise must have length
            ``original_rank``.
        biasB (:class:`torch.Tensor`, optional): if provided, must have length ``out_channels``.
        n_iters (int, optional): number of iterations used in the optimization process. Higher
            numbers yield lower mean squared error, though there are usually
>>>>>>> bc0835b1
            diminishing returns after a handful of iterations. Default: ``3``.
        **conv2d_kwargs: arguments such as ``padding``, ``stride``,
            ``dilation``, ``groups``, etc used in the original convolution. If
            these are not provided, the factorized tensors might not preserve
            the function computed by the original weight tensor as well.
            Note that not all combinations of arguments are supported.

    Returns:
        solution:
            A :class:`.LowRankSolution` of rank ``rank`` that approximates the original convolution operation.

    Raises:
        RuntimeError:
            If ``biasB`` is provided but not ``Wb`` is not.
        NotImplementedError:
            if ``conv2d_kwargs['dilation'] != 1`` or ``conv2d_kwargs['groups'] != 1``.
    """
    X = X.detach()
    Wa = Wa.detach()

    kernel_size = Wa.shape[2:]
    X_mat = _activations_conv2d_to_mat(X, kernel_size=kernel_size, **conv2d_kwargs)
    Wa = _weights_conv2d_to_mat(Wa)
    # NOTE: we compute outputs ourselves, instead of having an arg for them,
    # since 1) we ignore input stride, and 2) any other intermediate ops
    # or other discrepancies between user's actual settings and args they pass
    # would either cause errors or silently mess up the regression
    Y_mat = (X_mat @ Wa)
    if biasA is not None:
        biasA = biasA.detach()
        Y_mat += biasA

    if Wb is not None:
        Wb = Wb.detach()
        Wb = _weights_conv2d_to_mat(Wb)
        Y_mat = Y_mat @ Wb

        if biasB is not None:
            biasB = biasB.detach()
            Y_mat += biasB
    elif biasB is not None:
        # fail fast if user passes in inconsistent combination of args
        raise RuntimeError('Got biasB, but Wb=None; cannot apply bias')

    ret = factorize_matrix(X_mat, Y_mat, Wa, Wb, rank=rank, n_iters=n_iters)

    # now we need to convert from two matrices to one kxk conv kernel and one
    # 1x1 conv kernel. Here's why the 2nd has to be a 1x1: if it were instead
    # k'xk' for some k' > 1, we would either be doing k'^2 as much work
    # for fixed embedding size at each pixel, or we'd be need to have the
    # intermediate embeddings be 1/k'^2 as large. In the latter case, we'd
    # lose a lot of representational capacity. Also, the first op has to match
    # the kernel size of the original conv or the shapes don't work out.
    assert ret.Wa is not None
    ret.Wa = _mat_to_weights_conv2d(ret.Wa, kernel_size=kernel_size)
    ret.Wb = _mat_to_weights_conv2d(ret.Wb, kernel_size=(1, 1))

    return ret<|MERGE_RESOLUTION|>--- conflicted
+++ resolved
@@ -19,11 +19,7 @@
     to the original output space.
 
     Args:
-<<<<<<< HEAD
-        Wa (torch.Tensor, optional): First linear operation in the 
-=======
-        Wa (:class:`torch.Tensor`, optional): First linear operation in the
->>>>>>> bc0835b1
+        Wa (torch.Tensor, optional): First linear operation in the
             factorized approximation. For a
             factorized linear operation, ``Wa`` is a matrix. For a factorized
             convolution, ``Wa`` matches the shape of the convolution's
@@ -32,16 +28,12 @@
             factorized approximation. Shape
             is such that composing ``Wb`` with ``Wb`` yields an output of
             the same size as the original operation.
-<<<<<<< HEAD
-        bias (torch.Tensor, optional): vector added to the output of 
-=======
-        bias (:class:`torch.Tensor`, optional): vector added to the output of
->>>>>>> bc0835b1
+        bias (torch.Tensor, optional): Vector added to the output of
             the second linear operation.
-        rank (int, optional): output dimensionality (channels or features) of
+        rank (int, optional): Output dimensionality (channels or features) of
             the first linear operation, and input dimensionality of the second
             input operation. Default: ``-1``.
-        nmse (float, optional): normalized mean squared error obtained during
+        nmse (float, optional): Normalized mean squared error obtained during
             the optimization procedure used to derive ``Wa``, ``Wb``, and
             ``bias``. This is equal to the raw mean squared error between
             the factorized approximation's output and the original output,
@@ -123,30 +115,16 @@
         X (torch.Tensor): input used to evaluate the quality of the approximation.
             Shape is ``[N, D]``, where ``N`` is often the number of input samples and
             ``D`` is the dimensionality of each sample.
-<<<<<<< HEAD
-        Y (torch.Tensor): output of applying the original matrix to ``X``. 
+        Y (torch.Tensor): Output of applying the original matrix to ``X``.
             Must have shape ``[N, M]`` for some ``M``.
-        Wa (torch.Tensor): either the matrix to be factorized, or the first of the two smaller
+        Wa (torch.Tensor): Either the matrix to be factorized, or the first of the two smaller
             matrices in the already-factorized representation of this matrix.
             Must be of shape ``[D, M]`` in the former case and shape ``[D, d]``
             in the latter, for some ``d < D``.
-        Wb (torch.Tensor, optional): if present, ``Wa`` is interpreted 
+        Wb (torch.Tensor, optional): If present, ``Wa`` is interpreted
             as the first of two smaller matrices, and ``Wb`` is taken to be the second.
             Must be of shape ``[d, M]``.
-        bias (torch.Tensor, optional): a vector added to the output after 
-=======
-        Y (:class:`torch.Tensor`): output of applying the original matrix to ``X``.
-            Must have shape ``[N, M]`` for some ``M``.
-        Wa (:class:`torch.Tensor`): either the matrix to be factorized,
-            or the first of the two smaller
-            matrices in the already-factorized representation of this matrix.
-            Must be of shape ``[D, M]`` in the former case and shape ``[D, d]``
-            in the latter, for some ``d < D``.
-        Wb (:class:`torch.Tensor`, optional): if present, ``Wa`` is interpreted
-            as the first of two smaller matrices, and ``Wb`` is taken to be the second.
-            Must be of shape ``[d, M]``.
-        bias (:class:`torch.Tensor`, optional): a vector added to the output after
->>>>>>> bc0835b1
+        bias (torch.Tensor, optional): A vector added to the output after
             performing the matrix product with X.
         rank (int | float, optional): the number of columns in the latent representation of X.
             Default: ``.25``.
@@ -314,31 +292,18 @@
             ``[out_channels, in_channels, k_h, k_w]``. Otherwise, must be of
             shape ``[original_rank, in_channels, k_h, k_w]`` for some
             ``original_rank < min(in_channels, out_channels)``.
-<<<<<<< HEAD
-        Wb (torch.Tensor, optional): The second weight tensor to convolve 
-=======
-        Wb (:class:`torch.Tensor`, optional): The second weight tensor to convolve
->>>>>>> bc0835b1
+        Wb (torch.Tensor, optional): The second weight tensor to convolve.
             with the input. If provided, must be of shape ``[out_channels, original_rank, 1, 1]``.
         rank (int | float, optional): number of channels in the latent representation of ``X``.
             Default: ``.25``.
-<<<<<<< HEAD
-        biasA (torch.Tensor, optional): optional vector of biases. If ``Wb`` is 
-            ``None``, must have length ``out_channels``. Otherwise must have length 
-            ``original_rank``. 
-        biasB (torch.Tensor, optional): if provided, must have length ``out_channels``.
+        biasA (torch.Tensor, optional): Optional vector of biases. If ``Wb`` is
+            ``None``, must have length ``out_channels``. Otherwise must have length
+            ``original_rank``.
+        biasB (torch.Tensor, optional): If provided, must have length ``out_channels``.
         n_iters (int, optional): number of iterations used in the optimization process.
             Higher numbers yield lower mean squared error, though there are usually
-=======
-        biasA (:class:`torch.Tensor`, optional): optional vector of biases. If ``Wb`` is
-            ``None``, must have length ``out_channels``. Otherwise must have length
-            ``original_rank``.
-        biasB (:class:`torch.Tensor`, optional): if provided, must have length ``out_channels``.
-        n_iters (int, optional): number of iterations used in the optimization process. Higher
-            numbers yield lower mean squared error, though there are usually
->>>>>>> bc0835b1
             diminishing returns after a handful of iterations. Default: ``3``.
-        **conv2d_kwargs: arguments such as ``padding``, ``stride``,
+        **conv2d_kwargs: Arguments such as ``padding``, ``stride``,
             ``dilation``, ``groups``, etc used in the original convolution. If
             these are not provided, the factorized tensors might not preserve
             the function computed by the original weight tensor as well.
