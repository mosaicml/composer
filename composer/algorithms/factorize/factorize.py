--- conflicted
+++ resolved
@@ -112,20 +112,10 @@
     factorization being worthwhile varies with kernel size. Larger kernels
     allow larger intermediate ranks.
 
-<<<<<<< HEAD
     See :func:`.factorize_matrix` and :func:`.factorize_conv2d` for more
     information about the factorization process. See :class:`.FactorizedConv2d`
     and :class:`.FactorizedLinear` for more information about the factorized modules
     used to replace the original modules.
-=======
-    See :func:`~composer.algorithms.factorize.factorize_matrix` and
-    :func:`~composer.algorithms.factorize.factorize_conv2d` for more
-    information about the factorization process. See
-    :class:`~composer.algorithms.factorize.FactorizedConv2d`
-    and :class:`~composer.algorithms.factorize.FactorizedLinear` for
-    more information about the factorized modules used to replace the
-    original modules.
->>>>>>> bc0835b1
 
     Runs on :attr:`~composer.core.event.Event.INIT`.
 
