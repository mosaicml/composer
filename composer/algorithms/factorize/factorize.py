# Copyright 2021 MosaicML. All Rights Reserved.

from __future__ import annotations

import logging
from typing import Optional, Sequence, Type, Union, cast

import torch

from composer.algorithms.factorize.factorize_modules import (FactorizedConv2d, FactorizedLinear,
                                                             factorizing_could_speedup)
<<<<<<< HEAD
from composer.core import Algorithm, Event, Logger, State
from composer.core.types import Optimizer
=======
from composer.core import Algorithm, Event, State
from composer.core.types import Optimizers
from composer.loggers import Logger
>>>>>>> c13e223a
from composer.utils import module_surgery

log = logging.getLogger(__name__)

LOG_NUM_CONV2D_REPLACEMENTS_KEY = 'factorize/num_conv2d_replacements'
LOG_NUM_LINEAR_REPLACEMENTS_KEY = 'factorize/num_linear_replacements'


def apply_factorization(model: torch.nn.Module,
                        factorize_convs: bool = True,
                        factorize_linears: bool = True,
                        min_channels: int = 512,
                        latent_channels: Union[int, float] = 0.25,
                        min_features: int = 512,
                        latent_features: Union[int, float] = 0.25,
                        optimizers: Optional[Union[Optimizer, Sequence[Optimizer]]] = None) -> torch.nn.Module:
    """Replaces :class:`~torch.nn.Linear` and :class:`~torch.nn.Conv2d` modules and with
    :class:`~composer.algorithms.factorize.FactorizedLinear` and
    :class:`~composer.algorithms.factorize.FactorizedConv2d` modules.

    Factorized modules replace one full-rank operation with a sequence of two
    lower-rank operations. When the rank is low enough, this can save
    computation, at the cost of expressive power. See :class:`Factorize` for details.

    Args:
        model (torch.nn.Module): the model to modify in-place
        factorize_convs (bool, optional): whether to try factorizing :class:`~torch.nn.Conv2d` modules.
            Default: ``True``.
        factorize_linears (bool, optional): whether to try factorizing :class:`~torch.nn.Linear` modules.
            Default: ``True``.
        min_channels (int, optional): if a :class:`~torch.nn.Conv2d` module does not have at least
            this many input and output channels, it will be ignored. Modules with
            few channels are unlikely to be accelerated by factorization due
            to poor hardware utilization. Default: ``512``.
        latent_channels (int or float, optional): number of latent channels to use in factorized
            convolutions. Can be specified as either an integer > 1 or as
            float within [0, 1). In the latter case, the value is
            interpreted as a fraction of ``min(in_channels, out_channels)``
            for each :class:`~torch.nn.Conv2d` module, and is converted to
            the equivalent integer value, with a minimum of 1. Default: ``0.25``.
        min_features (int, optional): if a :class:`~torch.nn.Linear` module does not have at least
            this many input and output features, it will be ignored. Modules with
            few features are unlikely to be accelerated by factorization due
            to poor hardware utilization. Default: ``512``.
        latent_features (int or float, optional): size of the latent space for factorized linear modules.
            Can be specified as either an integer > 1 or as a float within [0, 0.5).
            In the latter case, the value is interpreted as a fraction of
            ``min(in_features, out_features)`` for each :class:`~torch.nn.Linear`
            module, and is converted to the equivalent integer value, with a
            minimum of 1. Default: ``0.25``.
        optimizers (torch.optim.Optimizer | Sequence[torch.optim.Optimizer], optional):
            Existing optimizers bound to ``model.parameters()``. All optimizers that have already been
            constructed with ``model.parameters()`` must be specified here so
            they will optimize the correct parameters.

            If the optimizer(s) are constructed *after* calling this function,
            then it is safe to omit this parameter. These optimizers will see
            the correct model parameters.

    Returns:
        The modified model

    Example:
        .. testcode::

            import composer.functional as cf
            from torchvision import models
            model = models.resnet50()
            cf.apply_factorization(model)

    """
    if factorize_convs:
        _factorize_conv2d_modules(model,
                                  min_channels=min_channels,
                                  latent_channels=latent_channels,
                                  optimizers=optimizers)
    if factorize_linears:
        _factorize_linear_modules(model,
                                  min_features=min_features,
                                  latent_features=latent_features,
                                  optimizers=optimizers)
    return model


class Factorize(Algorithm):
    """Decomposes linear operators into pairs of smaller linear operators.

    Specifically, this algorithm replaces :class:`~torch.nn.Conv2d` and
    :class:`~torch.nn.Linear` modules with
    :class:`~composer.algorithms.factorize.FactorizedConv2d` and
    :class:`~composer.algorithms.factorize.FactorizedLinear` modules.

    The replacement is only performed if doing so would reduce the number of
    multiply-adds used to compute each module's output. For linear
    layers and pointwise convolutions, this means that the factorization must
    use an intermediate rank of less than half the input and output ranks, since
    it must perform two operations instead of one.

    For convolutions with kernel sizes greater than 1, the threshold for
    factorization being worthwhile varies with kernel size. Larger kernels
    allow larger intermediate ranks.

    See :func:`~composer.algorithms.factorize.factorize_matrix` and
    :func:`~composer.algorithms.factorize.factorize_conv2d` for more
    information about the factorization process. See
    :class:`~composer.algorithms.factorize.FactorizedConv2d` and
    :class:`~composer.algorithms.factorize.FactorizedLinear`
    for more information about the factorized modules used to replace the
    original modules.

    Runs on :attr:`~composer.core.event.Event.INIT`.

    Args:
        factorize_convs (bool): whether to try factorizing :class:`~torch.nn.Conv2d` modules.
            Default: ``True``.
        factorize_linears (bool): whether to try factorizing :class:`~torch.nn.Linear` modules.
            Default: ``True``.
        min_channels (int): if a :class:`~torch.nn.Conv2d` module does not have at least
            this many input and output channels, it will be ignored. Modules with
            few channels are unlikely to be accelerated by factorization due
            to poor hardware utilization. Default: ``256``.
        latent_channels (int, float): number of latent channels to use in factorized
            convolutions. Can be specified as either an integer > 1 or as
            float within [0, 1). In the latter case, the value is
            interpreted as a fraction of ``min(in_channels, out_channels)``
            for each :class:`~torch.nn.Conv2d` module, and is converted to
            the equivalent integer value, with a minimum of 1. Default: ``0.25``.
        min_features (int): if a :class:`~torch.nn.Linear` module does not have at least
            this many input and output features, it will be ignored. Modules with
            few features are unlikely to be accelerated by factorization due
            to poor hardware utilization. Default: ``256``.
        latent_features (int, float): size of the latent space for factorized linear modules.
            Can be specified as either an integer > 1 or as a float within [0, 0.5).
            In the latter case, the value is interpreted as a fraction of
            ``min(in_features, out_features)`` for each :class:`~torch.nn.Linear`
            module, and is converted to the equivalent integer value, with a
            minimum of 1. Default: ``128``.
    """

    def __init__(self,
                 factorize_convs: bool = True,
                 factorize_linears: bool = True,
                 min_channels: int = 256,
                 latent_channels: Union[int, float] = 0.25,
                 min_features: int = 256,
                 latent_features: Union[int, float] = 128):
        self.factorize_convs = factorize_convs
        self.factorize_linears = factorize_linears
        self.min_channels = min_channels
        self.latent_channels = latent_channels
        self.min_features = min_features
        self.latent_features = latent_features

    def match(self, event: Event, state: State) -> bool:
        """Runs on :attr:`~composer.core.event.Event.INIT`.

        Args:
            event (Event): The current event.
            state (State): The current state.

        Returns:
            bool: True if this algorithm should run
        """
        return event == Event.INIT

    def apply(self, event: Event, state: State, logger: Logger) -> Optional[int]:
        """Factorize convolutional and linear layers.

        Args:
            event (Event): the current event
            state (State): the current trainer state
            logger (Logger): the training logger
        """
        assert state.model is not None, "Model must be part of state!"

        apply_factorization(model=state.model,
                            factorize_convs=self.factorize_convs,
                            factorize_linears=self.factorize_linears,
                            min_channels=self.min_channels,
                            latent_channels=self.latent_channels,
                            min_features=self.min_features,
                            latent_features=self.latent_features,
                            optimizers=state.optimizers)

        if self.factorize_convs:
            num_factorized = module_surgery.count_module_instances(state.model, FactorizedConv2d)
            logger.data_fit({
                LOG_NUM_CONV2D_REPLACEMENTS_KEY: num_factorized,
            })
        if self.factorize_linears:
            num_factorized = module_surgery.count_module_instances(state.model, FactorizedLinear)
            logger.data_fit({
                LOG_NUM_LINEAR_REPLACEMENTS_KEY: num_factorized,
            })


def _python_log_surgery_result(model: torch.nn.Module, new_class: Type[torch.nn.Module]):
    num_replaced_modules = module_surgery.count_module_instances(model, new_class)
    log.info(f'Applied factorization to model {model.__class__.__name__}. ' +
             f'Model now has {num_replaced_modules} {new_class.__name__} modules')


def _factorize_conv2d_modules(model: torch.nn.Module,
                              min_channels: int = 512,
                              latent_channels: Union[int, float] = 0.25,
                              optimizers: Optional[Union[Optimizer, Sequence[Optimizer]]] = None):
    """Replaces :class:`~torch.nn.Conv2d` modules in ``model`` with
    :class:`~composer.algorithms.factorize.FactorizedConv2d` modules.

    See :class:`Factorize` for details.
    """

    def _maybe_replace_conv2d(module: torch.nn.Module, module_index: int) -> Optional[torch.nn.Module]:
        module = cast(torch.nn.Conv2d, module)
        wide_enough = min(module.out_channels, module.in_channels) >= min_channels
        if factorizing_could_speedup(module, latent_channels) and wide_enough:
            return FactorizedConv2d.from_conv2d(module, module_index, latent_channels=latent_channels)
        return None  # not enough rank reduction to be worth it

    ret = module_surgery.replace_module_classes(model,
                                                optimizers=optimizers,
                                                policies={torch.nn.Conv2d: _maybe_replace_conv2d})
    _python_log_surgery_result(model, FactorizedConv2d)
    return ret


def _factorize_linear_modules(model: torch.nn.Module,
                              min_features: int = 512,
                              latent_features: Union[int, float] = 0.25,
                              optimizers: Optional[Union[Optimizer, Sequence[Optimizer]]] = None):
    """Replaces :class:`~torch.nn.Linear` modules in ``model`` with
    :class:`~composer.algorithms.factorize.FactorizedLinear` modules.

    See :class:`Factorize` for details.
    """

    def _maybe_replace_linear(module: torch.nn.Module, module_index: int) -> Optional[torch.nn.Module]:
        module = cast(torch.nn.Linear, module)
        wide_enough = min(module.in_features, module.out_features) >= min_features
        if factorizing_could_speedup(module, latent_features) and wide_enough:
            return FactorizedLinear.from_linear(module, module_index, latent_features=latent_features)
        return None  # not enough rank reduction to be worth it

    ret = module_surgery.replace_module_classes(model,
                                                optimizers=optimizers,
                                                policies={torch.nn.Linear: _maybe_replace_linear})
    _python_log_surgery_result(model, FactorizedLinear)
    return ret<|MERGE_RESOLUTION|>--- conflicted
+++ resolved
@@ -9,14 +9,9 @@
 
 from composer.algorithms.factorize.factorize_modules import (FactorizedConv2d, FactorizedLinear,
                                                              factorizing_could_speedup)
-<<<<<<< HEAD
-from composer.core import Algorithm, Event, Logger, State
+from composer.core import Algorithm, Event, State
 from composer.core.types import Optimizer
-=======
-from composer.core import Algorithm, Event, State
-from composer.core.types import Optimizers
 from composer.loggers import Logger
->>>>>>> c13e223a
 from composer.utils import module_surgery
 
 log = logging.getLogger(__name__)
