# Copyright 2021 MosaicML. All Rights Reserved.

from __future__ import annotations

import logging
from dataclasses import asdict, dataclass
from typing import Optional, Type, Union, cast

import torch
import yahp as hp

from composer.algorithms import AlgorithmHparams
from composer.algorithms.factorize.factorize_modules import (FactorizedConv2d, FactorizedLinear,
                                                             factorizing_could_speedup)
from composer.core import Algorithm, Event, Logger, State
from composer.core.types import Optimizers
from composer.utils import module_surgery

log = logging.getLogger(__name__)

LOG_NUM_CONV2D_REPLACEMENTS_KEY = 'factorize/num_conv2d_replacements'
LOG_NUM_LINEAR_REPLACEMENTS_KEY = 'factorize/num_linear_replacements'


def _python_log_surgery_result(model: torch.nn.Module, new_class: Type[torch.nn.Module]):
    num_replaced_modules = module_surgery.count_module_instances(model, new_class)
    log.info(f'Applied factorization to model {model.__class__.__name__}. ' +
             f'Model now has {num_replaced_modules} {new_class.__name__} modules')


def _factorize_conv2d_modules(model: torch.nn.Module,
                              min_channels: int = 512,
                              latent_channels: Union[int, float] = 0.25,
                              optimizers: Optional[Optimizers] = None):
    """Replaces :class:`torch.nn.Conv2d` modules in ``model`` with
    :class:`~composer.algorithms.factorize.FactorizedConv2d` modules.

    See :class:`Factorize` for details.
    """

    def _maybe_replace_conv2d(module: torch.nn.Module, module_index: int) -> Optional[torch.nn.Module]:
        module = cast(torch.nn.Conv2d, module)
        wide_enough = min(module.out_channels, module.in_channels) >= min_channels
        if factorizing_could_speedup(module, latent_channels) and wide_enough:
            return FactorizedConv2d.from_conv2d(module, module_index, latent_channels=latent_channels)
        return None  # not enough rank reduction to be worth it

    ret = module_surgery.replace_module_classes(model,
                                                optimizers=optimizers,
                                                policies={torch.nn.Conv2d: _maybe_replace_conv2d})
    _python_log_surgery_result(model, FactorizedConv2d)
    return ret


def _factorize_linear_modules(model: torch.nn.Module,
                              min_features: int = 512,
                              latent_features: Union[int, float] = 0.25,
                              optimizers: Optional[Optimizers] = None):
    """Replaces :class:`torch.nn.Linear` modules in ``model`` with
    :class:`~composer.algorithms.factorize.FactorizedLinear` modules.

    See :class:`Factorize` for details.
    """

    def _maybe_replace_linear(module: torch.nn.Module, module_index: int) -> Optional[torch.nn.Module]:
        module = cast(torch.nn.Linear, module)
        wide_enough = min(module.in_features, module.out_features) >= min_features
        if factorizing_could_speedup(module, latent_features) and wide_enough:
            return FactorizedLinear.from_linear(module, module_index, latent_features=latent_features)
        return None  # not enough rank reduction to be worth it

    ret = module_surgery.replace_module_classes(model,
                                                optimizers=optimizers,
                                                policies={torch.nn.Linear: _maybe_replace_linear})
    _python_log_surgery_result(model, FactorizedLinear)
    return ret


def apply_factorization(model: torch.nn.Module,
                        factorize_convs: bool = True,
                        factorize_linears: bool = True,
                        min_channels: int = 512,
                        latent_channels: Union[int, float] = 0.25,
                        min_features: int = 512,
                        latent_features: Union[int, float] = 0.25,
                        optimizers: Optional[Optimizers] = None) -> torch.nn.Module:
    """Replaces :class:`torch.nn.Linear` and :class:`torch.nn.Conv2d` modules and with
    :class:`~composer.algorithms.factorize.FactorizedLinear` and :class:`~composer.algorithms.factorize.FactorizedConv2d` modules.

    See :class:`Factorize` for details.
    """
    if factorize_convs:
        _factorize_conv2d_modules(model,
                                  min_channels=min_channels,
                                  latent_channels=latent_channels,
                                  optimizers=optimizers)
    if factorize_linears:
        _factorize_linear_modules(model,
                                  min_features=min_features,
                                  latent_features=latent_features,
                                  optimizers=optimizers)
    return model


@dataclass
class FactorizeHparams(AlgorithmHparams):
    """See :class:`Factorize`"""
    factorize_convs: bool = hp.optional(
        doc='Whether to factorize convolutional layers',
        default=True,
    )
    factorize_linears: bool = hp.optional(
        doc='Whether to factorize linear layers',
        default=True,
    )
    min_channels: int = hp.optional(
        doc=('Minimum number of channels in a Conv2d module' + ' for it to be factorized.'),
        default=512,
    )
    latent_channels: float = hp.optional(
        doc='Number or relative fraction of channels in factorized convolution latent representations',
        default=0.25,
    )
    min_features: int = hp.optional(
        doc=('Minimum number of features in a Linear module' + ' for it to be factorized.'),
        default=512,
    )
    latent_features: float = hp.optional(
        doc='Number or relative fraction of features in factorized linear latent representations',
        default=0.25,
    )

    def initialize_object(self) -> Factorize:
        return Factorize(**asdict(self))


class Factorize(Algorithm):
    """Decomposes linear operators into pairs of smaller linear operators.

    Specifically, this algorithm replaces :class:`~torch.nn.Conv2d` and
    :class:`~torch.nn.Linear` modules with
    :class:`~composer.algorithms.factorize.FactorizedConv2d` and
    :class:`~composer.algorithms.factorize.FactorizedLinear` modules.

    The replacement is only performed if doing so would reduce the number of
    multiply-adds used to compute each module's output. For linear
    layers and pointwise convolutions, this means that the factorization must
    use an intermediate rank of less than half the input and output ranks, since
    it must perform two operations instead of one.

    For convolutions with kernel sizes greater than 1, the threshold for
    factorization being worthwhile varies with kernel size. Larger kernels
    have lower thresholds.

    See :func:`~composer.algorithms.factorize.factorize_matrix` and
    :func:`~composer.algorithms.factorize.factorize_conv2d` for more
    information about the factorization process. See :class:`~composer.algorithms.factorize.FactorizedConv2d` and :class:`~composer.algorithms.factorize.FactorizedLinear`
    for more information about the factorized modules used to replace the
    original modules.

    Args:
        factorize_convs: whether to try factorizing :class:`torch.nn.Conv2d` modules.
        factorize_linears: whether to try factorizing :class:`torch.nn.Linear` modules.
        min_channels: if a :class:`~torch.nn.Conv2d` module does not have at least
            this many input and output channels, it will be ignored. Modules with
            few channels are unlikely to be accelerated by factorization due
            to poor hardware utilization.
        latent_channels: number of latent channels to use in factorized
            convolutions. Can be specified as either an integer > 1 or as
            float within [0, 1). In the latter case, the value is
            interpreted as a fraction of ``min(in_channels, out_channels)``
            for each :class:`~torch.nn.Conv2d` module, and is converted to
            the equivalent integer value, with a minimum of 1.
        min_features: if a :class:`~torch.nn.Linear` module does not have at least
            this many input and output features, it will be ignored. Modules with
            few features are unlikely to be accelerated by factorization due
            to poor hardware utilization.
        latent_features: size of the latent space for factorized linear modules.
            Can be specified as either an integer > 1 or as a float within [0, 0.5).
            In the latter case, the value is interpreted as a fraction of
            ``min(in_features, out_features)`` for each :class:`~torch.nn.Linear`
            module, and is converted to the equivalent integer value, with a
            minimum of 1.
    """

    def __init__(self,
                 factorize_convs: bool = True,
                 factorize_linears: bool = True,
                 min_channels: int = 256,
                 latent_channels: Union[int, float] = 0.25,
                 min_features: int = 256,
                 latent_features: Union[int, float] = 128):
        self.factorize_convs = factorize_convs
        self.factorize_linears = factorize_linears
        self.min_channels = min_channels
        self.latent_channels = latent_channels
        self.min_features = min_features
        self.latent_features = latent_features

    def match(self, event: Event, state: State) -> bool:
        """Run on Event.INIT.

        Args:
            event: The current event.
            state: The current state.

        Returns:
            bool: True if this algorithm should run
        """
        return event == Event.INIT

    def apply(self, event: Event, state: State, logger: Logger) -> Optional[int]:
        """Factorize convolutional and linear layers.

        Args:
            event: the current event
            state: the current trainer state
            logger: the training logger
        """
        assert state.model is not None, "Model must be part of state!"

        apply_factorization(model=state.model,
                            factorize_convs=self.factorize_convs,
                            factorize_linears=self.factorize_linears,
                            min_channels=self.min_channels,
                            latent_channels=self.latent_channels,
                            min_features=self.min_features,
                            latent_features=self.latent_features,
                            optimizers=state.optimizers)

        if self.factorize_convs:
<<<<<<< HEAD
            factorize_conv2d_modules(state.model,
                                     min_channels=self.min_channels,
                                     latent_channels=self.latent_channels,
                                     optimizers=state.optimizers)
            num_factorized = module_surgery.count_module_instances(state.model, FactorizedConv2d)
=======
            num_factorized = surgery.count_module_instances(state.model, FactorizedConv2d)
>>>>>>> d6668bda
            logger.metric_fit({
                LOG_NUM_CONV2D_REPLACEMENTS_KEY: num_factorized,
            })
        if self.factorize_linears:
<<<<<<< HEAD
            factorize_linear_modules(state.model,
                                     min_features=self.min_features,
                                     latent_features=self.latent_features,
                                     optimizers=state.optimizers)
            num_factorized = module_surgery.count_module_instances(state.model, FactorizedLinear)
=======
            num_factorized = surgery.count_module_instances(state.model, FactorizedLinear)
>>>>>>> d6668bda
            logger.metric_fit({
                LOG_NUM_LINEAR_REPLACEMENTS_KEY: num_factorized,
            })<|MERGE_RESOLUTION|>--- conflicted
+++ resolved
@@ -229,28 +229,12 @@
                             optimizers=state.optimizers)
 
         if self.factorize_convs:
-<<<<<<< HEAD
-            factorize_conv2d_modules(state.model,
-                                     min_channels=self.min_channels,
-                                     latent_channels=self.latent_channels,
-                                     optimizers=state.optimizers)
             num_factorized = module_surgery.count_module_instances(state.model, FactorizedConv2d)
-=======
-            num_factorized = surgery.count_module_instances(state.model, FactorizedConv2d)
->>>>>>> d6668bda
             logger.metric_fit({
                 LOG_NUM_CONV2D_REPLACEMENTS_KEY: num_factorized,
             })
         if self.factorize_linears:
-<<<<<<< HEAD
-            factorize_linear_modules(state.model,
-                                     min_features=self.min_features,
-                                     latent_features=self.latent_features,
-                                     optimizers=state.optimizers)
             num_factorized = module_surgery.count_module_instances(state.model, FactorizedLinear)
-=======
-            num_factorized = surgery.count_module_instances(state.model, FactorizedLinear)
->>>>>>> d6668bda
             logger.metric_fit({
                 LOG_NUM_LINEAR_REPLACEMENTS_KEY: num_factorized,
             })