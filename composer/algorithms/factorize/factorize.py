--- conflicted
+++ resolved
@@ -47,15 +47,9 @@
             this many input and output channels, it will be ignored. Modules with
             few channels are unlikely to be accelerated by factorization due
             to poor hardware utilization. Default: ``512``.
-<<<<<<< HEAD
-        latent_channels (int or float, optional): number of latent channels to use in factorized
+        latent_channels (int | float, optional): number of latent channels to use in factorized
             convolutions. Can be specified as either an integer > 1 or as a
             float within ``[0, 1)``. In the latter case, the value is
-=======
-        latent_channels (int | float, optional): number of latent channels to use in factorized
-            convolutions. Can be specified as either an integer > 1 or as
-            float within [0, 1). In the latter case, the value is
->>>>>>> fb4beb13
             interpreted as a fraction of ``min(in_channels, out_channels)``
             for each :class:`~torch.nn.Conv2d` module, and is converted to
             the equivalent integer value, with a minimum of 1. Default: ``0.25``.
@@ -63,13 +57,8 @@
             this many input and output features, it will be ignored. Modules with
             few features are unlikely to be accelerated by factorization due
             to poor hardware utilization. Default: ``512``.
-<<<<<<< HEAD
-        latent_features (int or float, optional): size of the latent space for factorized linear modules.
+        latent_features (int | float, optional): size of the latent space for factorized linear modules.
             Can be specified as either an integer > 1 or as a float within ``[0, 0.5)``.
-=======
-        latent_features (int | float, optional): size of the latent space for factorized linear modules.
-            Can be specified as either an integer > 1 or as a float within [0, 0.5).
->>>>>>> fb4beb13
             In the latter case, the value is interpreted as a fraction of
             ``min(in_features, out_features)`` for each :class:`~torch.nn.Linear`
             module, and is converted to the equivalent integer value, with a
