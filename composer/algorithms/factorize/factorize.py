# Copyright 2021 MosaicML. All Rights Reserved.

from __future__ import annotations

import logging
import textwrap
from dataclasses import asdict, dataclass
from typing import Optional, Type, Union, cast

import torch
import yahp as hp

from composer.algorithms import AlgorithmHparams
from composer.algorithms.factorize.factorize_modules import (FactorizedConv2d, FactorizedLinear,
                                                             factorizing_could_speedup)
from composer.core import Algorithm, Event, Logger, State, surgery
from composer.core.types import Optimizers
from composer.models.base import BaseMosaicModel

log = logging.getLogger(__name__)

LOG_NUM_CONV2D_REPLACEMENTS_KEY = 'factorize/num_conv2d_replacements'
LOG_NUM_LINEAR_REPLACEMENTS_KEY = 'factorize/num_linear_replacements'


def _python_log_surgery_result(model: torch.nn.Module, new_class: Type[torch.nn.Module]):
    num_replaced_modules = surgery.count_module_instances(model, new_class)
    log.info(f'Applied factorization to model {model.__class__.__name__}. ' +
             f'Model now has {num_replaced_modules} {new_class.__name__} modules')


def factorize_conv2d_modules(model: torch.nn.Module,
                             min_channels: int,
                             latent_channels: Union[int, float],
                             optimizers: Optional[Optimizers] = None):
    """Replaces :class:`torch.nn.Conv2d` modules in ``model`` with
    :class:`~composer.algorithms.factorize.FactorizedConv2d` modules.

    See :class:`Factorize` for details.
    """

    def _maybe_replace_conv2d(module: torch.nn.Module, module_index: int) -> Optional[torch.nn.Module]:
        module = cast(torch.nn.Conv2d, module)
        wide_enough = min(module.out_channels, module.in_channels) >= min_channels
        if factorizing_could_speedup(module, latent_channels) and wide_enough:
            return FactorizedConv2d.from_conv2d(module, module_index, latent_channels=latent_channels)
        return None  # not enough rank reduction to be worth it

    ret = surgery.replace_module_classes(model,
                                         optimizers=optimizers,
                                         policies={torch.nn.Conv2d: _maybe_replace_conv2d})
    _python_log_surgery_result(model, FactorizedConv2d)
    return ret


def factorize_linear_modules(model: torch.nn.Module,
                             min_features: int,
                             latent_features: Union[int, float],
                             optimizers: Optional[Optimizers] = None):
    """Replaces :class:`torch.nn.Linear` modules in ``model`` with
    :class:`~composer.algorithms.factorize.FactorizedLinear` modules.

    See :class:`Factorize` for details.
    """

    def _maybe_replace_linear(module: torch.nn.Module, module_index: int) -> Optional[torch.nn.Module]:
        module = cast(torch.nn.Linear, module)
        wide_enough = min(module.in_features, module.out_features) >= min_features
        if factorizing_could_speedup(module, latent_features) and wide_enough:
            return FactorizedLinear.from_linear(module, module_index, latent_features=latent_features)
        return None  # not enough rank reduction to be worth it

    ret = surgery.replace_module_classes(model,
                                         optimizers=optimizers,
                                         policies={torch.nn.Linear: _maybe_replace_linear})
    _python_log_surgery_result(model, FactorizedLinear)
    return ret


@dataclass
class FactorizeHparams(AlgorithmHparams):
    """See :class:`Factorize`"""
    factorize_convs: bool = hp.optional(
        doc='Whether to factorize convolutional layers',
        default=True,
    )
    factorize_linears: bool = hp.optional(
        doc='Whether to factorize linear layers',
        default=True,
    )
    min_channels: int = hp.optional(
        doc=('Minimum number of channels in a Conv2d module' + ' for it to be factorized.'),
        default=256,
    )
    latent_channels: float = hp.optional(
        doc='Number of channels in factorized convolution latent representations',
        default=128,
    )
    min_features: int = hp.optional(
        doc=('Minimum number of features in a Linear module' + ' for it to be factorized.'),
        default=256,
    )
    latent_features: float = hp.optional(
        doc='Number of features in factorized linear latent representations',
        default=128,
    )

    def initialize_object(self) -> Factorize:
        return Factorize(**asdict(self))


class Factorize(Algorithm):
    """Decomposes linear operators into pairs of smaller linear operators.

    Specifically, this algorithm replaces :class:`~torch.nn.Conv2d` and
    :class:`~torch.nn.Linear` modules with
    :class:`~composer.algorithms.factorize.FactorizedConv2d` and
    :class:`~composer.algorithms.factorize.FactorizedLinear` modules.

    The replacement is only performed if doing so would reduce the number of
    multiply-adds used to compute each module's output. For linear
    layers and pointwise convolutions, this means that the factorization must
    use an intermediate rank of less than half the input and output ranks, since
    it must perform two operations instead of one.

    For convolutions with kernel sizes greater than 1, the threshold for
    factorization being worthwhile varies with kernel size. Larger kernels
    have lower thresholds.

    See :func:`~composer.algorithms.factorize.factorize_matrix` and
    :func:`~composer.algorithms.factorize.factorize_conv2d` for more
    information about the factorization process. See :class:`~composer.algorithms.factorize.FactorizedConv2d` and :class:`~composer.algorithms.factorize.FactorizedLinear`
    for more information about the factorized modules used to replace the
    original modules.

    Args:
        factorize_convs: whether to try factorizing :class:`torch.nn.Conv2d` modules.
        factorize_linears: whether to try factorizing :class:`torch.nn.Linear` modules.
        min_channels: if a :class:`~torch.nn.Conv2d` module does not have at least
            this many input and output channels, it will be ignored. Modules with
            few channels are unlikely to be accelerated by factorization due
            to poor hardware utilization.
        latent_channels: number of latent channels to use in factorized
            convolutions. Can be specified as either an integer > 1 or as
            float within [0, 1). In the latter case, the value is
            interpreted as a fraction of ``min(in_channels, out_channels)``
            for each :class:`~torch.nn.Conv2d` module, and is converted to
            the equivalent integer value, with a minimum of 1.
        min_features: if a :class:`~torch.nn.Linear` module does not have at least
            this many input and output features, it will be ignored. Modules with
            few features are unlikely to be accelerated by factorization due
            to poor hardware utilization.
        latent_features: size of the latent space for factorized linear modules.
            Can be specified as either an integer > 1 or as a float within [0, 0.5).
            In the latter case, the value is interpreted as a fraction of
            ``min(in_features, out_features)`` for each :class:`~torch.nn.Linear`
            module, and is converted to the equivalent integer value, with a
            minimum of 1.
    """

    def __init__(self,
                 factorize_convs: bool = True,
                 factorize_linears: bool = True,
                 min_channels: int = 256,
                 latent_channels: Union[int, float] = 128,
                 min_features: int = 256,
                 latent_features: Union[int, float] = 128):
<<<<<<< HEAD
        self.hparams = FactorizeHparams(factorize_convs=factorize_convs,
                                        factorize_linears=factorize_linears,
                                        min_channels=min_channels,
                                        latent_channels=latent_channels,
                                        min_features=min_features,
                                        latent_features=latent_features)
        self._applied = False
=======
        self.factorize_convs = factorize_convs
        self.factorize_linears = factorize_linears
        self.min_channels = min_channels
        self.latent_channels = latent_channels
        self.min_features = min_features
        self.latent_features = latent_features
>>>>>>> f6f55a05

    def match(self, event: Event, state: State) -> bool:
        """Run on Event.INIT.

        Args:
            event: The current event.
            state: The current state.

        Returns:
            bool: True if this algorithm should run
        """
        return event == Event.INIT and not self._applied

    def apply(self, event: Event, state: State, logger: Logger) -> Optional[int]:
        """Factorize convolutional and linear layers.

        Args:
            event: the current event
            state: the current trainer state
            logger: the training logger
        """
<<<<<<< HEAD
        if not isinstance(state.model, BaseMosaicModel):
            # We do NOT want to apply this algorithm after deepspeed or DDP wrapping
            # the module.
            # Hence, we raise an error if the model is already wrapped (i.e. it is no longer a BaseMosaicModel)
            # when the algorithm is not yet applied
            raise RuntimeError(
                textwrap.dedent(f"""\
                Unable to apply {type(self).__name__} on model of type {type(state.model)};
                expected state.model to be {BaseMosaicModel.__name__}"""))
        self._applied = True
        if self.hparams.factorize_convs:
=======
        assert state.model is not None, "Model must be part of state!"
        if self.factorize_convs:
>>>>>>> f6f55a05
            factorize_conv2d_modules(state.model,
                                     min_channels=self.min_channels,
                                     latent_channels=self.latent_channels,
                                     optimizers=state.optimizers)
            num_factorized = surgery.count_module_instances(state.model, FactorizedConv2d)
            logger.metric_fit({
                LOG_NUM_CONV2D_REPLACEMENTS_KEY: num_factorized,
            })
        if self.factorize_linears:
            factorize_linear_modules(state.model,
                                     min_features=self.min_features,
                                     latent_features=self.latent_features,
                                     optimizers=state.optimizers)
            num_factorized = surgery.count_module_instances(state.model, FactorizedLinear)
            logger.metric_fit({
                LOG_NUM_LINEAR_REPLACEMENTS_KEY: num_factorized,
            })<|MERGE_RESOLUTION|>--- conflicted
+++ resolved
@@ -15,7 +15,7 @@
                                                              factorizing_could_speedup)
 from composer.core import Algorithm, Event, Logger, State, surgery
 from composer.core.types import Optimizers
-from composer.models.base import BaseMosaicModel
+from composer.models.base import ComposerModel
 
 log = logging.getLogger(__name__)
 
@@ -165,22 +165,13 @@
                  latent_channels: Union[int, float] = 128,
                  min_features: int = 256,
                  latent_features: Union[int, float] = 128):
-<<<<<<< HEAD
-        self.hparams = FactorizeHparams(factorize_convs=factorize_convs,
-                                        factorize_linears=factorize_linears,
-                                        min_channels=min_channels,
-                                        latent_channels=latent_channels,
-                                        min_features=min_features,
-                                        latent_features=latent_features)
-        self._applied = False
-=======
         self.factorize_convs = factorize_convs
         self.factorize_linears = factorize_linears
         self.min_channels = min_channels
         self.latent_channels = latent_channels
         self.min_features = min_features
         self.latent_features = latent_features
->>>>>>> f6f55a05
+        self._applied = False
 
     def match(self, event: Event, state: State) -> bool:
         """Run on Event.INIT.
@@ -202,22 +193,17 @@
             state: the current trainer state
             logger: the training logger
         """
-<<<<<<< HEAD
-        if not isinstance(state.model, BaseMosaicModel):
+        if not isinstance(state.model, ComposerModel):
             # We do NOT want to apply this algorithm after deepspeed or DDP wrapping
             # the module.
-            # Hence, we raise an error if the model is already wrapped (i.e. it is no longer a BaseMosaicModel)
+            # Hence, we raise an error if the model is already wrapped (i.e. it is no longer a ComposerModel)
             # when the algorithm is not yet applied
             raise RuntimeError(
                 textwrap.dedent(f"""\
                 Unable to apply {type(self).__name__} on model of type {type(state.model)};
-                expected state.model to be {BaseMosaicModel.__name__}"""))
+                expected state.model to be {ComposerModel.__name__}"""))
         self._applied = True
-        if self.hparams.factorize_convs:
-=======
-        assert state.model is not None, "Model must be part of state!"
         if self.factorize_convs:
->>>>>>> f6f55a05
             factorize_conv2d_modules(state.model,
                                      min_channels=self.min_channels,
                                      latent_channels=self.latent_channels,
