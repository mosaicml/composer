# Copyright 2021 MosaicML. All Rights Reserved.

from __future__ import annotations

import importlib
import logging
import math
from dataclasses import asdict, dataclass
from operator import attrgetter
from types import MethodType, ModuleType
from typing import Any, Callable, Optional, Type, Union, cast

import torch
import yahp as hp

from composer.algorithms import AlgorithmHparams
from composer.core import Algorithm, Event, Logger, State, surgery
from composer.core.types import Optimizers

log = logging.getLogger(__name__)


@dataclass
class AlibiHparams(AlgorithmHparams):
    """See :class:`Alibi`"""

    position_embedding_attribute: str = hp.required("attribute name of position embeddings within the model. "
                                                    "For example in HuggingFace's GPT2, the position "
                                                    "embeddings are 'transformer.wpe'")
    attention_module_name: str = hp.required("module/class that will have its self-attention "
                                             "function replaced. For example, in HuggingFace's "
                                             "GPT, the self-attention module is "
                                             "'transformers.models.gpt2.modeling_gpt2.GPT2Attention'")
    attr_to_replace: str = hp.required("model attribute that self-attention function will "
                                       "replace. For example, in HuggingFace's "
                                       "GPT2, the self-attention function is '_attn'")
    alibi_attention: str = hp.required("new self-attention function in which ALiBi is "
                                       "implemented. Used to replace "
                                       "'{attention_module}.{attr_to_replace}'")
    mask_replacement_function: Union[str, None] = hp.optional(
        "function to replace model's attention mask. This is "
        "sometimes necessary for evaluating on sequence "
        " lengths longer than the model was initialized to accommodate.",
        default=None)
    heads_per_layer: Union[int, Optional[None]] = hp.optional(
        'Number of attention heads per layer. If '
        '"None", will attempt to determine from model.config.n_head.',
        default=None)
    max_sequence_length: int = hp.optional('Maximum allowable sequence length', default=8192)
    train_sequence_length_scaling: float = hp.optional(
        'Amount by which to scale training sequence length. One batch of training data '
        'will be reshaped from size (sequence_length, batch) to '
        '(sequence_length*train_sequence_length_scaling, batch/train_sequence_length_scaling)',
        default=0.25)

    def initialize_object(self) -> "Alibi":
        return Alibi(**asdict(self))


def apply_alibi(
    model: torch.nn.Module,
    heads_per_layer: int,
    max_sequence_length: int,
    position_embedding_attribute: str,
    attention_module: Type[torch.nn.Module],
    attr_to_replace: str,
    alibi_attention: Callable,
    mask_replacement_function: Union[Callable, None],
    optimizers: Optional[Optimizers] = None,
) -> None:
    """
    Removes position embeddings and replaces the attention function and attention mask
    according to `AliBi <https://arxiv.org/abs/2108.12409>`_.

    Args:
        model: model to transform
        heads_per_layer: number of attention heads per layer
        max_sequence_length: maximum sequence length that the
            model will be able to accept without returning an error
        position_embedding_attribute: attribute for position
            embeddings. For example in HuggingFace's GPT2, the
            position embeddings are "transformer.wpe".
        attention_module: module/class that will have its
            self-attention function replaced. For example, in
            HuggingFace's GPT, the self-attention module is
            transformers.models.gpt2.modeling_gpt2.GPT2Attention.
        attr_to_replace: attribute that self-attention function will
            replace. For example, in HuggingFace's GPT2, the
            self-attention function is "_attn".
        alibi_attention: new self-attention function in which
            ALiBi is implemented. Used to replace
            "{attention_module}.{attr_to_replace}".
        mask_replacement_function: function to replace model's
            attention mask. This is sometimes necessary for evaluating
            on sequence lengths longer than the model was initialized to
            accommodate.
<<<<<<< HEAD
        optimizers: optimizers to transform
=======
        optimizers (Optimizers, optional): Existing optimizers bound to ``model.parameters()``.
            All optimizers that have already been constructed with,
            ``model.parameters()`` must be specified here so they will optimize
            the correct parameters.
            
            If the optimizer(s) are constructed *after* calling this function,
            then it is safe to omit this parameter. These optimizers will see the correct
            model parameters.
>>>>>>> 257720a6
    """

    zero_and_freeze_expand_position_embeddings(model=model,
                                               attribute=position_embedding_attribute,
                                               new_embedding_length=max_sequence_length)
    log.info(f" Position embedding expanded to sequence length {max_sequence_length}, zeroed, and frozen")

    def convert_attention(module: torch.nn.Module, module_index: Optional[int] = None):
        del module_index  # unused
        module = register_alibi(module=module, n_heads=heads_per_layer, max_token_length=max_sequence_length)
        setattr(module, attr_to_replace, MethodType(alibi_attention, module))
        if mask_replacement_function:
            module = mask_replacement_function(module, max_sequence_length)
        return module

    replaced_pairs = surgery.replace_module_classes(model,
                                                    optimizers=optimizers,
                                                    policies={attention_module: convert_attention})

    count = len(replaced_pairs)
    log.info(f" {count} instances of ALiBi added")


class Alibi(Algorithm):
    """
    `ALiBi <https://arxiv.org/abs/2108.12409>`_ (Attention with Linear Biases)
    dispenses with position embeddings and instead directly biases attention
    matrices such that nearby tokens attend to one another more strongly.

    ALiBi yields excellent extrapolation to unseen sequence lengths
    compared to other position embedding schemes. We leverage this
    extrapolation capability by training with shorter sequence lengths,
    which reduces the memory and computation load.

    This algorithm modifies the model and runs on Event.INIT. This algorithm
    should be applied before the model has been moved to accelerators.

    Args:
        heads_per_layer: number of attention heads per layer
        max_sequence_length: maximum sequence length that the
            model will be able to accept without returning an error
        position_embedding_attribute: attribute for position
            embeddings. For example in HuggingFace's GPT2, the
            position embeddings are "transformer.wpe".
        attention_module_name: module/class that will have
            its self-attention function replaced. For example,
            in HuggingFace's GPT, the self-attention module is
            "transformers.models.gpt2.modeling_gpt2.GPT2Attention".
        attr_to_replace: attribute that self-attention function will
            replace. For example, in HuggingFace's GPT2, the
            self-attention function is "_attn".
        alibi_attention: Path to new self-attention function in which ALiBi is
            implemented. Used to replace "{attention_module}.{attr_to_replace}".
        mask_replacement_function: Path to function to replace model's
            attention mask. This is sometimes necessary for evaluating on
            sequence lengths longer than the model was initialized to
            accommodate.
        train_sequence_length_scaling: Amount by which to scale
            training sequence length. One batch of training data will be
            reshaped from size (sequence_length, batch) to
            (sequence_length*sequence_length_fraction, batch/sequence_length_fraction).
    """

    def __init__(self, position_embedding_attribute: str, attention_module_name: str, attr_to_replace: str,
                 alibi_attention: str, mask_replacement_function: str, heads_per_layer: int, max_sequence_length: int,
                 train_sequence_length_scaling: float) -> None:

        self.hparams = AlibiHparams(position_embedding_attribute=position_embedding_attribute,
                                    attention_module_name=attention_module_name,
                                    attr_to_replace=attr_to_replace,
                                    alibi_attention=alibi_attention,
                                    mask_replacement_function=mask_replacement_function,
                                    heads_per_layer=heads_per_layer,
                                    max_sequence_length=max_sequence_length,
                                    train_sequence_length_scaling=train_sequence_length_scaling)

    def match(self, event: Event, state: State) -> bool:
        """ Runs on Event.INIT
        """
        return event in (Event.INIT, Event.AFTER_DATALOADER)

    def apply(self, event: Event, state: State, logger: Logger) -> Optional[int]:
        """ Replace model's existing attention mechanism with AliBi
        """

        if event == Event.INIT:
            assert state.model is not None

            if "heads_per_layer" not in asdict(self.hparams).keys() or \
            not self.hparams.heads_per_layer:
                try:
                    self.hparams.heads_per_layer = state.model.config.n_head  # type: ignore
                except AttributeError:
                    log.exception("alibi.heads_per_layer not provided, and unable to "
                                  "determine number of heads from model.config.n_head."
                                  " Please provide alibi. heads_per_layer.")

            apply_alibi(
                state.model,
                optimizers=state.optimizers,
                heads_per_layer=cast(int, self.hparams.heads_per_layer),
                max_sequence_length=self.hparams.max_sequence_length,
                position_embedding_attribute=self.hparams.position_embedding_attribute,
                attr_to_replace=self.hparams.attr_to_replace,
                # Access method from string
                attention_module=lazy_import(self.hparams.attention_module_name),
                # Access method from string
                alibi_attention=lazy_import(self.hparams.alibi_attention),
                # Access method from string
                mask_replacement_function=lazy_import(self.hparams.mask_replacement_function))

        elif event == Event.AFTER_DATALOADER:
            # Change sequence length by reshaping data
            if not self.hparams.train_sequence_length_scaling == 1 and \
            hasattr(state, "batch") and isinstance(state.batch, dict):
                sequence_scaling = self.hparams.train_sequence_length_scaling
                for k, v in state.batch.items():
                    batch_len, sequence_len = v.shape[0], v.shape[1]
                    state.batch[k] = v.reshape(int(batch_len / sequence_scaling), int(sequence_len * sequence_scaling))


def zero_and_freeze_expand_position_embeddings(model: torch.nn.Module, new_embedding_length: int, attribute: str):
    try:
        pos_embedding_module = attrgetter(attribute)(model)
        old_weight = getattr(pos_embedding_module, "weight")
        new_weight = torch.nn.Parameter(
            torch.zeros((new_embedding_length, old_weight.shape[1]),
                        dtype=old_weight.dtype,
                        layout=old_weight.layout,
                        device=old_weight.device))
        new_weight.requires_grad = False
        setattr(pos_embedding_module, "weight", new_weight)
    except AttributeError:
        log.error(f"Unable to zero and freeze position embeddings. Model "
                  f"{model} may lack attribute {attribute}, or position "
                  f"embeddings may lack attribute 'weight'.")


def register_alibi(module: torch.nn.Module, n_heads: int, max_token_length: int):
    # Modified from https://github.com/ofirpress/attention_with_linear_biases/blob/master/fairseq/models/transformer.py#L742
    slopes = torch.Tensor(get_alibi_head_slopes(n_heads))
    # In the next line, the part after the * is what constructs the diagonal matrix
    # (right matrix in Figure 3 in the paper).
    # If you run it you'll see that it doesn't exactly print out the same matrix as we
    # have in Figure 3, but one where all rows are identical.
    # This works because the softmax operation is invariant to translation, and our bias
    # functions are always linear.
    alibi = slopes.unsqueeze(1).unsqueeze(1) * \
        torch.arange(max_token_length). \
        unsqueeze(0).unsqueeze(0).expand(n_heads, -1, -1)
    module.register_buffer("alibi", alibi)
    return module


def get_alibi_head_slopes(n_heads: int):

    def get_slopes_power_of_2(n_heads):
        start = (2**(-2**-(math.log2(n_heads) - 3)))
        ratio = start
        return [start * ratio**i for i in range(n_heads)]

    # In the paper, they only train models that have 2^a heads for some a. This function
    # has some good properties that only occur when the input is a power of 2. To
    # maintain that even when the number of heads is not a power of 2, we use a
    # workaround.
    if math.log2(n_heads).is_integer():
        return get_slopes_power_of_2(n_heads)
    else:
        closest_power_of_2 = 2**math.floor(math.log2(n_heads))
        return get_slopes_power_of_2(closest_power_of_2) + get_alibi_head_slopes(
            2 * closest_power_of_2)[0::2][:n_heads - closest_power_of_2]


def lazy_import(name: Union[str, None]) -> Any[Callable, ModuleType, None]:
    if not name:
        return None
    components = name.split('.')
    try:
        mod = importlib.import_module(components[0])
    except (ValueError, ModuleNotFoundError):
        log.exception(f"Module {components[0]} not found when attempting "
                      f"to import {name}. Please confirm the name and "
                      f"module path you're attempting to import.")
        raise
    try:
        mod = attrgetter('.'.join(components[1:]))(mod)
    except (ValueError, AttributeError):
        log.exception(f"Unable to import {name}. "
                      f"Please confirm the name and module "
                      f" path you're attempting to import.")
        raise
    return mod<|MERGE_RESOLUTION|>--- conflicted
+++ resolved
@@ -94,9 +94,6 @@
             attention mask. This is sometimes necessary for evaluating
             on sequence lengths longer than the model was initialized to
             accommodate.
-<<<<<<< HEAD
-        optimizers: optimizers to transform
-=======
         optimizers (Optimizers, optional): Existing optimizers bound to ``model.parameters()``.
             All optimizers that have already been constructed with,
             ``model.parameters()`` must be specified here so they will optimize
@@ -105,7 +102,6 @@
             If the optimizer(s) are constructed *after* calling this function,
             then it is safe to omit this parameter. These optimizers will see the correct
             model parameters.
->>>>>>> 257720a6
     """
 
     zero_and_freeze_expand_position_embeddings(model=model,
