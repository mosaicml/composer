# Copyright 2021 MosaicML. All Rights Reserved.

"""Core Layer Freezing classes and functions."""

from __future__ import annotations

import logging
import textwrap
from typing import List, Optional, Sequence, Tuple, Union

import torch

<<<<<<< HEAD
from composer.core import Algorithm, Event, Logger, State
from composer.core.types import Model, Optimizer
from composer.utils.iter_helpers import ensure_tuple
=======
from composer.core import Algorithm, Event, State
from composer.core.types import Model, Optimizers
from composer.loggers import Logger
>>>>>>> c13e223a

log = logging.getLogger(__name__)

__all__ = ["LayerFreezing", "freeze_layers"]


def freeze_layers(
    model: Model,
    optimizers: Union[Optimizer, Sequence[Optimizer]],
    current_duration: float,
    freeze_start: float = 0.5,
    freeze_level: float = 1.0,
) -> Tuple[int, float]:
    """Progressively freeze the layers of the network in-place during training, starting with the earlier layers.

    Example:
         .. testcode::

            from composer.algorithms.layer_freezing import freeze_layers
            freeze_depth, feeze_level = freeze_layers(
                                            model=model,
                                            optimizers=optimizer,
                                            current_duration=0.5,
                                            freeze_start=0.0,
                                            freeze_level=1.0
                                        )


    Args:
        model (torch.nn.Module): The model being trained.
        optimizers (torch.optim.Optimizer | Sequence[torch.optim.Optimizer]): The optimizers used during training.
        current_duration (float): The fraction on [0; 1) of the training process complete.
        freeze_start (float, optional): The fraction of the training process on [0; 1) to run
            before freezing begins. Default: ``0.5``.
        freeze_level (float, optional): The maximum fraction of layers on [0; 1) to freeze.
            Default: ``1.0``.

    Return:
        (int, float): The number of layers frozen, and the percentage of the total model frozen.
    """
    # Flatten out the layers
    flat_children = []
    _get_layers(model, flat_children)
    # Determine how many layers to freeze
    freeze_percentage = _freeze_schedule(current_duration=current_duration,
                                         freeze_start=freeze_start,
                                         freeze_level=freeze_level)
    freeze_depth = int(freeze_percentage * len(flat_children[0:-1]))

    # Freeze the parameters in the chosen layers
    for i, child in enumerate(flat_children[0:-1]):
        if i < freeze_depth:
            for p in child.parameters():
                _remove_param_from_optimizers(p, optimizers)
                # Do not compute gradients for this param.
                p.requires_grad = False

    # Log results
    log.info(
        textwrap.dedent(f"""\
            Applied Layer Freezing with freeze_start={freeze_start},
            freeze_level={freeze_level}. Froze {freeze_depth} layers in the model which
            equates to {freeze_percentage * 100}% of all layers."""))
    return freeze_depth, freeze_percentage


class LayerFreezing(Algorithm):
    """Progressively freeze the layers of the network during training, starting with the earlier layers.

    Freezing starts after the fraction of training specified by ``freeze_start``
    has elapsed. The fraction of layers frozen increases linearly until it
    reaches ``freeze_level`` at the end of training.

    This freezing schedule is most similar to
    `FreezeOut <https://arxiv.org/abs/1706.04983>`_ and
    `Freeze Training <https://arxiv.org/abs/1706.05806>`_.

    Runs on ``Event.EPOCH_END``.

    Example:
         .. testcode::

            from composer.algorithms import LayerFreezing
            from composer.trainer import Trainer
            layer_freezing_algorithm = LayerFreezing(freeze_start=0.0, freeze_level=1.0)
            trainer = Trainer(
                model=model,
                train_dataloader=train_dataloader,
                eval_dataloader=eval_dataloader,
                max_duration="1ep",
                algorithms=[layer_freezing_algorithm],
                optimizers=[optimizer]
            )

    Args:
        freeze_start (float): The fraction of training to run before freezing begins. Default: ``0.5``.
        freeze_level (float): The maximum fraction of layers to freeze. Default: ``1.0``.
    """

    def __init__(self, freeze_start: float = 0.5, freeze_level: float = 1.0):
        self.freeze_start = freeze_start
        self.freeze_level = freeze_level

    @property
    def find_unused_parameters(self) -> bool:
        """Override in order to tell DDP that some parameters will not have gradients computed for them after layer
        freezing is applied."""
        return True

    def match(self, event: Event, state: State) -> bool:
        """Run on ``Event.EPOCH_END``."""
        del state  # unused
        return event == Event.EPOCH_END

    def apply(self, event: Event, state: State, logger: Logger) -> Optional[int]:
        """Freeze layers in the model."""
        del event  # unused
        optimizers = state.optimizers
        assert optimizers is not None
        freeze_depth, freeze_percentage = freeze_layers(
            model=state.model,
            optimizers=optimizers,
            current_duration=float(state.get_elapsed_duration()),
            freeze_start=self.freeze_start,
            freeze_level=self.freeze_level,
        )
        logger.data_epoch({
            'layer_freezing/layers_frozen': freeze_depth,
            'layer_freezing/percentage_frozen': freeze_percentage
        })


def _freeze_schedule(current_duration: float, freeze_start: float, freeze_level: float) -> float:
    """Implements a linear schedule for freezing. The schedule is linear and begins with no freezing and linearly
    increases the fraction of layers frozen, reaching the fraction specified by 'freeze_level' at the end of training.
    The start of freezing is given as a fraction of the total training duration, and is set with 'freeze_start'.

    Args:
        current_duration (float): The elapsed training duration.
        freeze_start (float): The fraction of training to run before freezing begins.
        freeze_level (float): The maximum fraction of levels to freeze.
    """
    # No freezing if the current epoch is less than this
    if current_duration <= freeze_start:
        return 0.0
    # `Calculate the total time for freezing to occur
    total_freezing_time = 1.0 - freeze_start
    # Calculate the amount of freezing time that has elapsed
    freezing_time_elapsed = current_duration - freeze_start
    # Calculate the fraction of the freezing time elapsed.
    freezing_time_elapsed_frac = freezing_time_elapsed / total_freezing_time
    # Scale this fraction by the amount of freezing to do.
    return freeze_level * freezing_time_elapsed_frac


def _get_layers(module: Model, flat_children: List[Model]):
    """Helper function to get all submodules.

    Does a depth first search to flatten out modules which
    contain parameters.

    Args:
        module (Model): Current module to search.
        flat_children (List[Model]): List containing modules.
    """
    # Check if given module has no children and parameters.
    if (len(list(module.children())) == 0 and len(list(module.parameters())) > 0):
        flat_children.append(module)
    else:
        # Otherwise, continue the search over its children.
        for child in module.children():
            _get_layers(child, flat_children)


def _remove_param_from_optimizers(p: torch.nn.Parameter, optimizers: Union[Optimizer, Sequence[Optimizer]]):
    """Helper function to freeze the training of a parameter.

    To freeze a parameter, it must be removed from the optimizer,
    otherwise momentum and weight decay may still be applied.

    Args:
        p (torch.nn.Parameter): The parameter being frozen.
        optimizers (torch.optim.Optimizer | Sequence[torch.optim.Optimizer]): The optimizers used during training.
    """
    # Search over params in the optimizers to find and remove the
    # given param. Necessary due to the way params are stored.
    for optimizer in ensure_tuple(optimizers):
        for group in optimizer.param_groups:
            group['params'] = list(filter(lambda x: id(x) != id(p), group['params']))<|MERGE_RESOLUTION|>--- conflicted
+++ resolved
@@ -10,15 +10,10 @@
 
 import torch
 
-<<<<<<< HEAD
-from composer.core import Algorithm, Event, Logger, State
+from composer.core import Algorithm, Event, State
 from composer.core.types import Model, Optimizer
+from composer.loggers import Logger
 from composer.utils.iter_helpers import ensure_tuple
-=======
-from composer.core import Algorithm, Event, State
-from composer.core.types import Model, Optimizers
-from composer.loggers import Logger
->>>>>>> c13e223a
 
 log = logging.getLogger(__name__)
 
