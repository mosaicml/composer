--- conflicted
+++ resolved
@@ -11,16 +11,11 @@
 from composer.models.transformer_shared import ComposerTransformer
 from composer.utils import ensure_tuple
 
-__all__ = ["SeqLengthWarmup", "SeqLengthWarmupHparams", "apply_seq_length_warmup"]
-
-
-<<<<<<< HEAD
+__all__ = ["SeqLengthWarmup", "apply_seq_length_warmup"]
+
+
 def apply_seq_length_warmup(batch: Dict[str, Tensor], curr_seq_len: int, truncate: bool = True) -> Batch:
     """Change the sequence length of the current batch.
-=======
-def set_batch_sequence_length(batch: Dict[str, Tensor], curr_seq_len: int, truncate: bool = True) -> Batch:
-    """Progressively increases the sequence length during training.
->>>>>>> 3de73f59
 
     Changes the sequence length of all tensors in the provided dictionary
     to ``curr_seq_len``, by either truncating the tensors (``truncate=True``)
@@ -67,24 +62,6 @@
     return batch
 
 
-<<<<<<< HEAD
-@dataclass
-class SeqLengthWarmupHparams(AlgorithmHparams):
-    """See :class:`~composer.algorithms.seq_length_warmup.seq_length_warmup.SeqLengthWarmup`"""
-
-    duration: float = hp.optional("Fraction of total training time to apply sequential length warmup learning.",
-                                  default=0.3)
-    min_seq_length: int = hp.optional("Starting sequence length.", default=8)
-    max_seq_length: int = hp.optional("End sequence length", default=1024)
-    step_size: int = hp.optional("Sequence length step size", default=8)
-    truncate: bool = hp.optional("Truncate tensors or reshape extra tokens to new examples.", default=True)
-
-    def initialize_object(self) -> "SeqLengthWarmup":
-        return SeqLengthWarmup(**asdict(self))
-
-
-=======
->>>>>>> 3de73f59
 class SeqLengthWarmup(Algorithm):
     """Progressively increases the sequence length during training.
 
