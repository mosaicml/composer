--- conflicted
+++ resolved
@@ -312,12 +312,7 @@
                 else:
                     raise
 
-<<<<<<< HEAD
             if state.auto_microbatching:
-                devicegpu = DeviceGPU()
-=======
-            if state.auto_grad_accum:
->>>>>>> 34056277
                 # Propagate across all ranks if any rank hit CUDA OOM
                 found_cuda_oom = state.device.tensor_to_device(torch.tensor([found_cuda_oom], dtype=torch.uint8))
                 dist.all_reduce(found_cuda_oom, reduce_operation='MAX')
