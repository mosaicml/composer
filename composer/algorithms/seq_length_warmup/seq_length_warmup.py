# Copyright 2022 MosaicML Composer authors
# SPDX-License-Identifier: Apache-2.0

"""Core code for sequence length warmup."""

import textwrap
from math import ceil
from typing import Dict, Mapping, Optional

import torch
import torch.utils.data

from composer.core import Algorithm, Event, State
from composer.core.precision import get_precision_context
from composer.core.time import TimeUnit
from composer.core.types import Batch
from composer.loggers import Logger
from composer.models import HuggingFaceModel
from composer.trainer.devices import DeviceGPU
from composer.utils import dist, ensure_tuple

__all__ = ['SeqLengthWarmup', 'set_batch_sequence_length']


def set_batch_sequence_length(
    batch: Dict[str, torch.Tensor],
    curr_seq_len: int,
    truncate: bool = True,
    preserve_end_of_sequence: bool = False,
) -> Batch:
    """Set the sequence length of a batch.

    Changes the sequence length of all tensors in the provided dictionary
    to ``curr_seq_len`` by either truncating the tensors (``truncate=True``)
    or reshaping the tensors to create new examples from the extra tokens
    (``truncate=False``).

    .. note::

        The schedule for ``curr_seq_len`` over training time should be managed
        outside of this function.

    .. note::

        Variable input lengths can create CUDA OOM errors. To avoid this,
        we follow the `PyTorch notes <https://pytorch.org/tutorials/recipes/recipes/tuning_guide.html#pre-allocate-memory-in-case-of-variable-input-length>`_
        and pre-allocate the memory with a blank forward and backward pass.

    Args:
        batch (Dict[str, Tensor]): The input batch to the model, must be a dictionary.
        curr_seq_length (int): The desired sequence length to apply.
        truncate (bool, optional): Truncate sequences early, or reshape tensors to create
            new examples out of the extra tokens. Default: ``True``.
        preserve_end_of_sequence (bool, optional): Preserve the end-of-sequence of the batch when
            truncating. Useful when input formats include a unique end-of-sequence token.
            Ignored if ``truncate=False``. Default: ``False``.
            E.g., if ``batch["input_ids"]`` is ``[[10, 11, 12, 13, 14, 15]]``
            and ``curr_seq_length=3``, ``"input_ids"`` in the returned batch would be
            ``[[10, 11, 12]]`` with ``preserve_end_of_sequence=False`` and would be
            ``[[10, 11, 15]]`` with ``preserve_end_of_sequence=True``. This behavior applies to any
            batch tensor with 2 or more dimensions.

    Returns:
        Dict[str, Tensor]: a Mapping of input tensors to the model,
            where all tensors have curr_seq_len in the second dimension.

    Example:

    .. code-block::

        import composer.functional as cf

        for epoch in range(num_epochs):
            for X, y in train_loader:
                X = cf.set_batch_sequence_length(X, sequence_length)
                y_hat = model(X)
                loss = loss_fn(y_hat, y)
    """

    assert isinstance(batch, Mapping)

    # This should act like a no-op if curr_seq_len isn't shorter than the batch's sequence length
    batch_seq_len = 0
    # The batch sequence length is assumed to be the shape[1] dimension of any non-1D batch tensor
    for batch_tensor in batch.values():
        tensor_shape = batch_tensor.shape
        if len(tensor_shape) > 1:
            batch_seq_len = tensor_shape[1]
            break
    if curr_seq_len >= batch_seq_len:
        return batch

    if truncate:
        # Truncate, but preserve end-of-sequence tokens
        if preserve_end_of_sequence:
            if 'attention_mask' not in batch:
                raise ValueError(
                    'Sequence Length Warmup requires that the batch has "attention_mask" when using ``preserve_end_of_sequence=True``.'
                )
            r_idx = torch.arange(batch['attention_mask'].shape[0])
            # eos_idx should point to the final token index for each batch sample
            eos_idx = batch['attention_mask'].sum(dim=1).long() - 1
            # eos_idx_truncated is the same thing, after truncation is applied
            eos_idx_truncated = eos_idx.clamp(max=curr_seq_len - 1)

            for k in batch.keys():
                if batch[k].ndim < 2:
                    raise ValueError(
                        f'Sequence Length Warmup requires that all tensors are sequence-shaped when ``truncate=True``. '
                        f'Tensor "{k}" has shape {batch[k].shape}.')
                eos_value = batch[k][r_idx, eos_idx]
                batch[k] = batch[k][:, :curr_seq_len].contiguous()
                batch[k][r_idx, eos_idx_truncated] = eos_value

        else:
            for k in batch.keys():
                if batch[k].ndim < 2:
                    raise ValueError(
                        f'Sequence Length Warmup requires that all tensors are sequence-shaped when ``truncate=True``. '
                        f'Tensor "{k}" has shape {batch[k].shape}.')
                batch[k] = batch[k][:, :curr_seq_len].contiguous()

    else:
        if 'input_ids' not in batch:
            raise ValueError(
                'Sequence Length Warmup requires that the batch has "input_ids" when using ``truncate=False``.')
        input_ids_shape = batch['input_ids'].shape
        # ensure new tensor shape is divisible by curr_seq_len
        input_ids = batch['input_ids'].view(-1)
        tensor_len = (input_ids.shape[0] // curr_seq_len) * curr_seq_len

        input_ids = input_ids[:tensor_len]
        input_ids = input_ids.view(-1, curr_seq_len)
        batch['input_ids'] = input_ids

        for k, v in batch.items():
            if k == 'input_ids':
                continue
            if v.shape != input_ids_shape:
                raise ValueError(
                    f'When using ``truncate=False``, Sequence Length Warmup only supports batches where all tensors have the same shape. '
                    f'Tensor "{k}" has shape {v.shape} but should have shape {input_ids_shape}.')
            v = v.view(-1)
            v = v[:tensor_len]
            batch[k] = v.view(-1, curr_seq_len)

    return batch


class SeqLengthWarmup(Algorithm):
    """Progressively increases the sequence length during training.

    Changes the sequence length of all tensors in the input batch. The
    sequence length increases from ``min_seq_length`` to ``max_seq_length``
    in steps of ``step_size`` during the first ``duration`` fraction of
    training.

    The sequence length is then kept at ``max_seq_length``
    for the rest of training.

    Tensors are either truncated (``truncate=True``) or reshaped to
    create new examples from the extra tokens (``truncate=False``).

    This algorithm runs on :attr:`.Event.AFTER_DATALOADER` to modify
    the sequence length of a batch of data after the model and data have been moved to
    accelerators.

    .. note::

        ``step_size`` should be a `multiple of eight <https://developer.nvidia.com/blog/optimizing-gpu-performance-tensor-cores/>`_ for
        optimal throughput on NVIDIA GPUs.

    .. note::

        Variable input lengths can create CUDA OOM errors. To avoid this,
        we follow the `PyTorch notes <https://pytorch.org/tutorials/recipes/recipes/tuning_guide.html#pre-allocate-memory-in-case-of-variable-input-length>`_
        and pre-allocate the memory with a blank forward and backward pass.

    See the :doc:`Method Card </method_cards/seq_length_warmup>` for more details.

    Example:

    .. code-block::

        from composer.algorithms import SeqLengthWarmup
        from composer import Trainer

        seq_length_warmup = SeqLengthWarmup(duration=0.5,
                                            min_seq_length=8,
                                            max_seq_length=1024,
                                            step_size=8,
                                            truncate=True,
                                            preserve_end_of_sequence=False)

        trainer = Trainer(model=model,
                          train_dataloader=train_dataloader,
                          max_duration="1ep",
                          algorithms=[seq_length_warmup])

    Args:
        duration (float, optional): Fraction of total training for sequential length
            learning. Default = ``0.3``.
        min_seq_length (int, optional): Minimum sequence length to start the warmup.
            Default = ``8``.
        max_seq_length (int, optional): Maximum sequence length to stop the warmup.
            Default = ``1024``.
        step_size (int, optional): Step size of sequence length. Default = ``8``.
        truncate (bool, optional): Truncate sequences early, or reshape tensors to create
            new examples out of the extra tokens. Default: ``True``.
        preserve_end_of_sequence (bool, optional): Preserve the end-of-sequence of the batch when
            truncating. Useful when input formats include a unique end-of-sequence token.
            Ignored if ``truncate=False``. Default: ``False``.
            E.g., if ``batch["input_ids"]`` is ``[[10, 11, 12, 13, 14, 15]]``
            and ``curr_seq_length=3``, ``"input_ids"`` in the returned batch would be
            ``[[10, 11, 12]]`` with ``preserve_end_of_sequence=False`` and would be
            ``[[10, 11, 15]]`` with ``preserve_end_of_sequence=True``. This behavior applies to any
            batch tensor with 2 or more dimensions.
    """

    def __init__(
        self,
        duration: float = 0.3,
        min_seq_length: int = 8,
        max_seq_length: int = 1024,
        step_size: int = 8,
        truncate: bool = True,
        preserve_end_of_sequence: bool = False,
    ):
        self.duration = duration
        self.min_seq_length = min_seq_length
        self.max_seq_length = max_seq_length
        self.step_size = step_size
        self.truncate = truncate
        self.preserve_end_of_sequence = preserve_end_of_sequence

        if self.duration < 0 or self.duration > 1:
            raise ValueError(f'Duration must be between 0 and 1, got: {self.duration}')

        if self.max_seq_length < self.min_seq_length:
            raise ValueError(f'max_seq_length={self.max_seq_length} must be '
                             f'greater than min_seq_length={self.min_seq_length}')
        self._activated = False
        self._original_model = None

    def _activate_model(self, state: State, logger: Logger) -> None:
        """Does a forward and a backward pass on a dummy input.

        The purpose of activating the model is to prevent OOMs. This happens two ways.

        First, this prevents GPU memory from being reallocated when the sequence
        length increases.

        Second, it detects if the batch*max_sequence_length size will cause an OOM and
        increases state.grad_accum accordingly. This logic mirrors the ``grad_accum="auto"``
        logic in :class:`.Trainer`.
        """

        assert self._original_model is not None, 'original model should be set on Event.INIT'

        try:
            # Both PyTorch and FFCV dataloaders define a `batch_size` attribute
            # This exception would mainly be raised if the user is passing in a custom
            # iterable
            per_gpu_macrobatch = getattr(state.dataloader, 'batch_size')
        except AttributeError as e:
            raise AttributeError(
                'Sequence Length Warmup requires the `state.dataloader` to have a `batch_size` attribute.') from e
        if per_gpu_macrobatch is None:
            raise RuntimeError('Sequence Length Warmup algorithm requires constant batch size.')

        # truncate all sequence-shaped tensors to the max sequence length
        batch_clone = {k: torch.clone(v) for k, v in state.batch.items()}
        device_batch_size = 0
        device = None
        for k, v in batch_clone.items():
            if v.ndim < 2:
                raise ValueError(f'Sequence Length Warmup requires that all tensors are sequence-shaped. '
                                 f'Tensor "{k}" has shape {v.shape}.')
            batch_clone[k] = v[:, :self.max_seq_length].contiguous()
            device_batch_size = v.shape[0]
            device = v.device

        # This loop tries to do a forward/backward pass using the current microbatch size.
        # If it hits an OOM error, it doubles `state.grad_accum` and tries again until
        # it succeeds.
        while True:
            per_gpu_batch = ceil(per_gpu_macrobatch / state.grad_accum)
            model_inputs = {k: v[:per_gpu_batch] for k, v in batch_clone.items()}

            found_cuda_oom = 0  # int since bool BOR not supported on all torch.distributed backends
            try:
                # start by running a forward and backward pass
                # of the maximum sequence length to allocate cache.
                with get_precision_context(state.precision):
                    outputs = state.model.forward(model_inputs)
                    loss = self._original_model.loss(outputs, model_inputs)

                # since use_grad_scaling is in the Trainer, and we
                # don't care about the loss values, skip scaling
                for loss_item in ensure_tuple(loss):
                    loss_item.backward()

                # Zero any gradients created by the backward pass
                for optimizer in state.optimizers:
                    optimizer.zero_grad()

            # This error/state.grad_accum handling mimics the logic in trainer._train_batch().
            except RuntimeError as e:
                if 'CUDA out of memory' in str(e):
                    found_cuda_oom = 1
                else:
                    raise

<<<<<<< HEAD
            # Propagate across all ranks if any rank hit CUDA OOM
            should_handle_cuda_oom = torch.tensor([should_handle_cuda_oom], dtype=torch.uint8, device=device)
            dist.all_reduce(should_handle_cuda_oom, reduce_operation='MAX')
            if int(should_handle_cuda_oom.item()) == 1:
                # If any rank hit CUDA OOM, update grad_accum and retry. Ignore any caught_timeout_error since
                # it is likely transient, e.g. timeout because certain ranks OOMed and didn't reach barrier.
                # Raise runtime error if training 1 sample at a time still resulted in CUDA out of memory
                if state.grad_accum == device_batch_size:
                    raise RuntimeError(
                        ('CUDA out of memory. The train loop failed with an internal microbatch of size 1.'
                         'The GPU does not have enough memory to process even 1 sample.'))
                else:
                    state.grad_accum = min(2 * state.grad_accum, device_batch_size)
                    logger.log_metrics({'trainer/grad_accum': state.grad_accum})
            else:
                self._activated = True
                return
=======
            # In-line to avoid circular dependency
            from composer.trainer.trainer import _adjust_grad_accum

            # Auto grad accum only supported on GPU
            if device and device.type == 'gpu':
                devicegpu = DeviceGPU()
                # Propagate across all ranks if any rank hit CUDA OOM
                found_cuda_oom = devicegpu.tensor_to_device(torch.tensor([found_cuda_oom], dtype=torch.uint8))
                dist.all_reduce(found_cuda_oom, reduce_operation='MAX')
                if found_cuda_oom.item() == 1:
                    _adjust_grad_accum(state, device_batch_size)
                    # Skip return and rerun after handling oom
                    continue
            # Activate and return if we've completed without OOMing.
            self._activated = True
            return
>>>>>>> bfcb8f39

    def match(self, event: Event, state: State) -> bool:
        return (event == Event.INIT and self._original_model is None) or event == Event.AFTER_DATALOADER

    def apply(self, event: Event, state: State, logger: Logger) -> Optional[int]:
        if event == Event.INIT:
            if not isinstance(state.model, HuggingFaceModel):
                raise RuntimeError(
                    textwrap.dedent(f"""\
                    {type(self).__name__} requires state.model to be of type {HuggingFaceModel.__name__}, not of type {type(state.model)}"""
                                   ))

            self._original_model = state.model
            return

        assert state.dataloader is not None, 'dataloader should be set on AFTER_DATALOADER'
        assert state.max_duration is not None, 'max_duration should be set on AFTER_DATALOADER'

        # in order to avoid OOMs, we do a forward and a backward pass on a dummy input.
        if not self._activated:
            self._activate_model(state, logger)

        if state.max_duration.unit == TimeUnit.EPOCH:
            if state.dataloader_len is None:
                raise RuntimeError('Sequential Length Warmup requires the dataloader to be sized.')
            num_optimization_steps = int(state.dataloader_len) * state.max_duration.value
        elif state.max_duration.unit == TimeUnit.BATCH:
            num_optimization_steps = state.max_duration.value
        else:
            raise NotImplementedError(
                textwrap.dedent("""\
                    To use sequential length warmup, the max_duration must be in epochs or batches.
                    Specifying the `max_duration` in tokens or samples for use with sequential
                    length warmup will be supported in a future Composer release. See
                    https://github.com/mosaicml/composer/issues/226."""))
        num_warmup_steps = int(num_optimization_steps * self.duration)  # in batches

        # assume the full sequence length is the unaltered sequence length
        num_update_steps = (self.max_seq_length - self.min_seq_length) // self.step_size
        update_every_n_steps = num_warmup_steps // num_update_steps

        curr_seq_len = self.step_size * (int(state.timestamp.batch) // update_every_n_steps) + self.min_seq_length
        curr_seq_len = max(curr_seq_len, self.min_seq_length)
        curr_seq_len = min(curr_seq_len, self.max_seq_length)

        state.batch = set_batch_sequence_length(state.batch, curr_seq_len, self.truncate, self.preserve_end_of_sequence)

        batch_size = state.batch['input_ids'].shape[0]
        logger.log_metrics({
            'seq_length_warmup/curr_seq_len': curr_seq_len,
            'seq_length_warmup/curr_bs': batch_size,
        })<|MERGE_RESOLUTION|>--- conflicted
+++ resolved
@@ -311,25 +311,6 @@
                 else:
                     raise
 
-<<<<<<< HEAD
-            # Propagate across all ranks if any rank hit CUDA OOM
-            should_handle_cuda_oom = torch.tensor([should_handle_cuda_oom], dtype=torch.uint8, device=device)
-            dist.all_reduce(should_handle_cuda_oom, reduce_operation='MAX')
-            if int(should_handle_cuda_oom.item()) == 1:
-                # If any rank hit CUDA OOM, update grad_accum and retry. Ignore any caught_timeout_error since
-                # it is likely transient, e.g. timeout because certain ranks OOMed and didn't reach barrier.
-                # Raise runtime error if training 1 sample at a time still resulted in CUDA out of memory
-                if state.grad_accum == device_batch_size:
-                    raise RuntimeError(
-                        ('CUDA out of memory. The train loop failed with an internal microbatch of size 1.'
-                         'The GPU does not have enough memory to process even 1 sample.'))
-                else:
-                    state.grad_accum = min(2 * state.grad_accum, device_batch_size)
-                    logger.log_metrics({'trainer/grad_accum': state.grad_accum})
-            else:
-                self._activated = True
-                return
-=======
             # In-line to avoid circular dependency
             from composer.trainer.trainer import _adjust_grad_accum
 
@@ -346,7 +327,6 @@
             # Activate and return if we've completed without OOMing.
             self._activated = True
             return
->>>>>>> bfcb8f39
 
     def match(self, event: Event, state: State) -> bool:
         return (event == Event.INIT and self._original_model is None) or event == Event.AFTER_DATALOADER
