# Copyright 2021 MosaicML. All Rights Reserved.

import textwrap
from dataclasses import asdict, dataclass
from typing import Dict, Mapping, Optional

import torch
import yahp as hp

from composer.algorithms import AlgorithmHparams
from composer.core.types import Algorithm, Batch, Event, Logger, State, Tensor
from composer.models.transformer_shared import ComposerTransformer
from composer.utils import ensure_tuple


<<<<<<< HEAD
def set_batch_sequence_length(batch: Dict[str, Tensor], curr_seq_len: int, truncate: bool) -> Batch:
=======
def apply_seq_length_warmup(batch: Dict[str, Tensor], curr_seq_len: int, truncate: bool = True) -> Batch:
>>>>>>> b2a4720a
    """Progressively increases the sequence length during training.

    Changes the sequence length of all tensors in the provided dictionary
    to ``curr_seq_len``, by either truncating the tensors (``truncate=True``)
    or reshaping the tensors to create new examples from the extra tokens
    (``truncate=False``).

    The schedule for ``curr_seq_len`` over training time should be managed
    out of this function.

    Args:
        batch: The input batch to the model, must be a dictionary.
        curr_seq_length (int): The desired sequence length to apply.
        truncate (bool): Truncate sequences early, or reshape tensors
                         to create new examples out of the extra tokens.

    Returns:
        batch: a Mapping of input tensors to the model,
               where all tensors have curr_seq_len in the second dimension.
    """

    assert isinstance(batch, Mapping)

    if truncate:
        for k in batch.keys():
            batch[k] = batch[k][:, :curr_seq_len]
    else:
        # ensure new tensor shape is divisible by curr_seq_len
        input_ids = batch['input_ids'].view(-1)
        tensor_len = (input_ids.shape[0] // curr_seq_len) * curr_seq_len

        input_ids = input_ids[:tensor_len]
        input_ids = input_ids.view(-1, curr_seq_len)
        batch['input_ids'] = input_ids

        for k, v in batch.items():
            if k == "input_ids":
                continue
            v = v.view(-1)
            v = v[:tensor_len]
            batch[k] = v.view(-1, curr_seq_len)

    return batch


@dataclass
class SeqLengthWarmupHparams(AlgorithmHparams):

    duration: float = hp.optional("Fraction of total training time to apply sequential length warmup learning.",
                                  default=0.3)
    min_seq_length: int = hp.optional("Starting sequence length.", default=8)
    max_seq_length: int = hp.optional("End sequence length", default=1024)
    step_size: int = hp.optional("Sequence length step size", default=8)
    truncate: bool = hp.optional("Truncate tensors or reshape extra tokens to new examples.", default=True)

    def initialize_object(self) -> "SeqLengthWarmup":
        return SeqLengthWarmup(**asdict(self))


class SeqLengthWarmup(Algorithm):
    """Progressively increases the sequence length during training.

    Changes the sequence length of all tensors in the input batch. The
    sequence length increases from ``min_seq_length`` to ``max_seq_length``
    in steps of ``step_size`` during the first ``duration`` fraction of
    training.

    The sequence length is then kept at ``max_seq_length``
    for the rest of training.

    Tensors are either truncated (``truncate=True``) or reshaped to
    create new examples from the extra tokens (``truncate=False``).

    .. note::

        ``step_size`` should be a multiple of eight for GPUs

    .. note::

        Variable input lengths can create CUDA OOM errors. To avoid this,
        we follow PyTorch notes and pre-allocate the memory with a blank
        forward and backward pass.

    Args:
        duration (float): fraction of total training for sequential length learning.
        min_seq_length (int): Minimum sequence length to start the warmup.
        max_seq_length (int): Maximum sequence length to stop the warmup.
        step_size (int): Step size of sequence length.

        truncate (bool): Truncate tensors or reshape extra tokens to new examples
    """

    def __init__(
        self,
        duration: float = 0.3,
        min_seq_length: int = 8,
        max_seq_length: int = 1024,
        step_size: int = 8,
        truncate: bool = True,
    ):
        self.duration = duration
        self.min_seq_length = min_seq_length
        self.max_seq_length = max_seq_length
        self.step_size = step_size
        self.truncate = truncate

        if self.duration < 0 or self.duration > 1:
            raise ValueError(f'Duration must be getween 0 and 1, got: {self.duration}')

        if self.max_seq_length < self.min_seq_length:
            raise ValueError(f'max_seq_length={self.max_seq_length} must be '
                             f'greater than min_seq_length={self.min_seq_length}')
        self._activated = False
        self._original_model = None

    def match(self, event: Event, state: State) -> bool:
        return (event == Event.INIT and self._original_model is None) or event == Event.AFTER_DATALOADER

    def apply(self, event: Event, state: State, logger: Logger) -> Optional[int]:
        """Applies on ``Event.AFTER_DATALOADER`` to apply the sequence length warmup to the input batch.

        .. note::

            On the first call of :meth:`apply`, a dummy training pass on the
            full sequence length is used to preallocate the PyTorch cache.

        Args:
            event (:class:`Event`): The current event.
            state (:class:`State`): The current state.
            logger (:class:`Logger`): A logger to use for logging algorithm-specific metrics.
        Returns:
            int or None: exit code that is stored in :class:`Trace` and made accessible for debugging.
        """
        if event == Event.INIT:
            if not isinstance(state.model, ComposerTransformer):
                raise RuntimeError(
                    textwrap.dedent(f"""\
                    {type(self).__name__} requires state.model to be of type {ComposerTransformer.__name__}, not of type {type(state.model)}"""
                                   ))
            self._original_model = state.model
            return

        # in order to avoid OOMs, we do a forward and a backward pass on a dummy input.
        if not self._activated:
            # ensure that input_ids is a valid model input. since we don't need the
            # results, we don't use all inputs.
            assert self._original_model is not None, "original model should be set on Event.INIT"
            model_inputs = self._original_model.get_model_inputs()
            if 'input_ids' not in model_inputs:
                raise RuntimeError("'input_ids' must be in model inputs")
            if 'labels' not in model_inputs:
                raise RuntimeError("'labels' must be in model inputs")

            # create fake inputs
            vocab_size = len(self._original_model.tokenizer)

            # simplifying assumption: Composer doesn't support model-parallelism,
            # so the first parameter's device is likely the same device for
            # all of the parameters
            device = next(state.model.parameters()).device

            per_gpu_macrobatch = state.train_dataloader.batch_size
            if per_gpu_macrobatch is None:
                raise RuntimeError("seq_length_warmup requires constant batch sizing")
            assert per_gpu_macrobatch % state.grad_accum == 0, "grad accum should evenly divide the batch"
            per_gpu_batch = per_gpu_macrobatch // state.grad_accum

            input_ids = torch.randint(low=0,
                                      high=vocab_size - 1,
                                      size=(per_gpu_batch, self.max_seq_length),
                                      device=device).long()
            labels = input_ids.clone()
            attn_mask = torch.ones_like(labels)
            model_inputs = {
                "input_ids": input_ids,
                "labels": labels,
                "attention_mask": attn_mask,
            }

            # start by running a forward and backward pass
            # of the maximum sequence length to allocate cache.
            with state.precision_context:
                outputs = state.model.forward(model_inputs)
                loss = self._original_model.loss(outputs, model_inputs)

            # since use_grad_scaling is in the Trainer, and we
            # don't care about the loss values, skip scaling
            for loss_item in ensure_tuple(loss):
                loss_item.backward()

            for optimizer in state.optimizers:
                optimizer.zero_grad()

            self._activated = True

        num_optimization_steps = state.steps_per_epoch * state.max_epochs
        num_warmup_steps = int(num_optimization_steps * self.duration)

        # assume the full sequence length is the unaltered sequence length
        num_update_steps = (self.max_seq_length - self.min_seq_length) // self.step_size
        update_every_n_steps = num_warmup_steps // num_update_steps

        curr_seq_len = self.step_size * (state.step // update_every_n_steps)
        curr_seq_len = max(curr_seq_len, self.min_seq_length)
        curr_seq_len = min(curr_seq_len, self.max_seq_length)

<<<<<<< HEAD
            state.batch = set_batch_sequence_length(state.batch_dict, curr_seq_len, self.truncate)
=======
        state.batch = apply_seq_length_warmup(state.batch_dict, curr_seq_len, self.truncate)
>>>>>>> b2a4720a

        batch_size = state.batch_dict['input_ids'].shape[0]
        logger.metric_batch({
            'seq_length_warmup/curr_seq_len': curr_seq_len,
            'seq_length_warmup/curr_bs': batch_size,
        })<|MERGE_RESOLUTION|>--- conflicted
+++ resolved
@@ -13,11 +13,7 @@
 from composer.utils import ensure_tuple
 
 
-<<<<<<< HEAD
-def set_batch_sequence_length(batch: Dict[str, Tensor], curr_seq_len: int, truncate: bool) -> Batch:
-=======
-def apply_seq_length_warmup(batch: Dict[str, Tensor], curr_seq_len: int, truncate: bool = True) -> Batch:
->>>>>>> b2a4720a
+def set_batch_sequence_length(batch: Dict[str, Tensor], curr_seq_len: int, truncate: bool = True) -> Batch:
     """Progressively increases the sequence length during training.
 
     Changes the sequence length of all tensors in the provided dictionary
@@ -224,11 +220,7 @@
         curr_seq_len = max(curr_seq_len, self.min_seq_length)
         curr_seq_len = min(curr_seq_len, self.max_seq_length)
 
-<<<<<<< HEAD
-            state.batch = set_batch_sequence_length(state.batch_dict, curr_seq_len, self.truncate)
-=======
-        state.batch = apply_seq_length_warmup(state.batch_dict, curr_seq_len, self.truncate)
->>>>>>> b2a4720a
+        state.batch = set_batch_sequence_length(state.batch_dict, curr_seq_len, self.truncate)
 
         batch_size = state.batch_dict['input_ids'].shape[0]
         logger.metric_batch({
