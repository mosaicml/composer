train_dataset:
  cifar10:
    datadir: /datasets/CIFAR10
    is_train: true
    download: false
    shuffle: true
    drop_last: true
val_dataset:
  cifar10:
    datadir: /datasets/CIFAR10
    is_train: false
    download: false
    shuffle: false
    drop_last: false
optimizer:
  decoupled_sgdw:
    lr: 1.2
    momentum: 0.9
    weight_decay: 2.0e-3
schedulers:
  - multistep_with_warmup:
      t_warmup: "5ep"
      milestones:
        - "80ep"
        - "120ep"
      gamma: 0.1
model:
  resnet9_cifar10:
    num_classes: 10
<<<<<<< HEAD
=======
loggers:
  - tqdm: {}
>>>>>>> d703e1ce
max_duration: 160ep
train_batch_size: 1024
eval_batch_size: 1000
seed: 17
validate_every_n_epochs: 1
grad_accum: 1
device:
  gpu: {}
dataloader:
  pin_memory: true
  timeout: 0
  prefetch_factor: 2
  persistent_workers: true
  num_workers: 8
precision: amp<|MERGE_RESOLUTION|>--- conflicted
+++ resolved
@@ -27,11 +27,6 @@
 model:
   resnet9_cifar10:
     num_classes: 10
-<<<<<<< HEAD
-=======
-loggers:
-  - tqdm: {}
->>>>>>> d703e1ce
 max_duration: 160ep
 train_batch_size: 1024
 eval_batch_size: 1000
