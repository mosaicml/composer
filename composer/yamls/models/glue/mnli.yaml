--- conflicted
+++ resolved
@@ -31,11 +31,6 @@
 schedulers:
   - linear_decay_with_warmup:
       t_warmup: 0.06dur
-<<<<<<< HEAD
-=======
-loggers:
-  - tqdm: {}
->>>>>>> d703e1ce
 max_duration: 3ep
 train_batch_size: 48
 eval_batch_size: 48
