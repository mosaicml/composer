--- conflicted
+++ resolved
@@ -40,14 +40,8 @@
 eval_batch_size: 2048
 eval_interval: 1
 loggers:
-<<<<<<< HEAD
   progress_bar:
     stream: stderr
-=======
-  - progress_bar:
-      console_log_level: EPOCH
-      stream: stderr
->>>>>>> 841c026b
 model:
   resnet:
     initializers:
