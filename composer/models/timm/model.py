# Copyright 2021 MosaicML. All Rights Reserved.

"""A wrapper around `timm.create_model() <https://rwightman.github.io/pytorch-image-models/#load-a-pretrained-model>`_
used to create :class:`.ComposerClassifier`."""

import textwrap
from typing import Optional

<<<<<<< HEAD
from composer.models.base import ComposerClassifier
from composer.utils.import_helpers import MissingConditionalImportError
=======
from composer.models.tasks import ComposerClassifier
>>>>>>> dc4df135

__all__ = ["Timm"]


class Timm(ComposerClassifier):
    """A wrapper around `timm.create_model() <https://rwightman.github.io/pytorch-image-models/#load-a-pretrained-
    model>`_ used to create :class:`.ComposerClassifier`.

    Args:
        model_name (str): timm model name e.g: ``"resnet50"``. List of models can be found at
            `PyTorch Image Models <https://github.com/rwightman/pytorch-image-models>`_.
        pretrained (bool, optional): Imagenet pretrained. Default: ``False``.
        num_classes (int, optional): The number of classes. Needed for classification tasks. Default: ``1000``.
        drop_rate (float, optional): Dropout rate. Default: ``0.0``.
        drop_path_rate (float, optional): Drop path rate (model default if ``None``). Default: ``None``.
        drop_block_rate (float, optional): Drop block rate (model default if ``None``). Default: ``None``.
        global_pool (str, optional): Global pool type, one of (``"fast"``, ``"avg"``, ``"max"``, ``"avgmax"``, ``"avgmaxc"``). Model default if ``None``. Default: ``None``.
        bn_momentum (float, optional): BatchNorm momentum override (model default if ``None``). Default: ``None``.
        bn_eps (float, optional): BatchNorm epsilon override (model default if ``None``). Default: ``None``.

    Resnet18 Example:

    .. testcode::

        from composer.models import Timm

        model = Timm(model_name='resnet18')  # creates a timm resnet18
    """

    def __init__(
        self,
        model_name: str,
        pretrained: bool = False,
        num_classes: int = 1000,
        drop_rate: float = 0.0,
        drop_path_rate: Optional[float] = None,
        drop_block_rate: Optional[float] = None,
        global_pool: Optional[str] = None,
        bn_momentum: Optional[float] = None,
        bn_eps: Optional[float] = None,
    ) -> None:
        try:
            import timm
        except ImportError as e:
            raise MissingConditionalImportError(extra_deps_group="timm", conda_package="timm>=0.5.4") from e

        model = timm.create_model(
            model_name=model_name,
            pretrained=pretrained,
            num_classes=num_classes,
            drop_rate=drop_rate,
            drop_path_rate=drop_path_rate,
            drop_block_rate=drop_block_rate,
            global_pool=global_pool,
            bn_momentum=bn_momentum,
            bn_eps=bn_eps,
        )
        super().__init__(module=model)<|MERGE_RESOLUTION|>--- conflicted
+++ resolved
@@ -6,12 +6,8 @@
 import textwrap
 from typing import Optional
 
-<<<<<<< HEAD
-from composer.models.base import ComposerClassifier
-from composer.utils.import_helpers import MissingConditionalImportError
-=======
+
 from composer.models.tasks import ComposerClassifier
->>>>>>> dc4df135
 
 __all__ = ["Timm"]
 
