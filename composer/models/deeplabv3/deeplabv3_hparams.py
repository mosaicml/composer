# Copyright 2021 MosaicML. All Rights Reserved.

"""`YAHP <https://docs.mosaicml.com/projects/yahp/en/stable/README.html>`_ interface for :class:`.ComposerDeepLabV3`."""

from dataclasses import dataclass

import yahp as hp

from composer.models.model_hparams import ModelHparams

__all__ = ["DeepLabV3Hparams"]


@dataclass
class DeepLabV3Hparams(ModelHparams):
    """`YAHP <https://docs.mosaicml.com/projects/yahp/en/stable/README.html>`_ interface for
    :class:`.ComposerDeepLabV3`.

    Args:
<<<<<<< HEAD
        backbone_arch (str): the backbone architecture to use, either ['resnet50', 'resnet101'].
            Default is 'resnet101'.
        is_backbone_pretrained (bool): if true (default), use pre-trained weights for backbone.
        backbone_url (str): url to download model weights from. If blank (default), will download from PyTorch's url.
        use_plus (bool): if true (default), use DeepLabv3+ head instead of DeepLabv3.
        sync_bn (bool): if true (default), use SyncBatchNorm to sync batch norm statistics across GPUs.
=======
        num_classes (int): Number of classes in the segmentation task.
        backbone_arch (str, optional): The architecture to use for the backbone. Must be either [``'resnet50'``, ``'resnet101'``].
            Default: ``'resnet101'``.
        is_backbone_pretrained (bool, optional): If ``True``, use pretrained weights for the backbone. Default: ``True``.
        sync_bn (bool, optional): If ``True``, replace all BatchNorm layers with SyncBatchNorm layers. Default: ``True``.
        initializers (List[Initializer], optional): Initializers for the model. ``[]`` for no initialization. Default: ``[]``.
>>>>>>> 189cb8fe
    """

    backbone_arch: str = hp.optional("The backbone architecture to use. Must be either ['resnet50', resnet101'].",
                                     default='resnet101')
    is_backbone_pretrained: bool = hp.optional("If true, use pre-trained weights for backbone.", default=True)
    backbone_url: str = hp.optional(
        "Url to download model weights from. If blank (default), will download from PyTorch's url.", default='')
    use_plus: bool = hp.optional("If true (default), use DeepLabv3+ head instead of DeepLabv3.", default=True)
    sync_bn: bool = hp.optional("If true, use SyncBatchNorm to sync batch norm statistics across GPUs.", default=True)

    def validate(self):
        if self.num_classes is None:
            raise ValueError("num_classes must be specified")

        if self.backbone_arch not in ['resnet50', 'resnet101']:
            raise ValueError(f"backbone_arch must be one of ['resnet50', 'resnet101']: not {self.backbone_arch}")

    def initialize_object(self):
        from composer.models.deeplabv3.deeplabv3 import ComposerDeepLabV3

        if self.num_classes is None:
            raise ValueError("num_classes must be specified")

        return ComposerDeepLabV3(num_classes=self.num_classes,
                                 backbone_arch=self.backbone_arch,
                                 is_backbone_pretrained=self.is_backbone_pretrained,
                                 backbone_url=self.backbone_url,
                                 use_plus=self.use_plus,
                                 sync_bn=self.sync_bn,
                                 initializers=self.initializers)<|MERGE_RESOLUTION|>--- conflicted
+++ resolved
@@ -17,21 +17,15 @@
     :class:`.ComposerDeepLabV3`.
 
     Args:
-<<<<<<< HEAD
-        backbone_arch (str): the backbone architecture to use, either ['resnet50', 'resnet101'].
-            Default is 'resnet101'.
-        is_backbone_pretrained (bool): if true (default), use pre-trained weights for backbone.
-        backbone_url (str): url to download model weights from. If blank (default), will download from PyTorch's url.
-        use_plus (bool): if true (default), use DeepLabv3+ head instead of DeepLabv3.
-        sync_bn (bool): if true (default), use SyncBatchNorm to sync batch norm statistics across GPUs.
-=======
         num_classes (int): Number of classes in the segmentation task.
         backbone_arch (str, optional): The architecture to use for the backbone. Must be either [``'resnet50'``, ``'resnet101'``].
             Default: ``'resnet101'``.
         is_backbone_pretrained (bool, optional): If ``True``, use pretrained weights for the backbone. Default: ``True``.
+        backbone_url (str, optional): Url used to download model weights. If empty, the PyTorch url will be used.
+            Default: ``''``.
+        use_plus (bool, optional): If ``True``, use DeepLabv3+ head instead of DeepLabv3. Default: ``True``.
         sync_bn (bool, optional): If ``True``, replace all BatchNorm layers with SyncBatchNorm layers. Default: ``True``.
         initializers (List[Initializer], optional): Initializers for the model. ``[]`` for no initialization. Default: ``[]``.
->>>>>>> 189cb8fe
     """
 
     backbone_arch: str = hp.optional("The backbone architecture to use. Must be either ['resnet50', resnet101'].",
