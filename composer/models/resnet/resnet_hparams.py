--- conflicted
+++ resolved
@@ -37,13 +37,8 @@
         "Number of filter groups for the 3x3 convolution layer in bottleneck block. (default: ``1``)", default=1)
     width_per_group: int = hp.optional(
         "Initial width for each convolution group. Width doubles after each stage. (default: ``64``)", default=64)
-<<<<<<< HEAD
-    loss: str = hp.optional(
-        "Name of loss function. E.g. 'soft_cross_entropy' or 'bce' (binary cross entropy. (default: ``soft_cross_entropy``)",
-=======
     loss_name: str = hp.optional(
         "Name of loss function. E.g. 'soft_cross_entropy' or 'binary_cross_entropy_with_logits'. (default: ``soft_cross_entropy``)",
->>>>>>> caf074b8
         default="soft_cross_entropy")
 
     def validate(self):
@@ -60,8 +55,4 @@
                               groups=self.groups,
                               width_per_group=self.width_per_group,
                               initializers=self.initializers,
-<<<<<<< HEAD
-                              loss=self.loss)
-=======
-                              loss_name=self.loss_name)
->>>>>>> caf074b8
+                              loss_name=self.loss_name)