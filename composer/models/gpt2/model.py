# Copyright 2021 MosaicML. All Rights Reserved.

from __future__ import annotations

from typing import TYPE_CHECKING, Mapping

from torchmetrics.collections import MetricCollection

from composer.models.nlp_metrics import Perplexity
from composer.models.transformer_shared import ComposerTransformer

if TYPE_CHECKING:
    import transformers

    from composer.core.types import Batch, Metrics, Tensors


class GPT2Model(ComposerTransformer):
    """Implements :class:`ComposerTransformer` for to wrap huggingface GPT-2 transformers. Logs training and validation
    perplexity.

    From the paper Language Models are Unsupervised Multitask Learners `<https://d4mucfpksywv.cloudfront.net/better-language-models/language-models.pdf>`_

    To create a GPT-2 model for language modeling pretraining:

    .. testcode::

        from composer.models import GPT2LMHeadModel
        import transformers

        config = transformers.GPT2Config()
        hf_model = transformers.GPT2LMHeadModel(config=config) # gpt2-small model from huggingface
        model = GPT2Model(module=hf_model, config=config, tokenizer_name="gpt2")

    Args:
        module (transformers.GPT2Model): The model to wrap with this module.
        config (transformers.GPT2Config): The config for the model.
<<<<<<< HEAD
        tokenizer_name (str): The name of the tokenizer used for this model,
=======
        tokenizer (transformers.GPT2Tokenizer): The tokenizer used for this model,
>>>>>>> 6c488958
            necessary to assert required model inputs.
        gradient_checkpointing (bool): Use gradient checkpointing. default: False
    """

    def __init__(self,
                 module: transformers.GPT2Model,
                 config: transformers.GPT2Config,
                 tokenizer: transformers.GPT2Tokenizer,
                 gradient_checkpointing: bool = False) -> None:
        super().__init__(
            module=module,  #type: ignore (thirdparty)
            config=config,
            tokenizer=tokenizer,
            gradient_checkpointing=gradient_checkpointing)

        # If we ever have algorithms that modify the loss function, then this might be a bit inefficient
        #  because it'll compute the expensive softmax operation twice.
        # Instead, we should consider figuring out how to leverage self.train_loss and return the e^self.train_loss.
        # Of course, this also depends on the implementation details of algorithms.
        self.train_perplexity = Perplexity()
        self.val_perplexity = Perplexity()

    def loss(self, outputs: Mapping, batch: Batch) -> Tensors:
        if outputs.get('loss', None) is not None:
            return outputs['loss']
        else:
            raise NotImplementedError('Calculating loss directly not supported yet.')

    def metrics(self, train: bool = False) -> Metrics:
        return MetricCollection([self.train_loss, self.train_perplexity]) if train else MetricCollection(
            [self.val_loss, self.val_perplexity])<|MERGE_RESOLUTION|>--- conflicted
+++ resolved
@@ -35,11 +35,7 @@
     Args:
         module (transformers.GPT2Model): The model to wrap with this module.
         config (transformers.GPT2Config): The config for the model.
-<<<<<<< HEAD
-        tokenizer_name (str): The name of the tokenizer used for this model,
-=======
         tokenizer (transformers.GPT2Tokenizer): The tokenizer used for this model,
->>>>>>> 6c488958
             necessary to assert required model inputs.
         gradient_checkpointing (bool): Use gradient checkpointing. default: False
     """
