--- conflicted
+++ resolved
@@ -5,15 +5,11 @@
 import dataclasses
 from typing import TYPE_CHECKING
 
-<<<<<<< HEAD
-from composer.models.base_hparams import TransformerHparams
-=======
 from composer.models.transformer_hparams import TransformerHparams
 from composer.utils.import_helpers import MissingConditionalImportError
->>>>>>> 6ad6c849
 
 if TYPE_CHECKING:
-    from composer.models import ComposerTransformer
+    from composer.models.transformer_shared import ComposerTransformer
 
 __all__ = ["GPT2Hparams"]
 
