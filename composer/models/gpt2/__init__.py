# Copyright 2022 MosaicML Composer authors
# SPDX-License-Identifier: Apache-2.0

"""The GPT-2 model family is set of transformer-based networks for autoregressive language modeling at various scales.
This family was originally proposed by OpenAI, and is trained on the OpenWebText dataset. It is useful for downstream
language generation tasks, such as summarization, translation, and dialog.

See the :doc:`Model Card </model_cards/GPT2>` for more details.
"""

from composer.models.gpt2.gpt2_hparams import GPT2Hparams as GPT2Hparams
from composer.models.gpt2.model import create_gpt2 as create_gpt2

<<<<<<< HEAD
__all__ = ['GPT2Model', 'GPT2Hparams']
=======
__all__ = ["create_gpt2", "GPT2Hparams"]
>>>>>>> 61859726

_metadata = {
    'gpt2': {
        '_task': 'Language Modeling',
        '_dataset': 'OpenWebText',
        '_name': 'GPT-2 52M',
        '_quality': '30.88',
        '_metric': 'Perplexity',
        '_ttt': '02:44',
        '_hparams': 'gpt2_52m.yaml'
    },
    'gpt2 -- TODO RENAME TO GPT2': {
        '_task': 'Language Modeling',
        '_dataset': 'OpenWebText',
        '_name': 'GPT-2 83M',
        '_quality': '26.57',
        '_metric': 'Perplexity',
        '_ttt': '04:52',
        '_hparams': 'gpt2_83m.yaml'
    },
    'gpt2 --! TODO RENAME TO GPT2': {
        '_task': 'Language Modeling',
        '_dataset': 'OpenWebText',
        '_name': 'GPT-2 125M',
        '_quality': '24.04',
        '_metric': 'Perplexity',
        '_ttt': '08:25',
        '_hparams': 'gpt2_125m.yaml'
    }
}<|MERGE_RESOLUTION|>--- conflicted
+++ resolved
@@ -11,11 +11,7 @@
 from composer.models.gpt2.gpt2_hparams import GPT2Hparams as GPT2Hparams
 from composer.models.gpt2.model import create_gpt2 as create_gpt2
 
-<<<<<<< HEAD
-__all__ = ['GPT2Model', 'GPT2Hparams']
-=======
-__all__ = ["create_gpt2", "GPT2Hparams"]
->>>>>>> 61859726
+__all__ = ['create_gpt2', 'GPT2Hparams']
 
 _metadata = {
     'gpt2': {
