--- conflicted
+++ resolved
@@ -21,11 +21,7 @@
 import torch
 from torchmetrics import Metric
 
-<<<<<<< HEAD
 from composer.datasets.in_context_learning_evaluation import _make_padded_input, _trim_context
-from composer.metrics import InContextLearningMetric, InContextLearningQAAccuracy, MTBenchJudge
-=======
->>>>>>> 9e60fa33
 from composer.models.base import ComposerModel
 from composer.utils import MissingConditionalImportError, dist, get_file, import_object, is_model_fsdp, safe_torch_load
 
@@ -616,20 +612,8 @@
         return metrics if metrics else {}
 
     def update_metric(self, batch: Any, outputs: Any, metric: Metric) -> None:
-<<<<<<< HEAD
-
-        if isinstance(metric, InContextLearningQAAccuracy):
-            assert self.labels is not None
-            metric.update(batch=batch, outputs=outputs, labels=self.labels)  # pyright: ignore [reportGeneralTypeIssues]
-        elif isinstance(metric, MTBenchJudge):
-            metric.update(batch=batch, outputs=outputs)  # pyright: ignore [reportGeneralTypeIssues]
-        elif isinstance(metric, InContextLearningMetric):
-            assert self.labels is not None
-            metric.update(batch, outputs, self.labels)  # pyright: ignore [reportGeneralTypeIssues]
-=======
         if getattr(metric, 'needs_batch', False):
             metric.update(batch=batch, outputs=outputs, labels=self.labels)
->>>>>>> 9e60fa33
         else:
             metric.update(outputs, self.labels)
 
