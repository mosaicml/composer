--- conflicted
+++ resolved
@@ -99,29 +99,19 @@
         if self.config.use_return_dict:
             return outputs['loss']
         else:
-<<<<<<< HEAD
-=======
             # loss is at index 0 in the output tuple
->>>>>>> 920e8ae1
             return outputs[0]
 
     def eval_forward(self, batch, outputs: Optional[Any] = None):
+        output = outputs if outputs else self.forward(batch)
         if self.use_logits:
             self.labels = batch.pop('labels')
-<<<<<<< HEAD
-            output = self.forward(batch)
-            if self.config.use_return_dict:
-                output = output['logits']
-            else:
-                output = output[0]
-=======
             if self.config.use_return_dict:
                 output = output['logits']
             else:
                 # logits are at index 1 in the output tuple
                 output = output[1]
 
->>>>>>> 920e8ae1
             # if we are in the single class case, then remove the classes dimension
             if output.shape[1] == 1:
                 output = output.squeeze(dim=1)
