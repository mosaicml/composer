# Copyright 2022 MosaicML Composer authors
# SPDX-License-Identifier: Apache-2.0

"""A collection of common torchmetrics for NLP tasks."""

import copy
import functools
import logging
import os
import re
import string
import warnings
from typing import Any, Callable, Dict, List, Mapping, Optional, Tuple, Union

import numpy as np
import torch
from torch import Tensor
from torch.nn import functional as F
from torchmetrics import Metric

from composer.utils import dist
from composer.utils.eval_client import EvalClient, LambdaEvalClient, LocalEvalClient, MosaicMLLambdaEvalClient

log = logging.getLogger(__name__)

__all__ = [
    'InContextLearningMetric',
    'InContextLearningLMAccuracy',
    'InContextLearningMultipleChoiceAccuracy',
    'InContextLearningQAAccuracy',
    'InContextLearningCodeEvalAccuracy',
    'BinaryF1Score',
    'LanguageCrossEntropy',
    'MaskedAccuracy',
    'LanguagePerplexity',
    'InContextLearningLMExpectedCalibrationError',
    'InContextLearningMCExpectedCalibrationError',
]


class MaskedAccuracy(Metric):
    """Computes accuracy with support for masked indices.

    Adds metric state variables:
        correct (float): The number of instances where the prediction masked the target.
        total (float): The number of total instances that were predicted.

    Args:
        ignore_index (int): The class index to ignore. Default: -100.
        dist_sync_on_step (bool, optional): Synchronize metric state across processes at
            each forward() before returning the value at the step. Default: ``False``.
    """

    # Make torchmetrics call update only once
    full_state_update = False

    def __init__(self, ignore_index: int = -100, dist_sync_on_step: bool = False):
        # state from multiple processes
        super().__init__(dist_sync_on_step=dist_sync_on_step)
        self.ignore_index = ignore_index

        self.add_state('correct', default=torch.tensor(0), dist_reduce_fx='sum')
        self.add_state('total', default=torch.tensor(0), dist_reduce_fx='sum')

    def update(self, preds: torch.Tensor, target: torch.Tensor):
        # predictions is a batch x num_classes tensor, take the argmax to get class indices
        preds = torch.argmax(preds, dim=-1)
        assert preds.shape == target.shape

        # mask out the padded indices
        mask = (target != self.ignore_index)
        masked_target = target[mask]
        masked_preds = preds[mask]

        self.correct += torch.sum(masked_preds == masked_target)
        self.total += mask.sum()

    def compute(self):
        assert isinstance(self.correct, Tensor)
        assert isinstance(self.total, Tensor)
        return self.correct.float() / self.total


class LanguageCrossEntropy(Metric):
    """Torchmetric that computes cross entropy on language modeling outputs.

    Adds metric state variables:
        sum_loss (float): The sum of the per-example loss in the batch.
        total_items (float): The number of batches to average across.

    Args:
        dist_sync_on_step (bool, optional): Synchronize metric state across processes at
            each forward() before returning the value at the step. Default: ``False``.
        ignore_index (int, optional): The class index to ignore. Default: ``-100``.
    """

    # Make torchmetrics call update only once
    full_state_update = False

    def __init__(self, dist_sync_on_step: bool = False, ignore_index: int = -100):
        super().__init__(dist_sync_on_step=dist_sync_on_step)

        self.ignore_index = ignore_index
        self.loss_fn = torch.nn.CrossEntropyLoss(ignore_index=ignore_index, reduction='sum')
        self.add_state('sum_loss', default=torch.tensor(0.), dist_reduce_fx='sum')
        self.add_state('total_items', default=torch.tensor(0), dist_reduce_fx='sum')

    def update(self, output: Union[Mapping, Tensor], target: Tensor) -> None:
        """Updates the internal state with results from a new batch.

        Args:
            output (Mapping): The output from the model, which must contain
                either the Tensor or a Mapping type that contains the loss or model logits.
            target (~torch.Tensor): A Tensor of ground-truth values to compare against.
        """
        if isinstance(output, Mapping):
            logits = output['logits']
        elif isinstance(output, Tensor):
            logits = output
        else:
            raise Exception(f'Type {type(output)} for the output is unsupported.')

        target = target.view(-1)
        logits = logits.view(target.shape[0], -1)
        losses = self.loss_fn(logits, target)

        total_items = (target != self.ignore_index).sum()
        self.total_items += total_items  #type: ignore (third-party)

        # accumulate loss over all batches
        self.sum_loss += losses

    def compute(self) -> Tensor:
        """Aggregate the state over all processes to compute the metric.

        Returns:
            loss: The loss averaged across all batches as a :class:`~torch.Tensor`.
        """
        # Return average loss over entire dataset
        return self.sum_loss / self.total_items  #type: ignore (third-party)


class BinaryF1Score(Metric):
    """Implements F1 Scores for binary classification tasks via sklearn.

    Adds metric state variables:
        true_positive (float): A counter of how many items were correctly classified as positives.
        false_positive (float): A counter of how many items were incorrectly classified as positives.
        false_negative (float): A counter of how many items were incorrectly classified as negatives.

    Args:
        dist_sync_on_step (bool, optional): Synchronize metric state across processes at
            each forward() before returning the value at the step. Default: ``False``.
    """

    # Make torchmetrics call update only once
    full_state_update = False

    def __init__(self, dist_sync_on_step: bool = False):
        super().__init__(dist_sync_on_step=dist_sync_on_step)

        self.add_state('true_positive', default=torch.tensor(0.), dist_reduce_fx='sum')
        self.add_state('false_positive', default=torch.tensor(0), dist_reduce_fx='sum')
        self.add_state('false_negative', default=torch.tensor(0), dist_reduce_fx='sum')

    def update(self, output: Tensor, target: Tensor) -> None:
        """Updates the internal state with results from a new batch.

        Args:
            output (Mapping): The output from the model, which must contain
                either the Tensor or a Mapping type that contains the loss or model logits.
            target (~torch.Tensor): A Tensor of ground-truth values to compare against.
        """
        predictions = torch.argmax(output, dim=1)
        self.true_positive += predictions[(target == 1)].sum()
        self.false_positive += (predictions[(target == 1)] == 0).sum()
        self.false_negative += (predictions[(target == 0)] == 1).sum()

    def compute(self) -> Tensor:
        """Aggregate the state over all processes to compute the metric.

        Returns:
            loss: The loss averaged across all batches as a :class:`~torch.Tensor`.
        """
        assert isinstance(self.true_positive, Tensor)
        assert isinstance(self.false_positive, Tensor)
        assert isinstance(self.false_negative, Tensor)
        f1 = (self.true_positive) / (self.true_positive + (0.5 * (self.false_negative + self.false_positive)))
        return f1


class LanguagePerplexity(LanguageCrossEntropy):
    """Subclasses :class:`~composer.metrics.nlp.LanguageCrossEntropy` to implement perplexity."""

    def compute(self) -> Tensor:
        """Returns torch.exp() of the LanguageCrossEntropy."""
        avg_loss = super().compute()
        return torch.exp(avg_loss)


class InContextLearningMetric(Metric):
    """Base class for In-context learning (ICL) metrics."""

    def __init__(self, *args, **kwargs):
        super().__init__(*args, **kwargs)
        self.needs_batch = True

<<<<<<< HEAD
    def _wrap_update(self, update: Callable) -> Callable:
        """Overwrite default _wrap_update to return result of update().

        Torch metrics wraps update with following wrapped_func but explicitly does not return the value.
        In general, torchmetrics update() does not return a value, but we want to in order to pass it on
        to state.metric_outputs.
        """

        @functools.wraps(update)
        def wrapped_func(*args: Any, **kwargs: Any) -> None:
            self._computed = None
            self._update_count += 1
            with torch.set_grad_enabled(self._enable_grad):
                try:
                    update_result = update(*args, **kwargs)
                except RuntimeError as err:
                    if 'Expected all tensors to be on' in str(err):
                        raise RuntimeError(
                            'Encountered different devices in metric calculation (see stacktrace for details).'
                            ' This could be due to the metric class not being on the same device as input.'
                            f' Instead of `metric={self.__class__.__name__}(...)` try to do'
                            f' `metric={self.__class__.__name__}(...).to(device)` where'
                            ' device corresponds to the device of the input.') from err
                    raise err

            if self.compute_on_cpu:
                self._move_list_states_to_cpu()
            return update_result

        return wrapped_func

    def update(self,
               batch: dict,
               output_logits: Optional[torch.Tensor] = None,
               labels: Optional[torch.Tensor] = None,
               outputs: Optional[torch.Tensor] = None):
=======
    def update(
        self,
        batch: dict,
        output_logits: Optional[torch.Tensor] = None,
        labels: Optional[torch.Tensor] = None,
        outputs: Optional[torch.Tensor] = None,
    ):
>>>>>>> c5869d25
        """Abstract interface for computing an in-context learning metrics.

        The `output_logits` argument is deprecated and will be removed in v0.21 while it's functionality will
        be moved to `outputs`.

        Args:
            batch (dict): Batch must consist minimally of `input_ids` as well as any other structure needed
                to compute the metric.
            output_logits (torch.Tensor): The model outputs evaluated on the batch `input_ids`
            labels (torch.Tensor): The correct outputs.

        Raises:
            NotImplementedError: Abstract method must be implemented by subclasses
        """
        raise NotImplementedError

    @staticmethod
    def rename_args(
        batch: dict,
        output_logits: Optional[torch.Tensor] = None,
        labels: Optional[torch.Tensor] = None,
        outputs: Optional[torch.Tensor] = None,
    ) -> Tuple[dict, torch.Tensor, torch.Tensor]:
        if outputs is not None and output_logits is not None:
            raise ValueError('Cannot use both `outputs` and `output_logits`')
        if output_logits is not None:
            warnings.warn(
                ('`output_logits` has been renamed to `outputs` and will be removed in v0.21'),
                DeprecationWarning,
            )
            outputs = output_logits

        if labels is None:
            raise ValueError('`labels` cannot be None')
        if outputs is None:
            raise ValueError('`outputs` cannot be None')

        return batch, outputs, labels


class InContextLearningQAAccuracy(InContextLearningMetric):
    r"""Computes accuracy for In-context learning (ICL) question answering (QA) tasks.

    ICL QA tasks consist of some number of example question answering tasks (referred to as the 'context'), followed by a test task where the model must
    match one of the possible answer aliases (referred to as the 'continuation').

    For example, the model may be provided the context below and evaluated on its ability to correctly predict the continuation.

    Context: `Question: Who was president of the United States in 2012?\nAnswer: Barack Obama\nQuestion: Is water wet?\nAnswer: `
    Continuation: [`yes`, `no`]

    Both predictions and answers will be normalized before comparison.

    Adds metric state variables:
        correct (float): The number of instances where the prediction was a prefix for any of the answer aliases.
        total (float): The number of total instances that were predicted.

    Args:
        dist_sync_on_step (bool, optional): Synchronize metric state across processes at
            each forward() before returning the value at the step. Default: ``False``.
    """

    # Make torchmetrics call update only once
    full_state_update = False

    def __init__(self, dist_sync_on_step: bool = False):
        # state from multiple processes
        super().__init__(dist_sync_on_step=dist_sync_on_step)
        self.add_state('correct', default=torch.tensor(0.), dist_reduce_fx='sum')
        self.add_state('total', default=torch.tensor(0.), dist_reduce_fx='sum')
        self.metric_result_dict = {
            'cleaned_output': [],
            'original_label': [],
            'cleaned_label': [],
            'result': [],
        }

    def normalize_answer(self, answer: str):
        """Lower text and remove punctuation, articles and extra whitespace.

        Copied from https://github.com/mandarjoshi90/triviaqa/blob/master/evaluation/triviaqa_evaluation.py
        """

        def remove_articles(text: str) -> str:
            return re.sub(r'\b(a|an|the)\b', ' ', text)

        def white_space_fix(text: str) -> str:
            return ' '.join(text.split())

        def handle_punc(text: str) -> str:
            exclude = set(string.punctuation + ''.join([u'‘', u'’', u'´', u'`']))
            return ''.join(ch if ch not in exclude else ' ' for ch in text)

        def lower(text: str) -> str:
            return text.lower()

        def replace_underscore(text: str) -> str:
            return text.replace('_', ' ')

        return white_space_fix(remove_articles(handle_punc(lower(replace_underscore(answer))))).strip()

    def update(self, outputs: List[str], labels: List[List[str]], batch: Dict[str, Any]):
        cot_delimiter = batch.get('cot_delimiter', '')
        do_normalization = batch.get('do_normalization', True)
        stopping_criteria = batch.get('stopping_criteria', None)
        metric_result_dict = copy.deepcopy(self.metric_result_dict)
        for sample_output, sample_labels in zip(outputs, labels):
            final_answer = sample_output

            if stopping_criteria is not None and len(stopping_criteria) > 0:
                final_answer = re.split('|'.join(stopping_criteria), final_answer)[0]

            if cot_delimiter is not None and len(cot_delimiter) > 0:
                final_answer = final_answer.split(cot_delimiter)[-1]

            if do_normalization:
                cleaned_final_answer = self.normalize_answer(final_answer)
                cleaned_sample_labels = {self.normalize_answer(label) for label in sample_labels}
            else:
                # even if normalization is off, we should still strip leading/trailing whitespaces
                cleaned_final_answer = final_answer.strip()
                cleaned_sample_labels = {sample_label.strip() for sample_label in sample_labels}

            metric_result_dict['original_label'].append(sample_labels)
            metric_result_dict['cleaned_output'].append(cleaned_final_answer)
            metric_result_dict['cleaned_label'].append(cleaned_sample_labels)

            if any(cleaned_final_answer.startswith(label) for label in cleaned_sample_labels):
                self.correct += torch.tensor(1.0)
                metric_result_dict['result'].append(1)
            else:
                metric_result_dict['result'].append(0)

            self.total += torch.tensor(1.0)

        return metric_result_dict

    def compute(self):
        assert isinstance(self.correct, Tensor)
        assert isinstance(self.total, Tensor)
        return self.correct / self.total


class InContextLearningLMAccuracy(InContextLearningMetric):
    r"""Computes accuracy for In-context learning (ICL) language modeling (LM) tasks.

    ICL LM tasks consist of some number of example language modeling tasks (referred to as the 'context'), followed by a test task where the model must correctly predict all the tokens
    following tokens in some passage (referred to as the 'continuation').

    For example, the model may be provided the context below and evaluated on its ability to correctly predict the continuation. Note: it doesn't matter
    whether the model correctly predicts the context tokens.

    Context: `The dog is->fuzzy\nthe water is->hot\nthe tree is->`
    Continuation: `green`

    Adds metric state variables:
        correct (float): The number of instances where the prediction masked the target.
        total (float): The number of total instances that were predicted.

    Args:
        dist_sync_on_step (bool, optional): Synchronize metric state across processes at
            each forward() before returning the value at the step. Default: ``False``.
    """

    # Make torchmetrics call update only once
    full_state_update = False

    def __init__(self, dist_sync_on_step: bool = False):
        # state from multiple processes
        super().__init__(dist_sync_on_step=dist_sync_on_step)
        self.add_state('correct', default=torch.tensor(0.), dist_reduce_fx='sum')
        self.add_state('total', default=torch.tensor(0.), dist_reduce_fx='sum')
        self.metric_result_dict = {'context': [], 'label': [], 'output': [], 'result': []}

    def update(
        self,
        batch: dict,
        output_logits: Optional[torch.Tensor] = None,
        labels: Optional[torch.Tensor] = None,
        outputs: Optional[torch.Tensor] = None,
    ):
        batch, outputs, labels = InContextLearningMetric.rename_args(
            batch=batch,
            output_logits=output_logits,
            labels=labels,
            outputs=outputs,
        )

        metric_result_dict = copy.deepcopy(self.metric_result_dict)
        for batch_idx, cont_idx in enumerate(batch['continuation_indices']):
            cont_tok_pred = outputs[batch_idx].index_select(dim=0, index=cont_idx - 1).argmax(dim=-1)
            cont_tok_targ = labels[batch_idx].index_select(dim=0, index=cont_idx - 1)

            metric_result_dict['context'].append(batch['input_ids'][batch_idx][:cont_idx[0]])
            metric_result_dict['label'].append(cont_tok_targ)
            metric_result_dict['output'].append(cont_tok_pred)

            correct = (cont_tok_pred == cont_tok_targ).all().int()
            self.correct += correct
            metric_result_dict['result'].append(int(correct))

            self.total += torch.tensor(1.0)

        return metric_result_dict

    def compute(self):
        assert isinstance(self.correct, Tensor)
        assert isinstance(self.total, Tensor)
        return self.correct / self.total


class InContextLearningMultipleChoiceAccuracy(InContextLearningMetric):
    r"""Computes accuracy for In-context learning (ICL) multiple choice (MC) tasks.

    ICL MC tasks consists of a series of questions with some number of possible choices (only one of which can be correct).
    At inference time each possible choice is given to the model as a separate input and the one for which the model assigns
    the lowest perplexity to the choice is considered the model's choice. The model is correct if it "chooses" the right answer.

    Context: `The dog is->fuzzy\nthe water is->hot\nthe tree is->`
    Continuation: `green`

    Adds metric state variables:
        correct (float): The number of instances where the prediction masked the target.
        total (float): The number of total instances that were predicted.

    Args:
        dist_sync_on_step (bool, optional): Synchronize metric state across processes at
            each forward() before returning the value at the step. Default: ``False``.
    """

    # Make torchmetrics call update only once
    full_state_update = False

    def __init__(self, dist_sync_on_step: bool = False):
        # state from multiple processes
        super().__init__(dist_sync_on_step=dist_sync_on_step)
        self.add_state('correct', default=torch.tensor(0.0), dist_reduce_fx='sum')
        self.add_state('total', default=torch.tensor(0.0), dist_reduce_fx='sum')
        self.metric_result_dict = {
            'context': [],
            'correct_choice': [],
            'correct_choice_idx': [],
            'selected_choice': [],
            'selected_choice_idx': [],
            'all_choices': [],
            'result': []
        }

    def update(
        self,
        batch: dict,
        output_logits: Optional[torch.Tensor] = None,
        labels: Optional[torch.Tensor] = None,
        outputs: Optional[torch.Tensor] = None,
    ):
        batch, outputs, labels = InContextLearningMetric.rename_args(
            batch=batch,
            output_logits=output_logits,
            labels=labels,
            outputs=outputs,
        )

        perplexities = []
        for batch_idx, cont_idx in enumerate(batch['continuation_indices']):
            # continuation indices refer to indices in the original input's token space
            cont_tok_logits = outputs[batch_idx].index_select(dim=0, index=cont_idx - 1)
            # labels have been shifted left by one index, so the cont_idx needs to be shifted as well.
            cont_tok_targ = labels[batch_idx].index_select(dim=0, index=cont_idx - 1)
            cross_entropy = F.cross_entropy(cont_tok_logits, cont_tok_targ)
            perplexity = torch.exp(cross_entropy)
            perplexities.append(perplexity)

        metric_result_dict = copy.deepcopy(self.metric_result_dict)
        for (start, end), gold_idx in zip(batch['choice_groupings'], batch['gold_indices']):
            subset = perplexities[start:end]
            idx_min = subset.index(min(subset))
            if idx_min == gold_idx:
                self.correct += torch.tensor(1.0)
                metric_result_dict['result'].append(1)
            else:
                metric_result_dict['result'].append(0)

            question = batch['input_ids'][start][:batch['continuation_indices'][start][0]]

            correct_choice = batch['input_ids'][start:end][gold_idx][batch['continuation_indices'][start:end][gold_idx][
                0]:batch['continuation_indices'][start:end][gold_idx][-1] + 1]
            selected_choice = batch['input_ids'][start:end][idx_min][batch['continuation_indices'][start:end][idx_min][
                0]:batch['continuation_indices'][start:end][idx_min][-1] + 1]
            metric_result_dict['context'].append(question)
            metric_result_dict['correct_choice'].append(correct_choice)
            metric_result_dict['correct_choice_idx'].append(gold_idx)
            metric_result_dict['selected_choice'].append(selected_choice)
            metric_result_dict['selected_choice_idx'].append(idx_min)
            all_choices = batch['input_ids'][start:end]
            # Unpads the choices. Necessary in case different choices have different token lengths.
            if 'attention_mask' in batch:
                all_choices_list = [choice[batch['attention_mask'][i]] for i, choice in enumerate(all_choices)]
                metric_result_dict['all_choices'].append(all_choices_list)

            self.total += torch.tensor(1.0)

        # Don't return all_choices if we didn't fill it up (i.e. didn't use causal lms)
        if metric_result_dict['all_choices'] == []:
            metric_result_dict.pop('all_choices')

        return metric_result_dict

    def compute(self):
        assert isinstance(self.correct, Tensor)
        assert isinstance(self.total, Tensor)
        return self.correct.float() / self.total


class InContextLearningExpectedCalibrationError(InContextLearningMetric):
    """Generic class for Expected Calibration Error (ECE) (cite: https://arxiv.org/pdf/1706.04599.pdf).

    Expected calibration error is calculated by dividing predictions into buckets based on the model's confidence (a probability value between 0 and 1).
    We then calculate the accuracy within each bucket and calculate the average gap between confidence and accuracy
    across buckets, weighted by the number of samples in each bucket.

    Each task must implement its own definition of "confidence" to be computed via the `update` method.

    Adds metric state variables:
    bucket_totals (float): The number of instances where the prediction masked the target per bucket.
    bucket_correct (float): The number of total instances that were predicted per bucket.

    Args:
        dist_sync_on_step (bool, optional): Synchronize metric state across processes at
            each forward() before returning the value at the step. Default: ``False``.
        n_buckets (int): Number of distinct buckets to split the confidence distribution into
    """

    def __init__(self, dist_sync_on_step: bool = False, n_buckets: int = 10):
        # state from multiple processes
        super().__init__(dist_sync_on_step=dist_sync_on_step)
        self.n_buckets = n_buckets
        if n_buckets < 1:
            raise Exception('`n_buckets`')
        self.add_state('bucket_totals', default=torch.zeros(n_buckets), dist_reduce_fx='sum')
        self.add_state('bucket_correct', default=torch.zeros(n_buckets), dist_reduce_fx='sum')

    def update(self, batch: dict, output_logits: torch.Tensor, labels: torch.Tensor):
        pass

    def compute(self):
        assert isinstance(self.bucket_correct, Tensor)
        assert isinstance(self.bucket_totals, Tensor)

        result = torch.tensor(0.0, device=self.bucket_correct.device)
        total_obs = torch.sum(self.bucket_totals)
        for i in range(self.n_buckets):
            if self.bucket_totals[i] == 0:
                continue

            acc_bucket_i = self.bucket_correct[i] / self.bucket_totals[i]
            upper_bound = (i + 1) / self.n_buckets
            lower_bound = i / self.n_buckets
            conf_bucket_i = torch.tensor((upper_bound + lower_bound) / 2, device=self.bucket_correct.device)
            result += (self.bucket_totals[i] / total_obs) * torch.abs(acc_bucket_i - conf_bucket_i)
        return result


class InContextLearningMCExpectedCalibrationError(InContextLearningExpectedCalibrationError):
    r"""Computes Expected Calibration Error (ECE) for In-context learning (ICL) multiple choice (MC) tasks. (source: https://arxiv.org/abs/2012.00955).

    For MC tasks, the model confidence is defined as the softmax of average per-token probability assigned to the top question choice.

    See `InContextLearningExpectedCalibrationError` for more info.
    """

    # Make torchmetrics call update only once
    full_state_update = False

    def update(
        self,
        batch: dict,
        output_logits: Optional[torch.Tensor] = None,
        labels: Optional[torch.Tensor] = None,
        outputs: Optional[torch.Tensor] = None,
    ):
        batch, outputs, labels = InContextLearningMetric.rename_args(
            batch=batch,
            output_logits=output_logits,
            labels=labels,
            outputs=outputs,
        )

        outputs = torch.softmax(outputs, dim=2)
        probabilites = []
        for batch_idx, cont_idx in enumerate(batch['continuation_indices']):
            cont_tok_logits = outputs[batch_idx].index_select(dim=0, index=cont_idx - 1)
            cont_tok_targ = labels[batch_idx].index_select(dim=0, index=cont_idx - 1)
            probability = cont_tok_logits.index_select(dim=1, index=cont_tok_targ).diagonal().mean()
            probabilites.append(probability)

        for (start, end), gold_idx in zip(batch['choice_groupings'], batch['gold_indices']):
            subset = probabilites[start:end]
            idx_max = subset.index(max(subset))
            confidence = torch.tensor(subset).max() / torch.tensor(subset).sum()

            assert confidence >= 0.0 and confidence <= 1.0
            bucket_idx = int(confidence * self.n_buckets)
            if bucket_idx == self.n_buckets:
                bucket_idx -= 1

            if idx_max == gold_idx:
                self.bucket_correct[bucket_idx] += 1  # pyright: ignore [reportGeneralTypeIssues]

            self.bucket_totals[bucket_idx] += 1  # pyright: ignore [reportGeneralTypeIssues]


class InContextLearningLMExpectedCalibrationError(InContextLearningExpectedCalibrationError):
    r"""Computes Expected Calibration Error (ECE) for In-context learning (ICL) language modeling (LM) tasks. (cite: https://arxiv.org/pdf/1706.04599.pdf).

    For LM tasks, the model confidence is defined as the minimum probability assigned to all tokens in the continuation.

    See `InContextLearningExpectedCalibrationError` for more info.
    """

    # Make torchmetrics call update only once
    full_state_update = False

    def update(
        self,
        batch: dict,
        output_logits: Optional[torch.Tensor] = None,
        labels: Optional[torch.Tensor] = None,
        outputs: Optional[torch.Tensor] = None,
    ):
        batch, outputs, labels = InContextLearningMetric.rename_args(
            batch=batch,
            output_logits=output_logits,
            labels=labels,
            outputs=outputs,
        )

        outputs = torch.softmax(outputs, dim=2)
        for batch_idx, cont_idx in enumerate(batch['continuation_indices']):
            cont_tok_logits = outputs[batch_idx].index_select(dim=0, index=cont_idx - 1)
            cont_tok_pred = cont_tok_logits.argmax(dim=-1)
            confidence = cont_tok_logits.max(dim=-1).values.min()
            cont_tok_targ = labels[batch_idx].index_select(dim=0, index=cont_idx - 1)
            assert confidence >= 0.0 and confidence <= 1.0
            bucket_idx = int(confidence * self.n_buckets)
            if bucket_idx == self.n_buckets:
                bucket_idx -= 1

            if (cont_tok_pred == cont_tok_targ).all():
                self.bucket_correct[bucket_idx] += 1  # pyright: ignore [reportGeneralTypeIssues]

            self.bucket_totals[bucket_idx] += 1  # pyright: ignore [reportGeneralTypeIssues]


class InContextLearningCodeEvalAccuracy(InContextLearningMetric):
    r"""Computes accuracy for In-context learning (ICL) code evaluation tasks.

    ICL code eval tasks consist of some number of example code eval tasks (referred to as the 'context'), followed by a test task where the model must
    complete the code, where we term the code completion a 'continuation'.

    In each case, the model constructs a given number of continuations (termed pass@K for K continuations), and each continuation is run against a set of test cases. The model is considered
    correct if at least one of the proposed continuations passes all the test cases.

    Runs on AWS Lambdas by default.

    Adds metric state variables:
        correct (float): The number of instances where the predictions passed all the test cases.
        total (float): The number of total instances that were predicted.

    Args:
        dist_sync_on_step (bool, optional): Synchronize metric state across processes at
            each forward() before returning the value at the step. Default: ``False``.
    """

    # Make torchmetrics call update only once
    full_state_update = False

    def __init__(self, dist_sync_on_step: bool = False):
        # state from multiple processes
        super().__init__(dist_sync_on_step=dist_sync_on_step)

        self._initialized = False

        self.eval_device = os.environ.get('CODE_EVAL_DEVICE', None)
        if self.eval_device is not None:
            self.eval_device = self.eval_device.upper()

        self.metric_result_dict = {'context': [], 'output': [], 'result': [], 'sample_id': []}

    def get_client(self) -> EvalClient:
        """Returns a client for the appropriate remote platform."""
        client = None
        if self.eval_device == 'LOCAL':
            warnings.warn(
                'Running code eval locally may be insecure. Please set environment variable CODE_EVAL_DEVICE '
                'to LAMBDA to run on remote. To use Lambdas, spin up your instance that checks code, set the URL as '
                'CODE_EVAL_URL and the API key as CODE_EVAL_APIKEY.',
            )
            log.debug('Running code eval locally.')
            client = LocalEvalClient()
        elif self.eval_device == 'LAMBDA':
            client = LambdaEvalClient()
        elif self.eval_device == 'MOSAICML':
            client = MosaicMLLambdaEvalClient()
        elif self.eval_device is None:
            raise ValueError(
                'Attempting to use InContextLearningCodeEvalAccuracy but environment '
                'variable `CODE_EVAL_DEVICE` is not set. Please set it to `CODE_EVAL_DEVICE` '
                'to one of `LOCAL` (for unsafe local eval), `LAMBDA` (for AWS lambda ',
                'evaluation), or `MOSAICML` (for lambda eval through MAPI).',
            )
        else:
            raise ValueError(
                'Environment variable `CODE_EVAL_DEVICE` must be one of `LOCAL`, '
                f'`LAMBDA`, or `MOSAICML` but got {self.eval_device}.',
            )

        return client

    def estimator(self, n: int, c: int, k: int) -> float:
        """Computes the pass@k metric.

        Given the number of generated samples, n, the number of correct samples, c, and the k of interest,
        this function calculates pass@k as 1 - comb(n - c, k) / comb(n, k) as per the definition of
        pass@k in the HumanEval paper (https://arxiv.org/abs/2107.03374) and it's associated implementation:
        https://github.com/openai/human-eval.
        """
        if n - c < k:
            return 1.0
        return 1.0 - float(np.prod(1.0 - k / np.arange(n - c + 1, n + 1)))

    def _initialize_state(self, batch: dict[str, Any]):
        device = batch['input_ids'].device
        self.dataset_size = batch['dataset_size']
        self.pass_at_k = batch['pass_at_k']
        self.num_generations = batch['generations_per_sample']

        # We need to defer the accumulator initialization because it depends on dataset size
        self.add_state('correct', default=torch.zeros(self.dataset_size, device=device), dist_reduce_fx='sum')
        self.add_state('total', default=torch.zeros(self.dataset_size, device=device), dist_reduce_fx='sum')
        dist.barrier()
        self._initialized = True

    def update(self, batch: Dict[str, Any], outputs: List[str], labels: List[str]):
        """Updates the pass@k accuracy of code generation.

        Given a batch of prompts, test cases, and code generations, evaluates the code generations
        against the test cases and augments the pass@k accuracy of the batch to the values so far.

        Args:
            batch (Dict[str, Any]): A batch of data produced by the InContextLearningCodeEvalDataset, with
            the prompt, test cases, and entry points. This will be a dictionary that must have the following
            arguments:
            {
                'prompts': List[str],
                'test_inputs': List[List[str]],
                'test_outputs': List[List[str]],
                'entry_points': List[str],
                'languages': List[str],
                'generation_kwargs': Dict[str, Any]
            }
            outputs (List[str]): A list of code generations in the format of HF generate with beam search,
            which is the a list of strings in groups of beam_size e.g. for beam size 2 and batch size 2, the list
            will be of the format [prompt 1 gen 1, prompt 1 gen 2, prompt 2 gen 1, prompt 2 gen 2]
            labels (List[str]): A list of the correct code generations, for compatibility with existing HF generate
            functionalities. This is not used.
        """
        if not self._initialized:
            self._initialize_state(batch)

        del labels  # never used
        client = self.get_client()

        metric_result_dict = copy.deepcopy(self.metric_result_dict)
        for sample_id, code_gen, sample_prompt, test_inputs, test_outputs, entry_point, language in zip(
            batch['sample_id'],
            outputs,
            batch['prompts'],
            batch['test_inputs'],
            batch['test_outputs'],
            batch['entry_points'],
            batch['languages'],
        ):

            idx = sample_id
            self.total[idx] += 1.0
            metric_result_dict['sample_id'].append(sample_id)

            code_gen = re.split(r'\n[A-Za-z0-9#`]', code_gen)[0]  # remove everything after function ends
            final_code = sample_prompt + code_gen  # combine prompt with the code generation
            metric_result_dict['context'].append(sample_prompt)
            metric_result_dict['output'].append(code_gen)

            test_results = []
            for test_input, test_output in zip(test_inputs, test_outputs):
                payload = {
                    'code': final_code,
                    'input': test_input,
                    'output': test_output,
                    'entry_point': entry_point,
                    'language': language,
                }

                result = client.invoke([[[payload]]])[0][0][0]
                test_results.append(result)

            if all(test_results):
                self.correct[idx] += 1.0
                metric_result_dict['result'].append(1)
            else:
                metric_result_dict['result'].append(0)

        client.close()  # pyright: ignore [reportOptionalMemberAccess]
        return metric_result_dict

    def compute(self):
        assert isinstance(self.correct, Tensor)
        assert isinstance(self.total, Tensor)
        complete = self.total == self.num_generations  # so that eval subset batches can be used

        if complete.sum() < (self.total != 0).sum():
            warnings.warn(
                'Some samples in the dataset have less than the expected number of generations. '
                'This is expected if you are using a subset of the dataset for evaluation.',
            )

        if (self.correct > self.total).any().item():
            raise ValueError(
                'Internal error some samples have more correct than  total generations. This should not happen.',
            )

        results = {}
        n = self.num_generations

        for k in self.pass_at_k:
            estimators = [self.estimator(n, int(c.item()), k) for c in self.correct[complete]]
            pass_at_k = sum(estimators) / complete.sum().item()
            results[f'pass@{k}'] = torch.tensor(pass_at_k)

        if len(results) == 1:  # backwards compatibility
            return list(results.values())[0]

        return results<|MERGE_RESOLUTION|>--- conflicted
+++ resolved
@@ -205,7 +205,6 @@
         super().__init__(*args, **kwargs)
         self.needs_batch = True
 
-<<<<<<< HEAD
     def _wrap_update(self, update: Callable) -> Callable:
         """Overwrite default _wrap_update to return result of update().
 
@@ -242,15 +241,6 @@
                output_logits: Optional[torch.Tensor] = None,
                labels: Optional[torch.Tensor] = None,
                outputs: Optional[torch.Tensor] = None):
-=======
-    def update(
-        self,
-        batch: dict,
-        output_logits: Optional[torch.Tensor] = None,
-        labels: Optional[torch.Tensor] = None,
-        outputs: Optional[torch.Tensor] = None,
-    ):
->>>>>>> c5869d25
         """Abstract interface for computing an in-context learning metrics.
 
         The `output_logits` argument is deprecated and will be removed in v0.21 while it's functionality will
