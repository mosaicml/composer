--- conflicted
+++ resolved
@@ -10,12 +10,8 @@
 import re
 import string
 import warnings
-<<<<<<< HEAD
 from copy import deepcopy
-from typing import Any, Callable, Dict, List, Mapping, Optional, Union
-=======
-from typing import Any, Dict, List, Mapping, Optional, Tuple, Union
->>>>>>> 9e60fa33
+from typing import Any, Callable, Dict, List, Mapping, Optional, Tuple, Union
 
 import numpy as np
 import torch
@@ -207,9 +203,9 @@
 
 class InContextLearningMetric(Metric):
 
-<<<<<<< HEAD
     def __init__(self, dist_sync_on_step=False, cache_responses=False):
         super().__init__(dist_sync_on_step=dist_sync_on_step)
+        self.needs_batch = True
         self.add_state('response_cache', default=[], dist_reduce_fx=None)
         self.cache_responses = cache_responses
 
@@ -239,18 +235,11 @@
 
         return columns, rows
 
-    def update(self, batch: dict, output_logits: torch.Tensor, labels: torch.Tensor):
-=======
-    def __init__(self, *args, **kwargs):
-        super().__init__(*args, **kwargs)
-        self.needs_batch = True
-
     def update(self,
                batch: dict,
                output_logits: Optional[torch.Tensor] = None,
                labels: Optional[torch.Tensor] = None,
                outputs: Optional[torch.Tensor] = None):
->>>>>>> 9e60fa33
         """Abstract interface for computing an in-context learning metrics.
 
         The `output_logits` argument is deprecated and will be removed in v0.21 while it's functionality will
@@ -267,7 +256,6 @@
         """
         raise NotImplementedError
 
-<<<<<<< HEAD
     def sync(
         self,
         dist_sync_fn: Optional[Callable] = None,
@@ -292,7 +280,7 @@
                 should_sync,
                 distributed_available,
             )
-=======
+
     @staticmethod
     def rename_args(batch: dict,
                     output_logits: Optional[torch.Tensor] = None,
@@ -313,7 +301,6 @@
             raise ValueError('`outputs` cannot be None')
 
         return batch, outputs, labels
->>>>>>> 9e60fa33
 
 
 class InContextLearningQAAccuracy(InContextLearningMetric):
