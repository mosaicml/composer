# Copyright 2022 MosaicML Composer authors
# SPDX-License-Identifier: Apache-2.0

"""A collection of common torchmetrics for NLP tasks."""
import re
import string
import warnings
from typing import Any, Dict, List, Mapping, Optional, Union

import torch
from torch import Tensor
from torch.nn import functional as F
from torchmetrics import Metric

from composer.loss import soft_cross_entropy

__all__ = [
<<<<<<< HEAD
    'Perplexity', 'InContextLearningLMAccuracy', 'InContextLearningMultipleChoiceAccuracy',
    'InContextLearningQAAccuracy', 'BinaryF1Score', 'HFCrossEntropy', 'LanguageCrossEntropy', 'MaskedAccuracy',
    'LanguagePerplexity', 'InContextLearningLMExpectedCalibrationError', 'InContextLearningMCExpectedCalibrationError'
=======
    'Perplexity',
    'InContextLearningLMAccuracy',
    'InContextLearningMultipleChoiceAccuracy',
    'InContextLearningQAAccuracy',
    'BinaryF1Score',
    'HFCrossEntropy',
    'LanguageCrossEntropy',
    'MaskedAccuracy',
    'LanguagePerplexity',
    'InContextLearningLMExpectedCalibrationError',
    'InContextLearningMCExpectedCalibrationError',
>>>>>>> 76b509c5
]


class MaskedAccuracy(Metric):
    """Computes accuracy with support for masked indices.

    Adds metric state variables:
        correct (float): The number of instances where the prediction masked the target.
        total (float): The number of total instances that were predicted.

    Args:
        ignore_index (int): The class index to ignore. Default: -100.
        dist_sync_on_step (bool, optional): Synchronize metric state across processes at
            each forward() before returning the value at the step. Default: ``False``.
    """

    # Make torchmetrics call update only once
    full_state_update = False

    def __init__(self, ignore_index: int = -100, dist_sync_on_step: bool = False):
        # state from multiple processes
        super().__init__(dist_sync_on_step=dist_sync_on_step)
        self.ignore_index = ignore_index

        self.add_state('correct', default=torch.tensor(0), dist_reduce_fx='sum')
        self.add_state('total', default=torch.tensor(0), dist_reduce_fx='sum')

    def update(self, preds: torch.Tensor, target: torch.Tensor):
        # predictions is a batch x num_classes tensor, take the argmax to get class indices
        preds = torch.argmax(preds, dim=-1)
        assert preds.shape == target.shape

        # mask out the padded indices
        mask = (target != self.ignore_index)
        masked_target = target[mask]
        masked_preds = preds[mask]

        self.correct += torch.sum(masked_preds == masked_target)
        self.total += mask.sum()

    def compute(self):
        assert isinstance(self.correct, Tensor)
        assert isinstance(self.total, Tensor)
        return self.correct.float() / self.total


class LanguageCrossEntropy(Metric):
    """Torchmetric that computes cross entropy on language modeling outputs.

    Adds metric state variables:
        sum_loss (float): The sum of the per-example loss in the batch.
        total_items (float): The number of batches to average across.

    Args:
        vocab_size (int): The size of the tokenizer vocabulary.
        dist_sync_on_step (bool, optional): Synchronize metric state across processes at
            each forward() before returning the value at the step. Default: ``False``.
        ignore_index (int, optional): The class index to ignore. Default: ``-100``.
    """

    # Make torchmetrics call update only once
    full_state_update = False

    def __init__(self, vocab_size: Optional[int] = None, dist_sync_on_step: bool = False, ignore_index: int = -100):
        super().__init__(dist_sync_on_step=dist_sync_on_step)

        if vocab_size is not None:
            warnings.warn(
                DeprecationWarning(
                    'The vocab_size argument is deprecated and will be removed in 0.15. It is no longer needed, because the correct shape of output and target is inferred based on the number of target elements.'
                ))

        self.ignore_index = ignore_index
        self.loss_fn = torch.nn.CrossEntropyLoss(ignore_index=ignore_index, reduction='sum')
        self.add_state('sum_loss', default=torch.tensor(0.), dist_reduce_fx='sum')
        self.add_state('total_items', default=torch.tensor(0), dist_reduce_fx='sum')

    def update(self, output: Union[Mapping, Tensor], target: Tensor) -> None:
        """Updates the internal state with results from a new batch.

        Args:
            output (Mapping): The output from the model, which must contain
                either the Tensor or a Mapping type that contains the loss or model logits.
            target (~torch.Tensor): A Tensor of ground-truth values to compare against.
        """
        if isinstance(output, Mapping):
            logits = output['logits']
        elif isinstance(output, Tensor):
            logits = output
        else:
            raise Exception(f'Type {type(output)} for the output is unsupported.')

        target = target.view(-1)
        logits = logits.view(target.shape[0], -1)
        losses = self.loss_fn(logits, target)

        total_items = (target != self.ignore_index).sum()
        self.total_items += total_items  #type: ignore (third-party)

        # accumulate loss over all batches
        self.sum_loss += losses

    def compute(self) -> Tensor:
        """Aggregate the state over all processes to compute the metric.

        Returns:
            loss: The loss averaged across all batches as a :class:`~torch.Tensor`.
        """
        # Return average loss over entire dataset
        return self.sum_loss / self.total_items  #type: ignore (third-party)


class BinaryF1Score(Metric):
    """Implements F1 Scores for binary classification tasks via sklearn.

    Adds metric state variables:
        true_positive (float): A counter of how many items were correctly classified as positives.
        false_positive (float): A counter of how many items were incorrectly classified as positives.
        false_negative (float): A counter of how many items were incorrectly classified as negatives.

    Args:
        dist_sync_on_step (bool, optional): Synchronize metric state across processes at
            each forward() before returning the value at the step. Default: ``False``.
    """

    # Make torchmetrics call update only once
    full_state_update = False

    def __init__(self, dist_sync_on_step: bool = False):
        super().__init__(dist_sync_on_step=dist_sync_on_step)

        self.add_state('true_positive', default=torch.tensor(0.), dist_reduce_fx='sum')
        self.add_state('false_positive', default=torch.tensor(0), dist_reduce_fx='sum')
        self.add_state('false_negative', default=torch.tensor(0), dist_reduce_fx='sum')

    def update(self, output: Tensor, target: Tensor) -> None:
        """Updates the internal state with results from a new batch.

        Args:
            output (Mapping): The output from the model, which must contain
                either the Tensor or a Mapping type that contains the loss or model logits.
            target (~torch.Tensor): A Tensor of ground-truth values to compare against.
        """
        predictions = torch.argmax(output, dim=1)
        self.true_positive += predictions[(target == 1)].sum()
        self.false_positive += (predictions[(target == 1)] == 0).sum()
        self.false_negative += (predictions[(target == 0)] == 1).sum()

    def compute(self) -> Tensor:
        """Aggregate the state over all processes to compute the metric.

        Returns:
            loss: The loss averaged across all batches as a :class:`~torch.Tensor`.
        """
        assert isinstance(self.true_positive, Tensor)
        assert isinstance(self.false_positive, Tensor)
        assert isinstance(self.false_negative, Tensor)
        f1 = (self.true_positive) / (self.true_positive + (0.5 * (self.false_negative + self.false_positive)))
        return f1


class HFCrossEntropy(Metric):
    """Hugging Face compatible cross entropy loss.

    Adds metric state variables:
        sum_loss (float): The sum of the per-example loss in the batch.
        total_batches (float): The number of batches to average across.

    Args:
        dist_sync_on_step (bool, optional): Synchronize metric state across processes at
            each forward() before returning the value at the step. Default: ``False``
    """

    # Make torchmetrics call update only once
    full_state_update = False

    def __init__(self, dist_sync_on_step=False):
        warnings.warn(
            DeprecationWarning(
                "'HFCrossEntropy' is deprecated and will be removed in 0.15. Please use `LanguageCrossEntropy' instead."
            ))

        super().__init__(dist_sync_on_step=dist_sync_on_step)

        self.add_state('sum_loss', default=torch.tensor(0.), dist_reduce_fx='sum')
        self.add_state('total_batches', default=torch.tensor(0), dist_reduce_fx='sum')

    def update(self, output: Union[Mapping, Tensor], target: Tensor) -> None:
        """Updates the internal state with results from a new batch.

        Args:
            output (Mapping): The output from the model, which must contain
                either the Tensor or a Mapping type that contains the loss or model logits.
            target (~torch.Tensor): A Tensor of ground-truth values to compare against.
        """
        # if logit modification algorithms aren't on, we take the loss directly from the model output
        if isinstance(output, Mapping) and 'loss' in output:
            loss = output['loss']
        else:
            if isinstance(output, Mapping):
                logits = output['logits']
            # recompute the loss on our own
            elif isinstance(output, Tensor):
                logits = output
            else:
                raise Exception(f'Type {type(output)} for the output is unsupported.')

            loss = soft_cross_entropy(logits, target)

        # accumulate loss over all batches
        self.sum_loss += loss

        # Note: This is a slightly different reduction than LanguageCrossEntropy, because LanguageCrossEntropy
        # uses 'sum' reduction in its update call
        self.total_batches += 1  #type: ignore (third-party)

    def compute(self) -> Tensor:
        """Aggregate the state over all processes to compute the metric.

        Returns:
            loss: The loss averaged across all batches as a :class:`~torch.Tensor`.
        """
        # Return average loss over entire dataset
        return self.sum_loss / self.total_batches  #type: ignore (third-party)


class Perplexity(HFCrossEntropy):
    """Subclasses :class:`~composer.metrics.nlp.HFCrossEntropy` to implement perplexity.

    If an algorithm modifies the loss function and it is no longer directly provided in the output, then this could be
    expensive because it'll compute the loss twice.
    """

    def __init__(self, dist_sync_on_step=False):
        warnings.warn(
            DeprecationWarning(
                "'Perplexity' is deprecated and will be removed in 0.15. Please use `LanguagePerplexity' instead."))

        super().__init__(dist_sync_on_step=dist_sync_on_step)

    def compute(self) -> Tensor:
        """Returns torch.exp() of the HFCrossEntropy."""
        avg_loss = super().compute()
        return torch.exp(avg_loss)


class LanguagePerplexity(LanguageCrossEntropy):
    """Subclasses :class:`~composer.metrics.nlp.LanguageCrossEntropy` to implement perplexity."""

    def compute(self) -> Tensor:
        """Returns torch.exp() of the LanguageCrossEntropy."""
        avg_loss = super().compute()
        return torch.exp(avg_loss)


class InContextLearningMetric(Metric):

    def update(self, batch: dict, output_logits: torch.Tensor, labels: torch.Tensor):
        """Abstract interface for computing an in-context learning metrics.

        Args:
            batch (dict): Batch must consist minimally of `input_ids` as well as any other structure needed
                to compute the metric.
            output_logits (torch.Tensor): The model outputs evaluated on the batch `input_ids`
            labels (torch.Tensor): The correct outputs.

        Raises:
            NotImplementedError: Abstract method must be implemented by subclasses
        """
        raise NotImplementedError


class InContextLearningQAAccuracy(InContextLearningMetric):
    r"""Computes accuracy for In-context learning (ICL) question answering (QA) tasks.

    ICL QA tasks consist of some number of example question answering tasks (referred to as the 'context'), followed by a test task where the model must
    match one of the possible answer aliases (referred to as the 'continuation').

    For example, the model may be provided the context below and evaluated on its ability to correctly predict the continuation.

    Context: `Question: Who was president of the United States in 2012?\nAnswer: Barack Obama\nQuestion: Is water wet?\nAnswer: `
    Continuation: [`yes`, `no`]

    Both predictions and answers will be normalized before comparison.

    Adds metric state variables:
        correct (float): The number of instances where the prediction was a prefix for any of the answer aliases.
        total (float): The number of total instances that were predicted.

    Args:
        dist_sync_on_step (bool, optional): Synchronize metric state across processes at
            each forward() before returning the value at the step. Default: ``False``.
    """

    # Make torchmetrics call update only once
    full_state_update = False

    def __init__(self, dist_sync_on_step: bool = False):
        # state from multiple processes
        super().__init__(dist_sync_on_step=dist_sync_on_step)
        self.add_state('correct', default=torch.tensor(0.), dist_reduce_fx='sum')
        self.add_state('total', default=torch.tensor(0.), dist_reduce_fx='sum')

    def normalize_answer(self, answer: str):
        """Lower text and remove punctuation, articles and extra whitespace.

        Copied from https://github.com/mandarjoshi90/triviaqa/blob/master/evaluation/triviaqa_evaluation.py
        """

        def remove_articles(text: str) -> str:
            return re.sub(r'\b(a|an|the)\b', ' ', text)

        def white_space_fix(text: str) -> str:
            return ' '.join(text.split())

        def handle_punc(text: str) -> str:
            exclude = set(string.punctuation + ''.join([u'‘', u'’', u'´', u'`']))
            return ''.join(ch if ch not in exclude else ' ' for ch in text)

        def lower(text: str) -> str:
            return text.lower()

        def replace_underscore(text: str) -> str:
            return text.replace('_', ' ')

        return white_space_fix(remove_articles(handle_punc(lower(replace_underscore(answer))))).strip()

    def update(self, outputs: List[str], labels: List[List[str]]):
        for sample_output, sample_labels in zip(outputs, labels):
            cleaned_sample_output = self.normalize_answer(sample_output)
            cleaned_sample_labels = set(self.normalize_answer(label) for label in sample_labels)
            if any(cleaned_sample_output.startswith(label) for label in cleaned_sample_labels):
                self.correct += torch.tensor(1.0)
            self.total += torch.tensor(1.0)

    def compute(self):
        assert isinstance(self.correct, Tensor)
        assert isinstance(self.total, Tensor)
        return self.correct / self.total


class InContextLearningLMAccuracy(InContextLearningMetric):
    r"""Computes accuracy for In-context learning (ICL) language modeling (LM) tasks.

    ICL LM tasks consist of some number of example language modeling tasks (referred to as the 'context'), followed by a test task where the model must correctly predict all the tokens
    following tokens in some passage (referred to as the 'continuation').

    For example, the model may be provided the context below and evaluated on its ability to correctly predict the continuation. Note: it doesn't matter
    whether the model correctly predicts the context tokens.

    Context: `The dog is->fuzzy\nthe water is->hot\nthe tree is->`
    Continuation: `green`

    Adds metric state variables:
        correct (float): The number of instances where the prediction masked the target.
        total (float): The number of total instances that were predicted.

    Args:
        dist_sync_on_step (bool, optional): Synchronize metric state across processes at
            each forward() before returning the value at the step. Default: ``False``.
    """

    # Make torchmetrics call update only once
    full_state_update = False

    def __init__(self, dist_sync_on_step: bool = False):
        # state from multiple processes
        super().__init__(dist_sync_on_step=dist_sync_on_step)
        self.add_state('correct', default=torch.tensor(0.), dist_reduce_fx='sum')
        self.add_state('total', default=torch.tensor(0.), dist_reduce_fx='sum')

    def update(self, batch: dict, output_logits: torch.Tensor, labels: torch.Tensor):
        for batch_idx, cont_idx in enumerate(batch['continuation_indices']):
            cont_tok_pred = output_logits[batch_idx].index_select(dim=0, index=cont_idx - 1).argmax(dim=-1)
            cont_tok_targ = labels[batch_idx].index_select(dim=0, index=cont_idx - 1)

            self.correct += (cont_tok_pred == cont_tok_targ).all().int()
            self.total += torch.tensor(1.0)

    def compute(self):
        assert isinstance(self.correct, Tensor)
        assert isinstance(self.total, Tensor)
        return self.correct / self.total


class InContextLearningMultipleChoiceAccuracy(InContextLearningMetric):
    r"""Computes accuracy for In-context learning (ICL) multiple choice (MC) tasks.

    ICL MC tasks consists of a series of questions with some number of possible choices (only one of which can be correct).
    At inference time each possible choice is given to the model as a separate input and the one for which the model assigns
    the lowest perplexity to the choice is considered the model's choice. The model is correct if it "chooses" the right answer.

    Context: `The dog is->fuzzy\nthe water is->hot\nthe tree is->`
    Continuation: `green`

    Adds metric state variables:
        correct (float): The number of instances where the prediction masked the target.
        total (float): The number of total instances that were predicted.

    Args:
        dist_sync_on_step (bool, optional): Synchronize metric state across processes at
            each forward() before returning the value at the step. Default: ``False``.
    """

    # Make torchmetrics call update only once
    full_state_update = False

    def __init__(self, dist_sync_on_step: bool = False):
        # state from multiple processes
        super().__init__(dist_sync_on_step=dist_sync_on_step)
        self.add_state('correct', default=torch.tensor(0.0), dist_reduce_fx='sum')
        self.add_state('total', default=torch.tensor(0.0), dist_reduce_fx='sum')

    def update(self, batch: dict, output_logits: torch.Tensor, labels: torch.Tensor):
        output_logits = torch.softmax(output_logits, dim=2)
        perplexities = []
        for batch_idx, cont_idx in enumerate(batch['continuation_indices']):
            # continuation indices refer to indices in the original input's token space
            cont_tok_logits = output_logits[batch_idx].index_select(dim=0, index=cont_idx - 1)
            # labels have been shifted left by one index, so the cont_idx needs to be shifted as well.
            cont_tok_targ = labels[batch_idx].index_select(dim=0, index=cont_idx - 1)
            cross_entropy = F.cross_entropy(cont_tok_logits, cont_tok_targ)
            perplexity = torch.exp(cross_entropy)
            perplexities.append(perplexity)

        for (start, end), gold_idx in zip(batch['choice_groupings'], batch['gold_indices']):
            subset = perplexities[start:end]
            idx_min = subset.index(min(subset))

            if idx_min == gold_idx:
                self.correct += torch.tensor(1.0)
            self.total += torch.tensor(1.0)

    def compute(self):
        assert isinstance(self.correct, Tensor)
        assert isinstance(self.total, Tensor)
        return self.correct.float() / self.total


<<<<<<< HEAD
class InContextLearningMCExpectedCalibrationError(InContextLearningMetric):
    r"""Computes ECE for In-context learning (ICL) multiple choice (MC) tasks. (source: https://arxiv.org/abs/2012.00955).

    Expected calibration error is calculated by dividing predictions into buckets based on the model's confidence (a probability value b/w 0 and 1).
    We then calculate the accuracy within each bucket and calculate the average gap between confidence and accuracy
    across buckets, weighted by the number of samples in each bucket.

    For MC tasks, the model confidence is defined as the softmax of average per-token probability assigned to the top question choice.

    Adds metric state variables:
        bucket_totals (float): The number of instances where the prediction masked the target.
        bucket_correct (float): The number of total instances that were predicted.
=======
class InContextLearningExpectedCalibrationError(InContextLearningMetric):
    """Generic class for Expected Calibration Error (ECE) (cite: https://arxiv.org/pdf/1706.04599.pdf).

    Expected calibration error is calculated by dividing predictions into buckets based on the model's confidence (a probability value between 0 and 1).
    We then calculate the accuracy within each bucket and calculate the average gap between confidence and accuracy
    across buckets, weighted by the number of samples in each bucket.

    Each task must implement its own definition of "confidence" to be computed via the `update` method.

    Adds metric state variables:
    bucket_totals (float): The number of instances where the prediction masked the target per bucket.
    bucket_correct (float): The number of total instances that were predicted per bucket.
>>>>>>> 76b509c5

    Args:
        dist_sync_on_step (bool, optional): Synchronize metric state across processes at
            each forward() before returning the value at the step. Default: ``False``.
        n_buckets (int): Number of distinct buckets to split the confidence distribution into
    """

<<<<<<< HEAD
    # Make torchmetrics call update only once
    full_state_update = False

    def __init__(self, dist_sync_on_step: bool = False, n_buckets=10):
        # state from multiple processes
        super().__init__(dist_sync_on_step=dist_sync_on_step)
        self.n_buckets = n_buckets
=======
    def __init__(self, dist_sync_on_step: bool = False, n_buckets: int = 10):
        # state from multiple processes
        super().__init__(dist_sync_on_step=dist_sync_on_step)
        self.n_buckets = n_buckets
        if n_buckets < 1:
            raise Exception('`n_buckets`')
>>>>>>> 76b509c5
        self.add_state('bucket_totals', default=torch.zeros(n_buckets), dist_reduce_fx='sum')
        self.add_state('bucket_correct', default=torch.zeros(n_buckets), dist_reduce_fx='sum')

    def update(self, batch: dict, output_logits: torch.Tensor, labels: torch.Tensor):
<<<<<<< HEAD
=======
        pass

    def compute(self):
        assert isinstance(self.bucket_correct, Tensor)
        assert isinstance(self.bucket_totals, Tensor)

        result = torch.tensor(0.0, device=self.bucket_correct.device)
        total_obs = torch.sum(self.bucket_totals)
        for i in range(self.n_buckets):
            if self.bucket_totals[i] == 0:
                continue

            acc_bucket_i = self.bucket_correct[i] / self.bucket_totals[i]
            upper_bound = (i + 1) / self.n_buckets
            lower_bound = i / self.n_buckets
            conf_bucket_i = torch.tensor((upper_bound + lower_bound) / 2, device=self.bucket_correct.device)
            result += (self.bucket_totals[i] / total_obs) * torch.abs(acc_bucket_i - conf_bucket_i)
        return result


class InContextLearningMCExpectedCalibrationError(InContextLearningExpectedCalibrationError):
    r"""Computes Expected Calibration Error (ECE) for In-context learning (ICL) multiple choice (MC) tasks. (source: https://arxiv.org/abs/2012.00955).

    For MC tasks, the model confidence is defined as the softmax of average per-token probability assigned to the top question choice.

    See `InContextLearningExpectedCalibrationError` for more info.
    """

    # Make torchmetrics call update only once
    full_state_update = False

    def update(self, batch: Dict[str, Any], output_logits: torch.Tensor, labels: torch.Tensor):
>>>>>>> 76b509c5
        output_logits = torch.softmax(output_logits, dim=2)
        probabilites = []
        for batch_idx, cont_idx in enumerate(batch['continuation_indices']):
            cont_tok_logits = output_logits[batch_idx].index_select(dim=0, index=cont_idx - 1)
            cont_tok_targ = labels[batch_idx].index_select(dim=0, index=cont_idx - 1)
            probability = cont_tok_logits.index_select(dim=1, index=cont_tok_targ).diagonal().mean()
            probabilites.append(probability)

        for (start, end), gold_idx in zip(batch['choice_groupings'], batch['gold_indices']):
            subset = probabilites[start:end]
<<<<<<< HEAD
            idx_min = subset.index(min(subset))
=======
            idx_max = subset.index(max(subset))
>>>>>>> 76b509c5
            confidence = torch.tensor(subset).max() / torch.tensor(subset).sum()

            assert confidence >= 0.0 and confidence <= 1.0
            bucket_idx = int(confidence * self.n_buckets)
            if bucket_idx == self.n_buckets:
                bucket_idx -= 1

<<<<<<< HEAD
            correct_update = torch.zeros(self.n_buckets)
            correct_update[bucket_idx] = torch.tensor(idx_min == gold_idx).int()

            self.bucket_correct += correct_update

            correct_update[bucket_idx] = torch.tensor(1.0)
            self.bucket_totals += correct_update

    def compute(self):
        assert isinstance(self.bucket_correct, Tensor)
        assert isinstance(self.bucket_totals, Tensor)

        result = torch.tensor(0.0)
        total_obs = torch.sum(self.bucket_totals)
        for i in range(self.n_buckets):
            acc_bucket_i = self.bucket_correct[i]
            conf_bucket_i = self.bucket_totals[i] * torch.tensor((i / self.n_buckets + (i + 1) / self.n_buckets) / 2.0)
            result += torch.abs(acc_bucket_i - conf_bucket_i) / total_obs

        return result


class InContextLearningLMExpectedCalibrationError(InContextLearningMetric):
    r"""Computes ECE for In-context learning (ICL) language modeling (LM) tasks. (cite: https://arxiv.org/pdf/1706.04599.pdf).

    Expected calibration error is calculated by dividing predictions into buckets based on the model's confidence (a probability value b/w 0 and 1).
    We then calculate the accuracy within each bucket and calculate the average gap between confidence and accuracy
    across buckets, weighted by the number of samples in each bucket.

    For LM tasks, the model confidence is defined as the minimum probability assigned to all tokens in the continuation.


    Adds metric state variables:
        bucket_totals (float): The number of instances where the prediction masked the target.
        bucket_correct (float): The number of total instances that were predicted.

    Args:
        dist_sync_on_step (bool, optional): Synchronize metric state across processes at
            each forward() before returning the value at the step. Default: ``False``.
        n_buckets (int): Number of distinct buckets to split the confidence distribution into
=======
            if idx_max == gold_idx:
                self.bucket_correct[bucket_idx] += 1  # pyright: ignore [reportGeneralTypeIssues]

            self.bucket_totals[bucket_idx] += 1  # pyright: ignore [reportGeneralTypeIssues]


class InContextLearningLMExpectedCalibrationError(InContextLearningExpectedCalibrationError):
    r"""Computes Expected Calibration Error (ECE) for In-context learning (ICL) language modeling (LM) tasks. (cite: https://arxiv.org/pdf/1706.04599.pdf).

    For LM tasks, the model confidence is defined as the minimum probability assigned to all tokens in the continuation.

    See `InContextLearningExpectedCalibrationError` for more info.
>>>>>>> 76b509c5
    """

    # Make torchmetrics call update only once
    full_state_update = False

<<<<<<< HEAD
    def __init__(self, dist_sync_on_step: bool = False, n_buckets=10):
        # state from multiple processes
        super().__init__(dist_sync_on_step=dist_sync_on_step)
        self.n_buckets = n_buckets
        self.add_state('bucket_totals', default=torch.zeros(n_buckets), dist_reduce_fx='sum')
        self.add_state('bucket_correct', default=torch.zeros(n_buckets), dist_reduce_fx='sum')

    def update(self, batch: dict, output_logits: torch.Tensor, labels: torch.Tensor):
=======
    def update(self, batch: Dict[str, Any], output_logits: torch.Tensor, labels: torch.Tensor):
>>>>>>> 76b509c5
        output_logits = torch.softmax(output_logits, dim=2)
        for batch_idx, cont_idx in enumerate(batch['continuation_indices']):
            cont_tok_logits = output_logits[batch_idx].index_select(dim=0, index=cont_idx - 1)
            cont_tok_pred = cont_tok_logits.argmax(dim=-1)
            confidence = cont_tok_logits.max(dim=-1).values.min()
            cont_tok_targ = labels[batch_idx].index_select(dim=0, index=cont_idx - 1)
            assert confidence >= 0.0 and confidence <= 1.0
            bucket_idx = int(confidence * self.n_buckets)
            if bucket_idx == self.n_buckets:
                bucket_idx -= 1

<<<<<<< HEAD
            correct_update = torch.zeros(self.n_buckets)
            correct_update[bucket_idx] = (cont_tok_pred == cont_tok_targ).all().int()

            self.bucket_correct += correct_update

            correct_update[bucket_idx] = torch.tensor(1.0)
            self.bucket_totals += correct_update

    def compute(self):
        assert isinstance(self.bucket_correct, Tensor)
        assert isinstance(self.bucket_totals, Tensor)

        result = 0.0
        total_obs = torch.sum(self.bucket_totals)
        for i in range(self.n_buckets):
            acc_bucket_i = self.bucket_correct[i]
            conf_bucket_i = self.bucket_totals[i] * torch.tensor((i / self.n_buckets + (i + 1) / self.n_buckets) / 2.0)
            result += torch.abs(acc_bucket_i - conf_bucket_i) / total_obs

        return result
=======
            if (cont_tok_pred == cont_tok_targ).all():
                self.bucket_correct[bucket_idx] += 1  # pyright: ignore [reportGeneralTypeIssues]

            self.bucket_totals[bucket_idx] += 1  # pyright: ignore [reportGeneralTypeIssues]
>>>>>>> 76b509c5
<|MERGE_RESOLUTION|>--- conflicted
+++ resolved
@@ -15,11 +15,6 @@
 from composer.loss import soft_cross_entropy
 
 __all__ = [
-<<<<<<< HEAD
-    'Perplexity', 'InContextLearningLMAccuracy', 'InContextLearningMultipleChoiceAccuracy',
-    'InContextLearningQAAccuracy', 'BinaryF1Score', 'HFCrossEntropy', 'LanguageCrossEntropy', 'MaskedAccuracy',
-    'LanguagePerplexity', 'InContextLearningLMExpectedCalibrationError', 'InContextLearningMCExpectedCalibrationError'
-=======
     'Perplexity',
     'InContextLearningLMAccuracy',
     'InContextLearningMultipleChoiceAccuracy',
@@ -31,7 +26,6 @@
     'LanguagePerplexity',
     'InContextLearningLMExpectedCalibrationError',
     'InContextLearningMCExpectedCalibrationError',
->>>>>>> 76b509c5
 ]
 
 
@@ -471,20 +465,6 @@
         return self.correct.float() / self.total
 
 
-<<<<<<< HEAD
-class InContextLearningMCExpectedCalibrationError(InContextLearningMetric):
-    r"""Computes ECE for In-context learning (ICL) multiple choice (MC) tasks. (source: https://arxiv.org/abs/2012.00955).
-
-    Expected calibration error is calculated by dividing predictions into buckets based on the model's confidence (a probability value b/w 0 and 1).
-    We then calculate the accuracy within each bucket and calculate the average gap between confidence and accuracy
-    across buckets, weighted by the number of samples in each bucket.
-
-    For MC tasks, the model confidence is defined as the softmax of average per-token probability assigned to the top question choice.
-
-    Adds metric state variables:
-        bucket_totals (float): The number of instances where the prediction masked the target.
-        bucket_correct (float): The number of total instances that were predicted.
-=======
 class InContextLearningExpectedCalibrationError(InContextLearningMetric):
     """Generic class for Expected Calibration Error (ECE) (cite: https://arxiv.org/pdf/1706.04599.pdf).
 
@@ -497,7 +477,6 @@
     Adds metric state variables:
     bucket_totals (float): The number of instances where the prediction masked the target per bucket.
     bucket_correct (float): The number of total instances that were predicted per bucket.
->>>>>>> 76b509c5
 
     Args:
         dist_sync_on_step (bool, optional): Synchronize metric state across processes at
@@ -505,28 +484,16 @@
         n_buckets (int): Number of distinct buckets to split the confidence distribution into
     """
 
-<<<<<<< HEAD
-    # Make torchmetrics call update only once
-    full_state_update = False
-
-    def __init__(self, dist_sync_on_step: bool = False, n_buckets=10):
-        # state from multiple processes
-        super().__init__(dist_sync_on_step=dist_sync_on_step)
-        self.n_buckets = n_buckets
-=======
     def __init__(self, dist_sync_on_step: bool = False, n_buckets: int = 10):
         # state from multiple processes
         super().__init__(dist_sync_on_step=dist_sync_on_step)
         self.n_buckets = n_buckets
         if n_buckets < 1:
             raise Exception('`n_buckets`')
->>>>>>> 76b509c5
         self.add_state('bucket_totals', default=torch.zeros(n_buckets), dist_reduce_fx='sum')
         self.add_state('bucket_correct', default=torch.zeros(n_buckets), dist_reduce_fx='sum')
 
     def update(self, batch: dict, output_logits: torch.Tensor, labels: torch.Tensor):
-<<<<<<< HEAD
-=======
         pass
 
     def compute(self):
@@ -559,7 +526,6 @@
     full_state_update = False
 
     def update(self, batch: Dict[str, Any], output_logits: torch.Tensor, labels: torch.Tensor):
->>>>>>> 76b509c5
         output_logits = torch.softmax(output_logits, dim=2)
         probabilites = []
         for batch_idx, cont_idx in enumerate(batch['continuation_indices']):
@@ -570,11 +536,7 @@
 
         for (start, end), gold_idx in zip(batch['choice_groupings'], batch['gold_indices']):
             subset = probabilites[start:end]
-<<<<<<< HEAD
-            idx_min = subset.index(min(subset))
-=======
             idx_max = subset.index(max(subset))
->>>>>>> 76b509c5
             confidence = torch.tensor(subset).max() / torch.tensor(subset).sum()
 
             assert confidence >= 0.0 and confidence <= 1.0
@@ -582,48 +544,6 @@
             if bucket_idx == self.n_buckets:
                 bucket_idx -= 1
 
-<<<<<<< HEAD
-            correct_update = torch.zeros(self.n_buckets)
-            correct_update[bucket_idx] = torch.tensor(idx_min == gold_idx).int()
-
-            self.bucket_correct += correct_update
-
-            correct_update[bucket_idx] = torch.tensor(1.0)
-            self.bucket_totals += correct_update
-
-    def compute(self):
-        assert isinstance(self.bucket_correct, Tensor)
-        assert isinstance(self.bucket_totals, Tensor)
-
-        result = torch.tensor(0.0)
-        total_obs = torch.sum(self.bucket_totals)
-        for i in range(self.n_buckets):
-            acc_bucket_i = self.bucket_correct[i]
-            conf_bucket_i = self.bucket_totals[i] * torch.tensor((i / self.n_buckets + (i + 1) / self.n_buckets) / 2.0)
-            result += torch.abs(acc_bucket_i - conf_bucket_i) / total_obs
-
-        return result
-
-
-class InContextLearningLMExpectedCalibrationError(InContextLearningMetric):
-    r"""Computes ECE for In-context learning (ICL) language modeling (LM) tasks. (cite: https://arxiv.org/pdf/1706.04599.pdf).
-
-    Expected calibration error is calculated by dividing predictions into buckets based on the model's confidence (a probability value b/w 0 and 1).
-    We then calculate the accuracy within each bucket and calculate the average gap between confidence and accuracy
-    across buckets, weighted by the number of samples in each bucket.
-
-    For LM tasks, the model confidence is defined as the minimum probability assigned to all tokens in the continuation.
-
-
-    Adds metric state variables:
-        bucket_totals (float): The number of instances where the prediction masked the target.
-        bucket_correct (float): The number of total instances that were predicted.
-
-    Args:
-        dist_sync_on_step (bool, optional): Synchronize metric state across processes at
-            each forward() before returning the value at the step. Default: ``False``.
-        n_buckets (int): Number of distinct buckets to split the confidence distribution into
-=======
             if idx_max == gold_idx:
                 self.bucket_correct[bucket_idx] += 1  # pyright: ignore [reportGeneralTypeIssues]
 
@@ -636,24 +556,12 @@
     For LM tasks, the model confidence is defined as the minimum probability assigned to all tokens in the continuation.
 
     See `InContextLearningExpectedCalibrationError` for more info.
->>>>>>> 76b509c5
-    """
-
-    # Make torchmetrics call update only once
-    full_state_update = False
-
-<<<<<<< HEAD
-    def __init__(self, dist_sync_on_step: bool = False, n_buckets=10):
-        # state from multiple processes
-        super().__init__(dist_sync_on_step=dist_sync_on_step)
-        self.n_buckets = n_buckets
-        self.add_state('bucket_totals', default=torch.zeros(n_buckets), dist_reduce_fx='sum')
-        self.add_state('bucket_correct', default=torch.zeros(n_buckets), dist_reduce_fx='sum')
-
-    def update(self, batch: dict, output_logits: torch.Tensor, labels: torch.Tensor):
-=======
+    """
+
+    # Make torchmetrics call update only once
+    full_state_update = False
+
     def update(self, batch: Dict[str, Any], output_logits: torch.Tensor, labels: torch.Tensor):
->>>>>>> 76b509c5
         output_logits = torch.softmax(output_logits, dim=2)
         for batch_idx, cont_idx in enumerate(batch['continuation_indices']):
             cont_tok_logits = output_logits[batch_idx].index_select(dim=0, index=cont_idx - 1)
@@ -665,30 +573,7 @@
             if bucket_idx == self.n_buckets:
                 bucket_idx -= 1
 
-<<<<<<< HEAD
-            correct_update = torch.zeros(self.n_buckets)
-            correct_update[bucket_idx] = (cont_tok_pred == cont_tok_targ).all().int()
-
-            self.bucket_correct += correct_update
-
-            correct_update[bucket_idx] = torch.tensor(1.0)
-            self.bucket_totals += correct_update
-
-    def compute(self):
-        assert isinstance(self.bucket_correct, Tensor)
-        assert isinstance(self.bucket_totals, Tensor)
-
-        result = 0.0
-        total_obs = torch.sum(self.bucket_totals)
-        for i in range(self.n_buckets):
-            acc_bucket_i = self.bucket_correct[i]
-            conf_bucket_i = self.bucket_totals[i] * torch.tensor((i / self.n_buckets + (i + 1) / self.n_buckets) / 2.0)
-            result += torch.abs(acc_bucket_i - conf_bucket_i) / total_obs
-
-        return result
-=======
             if (cont_tok_pred == cont_tok_targ).all():
                 self.bucket_correct[bucket_idx] += 1  # pyright: ignore [reportGeneralTypeIssues]
 
-            self.bucket_totals[bucket_idx] += 1  # pyright: ignore [reportGeneralTypeIssues]
->>>>>>> 76b509c5
+            self.bucket_totals[bucket_idx] += 1  # pyright: ignore [reportGeneralTypeIssues]