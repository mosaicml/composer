--- conflicted
+++ resolved
@@ -5,12 +5,12 @@
 
 import logging
 import os
+import random
 import re
 import string
-import random
 import warnings
+from copy import deepcopy
 from typing import Any, Dict, List, Mapping, Optional, Union
-from copy import deepcopy
 
 import numpy as np
 import torch
@@ -18,8 +18,8 @@
 from torch.nn import functional as F
 from torchmetrics import Metric
 
+from composer.utils.eval_client import EvalClient, LambdaEvalClient, LocalEvalClient, MosaicMLLambdaEvalClient
 from composer.utils.import_helpers import MissingConditionalImportError
-from composer.utils.eval_client import EvalClient, LambdaEvalClient, LocalEvalClient, MosaicMLLambdaEvalClient
 
 log = logging.getLogger(__name__)
 
@@ -28,12 +28,8 @@
     'InContextLearningMultipleChoiceAccuracy',
     'InContextLearningQAAccuracy',
     'InContextLearningCodeEvalAccuracy',
-<<<<<<< HEAD
-    'InContextLearningLLMAsAJudge',
-=======
     # 'InContextLearningLLMAsAJudge',
     'IFEvalJudge',
->>>>>>> de5e7886
     'BinaryF1Score',
     'LanguageCrossEntropy',
     'MaskedAccuracy',
@@ -296,6 +292,7 @@
         assert isinstance(self.total, Tensor)
         return self.correct / self.total
 
+
 class InContextLearningLLMAsAJudge(InContextLearningMetric):
     r"""Computes accuracy for In-context learning (ICL) question answering (QA) tasks.
 
@@ -320,10 +317,10 @@
 
     # Make torchmetrics call update only once
     full_state_update = False
-# Respond with either "Yes" or "No" if you are able to make a distinction, or "Invalid" if the statements are malformatted. 
-# Any response other than one "Yes", "No", or "Invalid" is unusable and will not be scored, so please adhere to the instructions carefully.
-
-    BASE_EQUIVALENCE_PROMPT = """Please determine whether the supplied statements or answers are equivalent. 
+    # Respond with either "Yes" or "No" if you are able to make a distinction, or "Invalid" if the statements are malformatted.
+    # Any response other than one "Yes", "No", or "Invalid" is unusable and will not be scored, so please adhere to the instructions carefully.
+
+    BASE_EQUIVALENCE_PROMPT = """Please determine whether the supplied statements or answers are equivalent.
 If one statment has a long continuation, only consider the first segment of the statement.
 Respond with either "Yes" or "No". Any response other than one "Yes" or "No" is unusable and will not be scored, so please adhere to the instructions carefully.
 Here are some examples to help you understand the task. They are not a part of the statements we are comparing.
@@ -346,7 +343,7 @@
 
 Statement 1: The American team was the first to win the World Championship.
 Statement 2: America
-Result: Yes 
+Result: Yes
 
 Statement 1:  Yes\nQuestion: What is the name of the British Army_s first major infantry regiment?\nAnswer: The
 Statement 2: Yes
@@ -376,10 +373,9 @@
         try:
             from openai import OpenAI
         except ImportError as e:
-            raise MissingConditionalImportError(
-                extra_deps_group='openai',
-                conda_package='openai',
-                conda_channel='conda-forge') from e
+            raise MissingConditionalImportError(extra_deps_group='openai',
+                                                conda_package='openai',
+                                                conda_channel='conda-forge') from e
         self.client = OpenAI()
 
     def call_judge(self, sample_answer, sample_label) -> List[str]:
@@ -396,26 +392,30 @@
             formatted_input = openai_user_input.format(statement1=sample_label, statement2=sample_answer)
         response = self.client.chat.completions.create(
             # TODO: allow configurations
-            model="gpt-3.5-turbo",
-            messages=[{'role': 'system', 'content': self.BASE_EQUIVALENCE_PROMPT},
-                      { 'role': 'user', 'content': formatted_input}],
-            max_tokens=10
-        )
-        if "Yes" not in response.choices[0].message.content and "No" not in response.choices[0].message.content:
-            print("Found an illformatted response:")
+            model='gpt-3.5-turbo',
+            messages=[{
+                'role': 'system',
+                'content': self.BASE_EQUIVALENCE_PROMPT
+            }, {
+                'role': 'user',
+                'content': formatted_input
+            }],
+            max_tokens=10)
+        if 'Yes' not in response.choices[0].message.content and 'No' not in response.choices[0].message.content:
+            print('Found an illformatted response:')
             print(formatted_input + response.choices[0].message.content)
 
-        return response.choices[0].message.content 
+        return response.choices[0].message.content
 
     def update(self, batch: Dict[str, Any], outputs: List[str], labels: List[List[str]]):
         if not self.client:
-            self.init_openai()  
+            self.init_openai()
         for sample_output, sample_answer in zip(outputs, batch['answer']):
-            sample_output = sample_output.split("\n")[0]
+            sample_output = sample_output.split('\n')[0]
             result = self.call_judge(sample_output, sample_answer)
-            if result.endswith("Yes"):
+            if result.endswith('Yes'):
                 self.correct += torch.tensor(1.0)
-            elif result.endswith("No"):
+            elif result.endswith('No'):
                 pass
             else:
                 self.invalid_judge_response += torch.tensor(1.0)
@@ -790,13 +790,14 @@
         assert isinstance(self.total, Tensor)
         return self.correct / self.total
 
+
 class IFEvalJudge(InContextLearningMetric):
     """
 
     {
-        "key": 3757, 
-        "prompt": "Would you consider yourself to be smart? Choose from:\nMy answer is yes.\nMy answer is no.\nMy answer is maybe.\nJust choose one phrase from above as your answer.", 
-        "instruction_id_list": ["detectable_format:constrained_response"], 
+        "key": 3757,
+        "prompt": "Would you consider yourself to be smart? Choose from:\nMy answer is yes.\nMy answer is no.\nMy answer is maybe.\nJust choose one phrase from above as your answer.",
+        "instruction_id_list": ["detectable_format:constrained_response"],
         "kwargs": [{}]
     }
     {
@@ -829,17 +830,14 @@
             kwargs = batch['kwargs'][i]
             # Removes k, v pairs when value is none for each dict in the the list
             kwargs = [{k: v for k, v in kwarg_dict.items() if v is not None} for kwarg_dict in kwargs]
-            self.cached_results.append(
-                {
-                    'key': batch['key'][i], 
-                    'instruction_id_list': batch['instruction_id_list'][i],
-                    'prompt':batch['prompt'][i], 
-                    'kwargs':kwargs,
-                    'response':output
-                }
-            )
+            self.cached_results.append({
+                'key': batch['key'][i],
+                'instruction_id_list': batch['instruction_id_list'][i],
+                'prompt': batch['prompt'][i],
+                'kwargs': kwargs,
+                'response': output
+            })
             # self.total += 1 #type: ignore (third-party)
-
 
     def compute(self) -> Tensor:
         """Aggregate the state over all processes to compute the metric.
@@ -849,7 +847,8 @@
         """
         # Return average loss over entire dataset
         try:
-            from instruction_following_eval import instruction_following_eval # pyright: ignore [reportGeneralTypeIssues]
+            from instruction_following_eval import \
+                instruction_following_eval  # pyright: ignore [reportGeneralTypeIssues]
             from instruction_following_eval.evaluation import InstructionResult
         except ImportError as e:
             raise MissingConditionalImportError(
@@ -859,8 +858,8 @@
             ) from e
         instruction_results = [InstructionResult(**res_dict) for res_dict in self.cached_results]
         result = instruction_following_eval(instruction_results)
-        print("*** Printing results of IFEval ***")
+        print('*** Printing results of IFEval ***')
         for k, v in result.items():
-            print(f"Task type: {k}, performance: {v}")
+            print(f'Task type: {k}, performance: {v}')
         # TODO: Handle result differently in trainer._compute_and_log_metrics()
-        return result
+        return result