# Copyright 2022 MosaicML Composer authors
# SPDX-License-Identifier: Apache-2.0

"""A collection of common torchmetrics."""

from composer.metrics.map import MAP
from composer.metrics.metrics import CrossEntropy, Dice, LossMetric, MIoU
<<<<<<< HEAD
from composer.metrics.nlp import (BinaryF1Score, InContextLearningCodeEvalAccuracy, InContextLearningLMAccuracy,
                                  InContextLearningLMExpectedCalibrationError,
                                  InContextLearningMCExpectedCalibrationError, InContextLearningMetric,
                                  InContextLearningMultipleChoiceAccuracy, InContextLearningQAAccuracy,
                                  LanguageCrossEntropy, LanguagePerplexity, LossPerpVLen, MaskedAccuracy)
=======
from composer.metrics.nlp import (
    BinaryF1Score,
    InContextLearningCodeEvalAccuracy,
    InContextLearningLMAccuracy,
    InContextLearningLMExpectedCalibrationError,
    InContextLearningMCExpectedCalibrationError,
    InContextLearningMetric,
    InContextLearningMultipleChoiceAccuracy,
    InContextLearningQAAccuracy,
    LanguageCrossEntropy,
    LanguagePerplexity,
    MaskedAccuracy,
)
>>>>>>> 60572ed3

__all__ = [
    'MAP',
    'MIoU',
    'Dice',
    'CrossEntropy',
    'LossMetric',
    'BinaryF1Score',
    'LanguageCrossEntropy',
    'MaskedAccuracy',
    'LanguagePerplexity',
    'InContextLearningLMAccuracy',
    'InContextLearningMultipleChoiceAccuracy',
    'InContextLearningQAAccuracy',
    'InContextLearningMCExpectedCalibrationError',
    'InContextLearningLMExpectedCalibrationError',
    'InContextLearningMetric',
    'InContextLearningCodeEvalAccuracy',
    'LossPerpVLen',
]

METRIC_DEFAULT_CTORS = {
    'InContextLearningLMAccuracy': InContextLearningLMAccuracy,
    'InContextLearningMultipleChoiceAccuracy': InContextLearningMultipleChoiceAccuracy,
    'InContextLearningQAAccuracy': InContextLearningQAAccuracy,
    'InContextLearningCodeEvalAccuracy': InContextLearningCodeEvalAccuracy,
}<|MERGE_RESOLUTION|>--- conflicted
+++ resolved
@@ -5,13 +5,6 @@
 
 from composer.metrics.map import MAP
 from composer.metrics.metrics import CrossEntropy, Dice, LossMetric, MIoU
-<<<<<<< HEAD
-from composer.metrics.nlp import (BinaryF1Score, InContextLearningCodeEvalAccuracy, InContextLearningLMAccuracy,
-                                  InContextLearningLMExpectedCalibrationError,
-                                  InContextLearningMCExpectedCalibrationError, InContextLearningMetric,
-                                  InContextLearningMultipleChoiceAccuracy, InContextLearningQAAccuracy,
-                                  LanguageCrossEntropy, LanguagePerplexity, LossPerpVLen, MaskedAccuracy)
-=======
 from composer.metrics.nlp import (
     BinaryF1Score,
     InContextLearningCodeEvalAccuracy,
@@ -23,9 +16,9 @@
     InContextLearningQAAccuracy,
     LanguageCrossEntropy,
     LanguagePerplexity,
+    LossPerpVLen,
     MaskedAccuracy,
 )
->>>>>>> 60572ed3
 
 __all__ = [
     'MAP',
