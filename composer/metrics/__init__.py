--- conflicted
+++ resolved
@@ -26,10 +26,6 @@
     'InContextLearningLMAccuracy',
     'InContextLearningMultipleChoiceAccuracy',
     'InContextLearningQAAccuracy',
-<<<<<<< HEAD
-    'InContextLearningLMAccuracy',
-=======
->>>>>>> 76b509c5
     'InContextLearningMCExpectedCalibrationError',
     'InContextLearningLMExpectedCalibrationError',
     'InContextLearningMetric',
