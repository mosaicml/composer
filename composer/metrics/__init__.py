--- conflicted
+++ resolved
@@ -5,14 +5,9 @@
 
 from composer.metrics.map import MAP
 from composer.metrics.metrics import CrossEntropy, Dice, LossMetric, MIoU
-<<<<<<< HEAD
-from composer.metrics.nlp import (BinaryF1Score, HFCrossEntropy, InContextLearningLMAccuracy, LanguageCrossEntropy,
-                                  LanguagePerplexity, MaskedAccuracy, Perplexity)
-=======
 from composer.metrics.nlp import (BinaryF1Score, HFCrossEntropy, InContextLearningLMAccuracy, InContextLearningMetric,
-                                  InContextLearningMultipleChoiceAccuracy, LanguageCrossEntropy, MaskedAccuracy,
-                                  Perplexity)
->>>>>>> f0175351
+                                  InContextLearningMultipleChoiceAccuracy, LanguageCrossEntropy, LanguagePerplexity,
+                                  MaskedAccuracy, Perplexity)
 
 __all__ = [
     'MAP',
