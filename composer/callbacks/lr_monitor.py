# Copyright 2022 MosaicML Composer authors
# SPDX-License-Identifier: Apache-2.0

"""Monitor learning rate during training."""
from composer.core import Callback, State
from composer.loggers import Logger

__all__ = ['LRMonitor']


class LRMonitor(Callback):
    """Logs the learning rate.

    This callback iterates over all optimizers and their parameter groups to log 
    learning rate under the ``lr-{OPTIMIZER_NAME}/group{GROUP_NUMBER}`` key.

    Example:
    .. doctest::

        >>> from composer import Trainer
        >>> from composer.callbacks import LRMonitor
        >>> # constructing trainer object with this callback
        >>> trainer = Trainer(
        ...     model=model,
        ...     train_dataloader=train_dataloader,
        ...     eval_dataloader=eval_dataloader,
        ...     optimizers=optimizer,
        ...     max_duration="1ep",
        ...     callbacks=[LRMonitor()],
        ... )

<<<<<<< HEAD
    .. testcleanup::

        trainer.engine.close()

    The learning rate is logged by the :class:`.Logger` to the following key as described
=======
    The learning rate is logged by the :class:`~composer.loggers.logger.Logger` to the following key as described
>>>>>>> 49991cc6
    below.

    +---------------------------------------------+---------------------------------------+
    | Key                                         | Logged data                           |
    +=============================================+=======================================+
    |                                             | Learning rate for each optimizer and  |
    | ``lr-{OPTIMIZER_NAME}/group{GROUP_NUMBER}`` | parameter group for that optimizer is |
    |                                             | logged to a separate key.             |
    +---------------------------------------------+---------------------------------------+
    """

    def __init__(self) -> None:
        pass

    def batch_end(self, state: State, logger: Logger):
        assert state.optimizers is not None, 'optimizers must be defined'
        for optimizer in state.optimizers:
            lrs = [group['lr'] for group in optimizer.param_groups]
            name = optimizer.__class__.__name__
            for lr in lrs:
                for idx, lr in enumerate(lrs):
                    logger.data_batch({f'lr-{name}/group{idx}': lr})<|MERGE_RESOLUTION|>--- conflicted
+++ resolved
@@ -11,7 +11,7 @@
 class LRMonitor(Callback):
     """Logs the learning rate.
 
-    This callback iterates over all optimizers and their parameter groups to log 
+    This callback iterates over all optimizers and their parameter groups to log
     learning rate under the ``lr-{OPTIMIZER_NAME}/group{GROUP_NUMBER}`` key.
 
     Example:
@@ -29,15 +29,7 @@
         ...     callbacks=[LRMonitor()],
         ... )
 
-<<<<<<< HEAD
-    .. testcleanup::
-
-        trainer.engine.close()
-
     The learning rate is logged by the :class:`.Logger` to the following key as described
-=======
-    The learning rate is logged by the :class:`~composer.loggers.logger.Logger` to the following key as described
->>>>>>> 49991cc6
     below.
 
     +---------------------------------------------+---------------------------------------+
