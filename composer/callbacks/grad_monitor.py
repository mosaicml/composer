--- conflicted
+++ resolved
@@ -32,15 +32,7 @@
         ...     callbacks=[GradMonitor()],
         ... )
 
-<<<<<<< HEAD
-    .. testcleanup::
-
-        trainer.engine.close()
-
     The L2 norms are logged by the :class:`.Logger` to the following keys as described below.
-=======
-    The L2 norms are logged by the :class:`~composer.loggers.logger.Logger` to the following keys as described below.
->>>>>>> 49991cc6
 
     +-----------------------------------+-------------------------------------------------------------+
     | Key                               | Logged data                                                 |
