# Copyright 2022 MosaicML Composer authors
# SPDX-License-Identifier: Apache-2.0

"""Create a submission for MLPerf Training benchmark."""

import json
import logging
import os
import platform
import subprocess
import sys
import warnings
from typing import Any, Dict, Iterable, Optional

import torch
from torch.utils.data import DataLoader, IterableDataset

import composer
from composer.core import State
from composer.core.callback import Callback
from composer.loggers import Logger
from composer.utils import dist

try:
    import cpuinfo
    import psutil
    from mlperf_logging import mllog
    from mlperf_logging.mllog import constants

    mlperf_available = True
except ImportError:
    mlperf_available = False

# this callback only supports the following options:
BENCHMARKS = ('resnet', 'bert')
DIVISIONS = ('open',)
STATUS = ('onprem', 'cloud', 'preview')

__all__ = ['MLPerfCallback', 'get_system_description']


def _global_rank_zero() -> bool:
    return dist.get_global_rank() == 0


def _local_rank_zero() -> bool:
    return dist.get_local_rank() == 0


def _require_mlperf_logging():
    if not mlperf_available:
        raise ImportError("""Please install with `pip install 'mosaicml[mlperf]'` and also
                          install the logging library from: https://github.com/mlcommons/logging""")


class MLPerfCallback(Callback):
    """Create compliant results file for MLPerf Training benchmark.

    A submission folder structure will be created with the ``root_folder``
    as the base and the following directories::

        root_folder/
            results/
                [system_name]/
                    [benchmark]/
                        results_0.txt
                        results_1.txt
                        ...
            systems/
                [system_name].json

    A required systems description will be automatically generated,
    and best effort made to populate the fields, but should be manually
    checked prior to submission.

    Currently, only open division submissions are supported with this Callback.

    Example:
        .. code-block:: python

            from composer.callbacks import MLPerfCallback

            callback = MLPerfCallback(
                root_folder='/submission',
                index=0,
                metric_name='Accuracy',
                metric_label='eval',
                target='0.759',
            )

    During training, the metric found in ``state.eval_metrics[metric_label][metric_name]``
    will be compared against the target criterion.

    .. note::

        This is currently an experimental logger that has not been used (yet)
        to submit an actual result to MLPerf. Please use with caution.

    .. note::

        MLPerf submissions require clearing the system cache prior to any training run.
        By default, this callback does not clear the cache, as that is a system specific
        operation. To enable cache clearing, and thus pass the mlperf compliance checker,
        provide a ``cache_clear_cmd`` that will be executed with ``os.system``.

    Args:
        root_folder (str): The root submission folder
        index (int): The repetition index of this run. The filename created will be
            ``result_[index].txt``.
        benchmark (str, optional): Benchmark name. Currently only ``resnet`` supported.
            Default: ``'resnet'``.
        target (float, optional): The target metric before the mllogger marks the stop
            of the timing run. Default: ``0.759`` (resnet benchmark).
        division (str, optional): Division of submission. Currently only ``open`` division supported.
            Default: ``'open'``.
        metric_name (str, optional): name of the metric to compare against the target.
            Default: ``Accuracy``.
        metric_label (str, optional): The label name. The metric will be accessed via
            ``state.eval_metrics[metric_label][metric_name]``.
        submitter (str, optional): Submitting organization. Default: ``"MosaicML"``.
        system_name (str, optional): Name of the system (e.g. 8xA100_composer). If
            not provided, system name will default to ``[world_size]x[device_name]_composer``,
            e.g. ``8xNVIDIA_A100_80GB_composer``.
        status (str, optional): Submission status. One of (onprem, cloud, or preview).
            Default: ``"onprem"``.
        cache_clear_cmd (str, optional): Command to invoke during the cache clear. This callback
            will call ``os.system(cache_clear_cmd)``. Default is disabled (None)
        host_processors_per_node (int, optional): Total number of host processors per node.  Default: ``None``.
        exit_at_target (bool, optional): Whether to exit training when target metric is met. Default: ``False``.
    """

    def __init__(
        self,
        root_folder: str,
        index: int,
        benchmark: str = 'resnet',
        target: float = 0.759,
        division: str = 'open',
        metric_name: str = 'Accuracy',
        metric_label: str = 'eval',
        submitter: str = 'MosaicML',
        system_name: Optional[str] = None,
        status: str = 'onprem',
        cache_clear_cmd: Optional[str] = None,
        host_processors_per_node: Optional[int] = None,
        exit_at_target: bool = False,
    ) -> None:

        _require_mlperf_logging()

        if benchmark not in BENCHMARKS:
            raise ValueError(f'benchmark: {benchmark} must be one of {BENCHMARKS}')
        if division not in DIVISIONS:
            raise ValueError(f'division: {division} must be one of {DIVISIONS}')
        if status not in STATUS:
            raise ValueError(f'status: {status} must be one of {STATUS}')

        self.mllogger = mllog.get_mllogger()
        self.target = target
        self.benchmark = benchmark
        self.target = target
        self.division = division
        self.submitter = submitter
        self.status = status
        self.cache_clear_cmd = cache_clear_cmd
        self.root_folder = root_folder
        self.metric_name = metric_name
        self.metric_label = metric_label
        self.exit_at_target = exit_at_target
        self._file_handler = None

        self.system_desc = get_system_description(submitter, division, status, system_name, host_processors_per_node)
        if system_name is None:
            system_name = self.system_desc['system_name']
        self.system_name = system_name

        # file paths to save the systems file, results file
        self.systems_path = os.path.join(root_folder, 'systems', f'{system_name}.json')
        self.filename = os.path.join(root_folder, 'results', system_name, benchmark, f'result_{index}.txt')

        # upload names for object store logging
        self.upload_name = '{run_name}' + f'/results/{system_name}/{benchmark}/result_{index}.txt'
        self.system_desc_upload_name = '{run_name}' + f'/systems/{system_name}.json'

        self.success = False

    def init(self, state: State, logger: Logger) -> None:
        # setup here requies access to rank, which is only available after
        # the trainer is initialized
        if _local_rank_zero():
            self._create_submission_folders(self.root_folder, self.system_name, self.benchmark)
            with open(self.systems_path, 'w') as f:
                json.dump(self.system_desc, f, indent=4)

            if os.path.exists(self.filename):
                raise FileExistsError(f'{self.filename} already exists.')

        dist.barrier()

        self._file_handler = logging.FileHandler(self.filename)
        self._file_handler.setLevel(logging.INFO)
        self.mllogger.logger.addHandler(self._file_handler)

        if self.cache_clear_cmd is not None:
            if _local_rank_zero():
                subprocess.run(self.cache_clear_cmd.split(), check=True, text=True)
                self.mllogger.start(key=mllog.constants.CACHE_CLEAR)
        else:
            warnings.warn('cache_clear_cmd was not provided. For a valid submission, please provide the command.')

        dist.barrier()

        if _local_rank_zero():
            self.mllogger.start(key=mllog.constants.INIT_START)

        if _global_rank_zero():
            self._log_dict({
                constants.SUBMISSION_BENCHMARK: self.benchmark,
                constants.SUBMISSION_DIVISION: self.division,
                constants.SUBMISSION_ORG: self.submitter,
                constants.SUBMISSION_PLATFORM: self.system_name,
                constants.SUBMISSION_STATUS: self.status,
            })

            # optionally, upload the system description file
            logger.upload_file(self.system_desc_upload_name, self.systems_path)

    def _create_submission_folders(self, root_folder: str, system_name: str, benchmark: str):
        os.makedirs(root_folder, exist_ok=True)

        results_folder = os.path.join(root_folder, 'results')
        log_folder = os.path.join(root_folder, 'results', system_name)
        benchmark_folder = os.path.join(log_folder, benchmark)
        systems_folder = os.path.join(root_folder, 'systems')

        os.makedirs(results_folder, exist_ok=True)
        os.makedirs(log_folder, exist_ok=True)
        os.makedirs(benchmark_folder, exist_ok=True)
        os.makedirs(systems_folder, exist_ok=True)

    def _log_dict(self, data: Dict[str, Any]):
        for key, value in data.items():
            self.mllogger.event(key=key, value=value)

    def _get_accuracy(self, state: State) -> float:
        if self.metric_name not in state.eval_metrics[self.metric_label]:
            raise ValueError(f'{self.metric_name} must be a validation metric.')

        metric = state.eval_metrics[self.metric_label][self.metric_name].compute()
        return float(metric)

    def _get_time(self, state: State) -> int:
        """Different benchmarks log different units of time."""
        benchmark_time = {
            'resnet': state.timestamp.epoch.value,
            'bert': state.timestamp.sample.value,
        }
        return benchmark_time[self.benchmark]

    def _get_dataloader_stats(self, dataloader: Iterable):
        """Returns a tuple of ``(batch_size, num_samples)``."""
        if isinstance(dataloader, DataLoader):
            num_samples = len(dataloader.dataset)  # type: ignore
            if isinstance(dataloader.dataset, IterableDataset):
                num_samples *= dist.get_world_size()
            return (dataloader.batch_size, num_samples)
        try:
            # attempt to import ffcv and test if its an ffcv loader.
            import ffcv  # type: ignore

            if isinstance(dataloader, ffcv.loader.Loader):
                # Use the cached attribute ffcv.init_traversal_order to compute number of samples
                return (
                    dataloader.batch_size,  # type: ignore
                    len(dataloader.next_traversal_order()) * dist.get_world_size()  # type: ignore
                )
        except ImportError:
            pass

        raise TypeError(f'torch dataloader or ffcv dataloader required (and ffcv installed)')

    def fit_start(self, state: State, logger: Logger) -> None:
        if _global_rank_zero():
            if len(state.evaluators) > 1:
                raise ValueError('Only one evaluator is supported for the MLPerfCallback.')

            if state.train_dataloader is None:
                raise ValueError('Train dataloader need to be provided')

            batch_size, num_samples = self._get_dataloader_stats(state.train_dataloader)
            _, eval_num_samples = self._get_dataloader_stats(state.evaluators[0].dataloader.dataloader)

            if batch_size is None:
                raise ValueError('Batch size is required to be set for dataloader.')

            self._log_dict({
                constants.SEED: state.seed,
                constants.GLOBAL_BATCH_SIZE: batch_size * dist.get_world_size(),
                constants.GRADIENT_ACCUMULATION_STEPS: state.grad_accum,
                constants.TRAIN_SAMPLES: num_samples,
                constants.EVAL_SAMPLES: eval_num_samples,
            })

        if _local_rank_zero():
            self.mllogger.event(key=constants.INIT_STOP)

        dist.barrier()

        if _global_rank_zero():
            self.mllogger.event(key=constants.RUN_START)

    def epoch_start(self, state: State, logger: Logger) -> None:
        if _global_rank_zero():
            self.mllogger.event(key=constants.EPOCH_START, metadata={'epoch_num': self._get_time(state)})
            self.mllogger.event(key=constants.BLOCK_START,
                                metadata={
                                    'first_epoch_num': self._get_time(state),
                                    'epoch_count': 1
                                })

    def epoch_end(self, state: State, logger: Logger) -> None:
        if _global_rank_zero():
<<<<<<< HEAD
            self.mllogger.event(key=constants.EPOCH_STOP, metadata={'epoch_num': self._get_time(state)})
            logger.file_artifact(artifact_name=self.upload_name, file_path=self.filename)
=======
            self.mllogger.event(key=constants.EPOCH_STOP, metadata={'epoch_num': state.timestamp.epoch.value})
            logger.upload_file(remote_file_name=self.upload_name, file_path=self.filename)
>>>>>>> 29feecd4

    def eval_start(self, state: State, logger: Logger) -> None:
        if _global_rank_zero():
            self.mllogger.event(key=constants.EVAL_START, metadata={'epoch_num': self._get_time(state)})

    def eval_end(self, state: State, logger: Logger) -> None:
        accuracy = self._get_accuracy(state)

        if _global_rank_zero():
            self.mllogger.event(key=constants.EVAL_STOP, metadata={'epoch_num': self._get_time(state)})
            self.mllogger.event(key=constants.EVAL_ACCURACY,
                                value=accuracy,
                                metadata={'epoch_num': self._get_time(state)})
            self.mllogger.event(key=constants.BLOCK_STOP, metadata={'first_epoch_num': self._get_time(state)})

            if accuracy > self.target and not self.success:
                self.mllogger.event(key=constants.RUN_STOP, metadata={'status': 'success'})
                self.mllogger.logger.removeHandler(self._file_handler)
                self.success = True  # only log once

            # upload to object store after eval complete
            logger.file_artifact(artifact_name=self.upload_name, file_path=self.filename)

        if accuracy > self.target and self.exit_at_target:
            # stop training
            state.max_duration = state.timestamp.batch

    def close(self, state: State, logger: Logger) -> None:
        if self._file_handler is not None:
            self._file_handler.close()


def get_system_description(
    submitter: str,
    division: str,
    status: str,
    system_name: Optional[str] = None,
    host_processors_per_node: Optional[int] = None,
) -> Dict[str, str]:
    """Generates a valid system description.

    Makes a best effort to auto-populate some of the fields, but should
    be manually checked prior to submission. The system name is
    auto-generated as ``"[world_size]x[device_name]_composer"``, e.g.
    ``"8xNVIDIA_A100_80GB_composer"``.

    Args:
        submitter (str): Name of the submitting organization.
        division (str): Submission division (open, closed).
        status (str): System status (cloud, onprem, preview).
        system_name (str, optional): System name. Default: ``None``.

    Returns:
        system description as a dictionary
    """
    is_cuda = torch.cuda.is_available()
    cpu_info = cpuinfo.get_cpu_info()

    system_desc = {
        'submitter': submitter,
        'division': division,
        'status': status,
        'number_of_nodes': dist.get_world_size() / dist.get_local_world_size(),
        'host_processors_per_node': str(host_processors_per_node) if host_processors_per_node else '',
        'host_processor_model_name': str(cpu_info.get('brand_raw', 'CPU')),
        'host_processor_core_count': str(psutil.cpu_count(logical=False)),
        'host_processor_vcpu_count': '',
        'host_processor_frequency': '',
        'host_processor_caches': '',
        'host_processor_interconnect': '',
        'host_memory_capacity': '',
        'host_storage_type': '',
        'host_storage_capacity': '',
        'host_networking': '',
        'host_networking_topology': '',
        'host_memory_configuration': '',
        'accelerators_per_node': str(dist.get_local_world_size()) if is_cuda else '0',
        'accelerator_model_name': str(torch.cuda.get_device_name(None)) if is_cuda else '',
        'accelerator_host_interconnect': '',
        'accelerator_frequency': '',
        'accelerator_on-chip_memories': '',
        'accelerator_memory_configuration': '',
        'accelerator_memory_capacity': '',
        'accelerator_interconnect': '',
        'accelerator_interconnect_topology': '',
        'cooling': '',
        'hw_notes': '',
        'framework':
            f'PyTorch v{torch.__version__} and MosaicML composer v{composer.__version__}',  # type: ignore (third-party missing stub)
        'other_software_stack': {
            'cuda_version': torch.version.cuda if is_cuda else '',  # type: ignore (third-party missing stub)
            'composer_version': composer.__version__,
            'python_version': sys.version,
        },
        'operating_system': f'{platform.system()} {platform.release()}',
        'sw_notes': '',
    }

    if system_desc['number_of_nodes'] != 1:
        warnings.warn('Number of nodes > 1 not tested, proceed with caution.')

    if system_name is None:
        world_size = dist.get_world_size()
        if is_cuda:
            device_name = system_desc['accelerator_model_name']
        else:
            device_name = system_desc['host_processor_model_name']

        device_name = device_name.replace(' ', '_')
        system_name = f'{world_size}x{device_name}_composer'

    # default to system name as "[world_size]x[device_name]"
    # e.g. 8xNVIDIA_A100_80GB
    system_desc['system_name'] = system_name
    return system_desc<|MERGE_RESOLUTION|>--- conflicted
+++ resolved
@@ -320,13 +320,8 @@
 
     def epoch_end(self, state: State, logger: Logger) -> None:
         if _global_rank_zero():
-<<<<<<< HEAD
-            self.mllogger.event(key=constants.EPOCH_STOP, metadata={'epoch_num': self._get_time(state)})
-            logger.file_artifact(artifact_name=self.upload_name, file_path=self.filename)
-=======
             self.mllogger.event(key=constants.EPOCH_STOP, metadata={'epoch_num': state.timestamp.epoch.value})
             logger.upload_file(remote_file_name=self.upload_name, file_path=self.filename)
->>>>>>> 29feecd4
 
     def eval_start(self, state: State, logger: Logger) -> None:
         if _global_rank_zero():
