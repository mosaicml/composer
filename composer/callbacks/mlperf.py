--- conflicted
+++ resolved
@@ -1,12 +1,8 @@
 # Copyright 2022 MosaicML Composer authors
 # SPDX-License-Identifier: Apache-2.0
 
-<<<<<<< HEAD
-"""Callbacks related to MLPerf."""
-=======
-"""Create compliant results file for MLPerf Training benchmark."""
-
->>>>>>> 49991cc6
+"""Create a submission for MLPerf Training benchmark."""
+
 import json
 import logging
 import os
@@ -41,7 +37,8 @@
 DIVISIONS = ('open',)
 STATUS = ('onprem', 'cloud', 'preview')
 
-__all__ = ["MLPerfCallback", "get_system_description"]
+__all__ = ['MLPerfCallback', 'get_system_description']
+
 
 def _global_rank_zero() -> bool:
     return dist.get_global_rank() == 0
@@ -119,7 +116,7 @@
             Default: ``'open'``.
         metric_name (str, optional): name of the metric to compare against the target.
             Default: ``Accuracy``.
-        metric_label (str, optional): The label name. The metric will be accessed via 
+        metric_label (str, optional): The label name. The metric will be accessed via
             ``state.current_metrics[metric_label][metric_name]``.
         submitter (str, optional): Submitting organization. Default: ``"MosaicML"``.
         system_name (str, optional): Name of the system (e.g. 8xA100_composer). If
