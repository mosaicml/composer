# Copyright 2021 MosaicML. All Rights Reserved.

"""Hyperparameters for callbacks."""
from __future__ import annotations

import abc
import dataclasses
import textwrap
from dataclasses import dataclass
from typing import TYPE_CHECKING, Optional

import yahp as hp

from composer.core.callback import Callback
from composer.utils.object_store import ObjectStoreProviderHparams

if TYPE_CHECKING:
    from composer.callbacks.grad_monitor import GradMonitor
    from composer.callbacks.lr_monitor import LRMonitor
    from composer.callbacks.memory_monitor import MemoryMonitor
    from composer.callbacks.run_directory_uploader import RunDirectoryUploader
    from composer.callbacks.speed_monitor import SpeedMonitor

__all__ = [
    "CallbackHparams", "GradMonitorHparams", "MemoryMonitorHparams", "LRMonitorHparams", "SpeedMonitorHparams",
    "RunDirectoryUploaderHparams"
]


@dataclass
class CallbackHparams(hp.Hparams, abc.ABC):
    """Base class for callback hyperparameters.

<<<<<<< HEAD
    Callback parameters that are added to
    :attr:`composer.trainer.trainer_hparams.TrainerHparams.callbacks`
    (e.g. via YAML or the CLI) are initialized in the training loop.

    :private-members: initialize_object
=======
    Callback parameters that are added to the callbacks argument of
    :attr:`~composer.trainer.trainer_hparams.TrainerHparams` (e.g., via YAML or the CLI). See `Trainer with YAHP
    <https://docs.mosaicml.com/en/latest/tutorials/adding_models_datasets.html#trainer-with-yahp>`_ for more details.
    These are initialized in the training loop.
>>>>>>> 4114f5a5
    """

    @abc.abstractmethod
    def initialize_object(self) -> Callback:
        """Initialize the callback.

        Returns:
            Callback: An instance of the callback.

        :meta private:
        """
        pass


@dataclass
class GradMonitorHparams(CallbackHparams):
    """:class:`~composer.callbacks.grad_monitor.GradMonitor` hyperparamters.

    Args:
        log_layer_grad_norms (bool, optional): 
            See :class:`~composer.callbacks.grad_monitor.GradMonitor` for documentation.
    """

    log_layer_grad_norms: bool = hp.optional(
        doc="Whether to log gradient norms for individual layers.",
        default=False,
    )

    def initialize_object(self) -> GradMonitor:
        """Initialize the GradMonitor callback.

        Returns:
            GradMonitor: An instance of :mod:`~composer.callbacks.grad_monitor.GradMonitor`.
        """
        from composer.callbacks.grad_monitor import GradMonitor
        return GradMonitor(log_layer_grad_norms=self.log_layer_grad_norms)


@dataclass
class MemoryMonitorHparams(CallbackHparams):
    """:class:`~composer.callbacks.memory_monitor.MemoryMonitor` hyperparameters.

    There are no parameters as :class:`~composer.callbacks.memory_monitor.MemoryMonitor` does not take any parameters.
    """

    def initialize_object(self) -> MemoryMonitor:
        """Initialize the MemoryMonitor callback.

        Returns:
            MemoryMonitor: An instance of :mod:`~composer.callbacks.memory_monitor.MemoryMonitor`.
        """
        from composer.callbacks.memory_monitor import MemoryMonitor
        return MemoryMonitor()


@dataclass
class LRMonitorHparams(CallbackHparams):
    """:class:`~composer.callbacks.lr_monitor.LRMonitor` hyperparameters.

    There are no parameters as :class:`~composer.callbacks.lr_monitor.LRMonitor` does not take any parameters.
    """

    def initialize_object(self) -> LRMonitor:
        """Initialize the LRMonitor callback.

        Returns:
            LRMonitor: An instance of :mod:`~composer.callbacks.lr_monitor.LRMonitor`.
        """
        from composer.callbacks.lr_monitor import LRMonitor
        return LRMonitor()


@dataclass
class SpeedMonitorHparams(CallbackHparams):
    """:class:`~composer.callbacks.speed_monitor.SpeedMonitor` hyperparameters.

    Args:
        window_size (int, optional):
            See :class:`~composer.callbacks.speed_monitor.SpeedMonitor` for documentation.
    """
    window_size: int = hp.optional(
        doc="Number of batchs to use for a rolling average of throughput.",
        default=100,
    )

    def initialize_object(self) -> SpeedMonitor:
        """Initialize the SpeedMonitor callback.

        Returns:
            SpeedMonitor: An instance of :mod:`~composer.callbacks.speed_monitor.SpeedMonitor`.
        """
        from composer.callbacks.speed_monitor import SpeedMonitor
        return SpeedMonitor(window_size=self.window_size)


@dataclass
class RunDirectoryUploaderHparams(CallbackHparams, ObjectStoreProviderHparams):
    """:class:`~composer.callbacks.run_directory_uploader.RunDirectoryUploader` hyperparameters.

    Args:
        provider (str):
            See :class:`~composer.utils.object_store.ObjectStoreProviderHparams` for documentation.
        container (str):
            See :class:`~composer.utils.object_store.ObjectStoreProviderHparams` for documentation.
        key_environ (str, optional):
            See :class:`~composer.utils.object_store.ObjectStoreProviderHparams` for documentation.
        secret_environ (str, optional):
            See :class:`~composer.utils.object_store.ObjectStoreProviderHparams` for documentation.
        region (str, optional):
            See :class:`~composer.utils.object_store.ObjectStoreProviderHparams` for documentation.
        host (str, optional):
            See :class:`~composer.utils.object_store.ObjectStoreProviderHparams` for documentation.
        port (int, optional):
            See :class:`~composer.utils.object_store.ObjectStoreProviderHparams` for documentation.
        extra_init_kwargs (Dict[str, Any], optional): Extra keyword arguments to pass into the constructor
            See :class:`~composer.utils.object_store.ObjectStoreProviderHparams` for documentation.
        object_name_prefix (str, optional):
            See :class:`~composer.callbacks.run_directory_uploader.RunDirectoryUploader` for documentation.
        num_concurrent_uploads (int, optional):
            See :class:`~composer.callbacks.run_directory_uploader.RunDirectoryUploader` for documentation.
        upload_staging_folder (str, optional):
            See :class:`~composer.callbacks.run_directory_uploader.RunDirectoryUploader` for documentation.
        use_procs (bool, optional):
            See :class:`~composer.callbacks.run_directory_uploader.RunDirectoryUploader` for documentation.
        upload_every_n_batches (int, optional):
            See :class:`~composer.callbacks.run_directory_uploader.RunDirectoryUploader` for documentation.
    """

    object_name_prefix: Optional[str] = hp.optional(textwrap.dedent("""\
            A prefix to prepend to all object keys.
            An object's key is this prefix combined with its path relative to the run directory.
            If the container prefix is non-empty, a trailing slash ('/') will
            be added if necessary. If not specified, then the prefix defaults to the run directory. To disable prefixing,
            set to the empty string."""),
                                                    default=None)
    num_concurrent_uploads: int = hp.optional("Maximum number of concurrent uploads. Defaults to 4.", default=4)
    use_procs: bool = hp.optional(
        "Whether to perform file uploads in background processes (as opposed to threads). Defaults to True.",
        default=True)
    upload_staging_folder: Optional[str] = hp.optional(
        "Staging folder for uploads. If not specified, will use a temporary directory.", default=None)
    upload_every_n_batches: int = hp.optional(textwrap.dedent("""\
            Interval at which to scan the run directory for changes and to
            queue uploads of files. Uploads are also queued at the end of the epoch. Defaults to every 100 batches."""),
                                              default=100)

    def initialize_object(self) -> RunDirectoryUploader:
        """Initialize the RunDirectoryUploader callback.

        Returns:
            RunDirectoryUploader: An instance of :mod:`~composer.callbacks.run_directory_uploader.RunDirectoryUploader`.
        """
        from composer.callbacks.run_directory_uploader import RunDirectoryUploader
        return RunDirectoryUploader(
            object_store_provider_hparams=ObjectStoreProviderHparams(
                **{f.name: getattr(self, f.name) for f in dataclasses.fields(ObjectStoreProviderHparams)}),
            object_name_prefix=self.object_name_prefix,
            num_concurrent_uploads=self.num_concurrent_uploads,
            upload_staging_folder=self.upload_staging_folder,
            use_procs=self.use_procs,
            upload_every_n_batches=self.upload_every_n_batches,
        )<|MERGE_RESOLUTION|>--- conflicted
+++ resolved
@@ -31,18 +31,12 @@
 class CallbackHparams(hp.Hparams, abc.ABC):
     """Base class for callback hyperparameters.
 
-<<<<<<< HEAD
-    Callback parameters that are added to
-    :attr:`composer.trainer.trainer_hparams.TrainerHparams.callbacks`
-    (e.g. via YAML or the CLI) are initialized in the training loop.
-
-    :private-members: initialize_object
-=======
     Callback parameters that are added to the callbacks argument of
     :attr:`~composer.trainer.trainer_hparams.TrainerHparams` (e.g., via YAML or the CLI). See `Trainer with YAHP
     <https://docs.mosaicml.com/en/latest/tutorials/adding_models_datasets.html#trainer-with-yahp>`_ for more details.
     These are initialized in the training loop.
->>>>>>> 4114f5a5
+
+    :private-members: initialize_object
     """
 
     @abc.abstractmethod
