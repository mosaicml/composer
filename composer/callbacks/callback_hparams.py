# Copyright 2021 MosaicML. All Rights Reserved.

"""Hyperparameters for callbacks."""
from __future__ import annotations

import abc
import dataclasses
import textwrap
from dataclasses import dataclass
from typing import Optional

import yahp as hp

from composer.callbacks.checkpoint_saver import CheckpointSaver
from composer.callbacks.grad_monitor import GradMonitor
from composer.callbacks.lr_monitor import LRMonitor
from composer.callbacks.memory_monitor import MemoryMonitor
from composer.callbacks.run_directory_uploader import RunDirectoryUploader
from composer.callbacks.speed_monitor import SpeedMonitor
from composer.core.callback import Callback
from composer.core.time import Time
from composer.utils import import_object
<<<<<<< HEAD
from composer.utils.object_store import ObjectStoreProviderHparams
=======
from composer.utils.object_store import ObjectStoreHparams
>>>>>>> 1c830556

__all__ = [
    "CallbackHparams",
    "GradMonitorHparams",
    "MemoryMonitorHparams",
    "LRMonitorHparams",
    "SpeedMonitorHparams",
    "RunDirectoryUploaderHparams",
    "CheckpointSaverHparams",
]


@dataclass
class CallbackHparams(hp.Hparams, abc.ABC):
    """Base class for callback hyperparameters.

    Callback parameters that are added to the callbacks argument of
    :attr:`~composer.trainer.trainer_hparams.TrainerHparams` (e.g., via YAML or the CLI). See `Trainer with YAHP <https://docs.mosaicml.com/en/latest/tutorials/adding_models_datasets.html#trainer-with-yahp>`_ for more details.
    These are initialized in the training loop.
    """

    @abc.abstractmethod
    def initialize_object(self) -> Callback:
        """Initialize the callback.

        Returns:
            Callback: An instance of the callback.
        """
        pass


@dataclass
class GradMonitorHparams(CallbackHparams):
    """:class:`~.GradMonitor` hyperparamters.

    Args:
        log_layer_grad_norms (bool, optional): 
            See :class:`~.GradMonitor` for documentation.
    """

    log_layer_grad_norms: bool = hp.optional(
        doc="Whether to log gradient norms for individual layers.",
        default=False,
    )

    def initialize_object(self) -> GradMonitor:
        """Initialize the GradMonitor callback.

        Returns:
            GradMonitor: An instance of :class:`~.GradMonitor`.
        """
        return GradMonitor(log_layer_grad_norms=self.log_layer_grad_norms)


@dataclass
class MemoryMonitorHparams(CallbackHparams):
    """:class:`~.MemoryMonitor` hyperparameters.

    There are no parameters as :class:`~.MemoryMonitor` does not take any parameters.
    """

    def initialize_object(self) -> MemoryMonitor:
        """Initialize the MemoryMonitor callback.

        Returns:
            MemoryMonitor: An instance of :class:`~.MemoryMonitor`.
        """
        return MemoryMonitor()


@dataclass
class LRMonitorHparams(CallbackHparams):
    """:class:`~.LRMonitor` hyperparameters.

    There are no parameters as :class:`~.LRMonitor` does not take any parameters.
    """

    def initialize_object(self) -> LRMonitor:
        """Initialize the LRMonitor callback.

        Returns:
            LRMonitor: An instance of :class:`~.LRMonitor`.
        """
        return LRMonitor()


@dataclass
class SpeedMonitorHparams(CallbackHparams):
    """:class:`~.SpeedMonitor` hyperparameters.

    Args:
        window_size (int, optional): See :class:`~.SpeedMonitor` for documentation.
    """
    window_size: int = hp.optional(
        doc="Number of batchs to use for a rolling average of throughput.",
        default=100,
    )

    def initialize_object(self) -> SpeedMonitor:
        """Initialize the SpeedMonitor callback.

        Returns:
            SpeedMonitor: An instance of :class:`~.SpeedMonitor`.
        """
        return SpeedMonitor(window_size=self.window_size)


@dataclass
class CheckpointSaverHparams(CallbackHparams):
    """:class:`~.CheckpointSaver` hyperparameters.
    
    Args:
        save_folder (str, optional): See :class:`~.CheckpointSaver`.
        name_format (str, optional): See :class:`~.CheckpointSaver`.
        save_latest_format (str, optional): See :class:`~.CheckpointSaver`.
        overwrite (str, optional): See :class:`~.CheckpointSaver`.
        weights_only (bool, optional): See :class:`~.CheckpointSaver`.

        save_interval (str, optional): Either a :doc:`time-string </trainer/time>` or a path to a function.

            If a :doc:`time-string </trainer/time>`, checkpoints will be saved according to this interval.

            If a path to a function, it should be of the format ``'path.to.function:function_name'``. The function
            should take (:class:`~.State`, :class:`~.Event`) and return a
            boolean indicating whether a checkpoint should be saved given the current state and event. The event will
            be either :attr:`~composer.core.event.Event.BATCH_CHECKPOINT` or
            :attr:`~composer.core.event.Event.EPOCH_CHECKPOINT`.
    """
    save_folder: str = hp.optional(doc="Folder where checkpoints will be saved.", default="checkpoints")
    name_format: str = hp.optional("Checkpoint name format string.", default="ep{epoch}-ba{batch}/rank_{rank}")
    save_latest_format: Optional[str] = hp.optional("Latest checkpoint symlink format string.",
                                                    default="latest/rank_{rank}")
    overwrite: bool = hp.optional("Whether to override existing checkpoints.", default=False)
    weights_only: bool = hp.optional("Whether to save only checkpoint weights", default=False)
    save_interval: str = hp.optional(textwrap.dedent("""\
        Checkpoint interval or path to a `(State, Event) -> bool` function
        returning whether a checkpoint should be saved."""),
                                     default="1ep")

    def initialize_object(self) -> CheckpointSaver:
        try:
            save_interval = Time.from_timestring(self.save_interval)
        except ValueError:
            # assume it is a module path
            save_interval = import_object(self.save_interval)
        return CheckpointSaver(
            save_folder=self.save_folder,
            name_format=self.name_format,
            save_latest_format=self.save_latest_format,
            overwrite=self.overwrite,
            save_interval=save_interval,
            weights_only=self.weights_only,
        )


@dataclass
class RunDirectoryUploaderHparams(CallbackHparams, ObjectStoreHparams):
    """:class:`~.RunDirectoryUploader` hyperparameters.

    Args:
        provider (str):
            See :class:`~.ObjectStoreHparams` for documentation.
        container (str):
            See :class:`~.ObjectStoreHparams` for documentation.
        key_environ (str, optional):
            See :class:`~.ObjectStoreHparams` for documentation.
        secret_environ (str, optional):
            See :class:`~.ObjectStoreHparams` for documentation.
        region (str, optional):
            See :class:`~.ObjectStoreHparams` for documentation.
        host (str, optional):
            See :class:`~.ObjectStoreHparams` for documentation.
        port (int, optional):
            See :class:`~.ObjectStoreHparams` for documentation.
        extra_init_kwargs (Dict[str, Any], optional): Extra keyword arguments to pass into the constructor
            See :class:`~.ObjectStoreHparams` for documentation.
        object_name_prefix (str, optional):
            See :class:`~.RunDirectoryUploader` for documentation.
        num_concurrent_uploads (int, optional):
            See :class:`~.RunDirectoryUploader` for documentation.
        upload_staging_folder (str, optional):
            See :class:`~.RunDirectoryUploader` for documentation.
        use_procs (bool, optional):
            See :class:`~.RunDirectoryUploader` for documentation.
        upload_every_n_batches (int, optional):
            See :class:`~.RunDirectoryUploader` for documentation.
    """

    object_name_prefix: Optional[str] = hp.optional(textwrap.dedent("""\
            A prefix to prepend to all object keys.
            An object's key is this prefix combined with its path relative to the run directory.
            If the container prefix is non-empty, a trailing slash ('/') will
            be added if necessary. If not specified, then the prefix defaults to the run directory. To disable prefixing,
            set to the empty string."""),
                                                    default=None)
    num_concurrent_uploads: int = hp.optional("Maximum number of concurrent uploads. Defaults to 4.", default=4)
    use_procs: bool = hp.optional(
        "Whether to perform file uploads in background processes (as opposed to threads). Defaults to True.",
        default=True)
    upload_staging_folder: Optional[str] = hp.optional(
        "Staging folder for uploads. If not specified, will use a temporary directory.", default=None)
    upload_every_n_batches: int = hp.optional(textwrap.dedent("""\
            Interval at which to scan the run directory for changes and to
            queue uploads of files. Uploads are also queued at the end of the epoch. Defaults to every 100 batches."""),
                                              default=100)

    def initialize_object(self) -> RunDirectoryUploader:
        """Initialize the RunDirectoryUploader callback.

        Returns:
            RunDirectoryUploader: An instance of :class:`~.RunDirectoryUploader`.
        """
        return RunDirectoryUploader(
            object_store_hparams=ObjectStoreHparams(
                **{f.name: getattr(self, f.name) for f in dataclasses.fields(ObjectStoreHparams)}),
            object_name_prefix=self.object_name_prefix,
            num_concurrent_uploads=self.num_concurrent_uploads,
            upload_staging_folder=self.upload_staging_folder,
            use_procs=self.use_procs,
            upload_every_n_batches=self.upload_every_n_batches,
        )<|MERGE_RESOLUTION|>--- conflicted
+++ resolved
@@ -20,11 +20,7 @@
 from composer.core.callback import Callback
 from composer.core.time import Time
 from composer.utils import import_object
-<<<<<<< HEAD
-from composer.utils.object_store import ObjectStoreProviderHparams
-=======
 from composer.utils.object_store import ObjectStoreHparams
->>>>>>> 1c830556
 
 __all__ = [
     "CallbackHparams",
