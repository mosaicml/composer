# Copyright 2022 MosaicML Composer authors
# SPDX-License-Identifier: Apache-2.0

"""Hyperparameters for callbacks."""
from __future__ import annotations

import abc
import textwrap
from dataclasses import asdict, dataclass
from typing import Optional, Union

import yahp as hp

from composer.callbacks.checkpoint_saver import CheckpointSaver
from composer.callbacks.early_stopper import EarlyStopper
from composer.callbacks.grad_monitor import GradMonitor
from composer.callbacks.lr_monitor import LRMonitor
from composer.callbacks.memory_monitor import MemoryMonitor
from composer.callbacks.mlperf import MLPerfCallback
from composer.callbacks.speed_monitor import SpeedMonitor
from composer.callbacks.threshold_stopper import ThresholdStopper
from composer.core.callback import Callback
from composer.core.time import Time
from composer.utils import import_object

__all__ = [
    "CallbackHparams",
    "GradMonitorHparams",
    "MemoryMonitorHparams",
    "LRMonitorHparams",
    "SpeedMonitorHparams",
    "CheckpointSaverHparams",
]


@dataclass
class CallbackHparams(hp.Hparams, abc.ABC):
    """Base class for Callback hyperparameters."""

    @abc.abstractmethod
    def initialize_object(self) -> Callback:
        """Initialize the callback.

        Returns:
            Callback: An instance of the callback.
        """
        pass


@dataclass
class GradMonitorHparams(CallbackHparams):
    """:class:`~.GradMonitor` hyperparamters.

    Args:
        log_layer_grad_norms (bool, optional):
            See :class:`~.GradMonitor` for documentation.
            Default: ``False``.
    """

    log_layer_grad_norms: bool = hp.optional(
        doc="Whether to log gradient norms for individual layers.",
        default=False,
    )

    def initialize_object(self) -> GradMonitor:
        """Initialize the GradMonitor callback.

        Returns:
            GradMonitor: An instance of :class:`~.GradMonitor`.
        """
        return GradMonitor(log_layer_grad_norms=self.log_layer_grad_norms)


@dataclass
class MemoryMonitorHparams(CallbackHparams):
    """:class:`~.MemoryMonitor` hyperparameters.

    There are no parameters as :class:`~.MemoryMonitor` does not take any parameters.
    """

    def initialize_object(self) -> MemoryMonitor:
        """Initialize the MemoryMonitor callback.

        Returns:
            MemoryMonitor: An instance of :class:`~.MemoryMonitor`.
        """
        return MemoryMonitor()


@dataclass
class LRMonitorHparams(CallbackHparams):
    """:class:`~.LRMonitor` hyperparameters.

    There are no parameters as :class:`~.LRMonitor` does not take any parameters.
    """

    def initialize_object(self) -> LRMonitor:
        """Initialize the LRMonitor callback.

        Returns:
            LRMonitor: An instance of :class:`~.LRMonitor`.
        """
        return LRMonitor()


@dataclass
class SpeedMonitorHparams(CallbackHparams):
    """:class:`~.SpeedMonitor` hyperparameters.

    Args:
        window_size (int, optional): See :class:`~.SpeedMonitor` for documentation.
    """
    window_size: int = hp.optional(
        doc="Number of batchs to use for a rolling average of throughput.",
        default=100,
    )

    def initialize_object(self) -> SpeedMonitor:
        """Initialize the SpeedMonitor callback.

        Returns:
            SpeedMonitor: An instance of :class:`~.SpeedMonitor`.
        """
        return SpeedMonitor(window_size=self.window_size)


@dataclass
class EarlyStopperHparams(CallbackHparams):
    """:class:`~.EarlyStopper` hyperparameters.

    Args:
        monitor (str): The name of the metric to monitor.
        dataloader_label (str): The label of the dataloader or evaluator associated with the tracked metric. If 
            monitor is in an Evaluator, the dataloader_label field should be set to the Evaluator's label. If 
            monitor is a training metric or an ordinary evaluation metric not in an Evaluator, dataloader_label
            should be set to 'train' or 'eval' respectively.
        comp (str, optional): A string dictating which comparison operator to use to measure
            change in the monitored metric. Set ``comp`` to "less" to use the function :func:`torch.less`,
            and "greater" to use the function :func:`torch.greater`. The comparison operator will be called
            ``comp(current_value, prev_best)``. For example, for metrics where the optimal value is low
            (error, loss, perplexity), use a less than operator.
        min_delta (float, optional): An optional float that requires a new value to exceed the best value by at
            least that amount. Defaults to 0.
        patience (int | str, optional): The interval of time the monitored metric can not improve without stopping
            training. Defaults to 1 epoch. If patience is an integer, it is interpreted as the number of epochs.
    """
    monitor: str = hp.required("The name of the metric to monitor.")
    dataloader_label: str = hp.required("Label of the dataloader/evaluator associated with the metric.")
    comp: Optional[str] = hp.optional("Which comparison operator to use to track change in the metric.", default=None)
    min_delta: float = hp.optional("New metric value must exceed the best value by min_delta to continue training.",
                                   default=0.0)
    patience: Union[int, str] = hp.optional("Interval the trainer can wait without stopping training.", default=1)

    def initialize_object(self) -> EarlyStopper:
        """Initialize the EarlyStopper callback.

        Returns:
            EarlyStopper: An instance of :class:`~.EarlyStopper`.
        """
        return EarlyStopper(monitor=self.monitor,
                            dataloader_label=self.dataloader_label,
                            comp=self.comp,
                            min_delta=self.min_delta,
                            patience=self.patience)


@dataclass
class ThresholdStopperHparams(CallbackHparams):
    """:class:`~.ThresholdStopper` hyperparameters.

    Args:
        monitor (str): The name of the metric to monitor.
        dataloader_label (str): The label of the dataloader or evaluator associated with the tracked metric. If 
            monitor is in an Evaluator, the dataloader_label field should be set to the Evaluator's label. If 
            monitor is a training metric or an ordinary evaluation metric not in an Evaluator, dataloader_label
            should be set to 'train' or 'eval' respectively.
        threshold (float): The threshold that dictates when to halt training. Whether training stops if the metric
            exceeds or falls below the threshold depends on the comparison operator.
        comp (str, optional): A string dictating which comparison operator to use to measure
            change in the monitored metric. Set ``comp`` to "less" to use the function :func:`torch.less`,
            and "greater" to use the function :func:`torch.greater`. The comparison operator will be called
            ``comp(current_value, prev_best)``. For example, for metrics where the optimal value is low
            (error, loss, perplexity), use the less than operator.
        stop_on_batch (bool, optional): A bool that indicates whether to stop training in the middle of an epoch if
            the training metrics satisfy the threshold comparison. Defaults to False.
    """
    monitor: str = hp.required("The name of the metric to monitor.")
    dataloader_label: str = hp.required("Label of the dataloader/evaluator associated with the metric.")
    threshold: float = hp.required("The threshold value to compare the metric to.")
    comp: Optional[str] = hp.optional("Which comparison operator to use to track change in the metric.", default=None)
    stop_on_batch: bool = hp.optional("Whether to stop training in the middle of an epoch if using training metrics.",
                                      default=False)

    def initialize_object(self) -> ThresholdStopper:
        """Initialize the ThresholdStopper callback.

        Returns:
            ThresholdStopper: An instance of :class:`~.ThresholdStopper`.
        """
        return ThresholdStopper(
            monitor=self.monitor,
            dataloader_label=self.dataloader_label,
            threshold=self.threshold,
            comp=self.comp,
            stop_on_batch=self.stop_on_batch,
        )


@dataclass
class MLPerfCallbackHparams(CallbackHparams):
    """:class:`~.MLPerfCallback` hyperparameters.

    Args:
        root_folder (str): The root submission folder
        index (int): The repetition index of this run. The filename created will be
            ``result_[index].txt``.
        benchmark (str, optional): Benchmark name. Currently only ``resnet`` supported. Default: ``resnet``.
        target (float, optional): The target metric before the mllogger marks the stop
            of the timing run. Default: ``0.759`` (resnet benchmark).
        division (str, optional): Division of submission. Currently only ``open`` division supported. Default: ``"open"``.
        metric_name (str, optional): name of the metric to compare against the target. Default: ``"Accuracy"``.
        metric_label (str, optional): label name. The metric will be accessed via ``state.current_metrics[metric_label][metric_name]``.
            Default: ``"eval"``.
        submitter (str, optional): Submitting organization. Default: ``"MosaicML"``.
        system_name (str, optional): Name of the system (e.g. 8xA100_composer). If
            ``None``, system name will default to ``[world_size]x[device_name]_composer``,
            e.g. ``8xNVIDIA_A100_80GB_composer``. Default: ``None``.
        status (str, optional): Submission status. One of (onprem, cloud, or preview).
            Default: ``"onprem"``.
        cache_clear_cmd (str, optional): Command to invoke during the cache clear. This callback
<<<<<<< HEAD
            will call ``subprocess(cache_clear_cmd)``. Default is disabled (None)
        host_processors_per_node (int, optional): Total number of host processors per node.  Default: ``None``.
=======
            will call ``subprocess(cache_clear_cmd)``. Default is disabled (``None``).
>>>>>>> 2ddd3322

    """

    root_folder: str = hp.required("The root submission folder.")
    index: int = hp.required("The repetition index of this run.")
    benchmark: str = hp.optional("Benchmark name. Default: resnet", default="resnet")
    target: float = hp.optional("The target metric before mllogger marks run_stop. Default: 0.759 (resnet)",
                                default=0.759)
    division: Optional[str] = hp.optional(
        "Division of submission. Currently only open division"
        "is supported. Default: open", default="open")
    metric_name: str = hp.optional('name of the metric to compare against the target. Default: Accuracy',
                                   default='Accuracy')
    metric_label: str = hp.optional(
        'label name. The metric will be accessed via state.current_metrics[metric_label][metric_name]. Default: eval',
        default='eval')
    submitter: str = hp.optional("Submitting organization. Default: MosaicML", default='MosaicML')
    system_name: Optional[str] = hp.optional("Name of the system, defaults to [world_size]x[device_name]", default=None)
    status: str = hp.optional("Submission status. Default: onprem", default="onprem")
    cache_clear_cmd: Optional[str] = hp.optional(
        "Command to invoke during the cache clear. This callback will call subprocess(cache_clear_cmd). Default: Disabled.",
        default=None,
    )
    host_processors_per_node: Optional[int] = hp.optional("Total number of host processors per node.  Default: ``None``.", default=None)

    def initialize_object(self) -> MLPerfCallback:
        """Initialize the MLPerf Callback.

        Returns:
            MLPerfCallback: An instance of :class:`~.MLPerfCallback`
        """
        return MLPerfCallback(**asdict(self))


@dataclass
class CheckpointSaverHparams(CallbackHparams):
    """:class:`~.CheckpointSaver` hyperparameters.

    Args:
        save_folder (str, optional): See :class:`~.CheckpointSaver`.
        filename (str, optional): See :class:`~.CheckpointSaver`.
        artifact_name (str, optional): See :class:`~.CheckpointSaver`.
        latest_filename (str, optional): See :class:`~.CheckpointSaver`.
        overwrite (bool, optional): See :class:`~.CheckpointSaver`.
            Default: ``False``.
        weights_only (bool, optional): See :class:`~.CheckpointSaver`.
            Deafult: ``False``.
        save_interval (str, optional): Either a :doc:`time-string </trainer/time>` or a path to a function.
            If a :doc:`time-string </trainer/time>`, checkpoints will be saved according to this interval.

            If a path to a function, it should be of the format ``'path.to.function:function_name'``. The function
            should take (:class:`~.State`, :class:`~.Event`) and return a
            boolean indicating whether a checkpoint should be saved given the current state and event. The event will
            be either :attr:`.Event.BATCH_CHECKPOINT` or :attr:`.Event.EPOCH_CHECKPOINT`. Default: ``"1ep"``.
        num_checkpoints_to_keep (int, optional): See :class:`~.CheckpointSaver`.
            Default: ``-1``.
    """
    save_folder: str = hp.optional(doc="Folder where checkpoints will be saved.", default="{run_name}/checkpoints")
    filename: str = hp.optional("Checkpoint name format string.", default="ep{epoch}-ba{batch}-rank{rank}")
    artifact_name: str = hp.optional("Checkpoint artifact name format string.",
                                     default="{run_name}/checkpoints/ep{epoch}-ba{batch}-rank{rank}")
    latest_filename: Optional[str] = hp.optional("Latest checkpoint symlink format string.",
                                                 default="latest-rank{rank}")
    overwrite: bool = hp.optional("Whether to override existing checkpoints.", default=False)
    weights_only: bool = hp.optional("Whether to save only checkpoint weights.", default=False)
    save_interval: str = hp.optional(textwrap.dedent("""\
        Checkpoint interval or path to a `(State, Event) -> bool` function
        returning whether a checkpoint should be saved."""),
                                     default="1ep")
    num_checkpoints_to_keep: int = hp.optional(
        "Number of checkpoints to persist locally. Set to -1 to never delete checkpoints.",
        default=-1,
    )

    def initialize_object(self) -> CheckpointSaver:
        try:
            save_interval = Time.from_timestring(self.save_interval)
        except ValueError:
            # assume it is a function path
            save_interval = import_object(self.save_interval)
        return CheckpointSaver(
            folder=self.save_folder,
            filename=self.filename,
            artifact_name=self.artifact_name,
            latest_filename=self.latest_filename,
            overwrite=self.overwrite,
            save_interval=save_interval,
            weights_only=self.weights_only,
            num_checkpoints_to_keep=self.num_checkpoints_to_keep,
        )<|MERGE_RESOLUTION|>--- conflicted
+++ resolved
@@ -228,12 +228,8 @@
         status (str, optional): Submission status. One of (onprem, cloud, or preview).
             Default: ``"onprem"``.
         cache_clear_cmd (str, optional): Command to invoke during the cache clear. This callback
-<<<<<<< HEAD
-            will call ``subprocess(cache_clear_cmd)``. Default is disabled (None)
+            will call ``subprocess(cache_clear_cmd)``. Default is disabled (``None``)
         host_processors_per_node (int, optional): Total number of host processors per node.  Default: ``None``.
-=======
-            will call ``subprocess(cache_clear_cmd)``. Default is disabled (``None``).
->>>>>>> 2ddd3322
 
     """
 
