--- conflicted
+++ resolved
@@ -739,10 +739,7 @@
             try:
                 self.remote_uploader.wait_and_close()
             except:
-<<<<<<< HEAD
-=======
                 assert self.is_remote_upload_failed is not None
->>>>>>> df601d2c
                 self.is_remote_upload_failed.set()
             if len(self.symlink_upload_futures) > 1:
                 self.symlink_upload_futures[-1].result(timeout=60)