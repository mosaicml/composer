# Copyright 2021 MosaicML. All Rights Reserved.

"""Callback to save checkpoints during training."""

from __future__ import annotations

import logging
import os
import pathlib
import textwrap
from typing import Callable, List, Optional, Tuple, Union

from composer.core import Event, State
from composer.core.callback import Callback
from composer.core.time import Time, Timestamp, TimeUnit
from composer.loggers import Logger
from composer.loggers.logger import LogLevel
from composer.utils import checkpoint, dist
from composer.utils.file_helpers import (FORMAT_NAME_WITH_DIST_AND_TIME_TABLE, FORMAT_NAME_WITH_DIST_TABLE,
                                         ensure_folder_is_empty, format_name_with_dist, format_name_with_dist_and_time,
                                         is_tar)

log = logging.getLogger(__name__)

__all__ = ["CheckpointSaver", "checkpoint_periodically"]


def checkpoint_periodically(interval: Union[str, int, Time]) -> Callable[[State, Event], bool]:
    """Helper function to create a checkpoint scheduler according to a specified interval.

    Args:
        interval (Union[str, int, Time]): The interval describing how often checkpoints should be
            saved. If an integer, it will be assumed to be in :attr:`~TimeUnit.EPOCH`\\s.
            Otherwise, the unit must be either :attr:`TimeUnit.EPOCH` or :attr:`TimeUnit.BATCH`.

            Checkpoints will be saved every ``n`` batches or epochs (depending on the unit),
            and at the end of training.

    Returns:
        Callable[[State, Event], bool]: A function that can be passed as the ``save_interval``
            argument into the :class:`CheckpointSaver`.
    """
    if isinstance(interval, str):
        interval = Time.from_timestring(interval)
    if isinstance(interval, int):
        interval = Time(interval, TimeUnit.EPOCH)

    if interval.unit == TimeUnit.EPOCH:
        save_event = Event.EPOCH_CHECKPOINT
    elif interval.unit == TimeUnit.BATCH:
        save_event = Event.BATCH_CHECKPOINT
    else:
        raise NotImplementedError(
            f"Unknown checkpointing interval: {interval.unit}. Must be TimeUnit.EPOCH or TimeUnit.BATCH.")

    last_checkpoint_batch = None

    def save_interval(state: State, event: Event):
        nonlocal last_checkpoint_batch
        if state.get_elapsed_duration() >= 1.0:
            # if doing batch-wise checkpointing, and we saved a checkpoint at the batch_checkpoint event
            # right before the epoch_checkpoint event, do not save another checkpoint at the epoch_checkpoint
            # event if the batch count didn't increase.
            if state.timer.batch != last_checkpoint_batch:
                last_checkpoint_batch = state.timer.batch
                return True

        if save_event == Event.EPOCH_CHECKPOINT:
            count = state.timer.epoch
        elif save_event == Event.BATCH_CHECKPOINT:
            count = state.timer.batch
        else:
            raise RuntimeError(f"Invalid save_event: {save_event}")

        if event == save_event and int(count) % int(interval) == 0:
            last_checkpoint_batch = state.timer.batch
            return True

        return False

    return save_interval


class CheckpointSaver(Callback):
    __doc__ = f"""Callback to save checkpoints.

    .. note::

        If the ``folder`` argument is specified constructing the :class:`~composer.trainer.trainer.Trainer`,
        then the :class:`.CheckpointSaver` callback need not be constructed manually. However, for advanced
        checkpointing use cases (such as saving a weights-only checkpoint at one interval and the full training state
        at another interval), instance(s) of this :class:`.CheckpointSaver` callback can be specified in the
        ``callbacks`` argument of the :class:`~composer.trainer.trainer.Trainer`, as shown in the example below.

    Example

    .. testsetup::

        from composer.callbacks.checkpoint_saver import CheckpointSaver

    .. doctest::

        >>> trainer = Trainer(..., callbacks=[
        ...     CheckpointSaver(
        ...         folder='{{run_name}}/checkpoints',
        ...         filename="ep{{epoch}}-ba{{batch}}-rank{{rank}}",
        ...         latest_filename="latest-rank{{rank}}",
        ...         save_interval="1ep",
        ...         weights_only=False,
        ...     )
        ... ])
    
    .. testcleanup::

        trainer.engine.close()

    Args:
        folder (str, optional): Format string for the folder where checkpoints will be saved.
            (default: ``'{{run_name}}/checkpoints'``)

            The following format variables are available:

            {textwrap.indent(FORMAT_NAME_WITH_DIST_TABLE, prefix='            ')}

            .. note::

                When training with multiple devices (i.e. GPUs), ensure that ``'{{rank}}'`` appears in the format.
                Otherwise, multiple processes may attempt to write to the same file.

        filename (str, optional): A format string describing how to name checkpoints.
            (default: ``'ep{{epoch}}-ba{{batch}}-rank{{rank}}'``)

            Checkpoints will be saved approximately to ``{{folder}}/{{filename.format(...)}}``.

            The following format variables are available:

            {textwrap.indent(FORMAT_NAME_WITH_DIST_AND_TIME_TABLE, prefix='            ')}


            .. note::

                *   By default, only the rank zero process will save a checkpoint file.
                
                *   When using DeepSpeed, each rank will save a checkpoint file in tarball format. DeepSpeed
                    requires tarball format, as it saves model and optimizer states in separate files.
                    Ensure that ``'{{rank}}'`` appears within the ``filename``. Otherwise, multiple ranks
                    may attempt to write to the same file(s), leading to corrupted checkpoints. If no tarball file
                    extension is specified, ``'.tar'`` will be used.

                *   To use compression (regardless of whether DeepSpeed is enabled), set the file extension
                    to ``'.tar.gz'``, ``'.tgz'``, ``'.tar.bzip'``, or ``'.tar.lzma'`` (depending on the desired
                    compression algorithm).
            
            .. warning::

                Using compression will block the training loop while checkpoints are being compressed. As such, we
                recommend saving checkpoints without compression.

            Consider the following scenario, where:

            *   The :attr:`~.Logger.run_name` is ``'awesome-training-run'``
            *   The default ``folder='{{run_name}}/checkpoints'`` is used.
            *   The default ``name='ep{{epoch}}-ba{{batch}}-rank{{rank}}'`` is used.
            *   The current epoch count is ``1``.
            *   The current batch count is ``42``.

            When DeepSpeed is not being used, the rank zero process will save the checkpoint to ``"awesome-training-run/checkpoints/ep1-ba42-rank0"``.

            When DeepSpeed is being used, each rank (process) will save checkpoints to::

                awesome-training-run/checkpoints/ep1-ba42-rank0.tar
                awesome-training-run/checkpoints/ep1-ba42-rank1.tar
                awesome-training-run/checkpoints/ep1-ba42-rank2.tar
                ...
        
        artifact_name (str, optional): Format string for the checkpoint's artifact name.
            (default: ``'{{run_name}}/checkpoints/ep{{epoch}}-ba{{batch}}-rank{{rank}}"``)
        
            After the checkpoint is saved, it will be periodically logged as a file artifact.
            The artifact name will be determined by this format string.

            .. seealso:: :meth:`~composer.loggers.logger.Logger.log_file_artifact` for file artifact logging.

            The same format variables for ``filename`` are available.

            Leading slashes (``'/'``) will be stripped.

            To disable logging trace files as file artifacts, set this parameter to ``None``.
        latest_filename (str, optional): A format string for a symlink which points to the last saved checkpoint.
            (default: ``'latest-rank{{rank}}'``)
            
            Symlinks will be created approximately at ``{{folder}}/{{latest_filename.format(...)}}``. 

            The same format variables as for ``name`` are available.

            To disable symlinks, set this parameter to ``None``.

            Consider the following scenario, where:

            *   The :attr:`~.Logger.run_name` is 'awesome-training-run'
            *   The default ``folder='{{run_name}}/checkpoints'`` is used.
            *   The default ``name='ep{{epoch}}-ba{{batch}}-rank{{rank}}'`` is used.
            *   The default ``latest_filename='latest-rank{{rank}}'`` is used.
            *   The current epoch count is ``1``.
            *   The current batch count is ``42``.

            When DeepSpeed is not being used, the rank zero process will save the checkpoint to
            ``'awesome-training-run/checkpoints/ep1-ba42-rank0'``,
            and a symlink will be created at
            ``'awesome-training-run/checkpoints/latest-rank0' -> 'awesome-training-run/checkpoints/ep1-ba42-rank0'``

            When DeepSpeed is being used, each rank (process) will save checkpoints to::

                awesome-training-run/checkpoints/ep1-ba42-rank0.tar
                awesome-training-run/checkpoints/ep1-ba42-rank1.tar
                awesome-training-run/checkpoints/ep1-ba42-rank2.tar
                ...

            Corresponding symlinks will be created at::

                awesome-training-run/checkpoints/latest-rank0.tar -> awesome-training-run/checkpoints/ep1-ba42-rank0.tar
                awesome-training-run/checkpoints/latest-rank1.tar -> awesome-training-run/checkpoints/ep1-ba42-rank1.tar
                awesome-training-run/checkpoints/latest-rank2.tar -> awesome-training-run/checkpoints/ep1-ba42-rank2.tar
                ...
        latest_artifact_name (str, optional): Format string for the checkpoint's latest symlink artifact name.
            (default: ``'{{run_name}}/checkpoints/latest-rank{{rank}}"``)
        
<<<<<<< HEAD
            After the symlink is saved, it will be periodically logged as a file artifact.
            The artifact name will be determined by this format string. This parameter has no effect if ``latest_filename`` or ``artifact_name`` is None."
=======
            Whenever a new checkpoint is saved, a symlink artifact is created or updated to point to the latest checkpoint's ``artifact_name``.
            The artifact name will be determined by this format string.
>>>>>>> bc9ecdac

            .. seealso:: :meth:`~composer.loggers.logger.Logger.log_symlink_artifact` for symlink artifact logging.

            The same format variables for ``filename`` are available.

            Leading slashes (``'/'``) will be stripped.

            To disable symlinks in logger, set this parameter to ``None``.

        overwrite (bool, optional): Whether existing checkpoints should be overridden.
            If ``False`` (the default), then the ``folder`` must not exist or be empty.
            (default: ``False``)

        save_interval (Time | str | int | (State, Event) -> bool): A :class:`Time`, time-string, integer (in epochs),
            or a function that takes (state, event) and returns a boolean whether a checkpoint should be saved.

            If an integer, checkpoints will be saved every n epochs.
            If :class:`Time` or a time-string, checkpoints will be saved according to this interval.

            .. seealso:: :func:`.checkpoint_periodically`

            If a function, then this function should take two arguments (:class:`State`, :class:`Event`).
            The first argument will be the current state of the trainer, and the second argument will be
            be :attr:`.Event.BATCH_CHECKPOINT` or :attr:`.EPOCH_CHECKPOINT` (depending on the current training
            progress). It should return ``True`` if a checkpoint should be saved given the current state and
            event.

        weights_only (bool): If ``True``, save only the model weights instead of the entire training state.
            This parmeter must be ``False`` when using DeepSpeed. (default: ``False``)


        num_checkpoints_to_keep (int, optional): The number of checkpoints to keep locally. The oldest checkpoints
            are removed first. Set to ``-1`` to keep all checkpoints locally. (default: ``-1``)

            Checkpoints will be removed after they have been logged as a file artifact. For example, when this callback
            is used in conjunction with the :class:`~composer.loggers.object_store_logger.ObjectStoreLogger`, set this
            parameter to ``0`` to immediately delete checkpoints from the local disk after they have been uploaded to
            the object store.
            
            This parameter only controls how many checkpoints are kept locally; checkpoints are not deleted from
            artifact stores.

    Attributes:
        saved_checkpoints (List[Tuple[Timestamp, List[pathlib.Path]]]): The checkpoint timestamps and filepaths.

            This list contains tuples of the save timestamp and the checkpoint filepaths.
            This list will have at most ``num_checkpoints_to_keep`` entries. The latest checkpoint
            will be at the end.

            .. note::
                
                When using DeepSpeed, the index of a filepath in each list corresponds to the global rank of
                the process that wrote that file. Each filepath is valid only on the process's (rank's) node.

                Otherwise, when not using DeepSpeed, each sub-list will contain only one filepath since only rank zero
                saves checkpoints.
    """

    def __init__(
        self,
        folder: str = "{run_name}/checkpoints",
        filename: str = "ep{epoch}-ba{batch}-rank{rank}",
        artifact_name: Optional[str] = "{run_name}/checkpoints/ep{epoch}-ba{batch}-rank{rank}",
        latest_filename: Optional[str] = "latest-rank{rank}",
        latest_artifact_name: Optional[str] = "{run_name}/checkpoints/latest-rank{rank}",
        save_interval: Union[Time, str, int, Callable[[State, Event], bool]] = "1ep",
        *,
        overwrite: bool = False,
        num_checkpoints_to_keep: int = -1,
        weights_only: bool = False,
    ):
        if not callable(save_interval):
            save_interval = checkpoint_periodically(save_interval)

        self.folder = folder
        self.filename = filename
        self.artifact_name = artifact_name
        self.latest_filename = latest_filename
        self.latest_artifact_name = latest_artifact_name
        self.overwrite = overwrite

        self.save_interval = save_interval
        self.saved_checkpoints: List[Tuple[Timestamp, List[pathlib.Path]]] = []
        self.num_checkpoints_to_keep = num_checkpoints_to_keep
        self.weights_only = weights_only

    def init(self, state: State, logger: Logger) -> None:
        del state  # unused
        folder = format_name_with_dist(self.folder, logger.run_name)
        os.makedirs(folder, exist_ok=True)
        if not self.overwrite:
            ensure_folder_is_empty(folder)
        # Ensure no rank proceeds (and potentially attempts to write to the folder), until all ranks have validated that the folder is empty.
        dist.barrier()

    def fit_start(self, state: State, logger: Logger) -> None:
        if state.is_model_deepspeed:
            if self.weights_only:
                NotImplementedError(
                    ("Saving checkpoints with `weights_only=True` is not currently supported when using DeepSpeed. "
                     "See https://github.com/mosaicml/composer/issues/685."))

    def batch_checkpoint(self, state: State, logger: Logger):
        if self.save_interval(state, Event.BATCH_CHECKPOINT):
            # If training is finished, log at the FIT loglevel
            log_level = LogLevel.BATCH if state.get_elapsed_duration() < 1.0 else LogLevel.FIT
            self._save_checkpoint(state, logger, log_level)

    def epoch_checkpoint(self, state: State, logger: Logger):
        if self.save_interval(state, Event.EPOCH_CHECKPOINT):
            log_level = LogLevel.EPOCH if state.get_elapsed_duration() < 1.0 else LogLevel.FIT
            self._save_checkpoint(state, logger, log_level)

    def _save_checkpoint(self, state: State, logger: Logger, log_level: LogLevel):
        checkpoint_filepath = os.path.join(format_name_with_dist(self.folder, logger.run_name), self.filename)
        checkpoint_filepaths = checkpoint.save_checkpoint(state,
                                                          logger,
                                                          checkpoint_filepath,
                                                          weights_only=self.weights_only)

        if dist.get_global_rank() < len(checkpoint_filepaths):
            # Log the checkpoint as an artifact
            checkpoint_filepath = checkpoint_filepaths[dist.get_global_rank()]
            if self.artifact_name is not None:
                artifact_name = format_name_with_dist_and_time(self.artifact_name, logger.run_name,
                                                               state.timer.get_timestamp()).lstrip("/")
                if state.is_model_deepspeed and not is_tar(artifact_name):
                    # Deepspeed requires tarballs; appending `.tar`
                    artifact_name += ".tar"
                logger.file_artifact(log_level=log_level,
                                     artifact_name=artifact_name,
                                     file_path=checkpoint_filepath,
                                     overwrite=self.overwrite)

            if self.latest_filename is not None:
                symlink_name = os.path.join(
                    format_name_with_dist(self.folder, logger.run_name),
                    format_name_with_dist_and_time(self.latest_filename, logger.run_name,
                                                   state.timer.get_timestamp()).lstrip("/"),
                )
                if state.is_model_deepspeed and not is_tar(symlink_name):
                    # Deepspeed requires tarballs; appending `.tar`
                    symlink_name += ".tar"
                symlink_dirname = os.path.dirname(symlink_name)
                if symlink_dirname:
                    os.makedirs(symlink_dirname, exist_ok=True)
                try:
                    os.remove(symlink_name)
                except FileNotFoundError:
                    pass
                os.symlink(checkpoint_filepath, symlink_name)
                if self.artifact_name is not None:
                    symlink_artifact_name = format_name_with_dist_and_time(self.latest_artifact_name, logger.run_name,
                                                                           state.timer.get_timestamp()).lstrip("/")
                    artifact_name = format_name_with_dist_and_time(self.artifact_name, logger.run_name,
                                                                   state.timer.get_timestamp()).lstrip("/")
                    logger.symlink_artifact(log_level=log_level,
                                            existing_artifact_name=artifact_name,
                                            symlink_artifact_name=symlink_artifact_name,
                                            overwrite=self.overwrite)

        timestamp = state.timer.get_timestamp()

        self.saved_checkpoints.append((timestamp, checkpoint_filepaths))
        if self.num_checkpoints_to_keep >= 0:
            while len(self.saved_checkpoints) > self.num_checkpoints_to_keep:

                timestamp, checkpoint_filepaths = self.saved_checkpoints[0]
                if dist.get_global_rank() < len(checkpoint_filepaths):
                    # Remove this rank's checkpoint
                    os.remove(checkpoint_filepaths[dist.get_global_rank()])
                del self.saved_checkpoints[0]<|MERGE_RESOLUTION|>--- conflicted
+++ resolved
@@ -225,13 +225,8 @@
         latest_artifact_name (str, optional): Format string for the checkpoint's latest symlink artifact name.
             (default: ``'{{run_name}}/checkpoints/latest-rank{{rank}}"``)
         
-<<<<<<< HEAD
-            After the symlink is saved, it will be periodically logged as a file artifact.
+            Whenever a new checkpoint is saved, a symlink artifact is created or updated to point to the latest checkpoint's ``artifact_name``.
             The artifact name will be determined by this format string. This parameter has no effect if ``latest_filename`` or ``artifact_name`` is None."
-=======
-            Whenever a new checkpoint is saved, a symlink artifact is created or updated to point to the latest checkpoint's ``artifact_name``.
-            The artifact name will be determined by this format string.
->>>>>>> bc9ecdac
 
             .. seealso:: :meth:`~composer.loggers.logger.Logger.log_symlink_artifact` for symlink artifact logging.
 
