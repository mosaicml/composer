# Copyright 2022 MosaicML Composer authors
# SPDX-License-Identifier: Apache-2.0

"""Callback to save checkpoints during training."""

from __future__ import annotations

import logging
import os
import pathlib
import textwrap
from typing import Callable, List, Optional, Tuple, Union

from composer.core import Event, State
from composer.core.callback import Callback
from composer.core.time import Time, Timestamp, TimeUnit
from composer.loggers import Logger
from composer.loggers.logger import LogLevel
from composer.utils import checkpoint, dist
from composer.utils.file_helpers import (FORMAT_NAME_WITH_DIST_AND_TIME_TABLE, FORMAT_NAME_WITH_DIST_TABLE,
                                         ensure_folder_has_no_conflicting_files, format_name_with_dist,
                                         format_name_with_dist_and_time, is_tar)

log = logging.getLogger(__name__)

__all__ = ["CheckpointSaver", "checkpoint_periodically"]


def checkpoint_periodically(interval: Union[str, int, Time]) -> Callable[[State, Event], bool]:
    """Helper function to create a checkpoint scheduler according to a specified interval.

    Args:
        interval (Union[str, int, :class:`.Time`]): The interval describing how often checkpoints should be
            saved. If an integer, it will be assumed to be in :attr:`.TimeUnit.EPOCH`\\s.
            Otherwise, the unit must be either :attr:`.TimeUnit.EPOCH` or :attr:`.TimeUnit.BATCH`.

            Checkpoints will be saved every ``n`` batches or epochs (depending on the unit),
            and at the end of training.

    Returns:
        Callable[[State, Event], bool]: A function that can be passed as the ``save_interval``
            argument into the :class:`.CheckpointSaver`.
    """
    if isinstance(interval, str):
        interval = Time.from_timestring(interval)
    if isinstance(interval, int):
        interval = Time(interval, TimeUnit.EPOCH)

    if interval.unit == TimeUnit.EPOCH:
        save_event = Event.EPOCH_CHECKPOINT
    elif interval.unit == TimeUnit.BATCH:
        save_event = Event.BATCH_CHECKPOINT
    else:
        raise NotImplementedError(
            f"Unknown checkpointing interval: {interval.unit}. Must be TimeUnit.EPOCH or TimeUnit.BATCH.")

    last_checkpoint_batch: Optional[Time] = None

    def save_interval(state: State, event: Event):
        nonlocal last_checkpoint_batch
        elapsed_duration = state.get_elapsed_duration()
        assert elapsed_duration is not None, "elapsed_duration is set on the BATCH_CHECKPOINT and EPOCH_CHECKPOINT"

        if elapsed_duration >= 1.0:
            # if doing batch-wise checkpointing, and we saved a checkpoint at the batch_checkpoint event
            # right before the epoch_checkpoint event, do not save another checkpoint at the epoch_checkpoint
            # event if the batch count didn't increase.
            if state.timestamp.batch != last_checkpoint_batch:
                last_checkpoint_batch = state.timestamp.batch
                return True

        if save_event == Event.EPOCH_CHECKPOINT:
            count = state.timestamp.epoch
        elif save_event == Event.BATCH_CHECKPOINT:
            count = state.timestamp.batch
        else:
            raise RuntimeError(f"Invalid save_event: {save_event}")

        if event == save_event and int(count) % int(interval) == 0:
            last_checkpoint_batch = state.timestamp.batch
            return True

        return False

    return save_interval


class CheckpointSaver(Callback):
    __doc__ = f"""Callback to save checkpoints.

    .. note::

        If the ``folder`` argument is specified when constructing the :class:`.Trainer`, then the :class:`.CheckpointSaver`
        callback need not be constructed manually. However, for advanced checkpointing use cases 
        (such as saving a weights-only checkpoint at one interval and the full training state
        at another interval), instance(s) of this :class:`.CheckpointSaver` callback can be specified in the
        ``callbacks`` argument of the :class:`.Trainer`, as shown in the example below.

    Example

    .. testsetup::

        from composer.callbacks.checkpoint_saver import CheckpointSaver

    .. doctest::

        >>> trainer = Trainer(..., callbacks=[
        ...     CheckpointSaver(
        ...         folder='{{run_name}}/checkpoints',
        ...         filename="ep{{epoch}}-ba{{batch}}-rank{{rank}}",
        ...         latest_filename="latest-rank{{rank}}",
        ...         save_interval="1ep",
        ...         weights_only=False,
        ...     )
        ... ])

    .. testcleanup::

        trainer.engine.close()

    Args:
        folder (str, optional): Format string for the folder where checkpoints will be saved.
            Default: ``'{{run_name}}/checkpoints'``.

            The following format variables are available:

            {textwrap.indent(FORMAT_NAME_WITH_DIST_TABLE, prefix='            ')}

            .. note::

                When training with multiple devices (i.e. GPUs), ensure that ``'{{rank}}'`` appears in the format.
                Otherwise, multiple processes may attempt to write to the same file.

        filename (str, optional): A format string describing how to name checkpoints.
            Default: ``'ep{{epoch}}-ba{{batch}}-rank{{rank}}'``.

            Checkpoints will be saved approximately to ``{{folder}}/{{filename.format(...)}}``.

            The following format variables are available:

            {textwrap.indent(FORMAT_NAME_WITH_DIST_AND_TIME_TABLE, prefix='            ')}


            .. note::

                *   By default, only the rank zero process will save a checkpoint file.

                *   When using DeepSpeed, each rank will save a checkpoint file in tarball format. DeepSpeed
                    requires tarball format, as it saves model and optimizer states in separate files.
                    Ensure that ``'{{rank}}'`` appears within the ``filename``. Otherwise, multiple ranks
                    may attempt to write to the same file(s), leading to corrupted checkpoints. If no tarball file
                    extension is specified, ``'.tar'`` will be used.

                *   To use compression (regardless of whether DeepSpeed is enabled), set the file extension
                    to ``'.tar.gz'``, ``'.tgz'``, ``'.tar.bzip'``, or ``'.tar.lzma'`` (depending on the desired
                    compression algorithm).

            .. warning::

                Using compression will block the training loop while checkpoints are being compressed. As such, we
                recommend saving checkpoints without compression.

            Consider the following scenario where:

            *   The :attr:`~.Logger.run_name` is ``'awesome-training-run'``
            *   The default ``folder='{{run_name}}/checkpoints'`` is used.
            *   The default ``name='ep{{epoch}}-ba{{batch}}-rank{{rank}}'`` is used.
            *   The current epoch count is ``1``.
            *   The current batch count is ``42``.

            When DeepSpeed is not being used, the rank zero process will save the checkpoint to 
            ``"awesome-training-run/checkpoints/ep1-ba42-rank0"``.

            When DeepSpeed is being used, each rank (process) will save checkpoints to::

                awesome-training-run/checkpoints/ep1-ba42-rank0.tar
                awesome-training-run/checkpoints/ep1-ba42-rank1.tar
                awesome-training-run/checkpoints/ep1-ba42-rank2.tar
                ...

        artifact_name (str, optional): Format string for the checkpoint's artifact name.
<<<<<<< HEAD
            Default: ``"{{run_name}}/checkpoints/ep{{epoch}}-ba{{batch}}-rank{{rank}}"``.
        
=======
            (default: ``'{{run_name}}/checkpoints/ep{{epoch}}-ba{{batch}}-rank{{rank}}"``)

>>>>>>> fb4beb13
            After the checkpoint is saved, it will be periodically logged as a file artifact.
            The artifact name will be determined by this format string.

            .. seealso:: :meth:`.Logger.log_file_artifact` for file artifact logging.

            The same format variables for ``filename`` are available.

            Leading slashes (``'/'``) will be stripped.

            To disable logging trace files as file artifacts, set this parameter to ``None``.
        latest_filename (str, optional): A format string for a symlink which points to the last saved checkpoint.
<<<<<<< HEAD
            Default: ``'latest-rank{{rank}}'``.
            
            Symlinks will be created approximately at ``{{folder}}/{{latest_filename.format(...)}}``. 
=======
            (default: ``'latest-rank{{rank}}'``)

            Symlinks will be created approximately at ``{{folder}}/{{latest_filename.format(...)}}``.
>>>>>>> fb4beb13

            The same format variables as for ``name`` are available.

            To disable symlinks, set this parameter to ``None``.

            Consider the following scenario, where:

            *   The :attr:`~.Logger.run_name` is 'awesome-training-run'
            *   The default ``folder='{{run_name}}/checkpoints'`` is used.
            *   The default ``name='ep{{epoch}}-ba{{batch}}-rank{{rank}}'`` is used.
            *   The default ``latest_filename='latest-rank{{rank}}'`` is used.
            *   The current epoch count is ``1``.
            *   The current batch count is ``42``.

            When DeepSpeed is not being used, the rank zero process will save the checkpoint to
            ``'awesome-training-run/checkpoints/ep1-ba42-rank0'``,
            and a symlink will be created at
            ``'awesome-training-run/checkpoints/latest-rank0' -> 'awesome-training-run/checkpoints/ep1-ba42-rank0'``

            When DeepSpeed is being used, each rank (process) will save checkpoints to::

                awesome-training-run/checkpoints/ep1-ba42-rank0.tar
                awesome-training-run/checkpoints/ep1-ba42-rank1.tar
                awesome-training-run/checkpoints/ep1-ba42-rank2.tar
                ...

            Corresponding symlinks will be created at::

                awesome-training-run/checkpoints/latest-rank0.tar -> awesome-training-run/checkpoints/ep1-ba42-rank0.tar
                awesome-training-run/checkpoints/latest-rank1.tar -> awesome-training-run/checkpoints/ep1-ba42-rank1.tar
                awesome-training-run/checkpoints/latest-rank2.tar -> awesome-training-run/checkpoints/ep1-ba42-rank2.tar
                ...
        latest_artifact_name (str, optional): Format string for the checkpoint's latest symlink artifact name.
<<<<<<< HEAD
            Default: ``'{{run_name}}/checkpoints/latest-rank{{rank}}"``.
        
=======
            (default: ``'{{run_name}}/checkpoints/latest-rank{{rank}}"``)

>>>>>>> fb4beb13
            Whenever a new checkpoint is saved, a symlink artifact is created or updated to point to the latest checkpoint's ``artifact_name``.
            The artifact name will be determined by this format string. This parameter has no effect if ``latest_filename`` or ``artifact_name`` is ``None``.

            .. seealso:: :meth:`.Logger.log_symlink_artifact` for symlink artifact logging.

            The same format variables for ``filename`` are available.

            Leading slashes (``'/'``) will be stripped.

            To disable symlinks in logger, set this parameter to ``None``.

        overwrite (bool, optional): Whether existing checkpoints should be overridden.
            If ``False`` (the default), then the ``folder`` must not exist or must not contain checkpoints which may conflict
            with the current run. Default: ``False``.

        save_interval (:class:`.Time` | str | int | (:class:`.State`, :class:`.Event`) -> bool): A :class:`.Time`, time-string, integer (in epochs),
            or a function that takes (state, event) and returns a boolean whether a checkpoint should be saved.

            If an integer, checkpoints will be saved every n epochs.
            If :class:`.Time` or a time-string, checkpoints will be saved according to this interval.

            .. seealso:: :func:`.checkpoint_periodically`

            If a function, then this function should take two arguments (:class:`.State`, :class:`.Event`).
            The first argument will be the current state of the trainer, and the second argument will be
            be :attr:`.Event.BATCH_CHECKPOINT` or :attr:`.Event.EPOCH_CHECKPOINT` (depending on the current training
            progress). It should return ``True`` if a checkpoint should be saved given the current state and
            event.

        weights_only (bool): If ``True``, save only the model weights instead of the entire training state.
            This parmeter must be ``False`` when using DeepSpeed. Default: ``False``.


        num_checkpoints_to_keep (int, optional): The number of checkpoints to keep locally. The oldest checkpoints
            are removed first. Set to ``-1`` to keep all checkpoints locally. Default: ``-1``.

            Checkpoints will be removed after they have been logged as a file artifact. For example, when this callback
            is used in conjunction with the :class:`.ObjectStoreLogger`, set this
            parameter to ``0`` to immediately delete checkpoints from the local disk after they have been uploaded to
            the object store.

            This parameter only controls how many checkpoints are kept locally; checkpoints are not deleted from
            artifact stores.

    Attributes:
        saved_checkpoints (List[Tuple[Timestamp, List[pathlib.Path]]]): The checkpoint timestamps and filepaths.

            This list contains tuples of the save timestamp and the checkpoint filepaths.
            This list will have at most ``num_checkpoints_to_keep`` entries. The latest checkpoint
            will be at the end.

            .. note::

                When using DeepSpeed, the index of a filepath in each list corresponds to the global rank of
                the process that wrote that file. Each filepath is valid only on the process's (rank's) node.

                Otherwise, when not using DeepSpeed, each sub-list will contain only one filepath since only rank zero
                saves checkpoints.
    """

    def __init__(
        self,
        folder: str = "{run_name}/checkpoints",
        filename: str = "ep{epoch}-ba{batch}-rank{rank}",
        artifact_name: Optional[str] = "{run_name}/checkpoints/ep{epoch}-ba{batch}-rank{rank}",
        latest_filename: Optional[str] = "latest-rank{rank}",
        latest_artifact_name: Optional[str] = "{run_name}/checkpoints/latest-rank{rank}",
        save_interval: Union[Time, str, int, Callable[[State, Event], bool]] = "1ep",
        *,
        overwrite: bool = False,
        num_checkpoints_to_keep: int = -1,
        weights_only: bool = False,
    ):
        if not callable(save_interval):
            save_interval = checkpoint_periodically(save_interval)

        self.folder = folder
        self.filename = filename
        self.artifact_name = artifact_name
        self.latest_filename = latest_filename
        self.latest_artifact_name = latest_artifact_name
        self.overwrite = overwrite

        self.save_interval = save_interval
        self.saved_checkpoints: List[Tuple[Timestamp, List[pathlib.Path]]] = []
        self.num_checkpoints_to_keep = num_checkpoints_to_keep
        self.weights_only = weights_only

    def init(self, state: State, logger: Logger) -> None:
        del state  # unused
        folder = format_name_with_dist(self.folder, logger.run_name)
        os.makedirs(folder, exist_ok=True)

    def fit_start(self, state: State, logger: Logger) -> None:
        # Verify safety with self.overwrite. Note that this has to be done at fit_start as opposed to init since it requires state.timestamp
        # from any checkpoints which are loaded, and checkpoint loading happens after Event.INIT.
        if not self.overwrite:
            folder = format_name_with_dist(self.folder, logger.run_name)
            ensure_folder_has_no_conflicting_files(folder, self.filename, state.timestamp)
        # Ensure no rank proceeds (and potentially attempts to write to the folder), until all ranks have validated that the folder is safe.
        dist.barrier()
        if state.is_model_deepspeed:
            if self.weights_only:
                NotImplementedError(
                    ("Saving checkpoints with `weights_only=True` is not currently supported when using DeepSpeed. "
                     "See https://github.com/mosaicml/composer/issues/685."))

    def batch_checkpoint(self, state: State, logger: Logger):
        if self.save_interval(state, Event.BATCH_CHECKPOINT):
            # If training is finished, log at the FIT loglevel
            elapsed_duration = state.get_elapsed_duration()
            assert elapsed_duration is not None, "elapsed_duration is set on Event.BATCH_CHECKPOINT"
            log_level = LogLevel.BATCH if elapsed_duration < 1.0 else LogLevel.FIT
            self._save_checkpoint(state, logger, log_level)

    def epoch_checkpoint(self, state: State, logger: Logger):
        if self.save_interval(state, Event.EPOCH_CHECKPOINT):
            elapsed_duration = state.get_elapsed_duration()
            assert elapsed_duration is not None, "elapsed_duration is set on Event.BATCH_CHECKPOINT"
            log_level = LogLevel.EPOCH if elapsed_duration < 1.0 else LogLevel.FIT
            self._save_checkpoint(state, logger, log_level)

    def _save_checkpoint(self, state: State, logger: Logger, log_level: LogLevel):
        checkpoint_filepath = os.path.join(format_name_with_dist(self.folder, logger.run_name), self.filename)
        checkpoint_filepaths = checkpoint.save_checkpoint(state,
                                                          logger,
                                                          checkpoint_filepath,
                                                          weights_only=self.weights_only)

        if dist.get_global_rank() < len(checkpoint_filepaths):
            # Log the checkpoint as an artifact
            checkpoint_filepath = checkpoint_filepaths[dist.get_global_rank()]
            if self.artifact_name is not None:
                artifact_name = format_name_with_dist_and_time(self.artifact_name, logger.run_name,
                                                               state.timestamp).lstrip("/")
                if state.is_model_deepspeed and not is_tar(artifact_name):
                    # Deepspeed requires tarballs; appending `.tar`
                    artifact_name += ".tar"
                logger.file_artifact(log_level=log_level,
                                     artifact_name=artifact_name,
                                     file_path=checkpoint_filepath,
                                     overwrite=self.overwrite)

            if self.latest_filename is not None:
                symlink_name = os.path.join(
                    format_name_with_dist(self.folder, logger.run_name),
                    format_name_with_dist_and_time(
                        self.latest_filename,
                        logger.run_name,
                        state.timestamp,
                    ).lstrip("/"),
                )
                if state.is_model_deepspeed and not is_tar(symlink_name):
                    # Deepspeed requires tarballs; appending `.tar`
                    symlink_name += ".tar"
                symlink_dirname = os.path.dirname(symlink_name)
                if symlink_dirname:
                    os.makedirs(symlink_dirname, exist_ok=True)
                try:
                    os.remove(symlink_name)
                except FileNotFoundError:
                    pass
                os.symlink(checkpoint_filepath, symlink_name)
                if self.artifact_name is not None and self.latest_artifact_name is not None:
                    symlink_artifact_name = format_name_with_dist_and_time(self.latest_artifact_name, logger.run_name,
                                                                           state.timestamp).lstrip("/")
                    artifact_name = format_name_with_dist_and_time(self.artifact_name, logger.run_name,
                                                                   state.timestamp).lstrip("/")
                    # Always overwrite for symlinks since we use the same filename for latest
                    logger.symlink_artifact(log_level=log_level,
                                            existing_artifact_name=artifact_name,
                                            symlink_artifact_name=symlink_artifact_name,
                                            overwrite=True)

        timestamp = state.timestamp

        self.saved_checkpoints.append((timestamp, checkpoint_filepaths))
        if self.num_checkpoints_to_keep >= 0:
            while len(self.saved_checkpoints) > self.num_checkpoints_to_keep:

                timestamp, checkpoint_filepaths = self.saved_checkpoints[0]
                if dist.get_global_rank() < len(checkpoint_filepaths):
                    # Remove this rank's checkpoint
                    os.remove(checkpoint_filepaths[dist.get_global_rank()])
                del self.saved_checkpoints[0]<|MERGE_RESOLUTION|>--- conflicted
+++ resolved
@@ -179,13 +179,8 @@
                 ...
 
         artifact_name (str, optional): Format string for the checkpoint's artifact name.
-<<<<<<< HEAD
             Default: ``"{{run_name}}/checkpoints/ep{{epoch}}-ba{{batch}}-rank{{rank}}"``.
-        
-=======
-            (default: ``'{{run_name}}/checkpoints/ep{{epoch}}-ba{{batch}}-rank{{rank}}"``)
-
->>>>>>> fb4beb13
+
             After the checkpoint is saved, it will be periodically logged as a file artifact.
             The artifact name will be determined by this format string.
 
@@ -197,15 +192,9 @@
 
             To disable logging trace files as file artifacts, set this parameter to ``None``.
         latest_filename (str, optional): A format string for a symlink which points to the last saved checkpoint.
-<<<<<<< HEAD
             Default: ``'latest-rank{{rank}}'``.
             
             Symlinks will be created approximately at ``{{folder}}/{{latest_filename.format(...)}}``. 
-=======
-            (default: ``'latest-rank{{rank}}'``)
-
-            Symlinks will be created approximately at ``{{folder}}/{{latest_filename.format(...)}}``.
->>>>>>> fb4beb13
 
             The same format variables as for ``name`` are available.
 
@@ -239,13 +228,8 @@
                 awesome-training-run/checkpoints/latest-rank2.tar -> awesome-training-run/checkpoints/ep1-ba42-rank2.tar
                 ...
         latest_artifact_name (str, optional): Format string for the checkpoint's latest symlink artifact name.
-<<<<<<< HEAD
             Default: ``'{{run_name}}/checkpoints/latest-rank{{rank}}"``.
-        
-=======
-            (default: ``'{{run_name}}/checkpoints/latest-rank{{rank}}"``)
-
->>>>>>> fb4beb13
+
             Whenever a new checkpoint is saved, a symlink artifact is created or updated to point to the latest checkpoint's ``artifact_name``.
             The artifact name will be determined by this format string. This parameter has no effect if ``latest_filename`` or ``artifact_name`` is ``None``.
 
