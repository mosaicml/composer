# Copyright 2021 MosaicML. All Rights Reserved.

from __future__ import annotations

import logging
import multiprocessing
import os
import queue
import shutil
import tempfile
import threading
import time
import uuid
from typing import Callable, Optional, Tuple, Type, Union

from composer.core.callback import Callback
from composer.core.logging import Logger
from composer.core.logging.logger import LogLevel
from composer.core.state import State
from composer.utils import dist, run_directory
from composer.utils.object_store import ObjectStoreProviderHparams

log = logging.getLogger(__name__)


class RunDirectoryUploader(Callback):
    """Callback to upload the run directory to a blob store.

    This callback checks the run directory for new or modified files
    at the end of every epoch, and after every `upload_every_n_batches` batches.
    This callback detects new or modified files based off of the file modification
    timestamp. Only files that have a newer last modified timestamp since the last upload
    will be  uploaded.

    This uploader is compatible with multi-GPU training. It blocks the main thread
    for each local rank  when creating a copy of the modified files in the run directory
    before yielding back to the training loop. Uploads are performed from the copied files.
    It assumes that only the main thread on each rank writes to the run directory.

    While all uploads happen in the background, here are some additional tips for minimizing
    the performance impact:

        * Ensure that `upload_every_n_batches` is sufficiently infrequent as to limit when
          the blocking scans of the run direcory and copies of modified files.
          However, do not make it too infrequent in case if the training process unexpectedly dies,
          since data from the last upload may be lost.

        * Set `use_procs=True` (the default) to use background processes,
          instead of threads, to perform the file uploads. Processes are recommended to 
          ensure that the GIL is not blocking the training loop when performance CPU
          operations on uploaded files (e.g. comparing and computing checksums).
          Network I/O happens always occurs in the background.

        * Provide a RAM disk path for the `upload_staging_folder` parameter. Copying files to stage on RAM
          will be faster than writing to disk. However, you must have sufficient excess RAM on your system,
          or you may experience OutOfMemory errors.

    .. note::

        To use this callback, install composer with `pip install mosaicml[logging]`.

    Args:
        provider (str): Cloud provider to use.

            Specify the last part of the Apache Libcloud Module here.
            `This document <https://libcloud.readthedocs.io/en/stable/storage/supported_providers.html#provider-matrix>`
            lists all supported providers. For example, the module name for Amazon S3 is `libcloud.storage.drivers.s3`, so
            to use S3, specify 's3' here.

        container (str): The name of the container (i.e. bucket) to use.
        object_name_prefix (str, optional): A prefix to prepend to all object keys. An object's key is this prefix combined
            with its path relative to the run directory. If the container prefix is non-empty, a trailing slash ('/') will
            be added if necessary. If not specified, then the prefix defaults to the run directory. To disable prefixing,
            set to the empty string.

            For example, if `object_name_prefix = 'foo'` and there is a file in the run directory named `bar`, then that file
            would be uploaded to `foo/bar` in the container.
        num_concurrent_uploads (int, optional): Maximum number of concurrent uploads. Defaults to 4.
        upload_staging_folder (str, optional): A folder to use for staging uploads.
            If not specified, defaults to using a :class:`~tempfile.TemporaryDirectory`.
        use_procs (bool, optional): Whether to perform file uploads in background processes (as opposed to threads).
            Defaults to True.
        upload_every_n_batches (int, optional): Interval at which to scan the run directory for changes and to
            queue uploads of files. Uploads are always queued at the end of the epoch. Defaults to every 100 batches.
        provider_init_kwargs (Dict[str, Any], optional): Parameters to pass into the constructor for the
            :class:`~libcloud.storage.providers.Provider` constructor. These arguments would usually include the cloud region
            and credentials. Defaults to None, which is equivalent to an empty dictionary.
    """

    def __init__(
        self,
        object_store_provider_hparams: ObjectStoreProviderHparams,
        object_name_prefix: Optional[str] = None,
        num_concurrent_uploads: int = 4,
        upload_staging_folder: Optional[str] = None,
        use_procs: bool = True,
        upload_every_n_batches: int = 100,
    ) -> None:
        self._object_store_provider_hparams = object_store_provider_hparams
        self._upload_every_n_batches = upload_every_n_batches
        # get the name of the run directory, without the rank
        run_directory_name = os.path.basename(run_directory.get_node_run_directory())
        if object_name_prefix is None:
            self._object_name_prefix = f"{run_directory_name}/"
        else:
            if object_name_prefix == "":
                self._object_name_prefix = ""
            else:
                if not object_name_prefix.endswith('/'):
                    object_name_prefix = f"{object_name_prefix}/"
                self._object_name_prefix = object_name_prefix
        # Keep the subfoldering by rank
        self._object_name_prefix += f"rank_{dist.get_global_rank()}/"
        self._last_upload_timestamp = 0.0  # unix timestamp of last uploaded time
        if upload_staging_folder is None:
            self._tempdir = tempfile.TemporaryDirectory()
            self._upload_staging_folder = self._tempdir.name
        else:
            self._tempdir = None
            self._upload_staging_folder = upload_staging_folder

        if num_concurrent_uploads < 1:
            raise ValueError("num_concurrent_uploads must be >= 1. Blocking uploads are not supported.")
        self._num_concurrent_uploads = num_concurrent_uploads

        if use_procs:
            mp_ctx = multiprocessing.get_context('spawn')
            self._file_upload_queue: Union[queue.Queue[Tuple[str, str]],
                                           multiprocessing.JoinableQueue[Tuple[str, str]]] = mp_ctx.JoinableQueue()
            self._finished_cls: Union[Callable[[], multiprocessing._EventType], Type[threading.Event]] = mp_ctx.Event
            self._proc_class = mp_ctx.Process
        else:
            self._file_upload_queue = queue.Queue()
            self._finished_cls = threading.Event
            self._proc_class = threading.Thread
        self._finished: Union[None, multiprocessing._EventType, threading.Event] = None
        self._workers = []

        _validate_credentials(object_store_provider_hparams, self._object_name_prefix)

    def init(self, state: State, logger: Logger) -> None:
        del state, logger  # unused
        self._finished = self._finished_cls()
        self._last_upload_timestamp = 0.0
        self._workers = [
            self._proc_class(target=_upload_worker,
                             kwargs={
                                 "file_queue": self._file_upload_queue,
                                 "is_finished": self._finished,
                                 "object_store_provider_hparams": self._object_store_provider_hparams,
                                 "object_name_prefix": self._object_name_prefix,
                             }) for _ in range(self._num_concurrent_uploads)
        ]
        for worker in self._workers:
            worker.start()

    def batch_end(self, state: State, logger: Logger) -> None:
        if (state.batch_idx + 1) % self._upload_every_n_batches == 0:
            self._trigger_upload(logger, LogLevel.BATCH)

    def epoch_end(self, state: State, logger: Logger) -> None:
        del state  # unused
        self._trigger_upload(logger, LogLevel.EPOCH)

    def training_end(self, state: State, logger: Logger) -> None:
        del state  # unused
        self._trigger_upload(logger, LogLevel.FIT)

    def post_close(self):
        # Cleaning up on post_close to ensure that all artifacts are uploaded
        self._trigger_upload(logger=None, log_level=None)
        if self._finished is not None:
            self._finished.set()
        for worker in self._workers:
            worker.join()
        if self._tempdir is not None:
            self._tempdir.cleanup()

    def _trigger_upload(self, logger: Optional[Logger], log_level: Optional[LogLevel]) -> None:
<<<<<<< HEAD
        assert run_directory is not None, "invariant error"
=======
>>>>>>> 1d77070f
        new_last_uploaded_timestamp = run_directory.get_run_directory_timestamp()

        # Now, for each file that was modified since self._last_upload_timestamp, copy it to the temporary directory
        files_to_be_uploaded = []

        # check if any upload threads have crashed. if so, then shutdown the training process
        for worker in self._workers:
            if not worker.is_alive():
                assert self._finished is not None, "invariant error"
                self._finished.set()
                raise RuntimeError("Upload worker crashed unexpectedly")
        modified_files = run_directory.get_modified_files(self._last_upload_timestamp)
        for filepath in modified_files:
            relpath = os.path.relpath(filepath, run_directory.get_run_directory())  # chop off the run directory
            copied_path = os.path.join(self._upload_staging_folder, str(uuid.uuid4()))
            files_to_be_uploaded.append(relpath)
            copied_path_dirname = os.path.dirname(copied_path)
            os.makedirs(copied_path_dirname, exist_ok=True)
            shutil.copy2(filepath, copied_path)
            self._file_upload_queue.put_nowait((copied_path, relpath))

        self._last_upload_timestamp = new_last_uploaded_timestamp
        if logger is not None and log_level is not None:
            # now log which files are being uploaded. OK to do, since we're done reading the directory,
            # and any logfiles will now have their last modified timestamp
            # incremented past self._last_upload_timestamp
            logger.metric(log_level, {"run_directory/uploaded_files": files_to_be_uploaded})


def _validate_credentials(
    object_store_provider_hparams: ObjectStoreProviderHparams,
    object_name_prefix: str,
) -> None:
    # Validates the credentails by attempting to touch a file in the bucket
    provider = object_store_provider_hparams.initialize_object()
    provider.upload_object_via_stream(
        obj=b"credentials_validated_successfully",
        object_name=f"{object_name_prefix}.credentials_validated_successfully",
    )


def _upload_worker(
    file_queue: Union[queue.Queue[str], multiprocessing.JoinableQueue[str]],
    is_finished: Union[multiprocessing._EventType, threading.Event],
    object_store_provider_hparams: ObjectStoreProviderHparams,
    object_name_prefix: str,
):
    """A long-running function to handle uploading files.

    Args:
        file_queue (queue.Queue or multiprocessing.JoinableQueue): The worker will poll
            this queue for files to upload.
        is_finished (threading.Event or multiprocessing.Event): An event that will be
            set when training is finished and no new files will be added to the queue.
            The worker will continue to upload existing files that are in the queue.
            When the queue is empty, the worker will exit.
        object_store_provider_hparams (ObjectStoreProviderHparams): The configuration
            for the underlying object store provider.
        object_name_prefix (str): Prefix to prepend to the object names
             before they are uploaded to the blob store.
    """
    from libcloud.common.types import LibcloudError
    provider = object_store_provider_hparams.initialize_object()
    while True:
        try:
            file_path_to_upload, obj_name = file_queue.get(block=True, timeout=0.5)
        except queue.Empty:
            if is_finished.is_set():
                break
            else:
                continue
        obj_name = object_name_prefix + obj_name
        log.info("Uploading file %s to %s://%s/%s", file_path_to_upload, provider.provider_name,
                 provider.container_name, obj_name)
        retry_counter = 0
        while True:
            try:
                provider.upload_object(
                    file_path=file_path_to_upload,
                    object_name=obj_name,
                )
            except LibcloudError as e:
                # The S3 driver does not encode the error code in an easy-to-parse manner
                # So doing something fairly basic to retry on transient error codes
                if any(x in str(e) for x in ("408", "409", "425", "429", "500", "503", '504')):
                    if retry_counter < 3:
                        retry_counter += 1
                        # exponential backoff
                        sleep_time = 2**(retry_counter - 1)
                        log.warn("Request failed with a transient error code. Sleeping %s seconds and retrying",
                                 sleep_time,
                                 exc_info=e,
                                 stack_info=True)
                        time.sleep(sleep_time)
                        continue
                raise e
            os.remove(file_path_to_upload)
            file_queue.task_done()
            break<|MERGE_RESOLUTION|>--- conflicted
+++ resolved
@@ -177,10 +177,6 @@
             self._tempdir.cleanup()
 
     def _trigger_upload(self, logger: Optional[Logger], log_level: Optional[LogLevel]) -> None:
-<<<<<<< HEAD
-        assert run_directory is not None, "invariant error"
-=======
->>>>>>> 1d77070f
         new_last_uploaded_timestamp = run_directory.get_run_directory_timestamp()
 
         # Now, for each file that was modified since self._last_upload_timestamp, copy it to the temporary directory
