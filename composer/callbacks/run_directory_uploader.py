--- conflicted
+++ resolved
@@ -40,11 +40,7 @@
     timestamp. Only files that have a newer last modified timestamp since the last upload will be  uploaded.
 
     Example
-<<<<<<< HEAD
-        .. testsetup::
-=======
         .. testsetup:: composer.callbacks.RunDirectoryUploader.__init__
->>>>>>> 2a57e4db
 
            import os
            import functools
@@ -56,19 +52,6 @@
                object_name_prefix: str,
            ) -> None:
                pass
-<<<<<<< HEAD
-
-           run_directory_uploader._validate_credentials = do_not_validate
-           
-           os.environ['OBJECT_STORE_KEY'] = 'KEY'
-           os.environ['OBJECT_STORE_SECRET'] = 'SECRET'
-           RunDirectoryUploader = functools.partial(
-               RunDirectoryUploader,
-               use_procs=False,
-               num_concurrent_uploads=1,
-           )
-=======
->>>>>>> 2a57e4db
 
            run_directory_uploader._validate_credentials = do_not_validate
            
@@ -103,11 +86,7 @@
            >>> # is triggered, like this:
            >>> _ = trainer.engine.run_event(Event.EPOCH_END)
         
-<<<<<<< HEAD
-        .. testcleanup::
-=======
         .. testcleanup:: composer.callbacks.RunDirectoryUploader.__init__
->>>>>>> 2a57e4db
 
            # Shut down the uploader
            run_directory_uploader._finished.set()
