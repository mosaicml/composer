--- conflicted
+++ resolved
@@ -5,23 +5,14 @@
 Each callback inherits from the :class:`~composer.core.callback.Callback` base class. See detailed description and
 examples for writing your own callbacks at the :class:`~composer.core.callback.Callback` base class.
 """
-<<<<<<< HEAD
-from composer.callbacks.callback_hparams import CallbackHparams as CallbackHparams
-from composer.callbacks.callback_hparams import GradMonitorHparams as GradMonitorHparams
-from composer.callbacks.callback_hparams import LRMonitorHparams as LRMonitorHparams
-from composer.callbacks.callback_hparams import MemoryMonitorHparams as MemoryMonitorHparams
-from composer.callbacks.callback_hparams import RunDirectoryUploaderHparams as RunDirectoryUploaderHparams
-from composer.callbacks.callback_hparams import SpeedMonitorHparams as SpeedMonitorHparams
-from composer.callbacks.checkpoint_saver import CheckpointSaver
-=======
 from composer.callbacks.callback_hparams import (CallbackHparams, GradMonitorHparams, LRMonitorHparams,
-                                                 MemoryMonitorHparams, RunDirectoryUploaderHparams, SpeedMonitorHparams)
->>>>>>> 79d5d1c7
+                                                 MemoryMonitorHparams, RunDirectoryUploaderHparams, SpeedMonitorHparams, CheckpointSaverHparams)
 from composer.callbacks.grad_monitor import GradMonitor
 from composer.callbacks.lr_monitor import LRMonitor
 from composer.callbacks.memory_monitor import MemoryMonitor
 from composer.callbacks.run_directory_uploader import RunDirectoryUploader
 from composer.callbacks.speed_monitor import SpeedMonitor
+from composer.callbacks.checkpoint_saver import CheckpointSaver
 
 __all__ = [
     "GradMonitor",
@@ -29,12 +20,10 @@
     "MemoryMonitor",
     "RunDirectoryUploader",
     "SpeedMonitor",
-<<<<<<< HEAD
     "CheckpointSaver",
-=======
     # hparams objects
->>>>>>> 79d5d1c7
     "CallbackHparams",
+    "CheckpointSaverHparams",
     "GradMonitorHparams",
     "LRMonitorHparams",
     "MemoryMonitorHparams",
