# Copyright 2022 MosaicML Composer authors
# SPDX-License-Identifier: Apache-2.0

"""Generate a memory snapshot during an OutOfMemory exception."""
import dataclasses
import logging
import os
import pickle
import warnings
from dataclasses import dataclass
from typing import List, Optional

import torch.cuda
from packaging import version

from composer.core import Callback, State
from composer.loggers import Logger
from composer.utils import ensure_folder_is_empty, format_name_with_dist, format_name_with_dist_and_time, parse_uri

log = logging.getLogger(__name__)

__all__ = ['OOMObserver']


@dataclass(frozen=True)
class SnapshotFileNameConfig:
    """Configuration for the file names of the memory snapshot visualizations."""
    snapshot_file: str
    trace_plot_file: str
    segment_plot_file: str
    segment_flamegraph_file: str
    memory_flamegraph_file: str

    @classmethod
    def from_file_name(cls, filename: str) -> 'SnapshotFileNameConfig':
        return cls(
            snapshot_file=filename + '_snapshot.pickle',
            trace_plot_file=filename + '_trace_plot.html',
            segment_plot_file=filename + '_segment_plot.html',
            segment_flamegraph_file=filename + '_segment_flamegraph.svg',
            memory_flamegraph_file=filename + '_memory_flamegraph.svg',
        )

    def list_filenames(self) -> List[str]:
        return [getattr(self, field.name) for field in dataclasses.fields(self)]


class OOMObserver(Callback):
    """Generate visualizations of the state of allocated memory during an OutOfMemory exception.

    This callback registers an observer with the allocator that will be called everytime it is about to raise an OutOfMemoryError before any memory has been release while unwinding the exception. OOMObserver is attached to the Trainer at init stage. The visualizations include a snapshot of the memory state, a trace plot, a segment plot, a segment flamegraph, and a memory flamegraph.

    Example:
        .. doctest::

            >>> from composer import Trainer
            >>> from composer.callbacks import OOMObserver
            >>> # constructing trainer object with this callback
            >>> trainer = Trainer(
            ...     model=model,
            ...     train_dataloader=train_dataloader,
            ...     eval_dataloader=eval_dataloader,
            ...     optimizers=optimizer,
            ...     max_duration="1ep",
            ...     callbacks=[OOMObserver()],
            ... )

    .. note::
        OOMObserver is only supported for GPU devices.

    Args:
        max_entries (int, optional): Maximum number of memory alloc/free events to record. Defaults to 100000.
        folder (str, optional): A format string describing the folder containing the memory visualization files.
            Defaults to ``'{{run_name}}/torch_traces'``.
        filename (str, optional): A format string describing the prefix used to name the memory visualization files.
            Defaults to ``'rank{{rank}}_oom'``.
        remote_file_name (str, optional): A format string describing the prefix for the memory visualization remote file name.
            Defaults to ``'{{run_name}}/oom_traces/rank{{rank}}_oom'``.

            Whenever a trace file is saved, it is also uploaded as a file according to this format string.
            The same format variables as for ``filename`` are available.

            .. seealso:: :doc:`Uploading Files</trainer/file_uploading>` for notes for file uploading.

            Leading slashes (``'/'``) will be stripped.

            To disable uploading trace files, set this parameter to ``None``.
        overwrite (bool, optional): Whether to override existing memory snapshots. Defaults to False.

            If False, then the trace folder as determined by ``folder`` must be empty.
    """

    def __init__(
        self,
        max_entries: int = 100000,
        folder: str = '{run_name}/torch_traces',
        filename: str = 'rank{rank}_oom',
        remote_file_name: Optional[str] = '{run_name}/oom_traces/rank{rank}_oom',
        overwrite: bool = False,
    ) -> None:
        self.max_entries = max_entries
        self.folder = folder
        self.folder_name = None
        self.filename = filename
        self.remote_file_name = remote_file_name
        self.overwrite = overwrite
        if remote_file_name:
            self.remote_file_name = remote_file_name
            _, _, self.remote_path_in_bucket = parse_uri(remote_file_name)
        else:
            self.remote_path_in_bucket = None

        if version.parse(torch.__version__.split('.dev')[0]) >= version.parse('2.1.0'):  # type: ignore
            # OOMObserver is only supported in torch v2.1.0 or higher
            self._enabled = True
        else:
            self._enabled = False
            warnings.warn('OOMObserver is supported after PyTorch 2.1.0. Disabling OOMObserver callback.')

        self.filename_config: Optional[SnapshotFileNameConfig] = None

    def init(self, state: State, logger: Logger) -> None:
        if not self._enabled:
            return
        # Not relying on `torch.cuda.is_available()` since the model could be on CPU.
        model_device = next(state.model.parameters()).device

        if model_device.type not in ('cuda', 'meta'):
            warnings.warn(
                f'OOMObserver only works on CUDA devices, but the model is on {model_device.type}. Disabling OOMObserver.',
            )
            self._enabled = False
        else:
            self.folder_name = format_name_with_dist(self.folder, state.run_name)
            os.makedirs(self.folder_name, exist_ok=True)
            if not self.overwrite:
                ensure_folder_is_empty(self.folder_name)

        def oom_observer(device: int, alloc: int, device_alloc: int, device_free: int):
            # Snapshot right after an OOM happened
            log.warning('Out Of Memory (OOM) observed')

            assert self.filename
            assert self.folder_name, 'folder_name must be set in init'
            filename = os.path.join(
                self.folder_name,
                format_name_with_dist_and_time(self.filename, run_name=state.run_name, timestamp=state.timestamp),
            )

            try:
                self.filename_config = SnapshotFileNameConfig.from_file_name(filename)
                log.info(f'Dumping OOMObserver visualizations')

                snapshot = torch.cuda.memory._snapshot()
                # No data was recorded - avoids a `ValueError` in `trace_plot`
                if all(len(t) == 0 for t in snapshot['device_traces']):
                    log.info(f'No allocation is recorded in memory snapshot)')
                    return

                with open(self.filename_config.snapshot_file, 'wb') as fd:
                    pickle.dump(snapshot, fd)

                with open(self.filename_config.trace_plot_file, 'w+') as fd:
                    fd.write(torch.cuda._memory_viz.trace_plot(snapshot))  # type: ignore

                with open(self.filename_config.segment_plot_file, 'w+') as fd:
                    fd.write(torch.cuda._memory_viz.segment_plot(snapshot))  # type: ignore

                with open(self.filename_config.segment_flamegraph_file, 'w+') as fd:
                    fd.write(torch.cuda._memory_viz.segments(snapshot))  # type: ignore

                with open(self.filename_config.memory_flamegraph_file, 'w+') as fd:
                    fd.write(torch.cuda._memory_viz.memory(snapshot))  # type: ignore

                log.info(f'Saved memory visualizations to local files with prefix = {filename} during OOM')

                if self.remote_path_in_bucket is not None:
<<<<<<< HEAD
                    for f in self.filename_config.list_filenames():
=======
                    for f in [
                        snapshot_file,
                        trace_plot_file,
                        segment_plot_file,
                        segment_flamegraph_file,
                        memory_flamegraph_file,
                    ]:
>>>>>>> c5869d25
                        base_file_name = os.path.basename(f)
                        remote_file_name = os.path.join(self.remote_path_in_bucket, base_file_name)
                        remote_file_name = remote_file_name.lstrip('/')  # remove leading slashes
                        log.info(f'Uploading memory visualization to remote: {remote_file_name} from {f}')
                        try:
                            logger.upload_file(remote_file_name=remote_file_name, file_path=f, overwrite=self.overwrite)
                        except FileExistsError as e:
                            raise FileExistsError(
                                f'Uploading memory visualizations failed with error: {e}. overwrite was set to {self.overwrite}. To overwrite memory visualizations with Trainer, set save_overwrite to True.',
                            ) from e

            except Exception as e:
                log.error(f'Failed to capture memory snapshot {e}')

        if self._enabled:
            torch.cuda.memory._record_memory_history(
                True,  # type: ignore
                trace_alloc_max_entries=self.max_entries,
                trace_alloc_record_context=True,
            )
            torch._C._cuda_attach_out_of_memory_observer(oom_observer)  # type: ignore
            log.info('OOMObserver is enabled and registered')<|MERGE_RESOLUTION|>--- conflicted
+++ resolved
@@ -175,17 +175,8 @@
                 log.info(f'Saved memory visualizations to local files with prefix = {filename} during OOM')
 
                 if self.remote_path_in_bucket is not None:
-<<<<<<< HEAD
+
                     for f in self.filename_config.list_filenames():
-=======
-                    for f in [
-                        snapshot_file,
-                        trace_plot_file,
-                        segment_plot_file,
-                        segment_flamegraph_file,
-                        memory_flamegraph_file,
-                    ]:
->>>>>>> c5869d25
                         base_file_name = os.path.basename(f)
                         remote_file_name = os.path.join(self.remote_path_in_bucket, base_file_name)
                         remote_file_name = remote_file_name.lstrip('/')  # remove leading slashes
