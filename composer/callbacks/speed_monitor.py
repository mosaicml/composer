# Copyright 2021 MosaicML. All Rights Reserved.

from __future__ import annotations

import time
from collections import deque
from typing import Deque, Optional

<<<<<<< HEAD
from composer.callbacks.callback_hparams import SpeedMonitorHparams
=======
import torch

>>>>>>> 820ec9b6
from composer.core import Logger, State
from composer.core.callback import Callback
from composer.core.types import StateDict


class SpeedMonitor(Callback):
    """Logs the training throughput.

    It logs:

    * A rolling average (over the ``window_size`` most recent batches)
      of the number of samples processed per second to the
      ``throughput/step`` key.
    * The number of samples processed per second, averaged over
      an entire epoch, to the ``throughput/epoch`` key.
    * The total elapsed training time to the ``wall_clock_train`` key.

    Args:
        window_size (int):
            Number of batchs to use for a rolling average of throughput.
    """

    def __init__(self, window_size: int):
        super().__init__()
        self.train_examples_per_epoch = 0
        self.wall_clock_train = 0.0
        self.epoch_start_time = 0.0
        self.batch_start_num_samples = None
        self.batch_end_times: Deque[float] = deque(maxlen=window_size + 1)  # rolling list of batch end times
        self.batch_num_samples: Deque[int] = deque(maxlen=window_size)  # rolling list of num samples in batch.
        self.window_size = window_size
        self.loaded_state: Optional[StateDict] = None

    def state_dict(self) -> StateDict:
        current_time = time.time()
        return {
            "train_examples_per_epoch": self.train_examples_per_epoch,
            "wall_clock_train": self.wall_clock_train,
            "epoch_duration": current_time - self.epoch_start_time,
            "batch_durations": [current_time - x for x in self.batch_end_times],
            "batch_num_samples": self.batch_num_samples,
        }

    def load_state_dict(self, state: StateDict) -> None:
        self.loaded_state = state

    def _load_state(self) -> None:
        current_time = time.time()
        if self.loaded_state is not None:
            self.train_examples_per_epoch = self.loaded_state["train_examples_per_epoch"]
            self.wall_clock_train = self.loaded_state["wall_clock_train"]
            self.epoch_start_time = current_time - self.loaded_state["epoch_duration"]
            self.batch_end_times = deque([current_time - x for x in self.loaded_state["batch_durations"]],
                                         maxlen=self.window_size + 1)
            self.batch_num_samples = self.loaded_state["batch_num_samples"]
            self.loaded_state = None

    def batch_start(self, state: State, logger: Logger) -> None:
        del logger  # unused
        self._load_state()
        self.batch_start_num_samples = state.timer.sample

    def epoch_start(self, state: State, logger: Logger):
        del state, logger  # unused
        self._load_state()
        self.epoch_start_time = time.time()
        self.batch_end_times.clear()
        self.batch_num_samples.clear()
        self.train_examples_per_epoch = 0

    def batch_end(self, state: State, logger: Logger):
        self.batch_end_times.append(time.time())
        new_num_samples = state.timer.sample
        batch_num_samples = int(new_num_samples - self.batch_start_num_samples)
        self.batch_num_samples.append(batch_num_samples)
        self.train_examples_per_epoch += batch_num_samples
        if len(self.batch_end_times) == self.window_size + 1:
            throughput = sum(self.batch_num_samples) / (self.batch_end_times[-1] - self.batch_end_times[0])
            logger.metric_batch({'throughput/step': throughput})

    def epoch_end(self, state: State, logger: Logger):
        del state  # unused
        epoch_time = time.time() - self.epoch_start_time
        self.wall_clock_train += epoch_time
        logger.metric_epoch({
            "wall_clock_train": self.wall_clock_train,
        })
        logger.metric_epoch({
            "throughput/epoch": self.train_examples_per_epoch / epoch_time,
        })<|MERGE_RESOLUTION|>--- conflicted
+++ resolved
@@ -6,12 +6,6 @@
 from collections import deque
 from typing import Deque, Optional
 
-<<<<<<< HEAD
-from composer.callbacks.callback_hparams import SpeedMonitorHparams
-=======
-import torch
-
->>>>>>> 820ec9b6
 from composer.core import Logger, State
 from composer.core.callback import Callback
 from composer.core.types import StateDict
