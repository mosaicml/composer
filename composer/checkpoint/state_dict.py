--- conflicted
+++ resolved
@@ -224,7 +224,6 @@
     if model is not None:
         if isinstance(model, HuggingFaceModel):
             metadata_state_dict['huggingface'] = model.get_metadata()
-<<<<<<< HEAD
             metadata_state_dict['model_name'] = model.model.__class__.__name__
         elif isinstance(model, DistributedDataParallel) and isinstance(model.module, HuggingFaceModel): 
                 metadata_state_dict['huggingface'] = model.module.get_metadata()
@@ -233,12 +232,6 @@
             metadata_state_dict['model_name'] = model.__class__.__name__
         
         
-=======
-        elif isinstance(model, DistributedDataParallel) and isinstance(model.module, HuggingFaceModel):
-            metadata_state_dict['huggingface'] = model.module.get_metadata()
-
-        metadata_state_dict['model_name'] = model.__class__.__name__
->>>>>>> 0f3538a3
 
 
     if device is not None:
@@ -266,16 +259,8 @@
             keys = [f'rank_{rank}' for rank in range(dist.get_world_size())]
             param_info_dict = {k: v for k, v in zip(keys, param_infos)}
         else:
-<<<<<<< HEAD
             param_info_dict = param_info
         metadata_state_dict['parameter_info'] = param_info_dict
 
-=======
-            ctxt_manager = contextlib.nullcontext()
-        with ctxt_manager:
-            metadata_state_dict['param_info'] = {
-                param_name: param.shape for param_name, param in model.named_parameters()
-            }
->>>>>>> 0f3538a3
 
     return metadata_state_dict