--- conflicted
+++ resolved
@@ -69,14 +69,9 @@
 filterwarnings = [
     # "error",  # warnings should be treated like errors, but still need to fix some warnings
     'ignore:ExtraArgumentWarning',  # extra arguments originate from pytest-specific CLI args
-<<<<<<< HEAD
-    'ignore:DDPDefaultValueWarning',  # default DDP values are fine
-    'ignore:NoDDPWarning',  # default DDP values are fine
-    'ignore:Deterministic mode is activated:UserWarning',  # all tests run with deterministic mode
-=======
     'ignore:DistributedDefaultValueWarning',  # default distributed values are fine
     'ignore:NoDistributedWarning',  # running without distributed is fine
->>>>>>> 1566ce22
+    'ignore:Deterministic mode is activated:UserWarning',  # all tests run with deterministic mode
 ]
 
 # Coverage
