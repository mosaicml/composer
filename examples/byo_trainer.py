# Copyright 2021 MosaicML. All Rights Reserved.

"""How to BYOT (bring your own trainer).

Allows algorithms to be used with minimal dependencies on our repo.

Example invocation::

    >>> python byo_trainer.py --datadir /datasets/
"""
import argparse
import logging

import torch
import torch.utils.data
import torchmetrics
from torch import nn
from torch.nn import functional as F
from torchmetrics.classification.accuracy import Accuracy
from torchvision import datasets, transforms

import composer
from composer import Event
from composer.algorithms import BlurPool
from composer.core.types import Evaluator, Precision
from composer.utils import ensure_tuple

logging.basicConfig()
logging.captureWarnings(True)
logger = logging.getLogger(__name__)
logging.getLogger().setLevel(logging.INFO)

parser = argparse.ArgumentParser()
parser.add_argument('--datadir', type=str, required=True, help='data dir for MNIST')
parser.add_argument('--train_batch_size', type=int, default=256, help='batch size')
parser.add_argument('--epochs', type=int, default=5, help='epochs')

args = parser.parse_args()


class Model(nn.Module):

    def __init__(self):
        super().__init__()

        self.conv1 = nn.Conv2d(1, 16, (3, 3), padding=0)
        self.conv2 = nn.Conv2d(16, 32, (3, 3), padding=0)
        self.bn = nn.BatchNorm2d(32)
        self.fc1 = nn.Linear(32 * 16, 32)
        self.fc2 = nn.Linear(32, 10)

    def forward(self, x):
        out = self.conv1(x)
        out = F.relu(out)
        out = self.conv2(out)
        out = self.bn(out)
        out = F.relu(out)
        out = F.adaptive_avg_pool2d(out, (4, 4))
        out = torch.flatten(out, 1, -1)
        out = self.fc1(out)
        out = F.relu(out)
        return self.fc2(out)


def train():

    model = Model().cuda()
    transform = transforms.Compose([transforms.ToTensor()])
    train_dataset = datasets.MNIST(args.datadir, train=True, download=True, transform=transform)
    val_dataset = datasets.MNIST(args.datadir, train=False, download=True, transform=transform)

    train_dataloader = torch.utils.data.DataLoader(
        dataset=train_dataset,
        batch_size=args.train_batch_size,
        shuffle=True,
    )
    val_dataloader = torch.utils.data.DataLoader(
        dataset=val_dataset,
        batch_size=args.train_batch_size,
        shuffle=False,
    )
<<<<<<< HEAD
    optimizers = torch.optim.SGD(model.parameters(), lr=0.01, momentum=0.99)
    schedulers = torch.optim.lr_scheduler.MultiStepLR(optimizers, milestones=[2, 4], gamma=0.1)
=======
    evaluator = Evaluator(label='eval_dataset', dataloader=val_dataloader, metrics=torchmetrics.Accuracy())
>>>>>>> cf33785f
    # to use our algorithms, create and maintain the trainer state
    state = composer.State(
        model=model,
        train_dataloader=train_dataloader,
        evaluators=[evaluator],
        max_duration=f"{args.epochs}ep",
        grad_accum=1,
        precision=Precision.FP32,
        optimizers=optimizers,
        schedulers=schedulers,
    )

    # define which algorithms to apply and configure the cmp engine
    state.algorithms = [BlurPool(replace_convs=True, replace_maxpools=True, blur_first=False)]

    engine = composer.Engine(state=state)

    # add two-way callbacks in the trainer loop
    engine.run_event(Event.INIT)  # Event.INIT should be run BEFORE any DDP fork

    while state.timer < state.max_duration:
        logging.info(f'Epoch {state.epoch}')
        engine.run_event(Event.EPOCH_START)

        for x, y in train_dataloader:
            engine.run_event(Event.BATCH_START)

            state.batch = x.cuda(), y.cuda()
            engine.run_event(Event.AFTER_DATALOADER)
            engine.run_event(Event.BEFORE_TRAIN_BATCH)
            engine.run_event(Event.BEFORE_FORWARD)
            state.outputs = model(state.batch)
            engine.run_event(Event.AFTER_FORWARD)
            engine.run_event(Event.BEFORE_LOSS)
            state.loss = F.cross_entropy(input=state.outputs, target=state.last_target)  # type: ignore
            engine.run_event(Event.AFTER_LOSS)
            engine.run_event(Event.BEFORE_BACKWARD)
            state.loss.backward()
            engine.run_event(Event.AFTER_BACKWARD)

            for optimizer in ensure_tuple(state.optimizers):
                optimizer.step()
            engine.run_event(Event.AFTER_TRAIN_BATCH)
            for optimizer in ensure_tuple(state.optimizers):
                optimizer.zero_grad()

            if state.timer.batch.value % 100 == 0:
                logging.info(f'Epoch {state.epoch}, Step: {state.timer.batch.value}, loss: {state.loss:.3f}')
            state.timer.on_batch_complete(len(state.batch))
            engine.run_event(Event.BATCH_END)

        metric = Accuracy().cuda()
        for (x, y) in val_dataloader:
            x = x.cuda()
            y = y.cuda()

            x = model(x)
            prediction = torch.argmax(x, dim=1)

            metric(prediction, y)
        logging.info(f'Epoch {state.epoch} complete. val/acc = {metric.compute():.5f}')
        state.timer.on_epoch_complete()

        engine.run_event(Event.EPOCH_END)


if __name__ == '__main__':
    train()<|MERGE_RESOLUTION|>--- conflicted
+++ resolved
@@ -79,12 +79,9 @@
         batch_size=args.train_batch_size,
         shuffle=False,
     )
-<<<<<<< HEAD
     optimizers = torch.optim.SGD(model.parameters(), lr=0.01, momentum=0.99)
     schedulers = torch.optim.lr_scheduler.MultiStepLR(optimizers, milestones=[2, 4], gamma=0.1)
-=======
     evaluator = Evaluator(label='eval_dataset', dataloader=val_dataloader, metrics=torchmetrics.Accuracy())
->>>>>>> cf33785f
     # to use our algorithms, create and maintain the trainer state
     state = composer.State(
         model=model,
