# Copyright 2021 MosaicML. All Rights Reserved.

"""Entrypoint that runs the Composer trainer on a provided YAML hparams file.

Adds a --datadir flag to conveniently set a common
data directory for both train and validation datasets.

Example that trains MNIST with label smoothing::

    >>> python examples/run_composer_trainer.py
    -f composer/yamls/models/classify_mnist_cpu.yaml
    --algorithms label_smoothing --alpha 0.1
    --datadir ~/datasets
"""
import contextlib
import os
import sys
import tempfile
import textwrap
import warnings
from typing import Type

import yaml

<<<<<<< HEAD
from composer.loggers import LogLevel
=======
from composer.loggers.logger import LogLevel
from composer.loggers.logger_hparams import WandBLoggerHparams
>>>>>>> 366c0987
from composer.trainer import TrainerHparams
from composer.utils import dist


def warning_on_one_line(message: str, category: Type[Warning], filename: str, lineno: int, file=None, line=None):
    # From https://stackoverflow.com/questions/26430861/make-pythons-warnings-warn-not-mention-itself
    return f'{category.__name__}: {message} (source: {filename}:{lineno})\n'


def main() -> None:
    warnings.formatwarning = warning_on_one_line

    if len(sys.argv) == 1:
        sys.argv = [sys.argv[0], "--help"]

    hparams = TrainerHparams.create(cli_args=True)  # reads cli args from sys.argv

    # if using wandb, store the config inside the wandb run
    for logger_hparams in hparams.loggers:
        if isinstance(logger_hparams, WandBLoggerHparams):
            logger_hparams.config = hparams.to_dict()

    trainer = hparams.initialize_object()
<<<<<<< HEAD
    if dist.get_global_rank() == 0:
        if hparams.run_name is None:
            ctx = tempfile.TemporaryDirectory()
        else:
            ctx = contextlib.nullcontext(hparams.run_name)
        with ctx as hparams_dir:
            hparams_path = os.path.join(hparams_dir, "hparams.yaml")
            try:
                with open(hparams_path, "x") as f:
                    # Storing the config (ex. hparams) in a separate file so they can be modified before resuming
                    f.write(hparams.to_yaml())
            except FileExistsError as e:
                with open(hparams_path, "r") as f:
                    # comparing the parsed hparams to ignore whitespace and formatting differences
                    if hparams.to_dict() != yaml.safe_load(f):
                        raise RuntimeError(
                            textwrap.dedent(f"""\
                            The hparams in the existing checkpoint folder {hparams_path}
                            differ from those being used in the current training run.
                            Please specify a new checkpoint folder.""")) from e
            trainer.logger.file_artifact(LogLevel.FIT, artifact_name="hparams.yaml", file_path=hparams_path)

=======

    # Log the config to an artifact store
    with tempfile.NamedTemporaryFile("x+") as f:
        f.write(hparams.to_yaml())
        trainer.logger.file_artifact(LogLevel.FIT, f"{trainer.logger.run_name}/config.yaml", f.name, overwrite=True)

    # Print the config to the terminal
    print("*" * 30)
    print("Config:")
    print(hparams.to_yaml())
    print("*" * 30)

    if hparams.save_folder is not None:
        # If saving a checkpoint, dump the hparams to the checkpoint folder
        hparams_path = os.path.join(run_directory.get_run_directory(), hparams.save_folder, "hparams.yaml")
        try:
            with open(hparams_path, "x") as f:
                # Storing the config (ex. hparams) in a separate file so they can be modified before resuming
                f.write(hparams.to_yaml())
        except FileExistsError as e:
            with open(hparams_path, "r") as f:
                # comparing the parsed hparams to ignore whitespace and formatting differences
                if hparams.to_dict() != yaml.safe_load(f):
                    raise RuntimeError(
                        textwrap.dedent(f"""\
                        The hparams in the existing checkpoint folder {hparams_path}
                        differ from those being used in the current training run.
                        Please specify a new checkpoint folder.""")) from e
>>>>>>> 366c0987
    trainer.fit()


if __name__ == "__main__":
    main()<|MERGE_RESOLUTION|>--- conflicted
+++ resolved
@@ -12,24 +12,17 @@
     --algorithms label_smoothing --alpha 0.1
     --datadir ~/datasets
 """
-import contextlib
 import os
 import sys
-import tempfile
 import textwrap
 import warnings
 from typing import Type
 
 import yaml
 
-<<<<<<< HEAD
-from composer.loggers import LogLevel
-=======
 from composer.loggers.logger import LogLevel
 from composer.loggers.logger_hparams import WandBLoggerHparams
->>>>>>> 366c0987
 from composer.trainer import TrainerHparams
-from composer.utils import dist
 
 
 def warning_on_one_line(message: str, category: Type[Warning], filename: str, lineno: int, file=None, line=None):
@@ -51,35 +44,24 @@
             logger_hparams.config = hparams.to_dict()
 
     trainer = hparams.initialize_object()
-<<<<<<< HEAD
-    if dist.get_global_rank() == 0:
-        if hparams.run_name is None:
-            ctx = tempfile.TemporaryDirectory()
-        else:
-            ctx = contextlib.nullcontext(hparams.run_name)
-        with ctx as hparams_dir:
-            hparams_path = os.path.join(hparams_dir, "hparams.yaml")
-            try:
-                with open(hparams_path, "x") as f:
-                    # Storing the config (ex. hparams) in a separate file so they can be modified before resuming
-                    f.write(hparams.to_yaml())
-            except FileExistsError as e:
-                with open(hparams_path, "r") as f:
-                    # comparing the parsed hparams to ignore whitespace and formatting differences
-                    if hparams.to_dict() != yaml.safe_load(f):
-                        raise RuntimeError(
-                            textwrap.dedent(f"""\
-                            The hparams in the existing checkpoint folder {hparams_path}
-                            differ from those being used in the current training run.
-                            Please specify a new checkpoint folder.""")) from e
-            trainer.logger.file_artifact(LogLevel.FIT, artifact_name="hparams.yaml", file_path=hparams_path)
-
-=======
 
     # Log the config to an artifact store
-    with tempfile.NamedTemporaryFile("x+") as f:
-        f.write(hparams.to_yaml())
-        trainer.logger.file_artifact(LogLevel.FIT, f"{trainer.logger.run_name}/config.yaml", f.name, overwrite=True)
+    hparams_path = os.path.join(trainer.logger.run_name, "hparams.yaml")
+    os.makedirs(os.path.dirname(hparams_path), exist_ok=True)
+    try:
+        with open(hparams_path, "x") as f:
+            # Storing the config (ex. hparams) in a separate file so they can be modified before resuming
+            f.write(hparams.to_yaml())
+    except FileExistsError as e:
+        with open(hparams_path, "r") as f:
+            # comparing the parsed hparams to ignore whitespace and formatting differences
+            if hparams.to_dict() != yaml.safe_load(f):
+                raise RuntimeError(
+                    textwrap.dedent(f"""\
+                        The hparams in the existing checkpoint folder {hparams_path}
+                        differ from those being used in the current training run.
+                        Please specify a new checkpoint folder.""")) from e
+    trainer.logger.file_artifact(LogLevel.FIT, artifact_name="hparams.yaml", file_path=hparams_path, overwrite=True)
 
     # Print the config to the terminal
     print("*" * 30)
@@ -87,23 +69,6 @@
     print(hparams.to_yaml())
     print("*" * 30)
 
-    if hparams.save_folder is not None:
-        # If saving a checkpoint, dump the hparams to the checkpoint folder
-        hparams_path = os.path.join(run_directory.get_run_directory(), hparams.save_folder, "hparams.yaml")
-        try:
-            with open(hparams_path, "x") as f:
-                # Storing the config (ex. hparams) in a separate file so they can be modified before resuming
-                f.write(hparams.to_yaml())
-        except FileExistsError as e:
-            with open(hparams_path, "r") as f:
-                # comparing the parsed hparams to ignore whitespace and formatting differences
-                if hparams.to_dict() != yaml.safe_load(f):
-                    raise RuntimeError(
-                        textwrap.dedent(f"""\
-                        The hparams in the existing checkpoint folder {hparams_path}
-                        differ from those being used in the current training run.
-                        Please specify a new checkpoint folder.""")) from e
->>>>>>> 366c0987
     trainer.fit()
 
 
