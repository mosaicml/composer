--- conflicted
+++ resolved
@@ -52,13 +52,9 @@
    "metadata": {},
    "outputs": [],
    "source": [
-<<<<<<< HEAD
-    "    %pip install 'mosaicml[nlp, tensorboard]'"
-=======
     "%pip install 'mosaicml[nlp, tensorboard]'\n",
     "# To install from source instead of the last release, comment the command above and uncomment the following one.\n",
     "# %pip install 'mosaicml[nlp, tensorboard] @ git+https://github.com/mosaicml/composer.git'\""
->>>>>>> b17cc16d
    ]
   },
   {
