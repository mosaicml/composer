--- conflicted
+++ resolved
@@ -330,39 +330,7 @@
    ]
   }
  ],
-<<<<<<< HEAD
  "metadata": {},
-=======
- "metadata": {
-  "accelerator": "GPU",
-  "colab": {
-   "authorship_tag": "ABX9TyMWJI/NlM8J5QL/VXsPEoxE",
-   "collapsed_sections": [],
-   "name": "Composer BERT fine-tuning.ipynb",
-   "provenance": []
-  },
-  "interpreter": {
-   "hash": "971fb2ea28c8cf5b47d6081a99250c71de87caf20945fd5ec0068f0664314f30"
-  },
-  "kernelspec": {
-   "display_name": "Python 3.9.12 ('composer_venv')",
-   "language": "python",
-   "name": "python3"
-  },
-  "language_info": {
-   "codemirror_mode": {
-    "name": "ipython",
-    "version": 3
-   },
-   "file_extension": ".py",
-   "mimetype": "text/x-python",
-   "name": "python",
-   "nbconvert_exporter": "python",
-   "pygments_lexer": "ipython3",
-   "version": "3.9.12"
-  }
- },
->>>>>>> 61859726
  "nbformat": 4,
  "nbformat_minor": 4
 }