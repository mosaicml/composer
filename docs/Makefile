--- conflicted
+++ resolved
@@ -12,28 +12,21 @@
 HTTP_MODULE   = http.server
 
 # Put it first so that "make" without argument is like "make help".
-help:
-	@$(SPHINXBUILD) -M help "$(SOURCEDIR)" "$(BUILDDIR)" $(SPHINXOPTS) $(O)
-
-<<<<<<< HEAD
-host:
-	@$(PYTHON_BIN) -m $(HTTP_MODULE) --directory $(HTML_BUILDDIR)
-
 clean:
 	@$(SPHINXBUILD) -M clean "$(SOURCEDIR)" "$(BUILDDIR)" $(SPHINXOPTS) $(O)
 	rm -rf $(SOURCEDIR)/api_reference
 
-.PHONY: clean help Makefile
-=======
 doctest:
 	@$(SPHINXBUILD) -M doctest "$(SOURCEDIR)" "$(BUILDDIR)" $(SPHINXOPTS) -q $(O)
 
-clean:
-	rm -rf $(BUILDDIR)/*
-	rm -rf $(SOURCEDIR)/api_reference
+help:
+	@$(SPHINXBUILD) -M help "$(SOURCEDIR)" "$(BUILDDIR)" $(SPHINXOPTS) $(O)
 
-.PHONY: help Makefile clean doctest
->>>>>>> cfbb15a7
+host:
+	@$(PYTHON_BIN) -m $(HTTP_MODULE) --directory $(HTML_BUILDDIR)
+
+
+.PHONY: clean doctest help host Makefile
 
 # Catch-all target: route all unknown targets to Sphinx using the new
 # "make mode" option.  $(O) is meant as a shortcut for $(SPHINXOPTS).
