# Configuration file for the Sphinx documentation builder.
#
# This file only contains a selection of the most common options. For a full
# list see the documentation:
# https://www.sphinx-doc.org/en/master/usage/configuration.html

# -- Path setup --------------------------------------------------------------

# If extensions (or modules to document with autodoc) are in another directory,
# add these directories to sys.path here. If the directory is relative to the
# documentation root, use os.path.abspath to make it absolute, like shown here.
#
import importlib
import os
import sys
import textwrap
import types
from typing import List, Optional, Tuple, Type, Union

import sphinx.application
import sphinx.util.logging
import yahp as hp

sys.path.insert(0, os.path.abspath('..'))

log = sphinx.util.logging.getLogger(__name__)

# -- Project information -----------------------------------------------------

project = 'MosaicML'
copyright = '2022, MosaicML, Inc.'
author = 'MosaicML'

# -- General configuration ---------------------------------------------------

# Add any Sphinx extension module names here, as strings. They can be
# extensions coming with Sphinx (named 'sphinx.ext.*') or your custom
# ones.
extensions = [
    "sphinx.ext.autodoc",
    "sphinx.ext.autosummary",
    "sphinx.ext.extlinks",
    "sphinx.ext.coverage",
    "sphinx.ext.napoleon",
    'sphinxcontrib.katex',
    "sphinx.ext.viewcode",
    "sphinx.ext.intersphinx",
    'sphinxemoji.sphinxemoji',
    "sphinxext.opengraph",
    "sphinx_copybutton",
    "sphinx_rtd_theme",
    "myst_parser",
    "sphinx.ext.intersphinx",
    "sphinxarg.ext",
    'autodocsumm',
]

# Add any paths that contain templates here, relative to this directory.
templates_path = ['_templates']
source_suffix = ['.rst', '.md']

# List of patterns, relative to source directory, that match files and
# directories to ignore when looking for source files.
# This pattern also affects html_static_path and html_extra_path.
exclude_patterns = ['_build', 'Thumbs.db', '.DS_Store']

napoleon_custom_sections = [('Returns', 'params_style')]

# -- Options for HTML output -------------------------------------------------

# The theme to use for HTML and HTML Help pages.  See the documentation for
# a list of builtin themes.
#
<<<<<<< HEAD
# html_theme = 'sphinx_rtd_theme'
# html_theme = 'sphinx_book_theme'
html_theme = "furo"
=======

html_theme = 'sphinx_rtd_theme'
>>>>>>> b40ef9f3

# html_theme = 'sphinx_rtd_theme'

html_theme_options = {
    # Toc options
    'collapse_navigation': False,
    'display_version': False,
    'navigation_depth': 5,
    'logo_only': True,
    'sticky_navigation': False,
    'globaltoc_collapse': True,
    'globaltoc_maxdepth': -1,
}

# Make sure the target is unique
autosectionlabel_prefix_document = True
autosummary_imported_members = False
autosectionlabel_maxdepth = 5
autosummary_generate = True

# Add any paths that contain custom static files (such as style sheets) here,
# relative to this directory. They are copied after the builtin static files,
# so a file named "default.css" will overwrite the builtin "default.css".
html_static_path = ['_static']
html_title = " "

# Customize CSS
html_css_files = ['css/custom.css']

# Mosaic logo
# html_logo = 'https://storage.googleapis.com/docs.mosaicml.com/images/logo-dark-bg.png'
html_theme_options = {
    "light_logo": "logo-light-mode.png",
    "dark_logo": "logo-dark-mode.png",
    "light_css_variables": {
        "color-brand-primary": "#343434",
        "color-brand-content": "#343434",
    },
    "dark_css_variables": {
        "color-brand-primary": "#f9f9f9",
        "color-brand-content": "#f9f9f9",
    },
}

# Favicon
html_favicon = 'https://mosaic-ml-staging.cdn.prismic.io/mosaic-ml-staging/b1f1a2a0-2b54-4b43-9b76-bfa2e24d6fdf_favicon.svg'

# Don't unfold our common type aliases
autodoc_type_aliases = {
    'Tensor': 'composer.core.types.Tensor',
    'Tensors': 'composer.core.types.Tensors',
    'Batch': 'composer.core.types.Batch',
    'BatchPair': 'composer.core.types.BatchPair',
    'BatchDict': 'composer.core.types.BatchDict',
    'StateDict': 'composer.core.types.StateDict',
    'TDeviceTransformFn': 'composer.core.types.TDeviceTransformFn',
    'Hparams': 'yahp.hparams.Hparams',
}

pygments_style = "manni"
pygments_dark_style = "monokai"

html_add_permalinks = "#"

intersphinx_mapping = {
    'python': ('https://docs.python.org/3/', None),
    'numpy': ('https://numpy.org/doc/stable/', None),
    'torch': ('https://pytorch.org/docs/stable/', None),
    'yapf': ('https://docs.mosaicml.com/projects/yahp/en/stable/', None),
    'torchvision': ('https://pytorch.org/vision/stable/', None),
    'torchtext': ('https://pytorch.org/text/stable/', None),
    'torchmetrics': ('https://torchmetrics.readthedocs.io/en/latest/', None),
    'libcloud': ('https://libcloud.readthedocs.io/en/stable/', None),
}

nitpicky = False  # warn on broken links

nitpick_ignore = [
    ('py:class', 'type'),
    ('py:class', 'optional'),
    ('py:meth', 'wandb.init'),
    ('py:attr', 'wandb.run.config'),
    ('py:attr', 'wandb.run.tags'),
    ('py:meth', 'torch.save'),
    ('py:meth', 'torch.load'),
    ('py:class', 'TLogDataValue'),
    ('py:class', 'TLogData'),
    ('py:class', 'T_nnModule'),
]

python_use_unqualified_type_names = True
autodoc_inherit_docstrings = True

# monkeypatch hparams docs so we don't get hparams_registry docstrings everywhere
hp.Hparams.__doc__ = ""
hp.Hparams.initialize_object.__doc__ = ""


def maybe_skip_member(app, what: str, name: str, obj, skip: bool, options):
    # Hide the default, duplicate attirubtes for named tuples
    if '_tuplegetter' in obj.__class__.__name__:
        return True
    return None


def determine_sphinx_path(app: sphinx.application.Sphinx, item: Union[Type[object], Type[BaseException],
                                                                      types.FunctionType],
                          module_name: str) -> Optional[str]:
    """Returns the path to where an item is documented.
    
    #. If ``item`` is private, then a Sphinx warning is emitted, as private members should not be documented
    #. If ``item`` is in a private module, but ``item`` itself is public, the parents of ``item`` are searched to see if
    ``item`` is reimported. If so, the most nested, public reimport is used.
    #. If no re-import of ``item`` is found, then a sphinx warning is emitted.
        This is likely to happen for modules missing ``__all__`` and that have external imports,
        or could be a very unlikely edge condition where a public item in a private module is reimported only by
        sibling module(s), not any (grand)parents.
    """

    # Check to see if `item` is itself private
    if item.__name__.startswith("_"):
        public_name = item.__name__
        while public_name.startswith("_"):
            public_name = public_name[1:]

        log.warning(
            textwrap.dedent(f"""\
            {item.__name__} is private, so it should not be re-exported.
            To fix, please make it public by renaming to {public_name}"""))

    # Find and import the most nested public module of the path
    module_parts = module_name.split(".")
    public_module_parts = filter(lambda x: not x.startswith("_"), module_parts)
    public_module_name = ".".join(public_module_parts)
    public_module = importlib.import_module(public_module_name)

    # See if item is imported in `public_module`
    for name, val in vars(public_module).items():
        if val is item:
            # Found the item re-imported in `public_module` as `name`
            return f"{public_module_name}.{name}"

    # `item` was not found in `public_module`. Recursively search the parent module
    parent_module_name = ".".join(public_module_name.split(".")[:-1])
    if parent_module_name == "":
        log.warning(f"{item.__name__} is not re-imported by any public parent or grandparent module.")
        return None
    return determine_sphinx_path(app, item, parent_module_name)


def add_module_summary_tables(app: sphinx.application.Sphinx, what: str, name: str, obj, options, lines: List[str]):
    """This hook adds in summary tables for each module, documenting all functions, exceptions, classes, and attributes.

    It links reimported imports to their original source, as not to create a duplicate, indexed toctree entry.
    It automatically inserts itself at the end of each module docstring. 
    """
    functions: List[Tuple[str, types.FunctionType]] = []
    exceptions: List[Tuple[str, Type[BaseException]]] = []
    classes: List[Tuple[str, Type[object]]] = []
    attributes: List[Tuple[str, object]] = []
    if len(lines) == 0:
        # insert a stub docstring so it doesn't start with functions/exceptions/classes/attributes
        lines.append(name)
    if what == "module":

        for item_name, val in vars(obj).items():
            if item_name.startswith("_"):
                # Skip private members
                continue

            if isinstance(val, types.ModuleType):
                # Skip modules; those are documented by autosummary
                continue

            if isinstance(val, types.FunctionType):
                functions.append((item_name, val))
            elif isinstance(val, type) and issubclass(val, BaseException):
                exceptions.append((item_name, val))
            elif isinstance(val, type):
                assert issubclass(val, object)
                classes.append((item_name, val))
            else:
                attributes.append((item_name, val))
                continue

        # Sort by the reimported name
        functions.sort(key=lambda x: x[0])
        exceptions.sort(key=lambda x: x[0])
        classes.sort(key=lambda x: x[0])
        attributes.sort(key=lambda x: x[0])

        for category, category_name in ((functions, "Functions"), (classes, "Classes"), (exceptions, "Exceptions"),
                                        (attributes, "Attributes")):
            if len(category) > 0:
                lines.append("")
                lines.append(f".. rubric:: {category_name}")
                lines.append("")
                lines.append(".. autosummary::")
                lines.append("    :nosignatures:")
                lines.append("")
                for item_name, item in category:
                    sphinx_path = f"{name}.{item_name}"
                    if isinstance(item, types.FunctionType) or (isinstance(item, type) and isinstance(item, object)):
                        sphinx_path = determine_sphinx_path(app, item, item.__module__)
                    if sphinx_path is not None:
                        lines.append(f"    ~{sphinx_path}")


def setup(app):
    app.connect('autodoc-skip-member', maybe_skip_member)
    app.connect('autodoc-process-docstring', add_module_summary_tables)<|MERGE_RESOLUTION|>--- conflicted
+++ resolved
@@ -71,16 +71,7 @@
 # The theme to use for HTML and HTML Help pages.  See the documentation for
 # a list of builtin themes.
 #
-<<<<<<< HEAD
-# html_theme = 'sphinx_rtd_theme'
-# html_theme = 'sphinx_book_theme'
 html_theme = "furo"
-=======
-
-html_theme = 'sphinx_rtd_theme'
->>>>>>> b40ef9f3
-
-# html_theme = 'sphinx_rtd_theme'
 
 html_theme_options = {
     # Toc options
