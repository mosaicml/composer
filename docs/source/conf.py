--- conflicted
+++ resolved
@@ -134,9 +134,6 @@
 ]
 
 python_use_unqualified_type_names = True
-<<<<<<< HEAD
-autodoc_inherit_docstrings = True
-=======
 autodoc_inherit_docstrings = True
 
 # monkeypatch hparams docs so we don't get hparams_registry docstrings everywhere
@@ -152,5 +149,4 @@
 
 
 def setup(app):
-    app.connect('autodoc-skip-member', maybe_skip_member)
->>>>>>> 4ff04c24
+    app.connect('autodoc-skip-member', maybe_skip_member)