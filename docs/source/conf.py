--- conflicted
+++ resolved
@@ -32,13 +32,10 @@
 import torch
 import torch.nn
 import yahp as hp
-<<<<<<< HEAD
-from pypandoc.pandoc_download import download_pandoc
-=======
 from docutils import nodes
 from docutils.nodes import Element
 from git.repo.base import Repo
->>>>>>> 6f480971
+from pypandoc.pandoc_download import download_pandoc
 from sphinx.ext.autodoc import ClassDocumenter, _
 from sphinx.writers.html5 import HTML5Translator
 
@@ -83,26 +80,6 @@
     'nbsphinx',
 ]
 
-<<<<<<< HEAD
-_GIT_COMMIT = "dev"  # TODO(ravi) -- replace this with the git commit
-
-# Don't show notebook output in the docs
-nbsphinx_execute = 'never'
-
-notebook_path = "mosaicml/composer/blob/" + _GIT_COMMIT + "/{{ env.doc2path(env.docname, base=None) }}"
-
-# Include an "Open in Colab" link at the beginning of all notebooks
-nbsphinx_prolog = f"""
-
-.. tip::
-
-    This tutorial is available as a `Jupyter notebook <https://github.com/{notebook_path}>`_.
-
-    ..  image:: https://colab.research.google.com/assets/colab-badge.svg
-        :target: https://colab.research.google.com/github/{notebook_path}
-        :alt: Open in Colab
-"""
-=======
 
 def _get_commit_sha() -> str:
     """Determine the commit sha.
@@ -125,7 +102,23 @@
 
 
 _COMMIT_SHA = _get_commit_sha()
->>>>>>> 6f480971
+
+# Don't show notebook output in the docs
+nbsphinx_execute = 'never'
+
+notebook_path = "mosaicml/composer/blob/" + _COMMIT_SHA + "/{{ env.doc2path(env.docname, base=None) }}"
+
+# Include an "Open in Colab" link at the beginning of all notebooks
+nbsphinx_prolog = f"""
+
+.. tip::
+
+    This tutorial is available as a `Jupyter notebook <https://github.com/{notebook_path}>`_.
+
+    ..  image:: https://colab.research.google.com/assets/colab-badge.svg
+        :target: https://colab.research.google.com/github/{notebook_path}
+        :alt: Open in Colab
+"""
 
 # Add any paths that contain templates here, relative to this directory.
 templates_path = ['_templates']
