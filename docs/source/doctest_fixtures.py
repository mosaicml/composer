--- conflicted
+++ resolved
@@ -80,9 +80,8 @@
 
 engine = Engine(state, logger)
 
-<<<<<<< HEAD
 image = Image.fromarray(np.random.randint(0, 256, size=(32, 32, 3), dtype=np.uint8))
-=======
+
 # bind the required arguments to the Trainer so it can be used without arguments in the doctests
 Trainer = functools.partial(
     Trainer,
@@ -90,5 +89,4 @@
     max_duration="1ep",
     train_dataloader=train_dataloader,
     eval_dataloader=eval_dataloader,
-)
->>>>>>> 993117e7
+)