--- conflicted
+++ resolved
@@ -169,11 +169,7 @@
     pass
 
 
-<<<<<<< HEAD
-composer.loggers.object_store_logger._validate_credentials = _do_not_validate
-=======
 composer.loggers.object_store_logger._validate_credentials = _do_not_validate  # type: ignore
->>>>>>> 6f480971
 
 # Patch ObjectStoreLogger __init__ function to replace arguments while preserving type
 _original_objectStoreLogger_init = ObjectStoreLogger.__init__
@@ -193,11 +189,7 @@
     _original_objectStoreLogger_init(self, **kwargs)
 
 
-<<<<<<< HEAD
-ObjectStoreLogger.__init__ = _new_objectStoreLogger_init
-=======
 ObjectStoreLogger.__init__ = _new_objectStoreLogger_init  # type: ignore
->>>>>>> 6f480971
 
 # Patch ObjectStore __init__ function to replace arguments while preserving type
 _original_objectStore_init = LibcloudObjectStore.__init__
@@ -215,8 +207,4 @@
     _original_objectStore_init(self, **kwargs)
 
 
-<<<<<<< HEAD
-LibcloudObjectStore.__init__ = _new_objectStore_init
-=======
-LibcloudObjectStore.__init__ = _new_objectStore_init  # type: ignore
->>>>>>> 6f480971
+LibcloudObjectStore.__init__ = _new_objectStore_init  # type: ignore