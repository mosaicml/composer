--- conflicted
+++ resolved
@@ -109,9 +109,7 @@
     eval_dataloader=eval_dataloader,
 )
 
-<<<<<<< HEAD
-in_memory_logger_populated
-=======
 # patch composer so that 'from composer import Trainer' calls do not override change above
 composer.Trainer = Trainer
->>>>>>> d98ef849
+
+in_memory_logger_populated