--- conflicted
+++ resolved
@@ -10,10 +10,7 @@
 import functools
 import os
 import sys
-<<<<<<< HEAD
-=======
 from typing import Callable as Callable
->>>>>>> c13e223a
 
 import numpy as np
 import torch.optim
@@ -24,13 +21,9 @@
 import composer
 from composer import Trainer as OriginalTrainer
 from composer import *  # Make all composer imports available in doctests
-<<<<<<< HEAD
-from composer.core.logging import LogLevel as LogLevel
-=======
 from composer.loggers import LogLevel as LogLevel
 from composer.loggers import Logger as Logger
 from composer.loggers import InMemoryLogger as InMemoryLogger
->>>>>>> c13e223a
 from composer.core.time import Time as Time, Timestamp as Timestamp
 from composer.datasets.synthetic import SyntheticBatchPairDataset
 from composer.utils import *  # Make all composer.utils imports available in doctests
@@ -113,11 +106,8 @@
 
 
 # bind the required arguments to the Trainer so it can be used without arguments in the doctests
-<<<<<<< HEAD
-=======
 
 # Declaration "Trainer" is obscured by a declaration of the same name (reportGeneralTypeIssues)
->>>>>>> c13e223a
 Trainer = functools.partial(  # type: ignore
     Trainer,
     model=model,
