--- conflicted
+++ resolved
@@ -4,120 +4,4 @@
 
 .related-pages {
     height: 4rem;
-}
-
-/* .wy-nav-side {
-    background: #fcfafa;
-}
-
-.wy-side-nav-search {
-    background: #13294e;
-}
-
-.wy-menu-vertical p.caption,
-.wy-menu-vertical li button.toctree-expand {
-    color: #ee3932;
-}
-
-.wy-menu-vertical a {
-    color: rgb(19, 41, 78);
-}
-
-.wy-menu-vertical a:hover {
-    background-color: #f6817e;
-}
-
-.wy-menu-vertical li.current {
-    background: #fcfafa;
-}
-
-.wy-menu-vertical li.current a {
-    border-right: 0px solid #fcfafa;
-}
-
-.wy-menu-vertical li.current a:hover {
-    background: #f6817e;
-}
-
-.wy-menu-vertical li.toctree-l1.current>a {
-    border-bottom: 0px solid #fcfafa;
-    border-top: 0px solid #fcfafa;
-}
-
-.wy-menu-vertical li.toctree-l2.current>a,.wy-menu-vertical li.toctree-l2.current li.toctree-l3>a {
-    background: #fcfafa;
-    border-right: 7px solid #f6817e;
-}
-
-.wy-menu-vertical li.toctree-l3.current>a,.wy-menu-vertical li.toctree-l3.current li.toctree-l4>a {
-    background: #fcfafa;
-    border-right: 7px solid #f6817e;
-}
-
-a {
-    color: rgb(29, 51, 100);
-}
-
-.rst-content .toctree-wrapper>p.caption, h1, h2, h3, h4, h5, h6, legend {
-    font-family: "Klarheit Kurrent", Verdana, sans-serif;
-}
-
-h1 {
-    color: #ee3932;
-}
-
-h2 {
-    color: #13294e;
-}
-
-h3, h4, h5, h6 {
-    color: #070d19;
-}
-
-.wy-nav-side {
-    box-shadow: rgba(0, 0, 0, 0.125) 4px 8px 32px 0px;
-}
-
-.wy-body-for-nav,
-.wy-nav-content-wrap,
-.wy-nav-content {
-    background: #fcfafa;
-}
-
-.wy-nav-top {
-    background: #fcfafa;
-    color: #ee3932;
-}
-
-.wy-nav-top a {
-    color: #ee3932
-}
-
-.wy-nav-content{
-    max-width: 1000px;
-}
-
-.caption-text {
-    color: #ee3932;
-}
-
-body {
-    font-family: "", Arial, sans-serif;
-}
-
-footer {
-    display: none;
-<<<<<<< HEAD
-} */
-=======
-}
-
-dl.class > dt > em:before {
-    content: ' ';
-    display: block;
-}
-
-dl.class > dt > em > span.n:first-child {
-    margin-left: 2em;
-}
->>>>>>> b40ef9f3
+}