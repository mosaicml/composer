name: PR GPU tests
on:
  pull_request_target:
    branches:
      - dev
      - main
      - release/**
  workflow_dispatch:
# Cancel old runs when a new commit is pushed to the same branch if not on main or dev
concurrency:
  group: ${{ github.workflow }}-${{ github.event.pull_request.number || github.ref }}
  cancel-in-progress: ${{ github.ref != 'refs/heads/main' && github.ref != 'refs/heads/dev' }}
jobs:
  pytest-gpu:
    uses: ./.github/workflows/pytest-gpu.yaml
    strategy:
      matrix:
        include:
          - name: 'gpu-3.10-1.13-vision-doctest'
            container: mosaicml/pytorch_vision:1.13.1_cu117-python3.10-ubuntu20.04
            markers: 'not daily and not remote and gpu and (vision or not vision) and (doctest or not doctest)'
            pytest_command: 'coverage run -m pytest'
            composer_package_name: 'mosaicml'
<<<<<<< HEAD
          # - name: 'gpu-3.10-1.13-vision-doctest-composer'
          #   container: mosaicml/pytorch_vision:1.13.1_cu117-python3.10-ubuntu20.04
          #   markers: 'not daily and not remote and gpu and (vision or not vision) and (doctest or not doctest)'
          #   pytest_command: 'coverage run -m pytest'
          #   composer_package_name: 'composer'
=======
>>>>>>> 48ec0f58
    name: ${{ matrix.name }}
    if: github.repository_owner == 'mosaicml'
    with:
      composer_package_name: ${{ matrix.composer_package_name }}
      container: ${{ matrix.container }}
      mcloud-timeout: 1200
      name: ${{ matrix.name }}
      pytest-command: ${{ matrix.pytest_command }}
      pytest-markers: ${{ matrix.markers }}
      python-version: 3.9
    secrets:
      mcloud-api-key: ${{ secrets.MCLOUD_API_KEY }}<|MERGE_RESOLUTION|>--- conflicted
+++ resolved
@@ -21,14 +21,6 @@
             markers: 'not daily and not remote and gpu and (vision or not vision) and (doctest or not doctest)'
             pytest_command: 'coverage run -m pytest'
             composer_package_name: 'mosaicml'
-<<<<<<< HEAD
-          # - name: 'gpu-3.10-1.13-vision-doctest-composer'
-          #   container: mosaicml/pytorch_vision:1.13.1_cu117-python3.10-ubuntu20.04
-          #   markers: 'not daily and not remote and gpu and (vision or not vision) and (doctest or not doctest)'
-          #   pytest_command: 'coverage run -m pytest'
-          #   composer_package_name: 'composer'
-=======
->>>>>>> 48ec0f58
     name: ${{ matrix.name }}
     if: github.repository_owner == 'mosaicml'
     with:
