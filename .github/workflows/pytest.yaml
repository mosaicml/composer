--- conflicted
+++ resolved
@@ -36,21 +36,12 @@
             markers: 'not daily and not remote and not gpu and not vision and not doctest'
             pytest_command: 'coverage run -m pytest'
           - name: 'cpu-vision'
-<<<<<<< HEAD
-            container: mosaicml/pytorch_vision:latest
+            container: mosaicml/pytorch_vision:1.12.1_cpu-python3.9-ubuntu20.04
             markers: 'not daily and not remote and not gpu and vision and not doctest'
             pytest_command: 'coverage run -m pytest'
           - name: 'cpu-doctest'
-            container: mosaicml/pytorch_vision:latest
+            container: mosaicml/pytorch_vision:1.12.1_cpu-python3.9-ubuntu20.04
             markers: 'not daily and not remote and not gpu and not vision and doctest'
-=======
-            container: mosaicml/pytorch_vision:1.12.1_cpu-python3.9-ubuntu20.04
-            markers: 'not daily and not gpu and vision and not remote and not doctest'
-            pytest_command: 'coverage run -m pytest'
-          - name: 'cpu-doctest'
-            container: mosaicml/pytorch_vision:1.12.1_cpu-python3.9-ubuntu20.04
-            markers: 'not daily and not gpu and not vision and not remote and doctest'
->>>>>>> 09c6d138
             pytest_command: 'coverage run -m pytest tests/test_docs.py'
     name: ${{ matrix.name }}
     container: ${{ matrix.container }}
