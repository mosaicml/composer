name: PR CPU tests
on:
  pull_request:
  workflow_dispatch:
# Cancel old runs when a new commit is pushed to the same branch if not on main
# or dev
concurrency:
  group: ${{ github.workflow }}-${{ github.event.pull_request.number || github.ref }}
  cancel-in-progress: ${{ github.ref != 'refs/heads/main' && github.ref != 'refs/heads/dev' }}
jobs:
  pytest-cpu:
    name: ${{ matrix.name }}
    runs-on: mosaic-4wide
    container: ${{ matrix.container }}
    if: github.repository_owner == 'mosaicml'
    strategy:
      matrix:
        include:
<<<<<<< HEAD
        - name: cpu-3.10-2.1
          container: mosaicml/pytorch:2.1.2_cpu-python3.10-ubuntu20.04
          markers: "not daily and not remote and not gpu and not doctest"
          pytest_command: "coverage run -m pytest"
=======
>>>>>>> 6664382d
        - name: cpu-3.11-2.2
          container: mosaicml/pytorch:2.2.1_cpu-python3.11-ubuntu20.04
          markers: "not daily and not remote and not gpu and not doctest"
          pytest_command: "coverage run -m pytest"
        - name: cpu-3.11-2.3
          container: mosaicml/pytorch:2.3.1_cpu-python3.11-ubuntu20.04
          markers: "not daily and not remote and not gpu and not doctest"
          pytest_command: "coverage run -m pytest"
        - name: cpu-doctest
          container: mosaicml/pytorch:2.3.1_cpu-python3.11-ubuntu20.04
          markers: "not daily and not remote and not gpu and doctest"
          pytest_command: "coverage run -m pytest tests/test_docs.py"
    steps:
    - name: Run PR CPU Tests
      uses: mosaicml/ci-testing/.github/actions/pytest-cpu@v0.1.2
      with:
        name: ${{ matrix.name }}
        pip_deps: "[all]"
        pytest_command: ${{ matrix.pytest_command }}
        pytest_markers: ${{ matrix.markers }}
        safe_directory: composer
        composer_package_name: mosaicml
        container: ${{ inputs.container }}
  coverage:
    uses: ./.github/workflows/coverage.yaml
    name: Coverage Results
    if: github.repository_owner == 'mosaicml'
    needs: [pytest-cpu]
    with:
      download-path: artifacts<|MERGE_RESOLUTION|>--- conflicted
+++ resolved
@@ -16,13 +16,6 @@
     strategy:
       matrix:
         include:
-<<<<<<< HEAD
-        - name: cpu-3.10-2.1
-          container: mosaicml/pytorch:2.1.2_cpu-python3.10-ubuntu20.04
-          markers: "not daily and not remote and not gpu and not doctest"
-          pytest_command: "coverage run -m pytest"
-=======
->>>>>>> 6664382d
         - name: cpu-3.11-2.2
           container: mosaicml/pytorch:2.2.1_cpu-python3.11-ubuntu20.04
           markers: "not daily and not remote and not gpu and not doctest"
