--- conflicted
+++ resolved
@@ -23,14 +23,6 @@
           markers: not daily and not remote and not gpu and not doctest
           pytest_command: coverage run -m pytest
           composer_package_name: mosaicml
-<<<<<<< HEAD
-        # - name: cpu-3.10-2.2
-        #   container: mosaicml/pytorch:2.2.0_cu121-nightly20231213-python3.10-ubuntu20.04
-        #   markers: not daily and not remote and not gpu and not doctest
-        #   pytest_command: coverage run -m pytest
-        #   composer_package_name: mosaicml
-=======
->>>>>>> 7fdce54e
         - name: cpu-doctest
           container: mosaicml/pytorch:2.1.2_cpu-python3.10-ubuntu20.04
           markers: not daily and not remote and not gpu and doctest
