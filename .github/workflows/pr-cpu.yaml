name: PR CPU tests
on:
  pull_request:
  workflow_dispatch:
# Cancel old runs when a new commit is pushed to the same branch if not on main
# or dev
concurrency:
  group: ${{ github.workflow }}-${{ github.event.pull_request.number || github.ref }}
  cancel-in-progress: ${{ github.ref != 'refs/heads/main' && github.ref != 'refs/heads/dev' }}
jobs:
  pytest-cpu:
    uses: ./.github/workflows/pytest-cpu.yaml
    strategy:
      matrix:
        include:
<<<<<<< HEAD
          - name: 'cpu-3.10-2.0'
            container: mosaicml/pytorch:2.0.1_cpu-python3.10-ubuntu20.04
            markers: 'not daily and not remote and not gpu and not vision and not doctest'
            pytest_command: 'coverage run -m pytest'
            composer_package_name: 'mosaicml'
          - name: 'cpu-3.10-2.1'
            container: mosaicml/pytorch:2.1.0_cpu-python3.10-ubuntu20.04
            markers: 'not daily and not remote and not gpu and not vision and not doctest'
            pytest_command: 'coverage run -m pytest'
            composer_package_name: 'mosaicml'
          # - name: 'cpu-3.10-2.2'
          #   container: mosaicml/pytorch:2.2.0_cu121-nightly20231213-python3.10-ubuntu20.04
          #   markers: 'not daily and not remote and not gpu and not vision and not doctest'
          #   pytest_command: 'coverage run -m pytest'
          #   composer_package_name: 'mosaicml'
          - name: 'cpu-vision'
            container: mosaicml/pytorch_vision:1.13.1_cpu-python3.10-ubuntu20.04
            markers: 'not daily and not remote and not gpu and vision and not doctest'
            pytest_command: 'coverage run -m pytest'
            composer_package_name: 'mosaicml'
          - name: 'cpu-doctest'
            container: mosaicml/pytorch:1.13.1_cpu-python3.10-ubuntu20.04
            markers: 'not daily and not remote and not gpu and not vision and doctest'
            pytest_command: 'coverage run -m pytest tests/test_docs.py'
            composer_package_name: 'mosaicml'
=======
        - name: "cpu-3.10-1.13"
          container: mosaicml/pytorch:1.13.1_cpu-python3.10-ubuntu20.04
          markers: "not daily and not remote and not gpu and not vision and not doctest"
          pytest_command: "coverage run -m pytest"
          composer_package_name: "mosaicml"
        - name: "cpu-3.10-2.0"
          container: mosaicml/pytorch:2.0.1_cpu-python3.10-ubuntu20.04
          markers: "not daily and not remote and not gpu and not vision and not doctest"
          pytest_command: "coverage run -m pytest"
          composer_package_name: "mosaicml"
        - name: "cpu-3.10-2.1"
          container: mosaicml/pytorch:2.1.0_cpu-python3.10-ubuntu20.04
          markers: "not daily and not remote and not gpu and not vision and not doctest"
          pytest_command: "coverage run -m pytest"
          composer_package_name: "mosaicml"
        # - name: 'cpu-3.10-2.2'
        #   container: mosaicml/pytorch:2.2.0_cu121-nightly20231213-python3.10-ubuntu20.04
        #   markers: 'not daily and not remote and not gpu and not vision and not doctest'
        #   pytest_command: 'coverage run -m pytest'
        #   composer_package_name: 'mosaicml'
        - name: "cpu-vision"
          container: mosaicml/pytorch_vision:1.13.1_cpu-python3.10-ubuntu20.04
          markers: "not daily and not remote and not gpu and vision and not doctest"
          pytest_command: "coverage run -m pytest"
          composer_package_name: "mosaicml"
        - name: "cpu-doctest"
          container: mosaicml/pytorch:1.13.1_cpu-python3.10-ubuntu20.04
          markers: "not daily and not remote and not gpu and not vision and doctest"
          pytest_command: "coverage run -m pytest tests/test_docs.py"
          composer_package_name: "mosaicml"
>>>>>>> 282df413
    name: ${{ matrix.name }}
    if: github.repository_owner == 'mosaicml'
    with:
      composer_package_name: ${{ matrix.composer_package_name }}
      container: ${{ matrix.container }}
      name: ${{ matrix.name }}
      pytest-command: ${{ matrix.pytest_command }}
      pytest-markers: ${{ matrix.markers }}
  coverage:
    uses: ./.github/workflows/coverage.yaml
    name: Coverage Results
    if: github.repository_owner == 'mosaicml'
    needs: [pytest-cpu]
    with:
      download-path: artifacts<|MERGE_RESOLUTION|>--- conflicted
+++ resolved
@@ -13,64 +13,31 @@
     strategy:
       matrix:
         include:
-<<<<<<< HEAD
-          - name: 'cpu-3.10-2.0'
-            container: mosaicml/pytorch:2.0.1_cpu-python3.10-ubuntu20.04
-            markers: 'not daily and not remote and not gpu and not vision and not doctest'
-            pytest_command: 'coverage run -m pytest'
-            composer_package_name: 'mosaicml'
-          - name: 'cpu-3.10-2.1'
-            container: mosaicml/pytorch:2.1.0_cpu-python3.10-ubuntu20.04
-            markers: 'not daily and not remote and not gpu and not vision and not doctest'
-            pytest_command: 'coverage run -m pytest'
-            composer_package_name: 'mosaicml'
-          # - name: 'cpu-3.10-2.2'
-          #   container: mosaicml/pytorch:2.2.0_cu121-nightly20231213-python3.10-ubuntu20.04
-          #   markers: 'not daily and not remote and not gpu and not vision and not doctest'
-          #   pytest_command: 'coverage run -m pytest'
-          #   composer_package_name: 'mosaicml'
-          - name: 'cpu-vision'
-            container: mosaicml/pytorch_vision:1.13.1_cpu-python3.10-ubuntu20.04
-            markers: 'not daily and not remote and not gpu and vision and not doctest'
-            pytest_command: 'coverage run -m pytest'
-            composer_package_name: 'mosaicml'
-          - name: 'cpu-doctest'
-            container: mosaicml/pytorch:1.13.1_cpu-python3.10-ubuntu20.04
-            markers: 'not daily and not remote and not gpu and not vision and doctest'
-            pytest_command: 'coverage run -m pytest tests/test_docs.py'
-            composer_package_name: 'mosaicml'
-=======
-        - name: "cpu-3.10-1.13"
-          container: mosaicml/pytorch:1.13.1_cpu-python3.10-ubuntu20.04
-          markers: "not daily and not remote and not gpu and not vision and not doctest"
-          pytest_command: "coverage run -m pytest"
-          composer_package_name: "mosaicml"
-        - name: "cpu-3.10-2.0"
+        - name: 'cpu-3.10-2.0'
           container: mosaicml/pytorch:2.0.1_cpu-python3.10-ubuntu20.04
-          markers: "not daily and not remote and not gpu and not vision and not doctest"
-          pytest_command: "coverage run -m pytest"
-          composer_package_name: "mosaicml"
-        - name: "cpu-3.10-2.1"
+          markers: 'not daily and not remote and not gpu and not vision and not doctest'
+          pytest_command: 'coverage run -m pytest'
+          composer_package_name: 'mosaicml'
+        - name: 'cpu-3.10-2.1'
           container: mosaicml/pytorch:2.1.0_cpu-python3.10-ubuntu20.04
-          markers: "not daily and not remote and not gpu and not vision and not doctest"
-          pytest_command: "coverage run -m pytest"
-          composer_package_name: "mosaicml"
+          markers: 'not daily and not remote and not gpu and not vision and not doctest'
+          pytest_command: 'coverage run -m pytest'
+          composer_package_name: 'mosaicml'
         # - name: 'cpu-3.10-2.2'
         #   container: mosaicml/pytorch:2.2.0_cu121-nightly20231213-python3.10-ubuntu20.04
         #   markers: 'not daily and not remote and not gpu and not vision and not doctest'
         #   pytest_command: 'coverage run -m pytest'
         #   composer_package_name: 'mosaicml'
-        - name: "cpu-vision"
+        - name: 'cpu-vision'
           container: mosaicml/pytorch_vision:1.13.1_cpu-python3.10-ubuntu20.04
-          markers: "not daily and not remote and not gpu and vision and not doctest"
-          pytest_command: "coverage run -m pytest"
-          composer_package_name: "mosaicml"
-        - name: "cpu-doctest"
+          markers: 'not daily and not remote and not gpu and vision and not doctest'
+          pytest_command: 'coverage run -m pytest'
+          composer_package_name: 'mosaicml'
+        - name: 'cpu-doctest'
           container: mosaicml/pytorch:1.13.1_cpu-python3.10-ubuntu20.04
-          markers: "not daily and not remote and not gpu and not vision and doctest"
-          pytest_command: "coverage run -m pytest tests/test_docs.py"
-          composer_package_name: "mosaicml"
->>>>>>> 282df413
+          markers: 'not daily and not remote and not gpu and not vision and doctest'
+          pytest_command: 'coverage run -m pytest tests/test_docs.py'
+          composer_package_name: 'mosaicml'
     name: ${{ matrix.name }}
     if: github.repository_owner == 'mosaicml'
     with:
