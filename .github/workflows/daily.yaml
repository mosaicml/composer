name: Daily
on:
  schedule:
  - cron: "30 2 * * *"  # 2:30 every day
  push:
    branches:
    - dev
    - main
    - release/**
  workflow_dispatch:
# Cancel old runs when a new commit is pushed to the same branch if not on main or dev
concurrency:
  group: ${{ github.workflow }}-${{ github.event.pull_request.number || github.ref }}
  cancel-in-progress: ${{ github.ref != 'refs/heads/main' && github.ref != 'refs/heads/dev' }}
jobs:
  daily-pytest-cpu:
    uses: ./.github/workflows/pytest-cpu.yaml
    strategy:
      matrix:
        include:
<<<<<<< HEAD
        - name: cpu-3.10-1.13
          container: mosaicml/pytorch:1.13.1_cpu-python3.10-ubuntu20.04
          markers: not daily and (remote or not remote) and not gpu and not doctest
          pytest_command: coverage run -m pytest
          composer_package_name: mosaicml
        - name: cpu-3.10-2.0
          container: mosaicml/pytorch:2.0.1_cpu-python3.10-ubuntu20.04
          markers: not daily and (remote or not remote) and not gpu and not doctest
          pytest_command: coverage run -m pytest
          composer_package_name: mosaicml
        - name: cpu-3.10-2.1
          container: mosaicml/pytorch:2.1.0_cpu-python3.10-ubuntu20.04
          markers: not daily and (remote or not remote) and not gpu and not doctest
          pytest_command: coverage run -m pytest
          composer_package_name: mosaicml
        - name: cpu-3.10-2.1-composer
          container: mosaicml/pytorch:2.1.0_cpu-python3.10-ubuntu20.04
          markers: not daily and (remote or not remote) and not gpu and not doctest
          pytest_command: coverage run -m pytest
          composer_package_name: composer
        - name: cpu-doctest
          container: mosaicml/pytorch_vision:1.13.1_cpu-python3.10-ubuntu20.04
          markers: not daily and (remote or not remote) and not gpu and doctest
          pytest_command: coverage run -m pytest tests/test_docs.py
          composer_package_name: mosaicml
        - name: daily-cpu-3.10-1.13
          container: mosaicml/pytorch:1.13.1_cpu-python3.10-ubuntu20.04
          markers: daily and (remote or not remote) and not gpu and not doctest
          pytest_command: coverage run -m pytest
          composer_package_name: mosaicml
        - name: daily-cpu-3.10-2.0
          container: mosaicml/pytorch:2.0.1_cpu-python3.10-ubuntu20.04
          markers: daily and (remote or not remote) and not gpu and not doctest
          pytest_command: coverage run -m pytest
          composer_package_name: mosaicml
        - name: daily-cpu-3.10-2.1
          container: mosaicml/pytorch:2.1.0_cpu-python3.10-ubuntu20.04
          markers: daily and (remote or not remote) and not gpu and not doctest
          pytest_command: coverage run -m pytest
          composer_package_name: mosaicml
        - name: daily-cpu-3.10-2.1-composer
          container: mosaicml/pytorch:2.1.0_cpu-python3.10-ubuntu20.04
          markers: daily and (remote or not remote) and not gpu and not doctest
          pytest_command: coverage run -m pytest
          composer_package_name: composer
        - name: daily-cpu-doctest
          container: mosaicml/pytorch_vision:1.13.1_cpu-python3.10-ubuntu20.04
          markers: daily and (remote or not remote) and not gpu and doctest
=======
        - name: cpu-3.10-2.0
          container: mosaicml/pytorch:2.0.1_cpu-python3.10-ubuntu20.04
          markers: not daily and (remote or not remote) and not gpu and not vision and not doctest
          pytest_command: coverage run -m pytest
          composer_package_name: mosaicml
        - name: cpu-3.10-2.1
          container: mosaicml/pytorch:2.1.2_cpu-python3.10-ubuntu20.04
          markers: not daily and (remote or not remote) and not gpu and not vision and not doctest
          pytest_command: coverage run -m pytest
          composer_package_name: mosaicml
        - name: cpu-3.10-2.1-composer
          container: mosaicml/pytorch:2.1.2_cpu-python3.10-ubuntu20.04
          markers: not daily and (remote or not remote) and not gpu and not vision and not doctest
          pytest_command: coverage run -m pytest
          composer_package_name: composer
        - name: cpu-doctest
          container: mosaicml/pytorch:2.1.2_cpu-python3.10-ubuntu20.04
          markers: not daily and (remote or not remote) and not gpu and not vision and doctest
          pytest_command: coverage run -m pytest tests/test_docs.py
          composer_package_name: mosaicml
        - name: daily-cpu-3.10-2.0
          container: mosaicml/pytorch:2.0.1_cpu-python3.10-ubuntu20.04
          markers: daily and (remote or not remote) and not gpu and not vision and not doctest
          pytest_command: coverage run -m pytest
          composer_package_name: mosaicml
        - name: daily-cpu-3.10-2.1
          container: mosaicml/pytorch:2.1.2_cpu-python3.10-ubuntu20.04
          markers: daily and (remote or not remote) and not gpu and not vision and not doctest
          pytest_command: coverage run -m pytest
          composer_package_name: mosaicml
        - name: daily-cpu-3.10-2.1-composer
          container: mosaicml/pytorch:2.1.2_cpu-python3.10-ubuntu20.04
          markers: daily and (remote or not remote) and not gpu and not vision and not doctest
          pytest_command: coverage run -m pytest
          composer_package_name: composer
        - name: daily-cpu-doctest
          container: mosaicml/pytorch:2.1.2_cpu-python3.10-ubuntu20.04
          markers: daily and (remote or not remote) and not gpu and not vision and doctest
>>>>>>> c0c0ae35
          pytest_command: coverage run -m pytest tests/test_docs.py
          composer_package_name: mosaicml
    name: ${{ matrix.name }}
    if: github.repository_owner == 'mosaicml'
    with:
      container: ${{ matrix.container }}
      name: ${{ matrix.name }}
      pytest-command: ${{ matrix.pytest_command }}
      pytest-markers: ${{ matrix.markers }}
      composer_package_name: ${{ matrix.composer_package_name }}
      pytest-s3-bucket: "mosaicml-internal-integration-testing"
      pytest-wandb-entity: "mosaicml-public-integration-tests"
      pytest-wandb-project: "integration-tests-${{ github.sha }}"
    secrets:
      aws-secret-access-key: ${{ secrets.AWS_SECRET_ACCESS_KEY }}
      aws-access-key-id: ${{ secrets.AWS_ACCESS_KEY_ID }}
      wandb-api-key: ${{ secrets.WANDB_API_KEY }}
      slack-notifications-bot-token: ${{ secrets.SLACK_NOTIFICATIONS_BOT_TOKEN }}
      code-eval-device: ${{ secrets.CODE_EVAL_DEVICE }}
      code-eval-url: ${{ secrets.CODE_EVAL_URL }}
      code-eval-apikey: ${{ secrets.CODE_EVAL_APIKEY }}
      gcs-key: ${{ secrets.GCS_KEY }}
      gcs-secret: ${{ secrets.GCS_SECRET }}
  coverage:
    uses: ./.github/workflows/coverage.yaml
    name: Coverage Results
    if: github.repository_owner == 'mosaicml'
    needs: [daily-pytest-cpu]
    with:
      download-path: artifacts

  daily-pytest-gpu:
    uses: ./.github/workflows/pytest-gpu.yaml
    strategy:
      matrix:
        # Unlike CPU tests, we run daily tests together with GPU tests to minimize launch time
        # on MCLOUD and not eat up all GPUs at once
        include:
        - name: "gpu-3.10-1.13"
          container: mosaicml/pytorch:1.13.1_cu117-python3.10-ubuntu20.04
          markers: "(daily or not daily) and (remote or not remote) and gpu and (doctest or not doctest)"
          pytest_command: "coverage run -m pytest"
          composer_package_name: "mosaicml"
        - name: "gpu-3.10-2.0"
          container: mosaicml/pytorch_vision:2.0.1_cu117-python3.10-ubuntu20.04
          markers: "(daily or not daily) and (remote or not remote) and gpu and (doctest or not doctest)"
          pytest_command: "coverage run -m pytest"
          composer_package_name: "mosaicml"
        - name: "gpu-3.10-2.1"
          container: mosaicml/pytorch:2.1.0_cu121-python3.10-ubuntu20.04
          markers: "(daily or not daily) and (remote or not remote) and gpu and (doctest or not doctest)"
          pytest_command: "coverage run -m pytest"
          composer_package_name: "mosaicml"
    name: ${{ matrix.name }}
    if: github.repository_owner == 'mosaicml'
    with:
      composer_package_name: ${{ matrix.composer_package_name }}
      container: ${{ matrix.container }}
      mcloud-timeout: 2700
      name: ${{ matrix.name }}
      pytest-command: ${{ matrix.pytest_command }}
      pytest-markers: ${{ matrix.markers }}
      python-version: 3.9
    secrets:
      mcloud-api-key: ${{ secrets.MCLOUD_DAILY_API_KEY }}
      slack-notifications-bot-token: ${{ secrets.SLACK_NOTIFICATIONS_BOT_TOKEN }}<|MERGE_RESOLUTION|>--- conflicted
+++ resolved
@@ -18,36 +18,25 @@
     strategy:
       matrix:
         include:
-<<<<<<< HEAD
-        - name: cpu-3.10-1.13
-          container: mosaicml/pytorch:1.13.1_cpu-python3.10-ubuntu20.04
-          markers: not daily and (remote or not remote) and not gpu and not doctest
-          pytest_command: coverage run -m pytest
-          composer_package_name: mosaicml
         - name: cpu-3.10-2.0
           container: mosaicml/pytorch:2.0.1_cpu-python3.10-ubuntu20.04
           markers: not daily and (remote or not remote) and not gpu and not doctest
           pytest_command: coverage run -m pytest
           composer_package_name: mosaicml
         - name: cpu-3.10-2.1
-          container: mosaicml/pytorch:2.1.0_cpu-python3.10-ubuntu20.04
+          container: mosaicml/pytorch:2.1.2_cpu-python3.10-ubuntu20.04
           markers: not daily and (remote or not remote) and not gpu and not doctest
           pytest_command: coverage run -m pytest
           composer_package_name: mosaicml
         - name: cpu-3.10-2.1-composer
-          container: mosaicml/pytorch:2.1.0_cpu-python3.10-ubuntu20.04
+          container: mosaicml/pytorch:2.1.2_cpu-python3.10-ubuntu20.04
           markers: not daily and (remote or not remote) and not gpu and not doctest
           pytest_command: coverage run -m pytest
           composer_package_name: composer
         - name: cpu-doctest
-          container: mosaicml/pytorch_vision:1.13.1_cpu-python3.10-ubuntu20.04
+          container: mosaicml/pytorch:2.1.2_cpu-python3.10-ubuntu20.04
           markers: not daily and (remote or not remote) and not gpu and doctest
           pytest_command: coverage run -m pytest tests/test_docs.py
-          composer_package_name: mosaicml
-        - name: daily-cpu-3.10-1.13
-          container: mosaicml/pytorch:1.13.1_cpu-python3.10-ubuntu20.04
-          markers: daily and (remote or not remote) and not gpu and not doctest
-          pytest_command: coverage run -m pytest
           composer_package_name: mosaicml
         - name: daily-cpu-3.10-2.0
           container: mosaicml/pytorch:2.0.1_cpu-python3.10-ubuntu20.04
@@ -55,58 +44,18 @@
           pytest_command: coverage run -m pytest
           composer_package_name: mosaicml
         - name: daily-cpu-3.10-2.1
-          container: mosaicml/pytorch:2.1.0_cpu-python3.10-ubuntu20.04
+          container: mosaicml/pytorch:2.1.2_cpu-python3.10-ubuntu20.04
           markers: daily and (remote or not remote) and not gpu and not doctest
           pytest_command: coverage run -m pytest
           composer_package_name: mosaicml
         - name: daily-cpu-3.10-2.1-composer
-          container: mosaicml/pytorch:2.1.0_cpu-python3.10-ubuntu20.04
+          container: mosaicml/pytorch:2.1.2_cpu-python3.10-ubuntu20.04
           markers: daily and (remote or not remote) and not gpu and not doctest
           pytest_command: coverage run -m pytest
           composer_package_name: composer
         - name: daily-cpu-doctest
-          container: mosaicml/pytorch_vision:1.13.1_cpu-python3.10-ubuntu20.04
+          container: mosaicml/pytorch:2.1.2_cpu-python3.10-ubuntu20.04
           markers: daily and (remote or not remote) and not gpu and doctest
-=======
-        - name: cpu-3.10-2.0
-          container: mosaicml/pytorch:2.0.1_cpu-python3.10-ubuntu20.04
-          markers: not daily and (remote or not remote) and not gpu and not vision and not doctest
-          pytest_command: coverage run -m pytest
-          composer_package_name: mosaicml
-        - name: cpu-3.10-2.1
-          container: mosaicml/pytorch:2.1.2_cpu-python3.10-ubuntu20.04
-          markers: not daily and (remote or not remote) and not gpu and not vision and not doctest
-          pytest_command: coverage run -m pytest
-          composer_package_name: mosaicml
-        - name: cpu-3.10-2.1-composer
-          container: mosaicml/pytorch:2.1.2_cpu-python3.10-ubuntu20.04
-          markers: not daily and (remote or not remote) and not gpu and not vision and not doctest
-          pytest_command: coverage run -m pytest
-          composer_package_name: composer
-        - name: cpu-doctest
-          container: mosaicml/pytorch:2.1.2_cpu-python3.10-ubuntu20.04
-          markers: not daily and (remote or not remote) and not gpu and not vision and doctest
-          pytest_command: coverage run -m pytest tests/test_docs.py
-          composer_package_name: mosaicml
-        - name: daily-cpu-3.10-2.0
-          container: mosaicml/pytorch:2.0.1_cpu-python3.10-ubuntu20.04
-          markers: daily and (remote or not remote) and not gpu and not vision and not doctest
-          pytest_command: coverage run -m pytest
-          composer_package_name: mosaicml
-        - name: daily-cpu-3.10-2.1
-          container: mosaicml/pytorch:2.1.2_cpu-python3.10-ubuntu20.04
-          markers: daily and (remote or not remote) and not gpu and not vision and not doctest
-          pytest_command: coverage run -m pytest
-          composer_package_name: mosaicml
-        - name: daily-cpu-3.10-2.1-composer
-          container: mosaicml/pytorch:2.1.2_cpu-python3.10-ubuntu20.04
-          markers: daily and (remote or not remote) and not gpu and not vision and not doctest
-          pytest_command: coverage run -m pytest
-          composer_package_name: composer
-        - name: daily-cpu-doctest
-          container: mosaicml/pytorch:2.1.2_cpu-python3.10-ubuntu20.04
-          markers: daily and (remote or not remote) and not gpu and not vision and doctest
->>>>>>> c0c0ae35
           pytest_command: coverage run -m pytest tests/test_docs.py
           composer_package_name: mosaicml
     name: ${{ matrix.name }}
