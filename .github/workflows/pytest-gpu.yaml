name: Pytest GPU
on:
  workflow_call:
    inputs:
      composer_package_name:
        required: true
        type: string
      container:
        required: true
        type: string
      mcloud-timeout:
        required: false
        type: number
        default: 1800
      name:
        required: true
        type: string
      pytest-command:
        required: true
        type: string
      pytest-markers:
        required: true
        type: string
      python-version:
        required: false
        type: string
        default: 3.9
    secrets:
      mcloud-api-key:
        required: true
jobs:
  pytest-gpu:
    timeout-minutes: 60 # ${{ inputs.gha-timeout }} for some reason not able to turn this into an input
    runs-on: ubuntu-latest
    env:
      MOSAICML_API_KEY: ${{ secrets.mcloud-api-key }}
    steps:
      - name: Checkout Repo
        uses: actions/checkout@v3
      - name: Setup Python
        uses: actions/setup-python@v4
        with:
          python-version: ${{ inputs.python-version }}
      - name: Cache pip
        uses: actions/cache@v3
        with:
          # This path is specific to Ubuntu
          path: ~/.cache/pip
          # Look to see if there is a cache hit for the corresponding requirements file
          key: ${{ runner.os }}-pip-${{ hashFiles('setup.py') }}
          restore-keys: |
            ${{ runner.os }}-pip-
            ${{ runner.os }}-
      - name: Setup MCLI
        run: |
          set -ex
<<<<<<< HEAD
          python -m pip install --upgrade mosaicml-cli
=======
          python -m pip install mosaicml-cli==0.3.0
          mcli init --mcloud
>>>>>>> 6fa8a889
          mcli version
      - name: Submit Run
        id: tests
        run: |
          set -ex

          PR_NUMBER="$(jq --raw-output .pull_request.number "$GITHUB_EVENT_PATH")"
          REF_ARGS=""

          # Use the PR number if it exists, commit SHA for protected branches and the branch name otherwise
          if [ -z "$PR_NUMBER" ] || [ "$PR_NUMBER" = "null" ]; then
            if [[ "$GITHUB_REF" =~ "refs/heads/dev" || "$GITHUB_REF" =~ "refs/heads/main" || "$GITHUB_REF" =~ "refs/heads/release" ]]; then
              REF_ARGS="--git_commit $GITHUB_SHA"
            else
              REF_ARGS="--git_branch $GITHUB_REF_NAME"
            fi
          else
            REF_ARGS="--pr_number $PR_NUMBER"
          fi

          python .github/mcp/mcp_pytest.py --image '${{ inputs.container }}' --pip_package_name '${{ inputs.composer_package_name }}' --pytest_markers '${{ inputs.pytest-markers }}' --pytest_command '${{ inputs.pytest-command }}' --timeout ${{ inputs.mcloud-timeout }} ${REF_ARGS}<|MERGE_RESOLUTION|>--- conflicted
+++ resolved
@@ -54,12 +54,7 @@
       - name: Setup MCLI
         run: |
           set -ex
-<<<<<<< HEAD
-          python -m pip install --upgrade mosaicml-cli
-=======
-          python -m pip install mosaicml-cli==0.3.0
-          mcli init --mcloud
->>>>>>> 6fa8a889
+          python -m pip install mosaicml-cli==0.3.1
           mcli version
       - name: Submit Run
         id: tests
