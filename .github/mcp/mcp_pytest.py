# Copyright 2022 MosaicML Composer authors
# SPDX-License-Identifier: Apache-2.0

"""Run pytest using MCP."""

import argparse

from mcli.sdk import RunConfig, RunStatus, create_run, follow_run_logs, wait_for_run_status

if __name__ == '__main__':

    parser = argparse.ArgumentParser()
    parser.add_argument('--name', type=str, default='mcp-pytest', help='Name of run')
    parser.add_argument('--cluster', type=str, default='r1z4', help='Cluster to use')
    parser.add_argument('--gpu_type', type=str, default='a100_40gb', help='Type of GPU to use')
    parser.add_argument('--gpu_num', type=int, default=2, help='Number of the GPU to use')
    parser.add_argument('--image', type=str, default='mosaicml/pytorch:latest', help='Docker image to use')
    parser.add_argument('--git_branch', type=str, help='Git branch to check out')
    parser.add_argument('--git_commit', type=str, help='Git commit to check out. Overrides git_branch if specified')
    parser.add_argument('--pr_number',
                        type=int,
                        help='PR number to check out. Overrides git_branch/git_commit if specified')
    parser.add_argument('--pytest_markers', type=str, help='Markers to pass to pytest')
    parser.add_argument('--pytest_command', type=str, help='Command to run pytest')
    args = parser.parse_args()

    git_integration = {
        'integration_type': 'git_repo',
        'git_repo': 'mosaicml/composer',
        'ssh_clone': 'False',
<<<<<<< HEAD
        'pip_install': '--upgrade --user -e .[all]',
=======
>>>>>>> c4fbb794
    }
    if args.git_branch is not None and args.git_commit is None:
        git_integration['git_branch'] = args.git_branch
    if args.git_commit is not None:
        git_integration['git_commit'] = args.git_commit

    command = 'cd composer'

    # Checkout a specific PR if specified
    if args.pr_number is not None:
        command += f'''

        git fetch origin pull/{args.pr_number}/head:pr_branch

        git checkout pr_branch

        '''

    command += f'''

    pip install --user .[all]

    export COMMON_ARGS="-v --durations=20 -m '{args.pytest_markers}'"

    make test PYTEST='{args.pytest_command}' EXTRA_ARGS="$COMMON_ARGS --codeblocks"

    make test-dist PYTEST='{args.pytest_command}' EXTRA_ARGS="$COMMON_ARGS" WORLD_SIZE=2

    python -m coverage combine

    python -m coverage report
    '''

    config = RunConfig(
        name=args.name,
        cluster=args.cluster,
        gpu_type=args.gpu_type,
        gpu_num=args.gpu_num,
        image=args.image,
        integrations=[git_integration],
        command=command,
    )

    # Create run
    run = create_run(config)

    # Wait till run starts before fetching logs
    run = wait_for_run_status(run, status='running')

    # Print logs
    for line in follow_run_logs(run):
        print(line, end='')

    # Fail if command exited with non-zero exit code
    run = wait_for_run_status(run, 'completed')
    assert run.status == RunStatus.COMPLETED<|MERGE_RESOLUTION|>--- conflicted
+++ resolved
@@ -28,10 +28,6 @@
         'integration_type': 'git_repo',
         'git_repo': 'mosaicml/composer',
         'ssh_clone': 'False',
-<<<<<<< HEAD
-        'pip_install': '--upgrade --user -e .[all]',
-=======
->>>>>>> c4fbb794
     }
     if args.git_branch is not None and args.git_commit is None:
         git_integration['git_branch'] = args.git_branch
@@ -52,7 +48,7 @@
 
     command += f'''
 
-    pip install --user .[all]
+    pip install --upgrade --user .[all]
 
     export COMMON_ARGS="-v --durations=20 -m '{args.pytest_markers}'"
 
