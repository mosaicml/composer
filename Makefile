--- conflicted
+++ resolved
@@ -14,15 +14,9 @@
 
 # run this to autoformat your code
 style:
-<<<<<<< HEAD
-	isort -ir $(dirs)
-	yapf -ri $(dirs)
-	docformatter -ri --wrap-summaries 120 --wrap-descriptions 120 $(dirs)
-=======
 	$(PYTHON) -m isort $(dirs)
 	$(PYTHON) -m yapf -rip $(dirs)
 	$(PYTHON) -m docformatter -ri --wrap-summaries 120 --wrap-descriptions 120 $(dirs)
->>>>>>> 6116263e
 
 # this only checks for style & pyright, makes no code changes
 lint:
