--- conflicted
+++ resolved
@@ -19,15 +19,9 @@
 
 # this only checks for style & pyright, makes no code changes
 lint:
-<<<<<<< HEAD
-	isort -c --diff $(dirs)
-	yapf -dr $(dirs)
-	docformatter -r --wrap-summaries 120 --wrap-descriptions 120 $(dirs)
-=======
-	$(PYTHON) -m isort $(dirs) -c
+	$(PYTHON) -m isort -c --diff $(dirs)
 	$(PYTHON) -m yapf -dr $(dirs)
 	$(PYTHON) -m docformatter -r --wrap-summaries 120 --wrap-descriptions 120 $(dirs)
->>>>>>> a71367b6
 	pyright $(dirs)
 
 test:
