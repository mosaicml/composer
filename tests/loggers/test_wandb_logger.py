# Copyright 2022 MosaicML Composer authors
# SPDX-License-Identifier: Apache-2.0

import contextlib
import json
import pathlib
import uuid
from typing import Type

import pytest
import torch
from torch.utils.data import DataLoader

from composer.core import Engine, Event
from composer.core.callback import Callback
from composer.core.state import State
from composer.loggers import InMemoryLogger
from composer.loggers.logger import Logger
from composer.loggers.wandb_logger import WandBLogger
from composer.trainer import Trainer
from composer.utils import dist, retry
from tests.callbacks.callback_settings import get_cb_kwargs, get_cbs_and_marks
from tests.common import RandomClassificationDataset, SimpleModel


@pytest.mark.parametrize('callback_cls', get_cbs_and_marks(callbacks=True))
def test_logged_data_is_json_serializable(callback_cls: Type[Callback]):
    """Test that all logged data is json serializable, which is a requirement to use wandb."""
    pytest.importorskip('wandb', reason='wandb is optional')
    from wandb.sdk.data_types.base_types.wb_value import WBValue
    callback_kwargs = get_cb_kwargs(callback_cls)
    callback = callback_cls(**callback_kwargs)
    logger = InMemoryLogger()  # using an in memory logger to manually validate json serializability
    trainer = Trainer(
        model=SimpleModel(),
        train_dataloader=DataLoader(RandomClassificationDataset()),
        train_subset_num_batches=2,
        max_duration='1ep',
        callbacks=callback,
        loggers=logger,
    )
    trainer.fit()

    for log_calls in logger.data.values():
        for timestamp, data in log_calls:
            del timestamp  # unused
            # manually filter out custom W&B data types and tensors, which are allowed, but cannot be json serialized
            if isinstance(data, (WBValue, torch.Tensor)):
                continue
            json.dumps(data)


@pytest.mark.world_size(2)
@pytest.mark.parametrize('rank_zero_only', [True, False])
@pytest.mark.skip('This test needs to be refactored to use a Mock API interface.')
def test_wandb_artifacts(rank_zero_only: bool, tmp_path: pathlib.Path, dummy_state: State):
    """Test that wandb artifacts logged on rank zero are accessible by all ranks."""
    pytest.importorskip('wandb', reason='wandb is optional')
    # Create the logger
    ctx = pytest.warns(
        UserWarning, match='`rank_zero_only` should be set to False.') if rank_zero_only else contextlib.nullcontext()
    with ctx:
        wandb_logger = WandBLogger(
            rank_zero_only=rank_zero_only,
            log_artifacts=True,
        )
    dummy_state.callbacks.append(wandb_logger)
    logger = Logger(dummy_state, [wandb_logger])
    engine = Engine(dummy_state, logger)
    engine.run_event(Event.INIT)

    # Distribute the artifact name from rank 0 to all ranks
    wandb_artifact_name = 'test-wandb-artifact-' + str(uuid.uuid4())
    wandb_artifact_name_list = [wandb_artifact_name]
    dist.broadcast_object_list(wandb_artifact_name_list)
    wandb_artifact_name = wandb_artifact_name_list[0]

    if dist.get_global_rank() == 0:
        # Create a dummy artifact
        dummy_wandb_artifact_path = tmp_path / 'wandb_artifact.txt'
        with open(dummy_wandb_artifact_path, 'w+') as f:
            f.write('hello!')

<<<<<<< HEAD
        # Log a wandb artifact if rank zero
        logger.upload_file(
            log_level=LogLevel.FIT,
            file_path=dummy_wandb_artifact_path,
            remote_file_name=wandb_artifact_name,
=======
        # Log an artifact if rank zero
        logger.file_artifact(
            file_path=dummy_artifact_path,
            artifact_name=artifact_name,
>>>>>>> 48661e96
        )

    # Wait for rank 0 queue the file upload
    dist.barrier()

    # Attempt to retrieve the artifact on all ranks
    downloaded_wandb_artifact_path = tmp_path / 'downloaded_wandb_artifact'

    @retry(FileNotFoundError, num_attempts=6)  # 6 attempts is ~2^(6-1) seconds max wait
    def _validate_wandb_artifact():
        wandb_logger.download_file(wandb_artifact_name, str(downloaded_wandb_artifact_path))
        with open(downloaded_wandb_artifact_path, 'r') as f:
            assert f.read() == 'hello!'

    _validate_wandb_artifact()<|MERGE_RESOLUTION|>--- conflicted
+++ resolved
@@ -81,18 +81,10 @@
         with open(dummy_wandb_artifact_path, 'w+') as f:
             f.write('hello!')
 
-<<<<<<< HEAD
         # Log a wandb artifact if rank zero
         logger.upload_file(
-            log_level=LogLevel.FIT,
             file_path=dummy_wandb_artifact_path,
             remote_file_name=wandb_artifact_name,
-=======
-        # Log an artifact if rank zero
-        logger.file_artifact(
-            file_path=dummy_artifact_path,
-            artifact_name=artifact_name,
->>>>>>> 48661e96
         )
 
     # Wait for rank 0 queue the file upload
