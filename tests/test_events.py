--- conflicted
+++ resolved
@@ -17,10 +17,6 @@
     assert event.name.lower() == event.value
 
 
-<<<<<<< HEAD
-@pytest.mark.skip
-=======
->>>>>>> db70fd15
 class TestEventCalls:
 
     eval_subset_num_batches = 5
@@ -59,12 +55,6 @@
     @pytest.mark.parametrize('device,deepspeed_zero_stage', [
         pytest.param('cpu', None, id='cpu-ddp'),
         pytest.param('gpu', None, id='gpu-ddp', marks=pytest.mark.gpu),
-<<<<<<< HEAD
-        pytest.param('gpu', 0, id='deepspeed-zero0', marks=pytest.mark.gpu),
-        pytest.param('gpu', 1, id='deepspeed-zero1', marks=pytest.mark.gpu),
-        pytest.param('gpu', 2, id='deepspeed-zero2', marks=pytest.mark.gpu),
-=======
->>>>>>> db70fd15
     ])
     @pytest.mark.parametrize('save_interval', ['1ep', '1ba'])
     def test_event_calls(self, world_size, device, deepspeed_zero_stage, save_interval):
