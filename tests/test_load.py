--- conflicted
+++ resolved
@@ -37,16 +37,13 @@
 @pytest.mark.parametrize('model_name', model_names)
 @pytest.mark.timeout(15)
 def test_load(model_name: str):
-<<<<<<< HEAD
     if model_name in ['timm']:
         pytest.importorskip("timm")
     if model_name in ['unet']:
         pytest.importorskip("monai")
-=======
     if model_name in ['deeplabv3_ade20k']:
         pytest.skip(f"Model {model_name} requires GPU")
 
->>>>>>> 6eef11eb
     trainer_hparams = trainer.load(model_name)
     trainer_hparams.precision = Precision.FP32
     trainer_hparams.algorithms = algorithms.load_multiple(*get_model_algs(model_name))
