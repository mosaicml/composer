--- conflicted
+++ resolved
@@ -23,12 +23,10 @@
 def get_model_algs(model_name: str) -> List[str]:
     algs = algorithms.list_algorithms()
     algs.remove("no_op_model")
-<<<<<<< HEAD
-    is_image_model = any(x in model_name for x in ("resnet", "mnist", "efficientnet", "timm", "vit"))
+
+    is_image_model = any(x in model_name for x in ("resnet", "mnist", "efficientnet", "timm", "vit", "deeplabv3"))
     is_language_model = any(x in model_name for x in ("gpt2", "bert"))
-=======
-    is_image_model = any(x in model_name for x in ("resnet", "mnist", "efficientnet", "timm", "vit", "deeplabv3"))
->>>>>>> 42271f8f
+
     if is_image_model:
         algs.remove("alibi")
         algs.remove("seq_length_warmup")
