# Copyright 2021 MosaicML. All Rights Reserved.

import glob
import os
from typing import List

import pytest

import composer
import composer.algorithms as algorithms
import composer.trainer as trainer
from composer.algorithms import ScaleScheduleHparams
from composer.core.precision import Precision
from composer.datasets.hparams import SyntheticHparamsMixin
from composer.trainer.devices import CPUDeviceHparams

modeldir_path = os.path.join(os.path.dirname(composer.__file__), 'yamls', 'models')
model_names = glob.glob(os.path.join(modeldir_path, '*.yaml'))
model_names = [os.path.basename(os.path.splitext(mn)[0]) for mn in model_names]


def get_model_algs(model_name: str) -> List[str]:
    algs = algorithms.list_algorithms()
    algs.remove("no_op_model")
<<<<<<< HEAD
    is_image_model = any(x in model_name for x in ("resnet", "mnist", "efficientnet", "deeplabv3"))
=======
    is_image_model = any(x in model_name for x in ("resnet", "mnist", "efficientnet", "timm", "vit"))
>>>>>>> f74382de
    if is_image_model:
        algs.remove("alibi")
        algs.remove("seq_length_warmup")
    if "alibi" in algs:
        pytest.importorskip("transformers")
    if model_name in ("unet", "gpt2_52m", "gpt2_83m", 'gpt2_125m'):
        algs.remove("mixup")
        algs.remove("cutmix")
    return algs


@pytest.mark.parametrize('model_name', model_names)
@pytest.mark.timeout(15)
def test_load(model_name: str):
    if 'timm' in model_name:
        pytest.importorskip("timm")
    if "vit" in model_name:
        pytest.importorskip("vit_pytorch")
    if model_name in ['unet']:
        pytest.importorskip("monai")
    if model_name in ['deeplabv3_ade20k_unoptimized', 'deeplabv3_ade20k_optimized']:
        pytest.skip(f"Model {model_name} requires GPU")

    trainer_hparams = trainer.load(model_name)
    trainer_hparams.precision = Precision.FP32
    trainer_hparams.algorithms = algorithms.load_multiple(*get_model_algs(model_name))
    if not isinstance(trainer_hparams.train_dataset, SyntheticHparamsMixin):
        pytest.skip(f"Model {model_name} uses a train dataset that doesn't support synthetic")
    assert isinstance(trainer_hparams.train_dataset, SyntheticHparamsMixin)
    trainer_hparams.train_subset_num_batches = 1
    trainer_hparams.train_dataset.use_synthetic = True

    if not isinstance(trainer_hparams.val_dataset, SyntheticHparamsMixin):
        pytest.skip(f"Model {model_name} uses a val dataset that doesn't support synthetic")
    assert isinstance(trainer_hparams.val_dataset, SyntheticHparamsMixin)
    trainer_hparams.eval_subset_num_batches = 1
    trainer_hparams.val_dataset.use_synthetic = True
    trainer_hparams.dataloader.num_workers = 0
    trainer_hparams.dataloader.pin_memory = False
    trainer_hparams.dataloader.prefetch_factor = 2
    trainer_hparams.dataloader.persistent_workers = False

    trainer_hparams.device = CPUDeviceHparams()
    my_trainer = trainer_hparams.initialize_object()

    assert isinstance(my_trainer, trainer.Trainer)


@pytest.mark.parametrize("ssr", ["0.25", "0.33", "0.50", "0.67", "0.75", "1.00", "1.25"])
@pytest.mark.filterwarnings("ignore:ScaleScheduleDeprecationWarning:DeprecationWarning")
def test_scale_schedule_load(ssr: str):
    trainer_hparams = trainer.load("classify_mnist")
    trainer_hparams.precision = Precision.FP32
    algs = [f"scale_schedule/{ssr}"]
    trainer_hparams.algorithms = algorithms.load_multiple(*algs)
    assert isinstance(trainer_hparams.train_dataset, SyntheticHparamsMixin)
    trainer_hparams.train_subset_num_batches = 1
    trainer_hparams.train_dataset.use_synthetic = True

    assert isinstance(trainer_hparams.val_dataset, SyntheticHparamsMixin)
    trainer_hparams.eval_subset_num_batches = 1
    trainer_hparams.val_dataset.use_synthetic = True
    trainer_hparams.device = CPUDeviceHparams()
    assert len(trainer_hparams.algorithms) == 1
    alg = trainer_hparams.algorithms[0]
    assert isinstance(alg, ScaleScheduleHparams)
    assert alg.ratio == float(ssr)
    my_trainer = trainer_hparams.initialize_object()
    assert isinstance(my_trainer, trainer.Trainer)<|MERGE_RESOLUTION|>--- conflicted
+++ resolved
@@ -22,11 +22,7 @@
 def get_model_algs(model_name: str) -> List[str]:
     algs = algorithms.list_algorithms()
     algs.remove("no_op_model")
-<<<<<<< HEAD
-    is_image_model = any(x in model_name for x in ("resnet", "mnist", "efficientnet", "deeplabv3"))
-=======
-    is_image_model = any(x in model_name for x in ("resnet", "mnist", "efficientnet", "timm", "vit"))
->>>>>>> f74382de
+    is_image_model = any(x in model_name for x in ("resnet", "mnist", "efficientnet", "timm", "vit", "deeplabv3"))
     if is_image_model:
         algs.remove("alibi")
         algs.remove("seq_length_warmup")
