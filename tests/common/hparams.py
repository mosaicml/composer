--- conflicted
+++ resolved
@@ -10,12 +10,7 @@
 def assert_in_registry(constructor: Callable, registry: Dict[str, Callable]):
     """Assert that the ``registry`` contains ``constructor``."""
     registry_entries = set(registry.values())
-<<<<<<< HEAD
-    registry_entries.union(ignore_list)
-    assert subclass in registry_entries, f"Class {subclass.__name__} is missing from the registry."
-=======
     assert constructor in registry_entries, f"Constructor {constructor.__name__} is missing from the registry."
->>>>>>> 66a8b60d
 
 
 def assert_yaml_loads(
