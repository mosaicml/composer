--- conflicted
+++ resolved
@@ -28,7 +28,7 @@
         devices = {
             'cpu': pytest.param('cpu', Precision.FP32, id='cpu-fp32'),
             'gpu': pytest.param('gpu', Precision.FP32, id='gpu-fp32', marks=pytest.mark.gpu),
-            'gpu-amp': pytest.param('gpu', Precision.AMP_FP16, id='gpu-amp', marks=pytest.mark.gpu),
+            'gpu-amp': pytest.param('gpu', Precision.AMP_FP16, id='gpu-amp', marks=pytest.mark.gpu)
         }
         name = 'device,precision'
     else:
@@ -66,15 +66,10 @@
     for world_size in world_sizes:
         if world_size == 1:
             parameters.append(pytest.param(1))
-<<<<<<< HEAD
         elif world_size == 2:
             parameters.append(pytest.param(2, marks=pytest.mark.world_size(2)))
         elif world_size == 4:
             parameters.append(pytest.param(4, marks=pytest.mark.world_size(4)))
-=======
-        else:
-            parameters.append(pytest.param(world_size, marks=pytest.mark.world_size(world_size)))
->>>>>>> 1e1c04d6
 
     def decorator(test: Callable):
         if len(parameters) == 0:
