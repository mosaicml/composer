# Copyright 2022 MosaicML Composer authors
# SPDX-License-Identifier: Apache-2.0

import types
from typing import List, Type

from tests.common.compare import deep_compare
from tests.common.datasets import (RandomClassificationDataset, RandomImageDataset, RandomSegmentationDataset,
                                   RandomTextClassificationDataset, SimpleDataset)
from tests.common.events import EventCounterCallback
from tests.common.markers import device, world_size
<<<<<<< HEAD
from tests.common.models import (ConvModel, SimpleConvModel, SimpleModel, SimpleModelWithDropout,
                                 SimpleTransformerClassifier)
=======
from tests.common.models import ConvModel, EmbeddedWeightTiedModel, SimpleConvModel, SimpleModel, SimpleWeightTiedModel
>>>>>>> 93ab388a
from tests.common.state import assert_state_equivalent


def get_module_subclasses(module: types.ModuleType, cls: Type) -> List[Type]:
    """Get all implementations of a class in a __module__ by scanning the re-exports from __init__.py"""
    return [x for x in vars(module).values() if isinstance(x, type) and issubclass(x, cls) and x is not cls]


__all__ = [
<<<<<<< HEAD
    'assert_state_equivalent', 'RandomClassificationDataset', 'RandomTextClassificationDataset', 'RandomImageDataset',
    'RandomSegmentationDataset', 'ConvModel', 'SimpleConvModel', 'SimpleModel', 'SimpleTransformerClassifier',
    'EventCounterCallback', 'deep_compare', 'device', 'world_size', 'get_module_subclasses', 'SimpleModelWithDropout',
    'SimpleDataset'
=======
    'assert_state_equivalent',
    'RandomClassificationDataset',
    'RandomImageDataset',
    'RandomSegmentationDataset',
    'ConvModel',
    'SimpleConvModel',
    'SimpleModel',
    'EmbeddedWeightTiedModel',
    'SimpleWeightTiedModel',
    'EventCounterCallback',
    'deep_compare',
    'device',
    'world_size',
    'get_module_subclasses',
>>>>>>> 93ab388a
]<|MERGE_RESOLUTION|>--- conflicted
+++ resolved
@@ -9,12 +9,8 @@
                                    RandomTextClassificationDataset, SimpleDataset)
 from tests.common.events import EventCounterCallback
 from tests.common.markers import device, world_size
-<<<<<<< HEAD
-from tests.common.models import (ConvModel, SimpleConvModel, SimpleModel, SimpleModelWithDropout,
-                                 SimpleTransformerClassifier)
-=======
-from tests.common.models import ConvModel, EmbeddedWeightTiedModel, SimpleConvModel, SimpleModel, SimpleWeightTiedModel
->>>>>>> 93ab388a
+from tests.common.models import (ConvModel, EmbeddedWeightTiedModel, SimpleConvModel, SimpleModel, SimpleModelWithDropout,
+                                 SimpleWeightTiedModel, SimpleTransformerClassifier)
 from tests.common.state import assert_state_equivalent
 
 
@@ -24,19 +20,15 @@
 
 
 __all__ = [
-<<<<<<< HEAD
-    'assert_state_equivalent', 'RandomClassificationDataset', 'RandomTextClassificationDataset', 'RandomImageDataset',
-    'RandomSegmentationDataset', 'ConvModel', 'SimpleConvModel', 'SimpleModel', 'SimpleTransformerClassifier',
-    'EventCounterCallback', 'deep_compare', 'device', 'world_size', 'get_module_subclasses', 'SimpleModelWithDropout',
-    'SimpleDataset'
-=======
     'assert_state_equivalent',
     'RandomClassificationDataset',
+    'RandomTextClassificationDataset',
     'RandomImageDataset',
     'RandomSegmentationDataset',
     'ConvModel',
     'SimpleConvModel',
     'SimpleModel',
+    'SimpleTransformerClassifier',
     'EmbeddedWeightTiedModel',
     'SimpleWeightTiedModel',
     'EventCounterCallback',
@@ -44,5 +36,6 @@
     'device',
     'world_size',
     'get_module_subclasses',
->>>>>>> 93ab388a
+    'SimpleModelWithDropout',
+    'SimpleDataset'
 ]