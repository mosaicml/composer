<<<<<<< HEAD
import types
from typing import List, Type
=======
# Copyright 2022 MosaicML Composer authors
# SPDX-License-Identifier: Apache-2.0
>>>>>>> ceebbdba

from tests.common.compare import deep_compare
from tests.common.datasets import (RandomClassificationDataset, RandomClassificationDatasetHparams, RandomImageDataset,
                                   configure_dataset_hparams_for_synthetic)
from tests.common.events import EventCounterCallback, EventCounterCallbackHparams
from tests.common.hparams import assert_is_constructable_from_yaml, assert_registry_contains_entry
from tests.common.markers import device, world_size
from tests.common.models import (SimpleConvModel, SimpleConvModelHparams, SimpleModel, SimpleModelHparams,
                                 configure_model_hparams_for_synthetic)
from tests.common.state import assert_state_equivalent


def get_all_subclasses_in_module(module: types.ModuleType, cls: Type) -> List[Type]:
    """Get all implementations of a class in a __module__ by scanning the re-exports from __init__.py"""
    return [x for x in vars(module).values() if isinstance(x, type) and issubclass(x, cls) and x is not cls]


__all__ = [
    "assert_state_equivalent",
    "RandomClassificationDataset",
    "RandomClassificationDatasetHparams",
    "RandomImageDataset",
    "configure_dataset_hparams_for_synthetic",
    "SimpleConvModel",
    "SimpleModel",
    "SimpleModelHparams",
    "SimpleConvModelHparams",
    "EventCounterCallback",
    "EventCounterCallbackHparams",
    "deep_compare",
    "device",
    "world_size",
    "configure_model_hparams_for_synthetic",
    "get_all_subclasses_in_module",
    "assert_is_constructable_from_yaml",
    "assert_registry_contains_entry",
]<|MERGE_RESOLUTION|>--- conflicted
+++ resolved
@@ -1,23 +1,21 @@
-<<<<<<< HEAD
+# Copyright 2022 MosaicML Composer authors
+# SPDX-License-Identifier: Apache-2.0
+
 import types
 from typing import List, Type
-=======
-# Copyright 2022 MosaicML Composer authors
-# SPDX-License-Identifier: Apache-2.0
->>>>>>> ceebbdba
 
 from tests.common.compare import deep_compare
 from tests.common.datasets import (RandomClassificationDataset, RandomClassificationDatasetHparams, RandomImageDataset,
                                    configure_dataset_hparams_for_synthetic)
 from tests.common.events import EventCounterCallback, EventCounterCallbackHparams
-from tests.common.hparams import assert_is_constructable_from_yaml, assert_registry_contains_entry
+from tests.common.hparams import assert_in_registry, assert_yaml_loads
 from tests.common.markers import device, world_size
 from tests.common.models import (SimpleConvModel, SimpleConvModelHparams, SimpleModel, SimpleModelHparams,
                                  configure_model_hparams_for_synthetic)
 from tests.common.state import assert_state_equivalent
 
 
-def get_all_subclasses_in_module(module: types.ModuleType, cls: Type) -> List[Type]:
+def get_module_subclasses(module: types.ModuleType, cls: Type) -> List[Type]:
     """Get all implementations of a class in a __module__ by scanning the re-exports from __init__.py"""
     return [x for x in vars(module).values() if isinstance(x, type) and issubclass(x, cls) and x is not cls]
 
@@ -38,7 +36,7 @@
     "device",
     "world_size",
     "configure_model_hparams_for_synthetic",
-    "get_all_subclasses_in_module",
-    "assert_is_constructable_from_yaml",
-    "assert_registry_contains_entry",
+    "get_module_subclasses",
+    "assert_yaml_loads",
+    "assert_in_registry",
 ]