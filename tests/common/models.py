# Copyright 2022 MosaicML Composer authors
# SPDX-License-Identifier: Apache-2.0

"""Contains commonly used models that are shared across the test suite."""
import copy
from functools import partial
from typing import Any, Dict, Optional, Tuple, Union

import pytest
import torch
from torchmetrics import Metric, MetricCollection

from composer.metrics import CrossEntropy, MIoU
from composer.metrics.nlp import LanguageCrossEntropy, MaskedAccuracy
from composer.models import ComposerClassifier, HuggingFaceModel


class EmptyModel(ComposerClassifier):
    """Always predict 0 with no parameters."""

    def __init__(self, num_classes: int = 2):
        super().__init__(module=torch.nn.Sequential(), num_classes=num_classes)

    def forward(self, x):
        out = torch.rand([x[1].shape[0], 2], dtype=x[0].dtype)
        out[:, 0] = 0.99
        out[:, 1] = 0.01
        return out


class ZeroModel(ComposerClassifier):
    """Always predict 0."""

    def __init__(self, num_classes: int = 2):
        # Create dummy model as ComposerClassifier needs params for optimizer
        net = torch.nn.Sequential(torch.nn.Linear(1, num_classes))
        super().__init__(module=net, num_classes=num_classes)

    def forward(self, x):
        out = torch.rand([x[1].shape[0], 2], dtype=x[0].dtype)
        out[:, 0] = 0.99
        out[:, 1] = 0.01
        return out


class SimpleModel(ComposerClassifier):
    """Small classification model.

    Args:
        num_features (int): number of input features (default: 1)
        num_classes (int): number of classes (default: 2)
    """

    def __init__(
        self,
        num_features: int = 1,
        num_classes: int = 2,
        num_hidden: int = 8,
        device: str = 'cpu',
        bias: bool = True,
    ) -> None:

        self.num_features = num_features
        self.num_classes = num_classes

        fc1 = torch.nn.Linear(num_features, num_hidden, device=device, bias=bias)
        fc2 = torch.nn.Linear(num_hidden, num_classes, device=device, bias=bias)

        net = torch.nn.Sequential(
            torch.nn.AdaptiveAvgPool2d(1),
            torch.nn.Flatten(),
            fc1,
            torch.nn.ReLU(),
            fc2,
            torch.nn.Softmax(dim=-1),
        )
        net.param_init_fn = self.param_init_fn  # pyright: ignore[reportGeneralTypeIssues]
        super().__init__(module=net, num_classes=num_classes)

        # Important: It is crucial that the FC layers are bound to `self`
        # for the optimizer surgery tests.
        # These tests attempt to perform surgery on `fc1` layer, and we want
        # to make sure that post-surgery, self.fc1 refers to the same parameters
        # as self.net[1]
        self.fc1 = fc1
        self.fc2 = fc2

    def param_init_fn(self, module):
        init_fn = partial(torch.nn.init.normal_, mean=0.0, std=0.1)

        if isinstance(module, torch.nn.Linear):
            init_fn(module.weight)
            if module.bias is not None:  # pyright: ignore[reportUnnecessaryComparison]
                torch.nn.init.zeros_(module.bias)


class SimpleMLP(torch.nn.Module):

    def __init__(self, num_features: int, device: str):
        super().__init__()
        self.fc1 = torch.nn.Linear(num_features, num_features, device=device, bias=False)
        self.fc2 = torch.nn.Linear(num_features, num_features, device=device, bias=False)

        self.net = torch.nn.Sequential(self.fc1, torch.nn.ReLU(), self.fc2)

    def forward(self, x):
        return self.net(x)


class SimpleWeightTiedModel(ComposerClassifier):
    """Small classification model with tied weights.
    Typically this model will be used to test weight tying w/ FSDP

    Args:
        num_features (int): number of input features (default: 1)
        tie_weights (bool): whether or not to tie weights (default: True)
        device (str): the device to initialize the model (default: 'cpu')
    """

    def __init__(self, num_features: int = 1, device: str = 'cpu') -> None:
        self.num_features = num_features

        mlp = SimpleMLP(num_features, device)

        net = torch.nn.Sequential(
            mlp,
            torch.nn.Softmax(dim=-1),
        )

        super().__init__(module=net, num_classes=num_features)

        self.mlp = mlp
        self.net = net
        self.net.param_init_fn = self.param_init_fn  # pyright: ignore[reportGeneralTypeIssues]

        self.mlp.fc1.weight = self.mlp.fc2.weight

    def param_init_fn(self, module):
        init_fn = partial(torch.nn.init.normal_, mean=0.0, std=0.1)

        if isinstance(module, torch.nn.Linear):
            init_fn(module.weight)
            if module.bias is not None:  # pyright: ignore[reportUnnecessaryComparison]
                torch.nn.init.zeros_(module.bias)


class EmbeddedWeightTiedModel(ComposerClassifier):
    """A small classification model that consists of two simple MLPs,
    and we tie weights across the simple MLPs.
    Typically this model will be used to test weight tying w/ FSDP.

    Args:
        num_features (int): number of input features (default: 1)
        device (str): the device to initialize the model (default: 'cpu')
    """

    def __init__(self, num_features: int = 1, device: str = 'cpu') -> None:
        net1 = SimpleMLP(num_features, device)
        net2 = SimpleMLP(num_features, device)

        net = torch.nn.Sequential(
            net1,
            net2,
            torch.nn.Softmax(dim=-1),
        )

        super().__init__(module=net, num_classes=num_features)

        self.module.param_init_fn = self.param_init_fn  # pyright: ignore[reportGeneralTypeIssues]

        self.net1 = net1
        self.net2 = net2

        self.net1.fc1.weight = self.net2.fc1.weight

    def param_init_fn(self, module):
        init_fn = partial(torch.nn.init.normal_, mean=0.0, std=0.1)

        if isinstance(module, torch.nn.Linear):
            init_fn(module.weight)
            if module.bias is not None:  # pyright: ignore[reportUnnecessaryComparison]
                torch.nn.init.zeros_(module.bias)


class SimpleConvModel(ComposerClassifier):
    """Small convolutional classifier.

    Args:
        num_channels (int): number of input channels (default: 3)
        num_classes (int): number of classes (default: 2)
    """

    def __init__(self,
                 num_channels: int = 3,
                 num_classes: int = 2,
                 norm: Optional[str] = None,
                 norm_affine: bool = True) -> None:

        self.num_classes = num_classes
        self.num_channels = num_channels

        conv_args = {'kernel_size': (3, 3), 'padding': 1, 'stride': 2}
        conv1 = torch.nn.Conv2d(in_channels=num_channels, out_channels=8, **conv_args)
        conv2 = torch.nn.Conv2d(in_channels=8, out_channels=4, **conv_args)
        norm_layer = None
        if norm is None:
            norm_layer = torch.nn.Identity()
        elif norm == 'batch':
            norm_layer = torch.nn.BatchNorm2d(4, affine=norm_affine)
        elif norm == 'instance':
            norm_layer = torch.nn.InstanceNorm2d(4, affine=norm_affine)
        elif norm == 'layer':
            norm_layer = torch.nn.LayerNorm(4, elementwise_affine=norm_affine)
        elif norm == 'group':
            norm_layer = torch.nn.GroupNorm(2, 4, affine=norm_affine)
        else:
            raise ValueError(f'Unknown norm: {norm}')
        pool = torch.nn.AdaptiveAvgPool2d(1)
        flatten = torch.nn.Flatten()
        fc1 = torch.nn.Linear(4, 16)
        fc2 = torch.nn.Linear(16, num_classes)

        net = torch.nn.Sequential(
            conv1,
            conv2,
            norm_layer,
            pool,
            flatten,
            fc1,
            fc2,
        )
        super().__init__(module=net, num_classes=self.num_classes)

        # bind these to class for access during surgery tests
        self.conv1 = conv1
        self.conv2 = conv2


class SimpleSegmentationModel(ComposerClassifier):
    """Small convolutional classifier.

    Args:
        num_channels (int): number of input channels (default: 3)
        num_classes (int): number of classes (default: 2)
    """

    def __init__(self, num_channels: int = 3, num_classes: int = 2) -> None:
        self.num_classes = num_classes
        self.num_channels = num_channels

        conv_args = {'kernel_size': (3, 3), 'padding': 'same', 'stride': 1}
        conv1 = torch.nn.Conv2d(in_channels=num_channels, out_channels=8, **conv_args)
        conv2 = torch.nn.Conv2d(in_channels=8, out_channels=num_classes, **conv_args)

        net = torch.nn.Sequential(
            conv1,
            conv2,
        )
        train_metrics = MetricCollection([CrossEntropy(), MIoU(num_classes)])
        val_metrics = MetricCollection([CrossEntropy(), MIoU(num_classes)])

        super().__init__(module=net, train_metrics=train_metrics, val_metrics=val_metrics)

        # bind these to class for access during surgery tests
        self.conv1 = conv1
        self.conv2 = conv2


class Mean(torch.nn.Module):

    def forward(self, x):
        return torch.mean(x, dim=1)


class SimpleTransformerBase(torch.nn.Module):
    """Base encoding transformer model for testing"""

    def __init__(self, vocab_size: int = 10, d_model: int = 16):
        super().__init__()
        embedding = torch.nn.Embedding(vocab_size, 16)
        layer = torch.nn.TransformerEncoderLayer(d_model=d_model, nhead=2, dim_feedforward=d_model, dropout=0.3)
        # necessary to make the model scriptable
        layer.__constants__ = []

        transformer = torch.nn.TransformerEncoder(layer,
                                                  num_layers=2,
                                                  norm=torch.nn.LayerNorm(d_model),
                                                  enable_nested_tensor=False)

        # necessary to make the model scriptable
        transformer.__constants__ = []

        self.net = torch.nn.Sequential(embedding, transformer)

        self.embedding = embedding
        self.transformer = transformer

    def forward(self, batch: torch.Tensor) -> torch.Tensor:
        return self.net(batch)


class SimpleTransformerMaskedLM(ComposerClassifier):

    def __init__(self, vocab_size: int = 10):
        self.vocab_size = vocab_size
        transformer_base = SimpleTransformerBase(vocab_size=vocab_size, d_model=16)
        lm_head = torch.nn.Linear(16, vocab_size)

        net = torch.nn.Sequential(transformer_base, lm_head)

        mlm_metrics = MetricCollection(LanguageCrossEntropy(ignore_index=-100), MaskedAccuracy(ignore_index=-100))
        loss = torch.nn.CrossEntropyLoss()
        super().__init__(module=net, train_metrics=mlm_metrics, val_metrics=mlm_metrics, loss_fn=loss)

        self.transformer_base = transformer_base
        self.lm_head = lm_head

    def loss(self, outputs: torch.Tensor, batch: Union[Tuple[Any, torch.Tensor], Dict[str, Any]], *args,
             **kwargs) -> torch.Tensor:
        if isinstance(batch, tuple):
            _, targets = batch
        else:
            targets = batch['labels']
        return self._loss_fn(outputs.view(-1, self.vocab_size), targets.view(-1), *args, **kwargs)

    def forward(self, batch: Union[Tuple[torch.Tensor, Any], Dict[str, Any]]) -> torch.Tensor:
        if isinstance(batch, tuple):
            inputs, _ = batch
        else:
            inputs = batch['input_ids']
        outputs = self.module(inputs)
        return outputs

    def update_metric(self, batch: Any, outputs: Any, metric: Metric) -> None:
        if isinstance(batch, tuple):
            _, targets = batch
        else:
            targets = batch['labels']
        metric.update(outputs, targets)


class SimpleTransformerClassifier(ComposerClassifier):
    """Transformer model for testing"""

    def __init__(self, vocab_size: int = 10, num_classes: int = 2):
        transformer_base = SimpleTransformerBase(vocab_size=vocab_size, d_model=16)
        pooler = Mean()
        dropout = torch.nn.Dropout(0.3)
        classifier = torch.nn.Linear(16, num_classes)

        net = torch.nn.Sequential(transformer_base, pooler, dropout, classifier)

        super().__init__(module=net, num_classes=num_classes)

        self.transformer_base = transformer_base
        self.pooler = pooler
        self.classifier = classifier


class ConvModel(ComposerClassifier):
    """Convolutional network featuring strided convs, a batchnorm, max pooling, and average pooling."""

    def __init__(self):
        conv_args = {'kernel_size': (3, 3), 'padding': 1}
        conv1 = torch.nn.Conv2d(in_channels=32, out_channels=8, stride=2, bias=False, **conv_args)  # stride > 1
        conv2 = torch.nn.Conv2d(in_channels=8, out_channels=32, stride=2, bias=False,
                                **conv_args)  # stride > 1 but in_channels < 16
        conv3 = torch.nn.Conv2d(in_channels=32, out_channels=64, stride=1, bias=False, **conv_args)  # stride = 1
        bn = torch.nn.BatchNorm2d(num_features=64)
        pool1 = torch.nn.MaxPool2d(kernel_size=(2, 2), stride=2, padding=1)
        pool2 = torch.nn.AdaptiveAvgPool2d(1)
        flatten = torch.nn.Flatten()
        linear1 = torch.nn.Linear(64, 48)
        linear2 = torch.nn.Linear(48, 10)

        net = torch.nn.Sequential(
            conv1,
            conv2,
            conv3,
            bn,
            pool1,
            pool2,
            flatten,
            linear1,
            linear2,
        )

        super().__init__(module=net, num_classes=10)

        # bind these to class for access during surgery tests
        self.conv1 = conv1
        self.conv2 = conv2
        self.conv3 = conv3
        self.bn = bn
        self.pool1 = pool1
        self.pool2 = pool2
        self.flatten = flatten
        self.linear1 = linear1
        self.linear2 = linear2


class SimpleModelWithDropout(ComposerClassifier):

    def __init__(self, num_features: int = 64, num_classes: int = 10) -> None:
        fc1 = torch.nn.Linear(num_features, 512)
        fc2 = torch.nn.Linear(512, num_classes)
        dropout = torch.nn.Dropout(0.5)

        net = torch.nn.Sequential(
            torch.nn.Flatten(),
            fc1,
            torch.nn.ReLU(),
            dropout,
            fc2,
            torch.nn.Softmax(dim=-1),
        )

        super().__init__(module=net, num_classes=num_classes)

        self.fc1 = fc1
        self.fc2 = fc2
        self.dropout = dropout

    def loss(self, outputs: torch.Tensor, batch: Tuple[Any, torch.Tensor], *args, **kwargs) -> torch.Tensor:
        _, targets = batch
        targets = targets.squeeze(dim=0)
        return self._loss_fn(outputs, targets, *args, **kwargs)

    def update_metric(self, batch: Any, outputs: Any, metric: Metric) -> None:
        _, targets = batch
        metric.update(outputs.squeeze(dim=0), targets.squeeze(dim=0))

    def forward(self, batch: Tuple[torch.Tensor, Any]) -> torch.Tensor:
        inputs, _ = batch
        inputs = inputs.squeeze(dim=0)
        outputs = self.module(inputs)
        return outputs


# Note: These methods are an alternative to the tiny_bert fixtures in fixtures.py.
# Fixtures cannot be used natively as parametrized inputs, which we require when
# we wish to run a test across multiple models, one of which is a HuggingFace model.
# As a workaround, we inject objects into the PyTest namespace. Tests should not directly
# use pytest.{var}, but instead should import and use these helper copy methods so the
# objects in the PyTest namespace do not change.
def configure_tiny_bert_model():
    try:
        return copy.deepcopy(pytest.tiny_bert_model)
    except AttributeError:
        pytest.skip('Composer installed without NLP support')


def configure_tiny_bert_tokenizer():
    try:
        return copy.deepcopy(pytest.tiny_bert_tokenizer)
    except AttributeError:
        pytest.skip('Composer installed without NLP support')


def configure_tiny_bert_config():
    try:
        return copy.deepcopy(pytest.tiny_bert_config)
    except AttributeError:
        pytest.skip('Composer installed without NLP support')


def configure_tiny_bert_hf_model(use_logits=True):
    return HuggingFaceModel(configure_tiny_bert_model(), configure_tiny_bert_tokenizer(), use_logits)  # type: ignore


def configure_tiny_deberta_model():
    try:
        return copy.deepcopy(pytest.tiny_deberta_model)
    except AttributeError:
        pytest.skip('Composer installed without NLP support')


def configure_tiny_deberta_tokenizer():
    try:
        return copy.deepcopy(pytest.tiny_deberta_tokenizer)
    except AttributeError:
        pytest.skip('Composer installed without NLP support')


def configure_tiny_deberta_config():
    try:
        return copy.deepcopy(pytest.tiny_deberta_config)
    except AttributeError:
        pytest.skip('Composer installed without NLP support')


def configure_tiny_deberta_hf_model(use_logits=True):
    return HuggingFaceModel(
        configure_tiny_deberta_model(),  # type: ignore
        configure_tiny_deberta_tokenizer(),  # type: ignore
        use_logits,
    )


def configure_tiny_gpt2_model():
    try:
        return copy.deepcopy(pytest.tiny_gpt2_model)
    except AttributeError:
        pytest.skip('Composer installed without NLP support')


def configure_tiny_gpt2_tokenizer():
    try:
        return copy.deepcopy(pytest.tiny_gpt2_tokenizer)
    except AttributeError:
        pytest.skip('Composer installed without NLP support')


def configure_tiny_gpt2_config():
    try:
        return copy.deepcopy(pytest.tiny_gpt2_config)
    except AttributeError:
        pytest.skip('Composer installed without NLP support')


def configure_tiny_gpt2_hf_model(use_logits=True):
    return HuggingFaceModel(configure_tiny_gpt2_model(), configure_tiny_gpt2_tokenizer(), use_logits)  # type: ignore


def configure_tiny_t5_model():
    try:
        return copy.deepcopy(pytest.tiny_t5_model)
    except AttributeError:
        pytest.skip('Composer installed without NLP support')


def configure_tiny_t5_tokenizer():
    try:
        return copy.deepcopy(pytest.tiny_t5_tokenizer)
    except AttributeError:
        pytest.skip('Composer installed without NLP support')


def configure_tiny_t5_config():
    try:
        return copy.deepcopy(pytest.tiny_t5_config)
    except AttributeError:
        pytest.skip('Composer installed without NLP support')


def configure_tiny_t5_hf_model(use_logits=True):
<<<<<<< HEAD
    return HuggingFaceModel(configure_tiny_t5_model(), configure_tiny_t5_tokenizer(), use_logits)


def configure_tiny_mistral_model():
    try:
        return copy.deepcopy(pytest.tiny_mistral_model)
    except AttributeError:
        pytest.skip('Composer installed without NLP support')


def configure_tiny_mistral_tokenizer():
    try:
        return copy.deepcopy(pytest.tiny_mistral_tokenizer)
    except AttributeError:
        pytest.skip('Composer installed without NLP support')


def configure_tiny_mistral_config():
    try:
        return copy.deepcopy(pytest.tiny_mistral_config)
    except AttributeError:
        pytest.skip('Composer installed without NLP support')


def configure_tiny_mistral_hf_model(use_logits=True):
    return HuggingFaceModel(configure_tiny_mistral_model(), configure_tiny_mistral_tokenizer(), use_logits)
=======
    return HuggingFaceModel(configure_tiny_t5_model(), configure_tiny_t5_tokenizer(), use_logits)  # type: ignore
>>>>>>> c77e3108
<|MERGE_RESOLUTION|>--- conflicted
+++ resolved
@@ -4,7 +4,7 @@
 """Contains commonly used models that are shared across the test suite."""
 import copy
 from functools import partial
-from typing import Any, Dict, Optional, Tuple, Union
+from typing import TYPE_CHECKING, Any, Dict, Optional, Tuple, Union
 
 import pytest
 import torch
@@ -13,6 +13,9 @@
 from composer.metrics import CrossEntropy, MIoU
 from composer.metrics.nlp import LanguageCrossEntropy, MaskedAccuracy
 from composer.models import ComposerClassifier, HuggingFaceModel
+
+if TYPE_CHECKING:
+    from transformers import PretrainedConfig, PreTrainedModel, PreTrainedTokenizer, PreTrainedTokenizerFast
 
 
 class EmptyModel(ComposerClassifier):
@@ -443,134 +446,160 @@
 # As a workaround, we inject objects into the PyTest namespace. Tests should not directly
 # use pytest.{var}, but instead should import and use these helper copy methods so the
 # objects in the PyTest namespace do not change.
-def configure_tiny_bert_model():
-    try:
+def configure_tiny_bert_model() -> 'PreTrainedModel':
+    try:
+        from transformers import PreTrainedModel
+        assert isinstance(pytest.tiny_bert_model, PreTrainedModel)
         return copy.deepcopy(pytest.tiny_bert_model)
     except AttributeError:
         pytest.skip('Composer installed without NLP support')
 
 
-def configure_tiny_bert_tokenizer():
-    try:
+def configure_tiny_bert_tokenizer() -> Union['PreTrainedTokenizer', 'PreTrainedTokenizerFast']:
+    try:
+        from transformers import PreTrainedTokenizer, PreTrainedTokenizerFast
+        assert isinstance(pytest.tiny_bert_tokenizer, (PreTrainedTokenizer, PreTrainedTokenizerFast))
         return copy.deepcopy(pytest.tiny_bert_tokenizer)
     except AttributeError:
         pytest.skip('Composer installed without NLP support')
 
 
-def configure_tiny_bert_config():
-    try:
+def configure_tiny_bert_config() -> 'PretrainedConfig':
+    try:
+        from transformers import PretrainedConfig
+        assert isinstance(pytest.tiny_bert_config, PretrainedConfig)
         return copy.deepcopy(pytest.tiny_bert_config)
     except AttributeError:
         pytest.skip('Composer installed without NLP support')
 
 
-def configure_tiny_bert_hf_model(use_logits=True):
-    return HuggingFaceModel(configure_tiny_bert_model(), configure_tiny_bert_tokenizer(), use_logits)  # type: ignore
-
-
-def configure_tiny_deberta_model():
-    try:
+def configure_tiny_bert_hf_model(use_logits: bool = True) -> HuggingFaceModel:
+    return HuggingFaceModel(configure_tiny_bert_model(), configure_tiny_bert_tokenizer(), use_logits)
+
+
+def configure_tiny_deberta_model() -> 'PreTrainedModel':
+    try:
+        from transformers import PreTrainedModel
+        assert isinstance(pytest.tiny_deberta_model, PreTrainedModel)
         return copy.deepcopy(pytest.tiny_deberta_model)
     except AttributeError:
         pytest.skip('Composer installed without NLP support')
 
 
-def configure_tiny_deberta_tokenizer():
-    try:
+def configure_tiny_deberta_tokenizer() -> Union['PreTrainedTokenizer', 'PreTrainedTokenizerFast']:
+    try:
+        from transformers import PreTrainedTokenizer, PreTrainedTokenizerFast
+        assert isinstance(pytest.tiny_deberta_tokenizer, (PreTrainedTokenizer, PreTrainedTokenizerFast))
         return copy.deepcopy(pytest.tiny_deberta_tokenizer)
     except AttributeError:
         pytest.skip('Composer installed without NLP support')
 
 
-def configure_tiny_deberta_config():
-    try:
+def configure_tiny_deberta_config() -> 'PretrainedConfig':
+    try:
+        from transformers import PretrainedConfig
+        assert isinstance(pytest.tiny_deberta_config, PretrainedConfig)
         return copy.deepcopy(pytest.tiny_deberta_config)
     except AttributeError:
         pytest.skip('Composer installed without NLP support')
 
 
-def configure_tiny_deberta_hf_model(use_logits=True):
+def configure_tiny_deberta_hf_model(use_logits: bool = True) -> HuggingFaceModel:
     return HuggingFaceModel(
-        configure_tiny_deberta_model(),  # type: ignore
-        configure_tiny_deberta_tokenizer(),  # type: ignore
+        configure_tiny_deberta_model(),
+        configure_tiny_deberta_tokenizer(),
         use_logits,
     )
 
 
-def configure_tiny_gpt2_model():
-    try:
+def configure_tiny_gpt2_model() -> 'PreTrainedModel':
+    try:
+        from transformers import PreTrainedModel
+        assert isinstance(pytest.tiny_gpt2_model, PreTrainedModel)
         return copy.deepcopy(pytest.tiny_gpt2_model)
     except AttributeError:
         pytest.skip('Composer installed without NLP support')
 
 
-def configure_tiny_gpt2_tokenizer():
-    try:
+def configure_tiny_gpt2_tokenizer() -> Union['PreTrainedTokenizer', 'PreTrainedTokenizerFast']:
+    try:
+        from transformers import PreTrainedTokenizer, PreTrainedTokenizerFast
+        assert isinstance(pytest.tiny_gpt2_tokenizer, (PreTrainedTokenizer, PreTrainedTokenizerFast))
         return copy.deepcopy(pytest.tiny_gpt2_tokenizer)
     except AttributeError:
         pytest.skip('Composer installed without NLP support')
 
 
-def configure_tiny_gpt2_config():
-    try:
+def configure_tiny_gpt2_config() -> 'PretrainedConfig':
+    try:
+        from transformers import PretrainedConfig
+        assert isinstance(pytest.tiny_gpt2_config, PretrainedConfig)
         return copy.deepcopy(pytest.tiny_gpt2_config)
     except AttributeError:
         pytest.skip('Composer installed without NLP support')
 
 
-def configure_tiny_gpt2_hf_model(use_logits=True):
-    return HuggingFaceModel(configure_tiny_gpt2_model(), configure_tiny_gpt2_tokenizer(), use_logits)  # type: ignore
-
-
-def configure_tiny_t5_model():
-    try:
+def configure_tiny_gpt2_hf_model(use_logits: bool = True) -> HuggingFaceModel:
+    return HuggingFaceModel(configure_tiny_gpt2_model(), configure_tiny_gpt2_tokenizer(), use_logits)
+
+
+def configure_tiny_t5_model() -> 'PreTrainedModel':
+    try:
+        from transformers import PreTrainedModel
+        assert isinstance(pytest.tiny_t5_model, PreTrainedModel)
         return copy.deepcopy(pytest.tiny_t5_model)
     except AttributeError:
         pytest.skip('Composer installed without NLP support')
 
 
-def configure_tiny_t5_tokenizer():
-    try:
+def configure_tiny_t5_tokenizer() -> Union['PreTrainedTokenizer', 'PreTrainedTokenizerFast']:
+    try:
+        from transformers import PreTrainedTokenizer, PreTrainedTokenizerFast
+        assert isinstance(pytest.tiny_t5_tokenizer, (PreTrainedTokenizer, PreTrainedTokenizerFast))
         return copy.deepcopy(pytest.tiny_t5_tokenizer)
     except AttributeError:
         pytest.skip('Composer installed without NLP support')
 
 
-def configure_tiny_t5_config():
-    try:
+def configure_tiny_t5_config() -> 'PretrainedConfig':
+    try:
+        from transformers import PretrainedConfig
+        assert isinstance(pytest.tiny_t5_config, PretrainedConfig)
         return copy.deepcopy(pytest.tiny_t5_config)
     except AttributeError:
         pytest.skip('Composer installed without NLP support')
 
 
-def configure_tiny_t5_hf_model(use_logits=True):
-<<<<<<< HEAD
+def configure_tiny_t5_hf_model(use_logits: bool = True) -> HuggingFaceModel:
     return HuggingFaceModel(configure_tiny_t5_model(), configure_tiny_t5_tokenizer(), use_logits)
 
 
-def configure_tiny_mistral_model():
-    try:
+def configure_tiny_mistral_model() -> 'PreTrainedModel':
+    try:
+        from transformers import PreTrainedModel
+        assert isinstance(pytest.tiny_mistral_model, PreTrainedModel)
         return copy.deepcopy(pytest.tiny_mistral_model)
     except AttributeError:
         pytest.skip('Composer installed without NLP support')
 
 
-def configure_tiny_mistral_tokenizer():
-    try:
+def configure_tiny_mistral_tokenizer() -> Union['PreTrainedTokenizer', 'PreTrainedTokenizerFast']:
+    try:
+        from transformers import PreTrainedTokenizer, PreTrainedTokenizerFast
+        assert isinstance(pytest.tiny_mistral_tokenizer, (PreTrainedTokenizer, PreTrainedTokenizerFast))
         return copy.deepcopy(pytest.tiny_mistral_tokenizer)
     except AttributeError:
         pytest.skip('Composer installed without NLP support')
 
 
-def configure_tiny_mistral_config():
-    try:
+def configure_tiny_mistral_config() -> 'PretrainedConfig':
+    try:
+        from transformers import PretrainedConfig
+        assert isinstance(pytest.tiny_mistral_config, PretrainedConfig)
         return copy.deepcopy(pytest.tiny_mistral_config)
     except AttributeError:
         pytest.skip('Composer installed without NLP support')
 
 
-def configure_tiny_mistral_hf_model(use_logits=True):
-    return HuggingFaceModel(configure_tiny_mistral_model(), configure_tiny_mistral_tokenizer(), use_logits)
-=======
-    return HuggingFaceModel(configure_tiny_t5_model(), configure_tiny_t5_tokenizer(), use_logits)  # type: ignore
->>>>>>> c77e3108
+def configure_tiny_mistral_hf_model(use_logits: bool = True) -> HuggingFaceModel:
+    return HuggingFaceModel(configure_tiny_mistral_model(), configure_tiny_mistral_tokenizer(), use_logits)