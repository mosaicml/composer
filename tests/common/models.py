# Copyright 2022 MosaicML Composer authors
# SPDX-License-Identifier: Apache-2.0

"""Contains commonly used models that are shared across the test suite."""
import copy
from typing import Any, Dict, Tuple, Union

import pytest
import torch
from torchmetrics import Metric, MetricCollection

from composer.metrics import CrossEntropy, MIoU
from composer.metrics.nlp import LanguageCrossEntropy, MaskedAccuracy
from composer.models import ComposerClassifier, HuggingFaceModel


class SimpleModel(ComposerClassifier):
    """Small classification model.

    Args:
        num_features (int): number of input features (default: 1)
        num_classes (int): number of classes (default: 2)
    """

    def __init__(self, num_features: int = 1, num_classes: int = 2) -> None:

        self.num_features = num_features
        self.num_classes = num_classes

        fc1 = torch.nn.Linear(num_features, 5)
        fc2 = torch.nn.Linear(5, num_classes)

        net = torch.nn.Sequential(
            torch.nn.AdaptiveAvgPool2d(1),
            torch.nn.Flatten(),
            fc1,
            torch.nn.ReLU(),
            fc2,
            torch.nn.Softmax(dim=-1),
        )
        super().__init__(module=net)

        # Important: It is crucial that the FC layers are bound to `self`
        # for the optimizer surgery tests.
        # These tests attempt to perform surgery on `fc1` layer, and we want
        # to make sure that post-surgery, self.fc1 refers to the same parameters
        # as self.net[1]
        self.fc1 = fc1
        self.fc2 = fc2


class SimpleMLP(torch.nn.Module):

    def __init__(self, num_features: int, device: str):
        super().__init__()
        self.fc1 = torch.nn.Linear(num_features, num_features, device=device, bias=False)
        self.fc2 = torch.nn.Linear(num_features, num_features, device=device, bias=False)

        self.net = torch.nn.Sequential(self.fc1, torch.nn.ReLU(), self.fc2)

    def forward(self, x):
        return self.net(x)


class SimpleWeightTiedModel(ComposerClassifier):
    """Small classification model with tied weights.
    Typically this model will be used to test weight tying w/ FSDP

    Args:
        num_features (int): number of input features (default: 1)
        tie_weights (bool): whether or not to tie weights (default: True)
        device (str): the device to initialize the model (default: 'cpu')
    """

    def __init__(self, num_features: int = 1, device: str = 'cpu') -> None:
        self.num_features = num_features

        mlp = SimpleMLP(num_features, device)

        net = torch.nn.Sequential(
            mlp,
            torch.nn.Softmax(dim=-1),
        )

        super().__init__(module=net)

        self.mlp = mlp
        self.net = net

        self.mlp.fc1.weight = self.mlp.fc2.weight


class EmbeddedWeightTiedModel(ComposerClassifier):
    """A small classification model that consists of two simple MLPs,
    and we tie weights across the simple MLPs.
    Typically this model will be used to test weight tying w/ FSDP.

    Args:
        num_features (int): number of input features (default: 1)
        device (str): the device to initialize the model (default: 'cpu')
    """

    def __init__(self, num_features: int = 1, device: str = 'cpu') -> None:
        net1 = SimpleMLP(num_features, device)
        net2 = SimpleMLP(num_features, device)

        net = torch.nn.Sequential(
            net1,
            net2,
            torch.nn.Softmax(dim=-1),
        )

        super().__init__(module=net)

        self.net1 = net1
        self.net2 = net2

        self.net1.fc1.weight = self.net2.fc1.weight


class SimpleConvModel(ComposerClassifier):
    """Small convolutional classifier.

    Args:
        num_channels (int): number of input channels (default: 3)
        num_classes (int): number of classes (default: 2)
    """

    def __init__(self, num_channels: int = 3, num_classes: int = 2) -> None:

        self.num_classes = num_classes
        self.num_channels = num_channels

        conv_args = {'kernel_size': (3, 3), 'padding': 1, 'stride': 2}
        conv1 = torch.nn.Conv2d(in_channels=num_channels, out_channels=8, **conv_args)
        conv2 = torch.nn.Conv2d(in_channels=8, out_channels=4, **conv_args)
        pool = torch.nn.AdaptiveAvgPool2d(1)
        flatten = torch.nn.Flatten()
        fc1 = torch.nn.Linear(4, 16)
        fc2 = torch.nn.Linear(16, num_classes)

        net = torch.nn.Sequential(
            conv1,
            conv2,
            pool,
            flatten,
            fc1,
            fc2,
        )
        super().__init__(module=net)

        # bind these to class for access during surgery tests
        self.conv1 = conv1
        self.conv2 = conv2


class SimpleSegmentationModel(ComposerClassifier):
    """Small convolutional classifier.

    Args:
        num_channels (int): number of input channels (default: 3)
        num_classes (int): number of classes (default: 2)
    """

    def __init__(self, num_channels: int = 3, num_classes: int = 2) -> None:
        self.num_classes = num_classes
        self.num_channels = num_channels

        conv_args = {'kernel_size': (3, 3), 'padding': 'same', 'stride': 1}
        conv1 = torch.nn.Conv2d(in_channels=num_channels, out_channels=8, **conv_args)
        conv2 = torch.nn.Conv2d(in_channels=8, out_channels=num_classes, **conv_args)

        net = torch.nn.Sequential(
            conv1,
            conv2,
        )
        train_metrics = MetricCollection([CrossEntropy(), MIoU(num_classes)])
        val_metrics = MetricCollection([CrossEntropy(), MIoU(num_classes)])

        super().__init__(module=net, train_metrics=train_metrics, val_metrics=val_metrics)

        # bind these to class for access during surgery tests
        self.conv1 = conv1
        self.conv2 = conv2


class Mean(torch.nn.Module):

    def forward(self, x):
        return torch.mean(x, dim=1)


class SimpleTransformerBase(torch.nn.Module):
    """Base encoding transformer model for testing"""

    def __init__(self, vocab_size: int = 100, d_model: int = 16):
        super().__init__()
        embedding = torch.nn.Embedding(vocab_size, 16)
        layer = torch.nn.TransformerEncoderLayer(d_model=d_model, nhead=2, dim_feedforward=d_model, dropout=0.3)
        # necessary to make the model scriptable
        layer.__constants__ = []

        transformer = torch.nn.TransformerEncoder(layer, num_layers=2, norm=torch.nn.LayerNorm(d_model))

        # necessary to make the model scriptable
        transformer.__constants__ = []

        self.net = torch.nn.Sequential(embedding, transformer)

        self.embedding = embedding
        self.transformer = transformer

    def forward(self, batch: torch.Tensor) -> torch.Tensor:
        return self.net(batch)


class SimpleTransformerMaskedLM(ComposerClassifier):

    def __init__(self, vocab_size: int = 100):
        self.vocab_size = vocab_size
        transformer_base = SimpleTransformerBase(vocab_size=vocab_size, d_model=16)
        lm_head = torch.nn.Linear(16, vocab_size)

        net = torch.nn.Sequential(transformer_base, lm_head)

        mlm_metrics = MetricCollection(LanguageCrossEntropy(ignore_index=-100, vocab_size=vocab_size),
                                       MaskedAccuracy(ignore_index=-100))
        loss = torch.nn.CrossEntropyLoss()
        super().__init__(module=net, train_metrics=mlm_metrics, val_metrics=mlm_metrics, loss_fn=loss)

        self.transformer_base = transformer_base
        self.lm_head = lm_head

    def loss(self, outputs: torch.Tensor, batch: Union[Tuple[Any, torch.Tensor], Dict[str, Any]], *args,
             **kwargs) -> torch.Tensor:
        if isinstance(batch, tuple):
            _, targets = batch
        else:
            targets = batch['labels']
        return self._loss_fn(outputs.view(-1, self.vocab_size), targets.view(-1), *args, **kwargs)

    def forward(self, batch: Union[Tuple[torch.Tensor, Any], Dict[str, Any]]) -> torch.Tensor:
        if isinstance(batch, tuple):
            inputs, _ = batch
        else:
            inputs = batch['input_ids']
        outputs = self.module(inputs)
        return outputs

    def update_metric(self, batch: Any, outputs: Any, metric: Metric) -> None:
        if isinstance(batch, tuple):
            _, targets = batch
        else:
            targets = batch['labels']
        metric.update(outputs, targets)


class SimpleTransformerClassifier(ComposerClassifier):
    """Transformer model for testing"""

    def __init__(self, vocab_size: int = 100, num_classes: int = 2):
        transformer_base = SimpleTransformerBase(vocab_size=vocab_size, d_model=16)
        pooler = Mean()
        dropout = torch.nn.Dropout(0.3)
        classifier = torch.nn.Linear(16, num_classes)

        net = torch.nn.Sequential(transformer_base, pooler, dropout, classifier)

        super().__init__(module=net)

        self.transformer_base = transformer_base
        self.pooler = pooler
        self.classifier = classifier


class ConvModel(ComposerClassifier):
    """Convolutional network featuring strided convs, a batchnorm, max pooling, and average pooling."""

    def __init__(self):
        conv_args = {'kernel_size': (3, 3), 'padding': 1}
        conv1 = torch.nn.Conv2d(in_channels=32, out_channels=8, stride=2, bias=False, **conv_args)  # stride > 1
        conv2 = torch.nn.Conv2d(in_channels=8, out_channels=32, stride=2, bias=False,
                                **conv_args)  # stride > 1 but in_channels < 16
        conv3 = torch.nn.Conv2d(in_channels=32, out_channels=64, stride=1, bias=False, **conv_args)  # stride = 1
        bn = torch.nn.BatchNorm2d(num_features=64)
        pool1 = torch.nn.MaxPool2d(kernel_size=(2, 2), stride=2, padding=1)
        pool2 = torch.nn.AdaptiveAvgPool2d(1)
        flatten = torch.nn.Flatten()
        linear1 = torch.nn.Linear(64, 48)
        linear2 = torch.nn.Linear(48, 10)

        net = torch.nn.Sequential(
            conv1,
            conv2,
            conv3,
            bn,
            pool1,
            pool2,
            flatten,
            linear1,
            linear2,
        )

        super().__init__(module=net)

        # bind these to class for access during surgery tests
        self.conv1 = conv1
        self.conv2 = conv2
        self.conv3 = conv3
        self.bn = bn
        self.pool1 = pool1
        self.pool2 = pool2
        self.flatten = flatten
        self.linear1 = linear1
        self.linear2 = linear2


<<<<<<< HEAD
=======
class SimpleModelWithDropout(ComposerClassifier):

    def __init__(self, num_features: int = 64, num_classes: int = 10) -> None:
        fc1 = torch.nn.Linear(num_features, 512)
        fc2 = torch.nn.Linear(512, num_classes)
        dropout = torch.nn.Dropout(0.5)

        net = torch.nn.Sequential(
            torch.nn.Flatten(),
            fc1,
            torch.nn.ReLU(),
            dropout,
            fc2,
            torch.nn.Softmax(dim=-1),
        )

        super().__init__(module=net)

        self.fc1 = fc1
        self.fc2 = fc2
        self.dropout = dropout

    def loss(self, outputs: torch.Tensor, batch: Tuple[Any, torch.Tensor], *args, **kwargs) -> torch.Tensor:
        _, targets = batch
        targets = targets.squeeze(dim=0)
        return self._loss_fn(outputs, targets, *args, **kwargs)

    def update_metric(self, batch: Any, outputs: Any, metric: Metric) -> None:
        _, targets = batch
        metric.update(outputs.squeeze(dim=0), targets.squeeze(dim=0))

    def forward(self, batch: Tuple[torch.Tensor, Any]) -> torch.Tensor:
        inputs, _ = batch
        inputs = inputs.squeeze(dim=0)
        outputs = self.module(inputs)
        return outputs


>>>>>>> cf51d37f
def configure_tiny_bert_model():
    return copy.deepcopy(pytest.tiny_bert_model)


def configure_tiny_bert_tokenizer():
    return copy.deepcopy(pytest.tiny_bert_tokenizer)


def configure_tiny_bert_config():
    return copy.deepcopy(pytest.tiny_bert_config)


def configure_tiny_bert_hf_model(use_logits=True):
    return HuggingFaceModel(configure_tiny_bert_model(), configure_tiny_bert_tokenizer(), use_logits)<|MERGE_RESOLUTION|>--- conflicted
+++ resolved
@@ -315,8 +315,6 @@
         self.linear2 = linear2
 
 
-<<<<<<< HEAD
-=======
 class SimpleModelWithDropout(ComposerClassifier):
 
     def __init__(self, num_features: int = 64, num_classes: int = 10) -> None:
@@ -355,7 +353,6 @@
         return outputs
 
 
->>>>>>> cf51d37f
 def configure_tiny_bert_model():
     return copy.deepcopy(pytest.tiny_bert_model)
 
