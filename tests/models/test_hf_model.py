# Copyright 2022 MosaicML Composer authors
# SPDX-License-Identifier: Apache-2.0
import copy
import json
import os
import tempfile
from contextlib import nullcontext
from pathlib import Path
from typing import TYPE_CHECKING, Any, Dict, List, Optional
from unittest.mock import patch
from urllib.parse import urlparse

import pytest
import torch
from packaging import version
from torch.utils.data import DataLoader
from torchmetrics import Metric
from torchmetrics.classification import MulticlassAccuracy
from torchmetrics.regression import PearsonCorrCoef

from composer.loggers import InMemoryLogger
from composer.metrics import InContextLearningLMAccuracy, LanguageCrossEntropy, MaskedAccuracy
from composer.models import HuggingFaceModel
from composer.trainer import Trainer
from composer.utils import dist, is_model_fsdp, using_torch_2
from tests.common.datasets import RandomTextClassificationDataset, RandomTextLMDataset, RandomTextRegressionDataset
from tests.common.markers import device, world_size
from tests.common.models import (configure_tiny_bert_model, configure_tiny_bert_tokenizer, configure_tiny_gpt2_model,
                                 configure_tiny_gpt2_tokenizer, configure_tiny_mistral_model,
                                 configure_tiny_mistral_tokenizer, configure_tiny_t5_model, configure_tiny_t5_tokenizer)
from tests.loggers.test_remote_uploader_downloader import DummyObjectStore

if TYPE_CHECKING:
    from peft import PeftConfig


def _gpt2_peft_config():
    pytest.importorskip('peft')
    from peft import get_peft_config

    peft_config = get_peft_config({
        'peft_type': 'LORA',
        'task_type': 'CAUSAL_LM',
        'target_modules': ['c_attn'],
        'fan_in_fan_out': True,
    })
    return peft_config


@pytest.fixture
def gpt2_peft_config():
    return _gpt2_peft_config()


def _mistral_peft_config():
    pytest.importorskip('peft')
    from peft import get_peft_config

    peft_config = get_peft_config({
        'peft_type': 'LORA',
        'task_type': 'CAUSAL_LM',
        'target_modules': ['up_proj'],
    })
    return peft_config


@pytest.fixture
def mistral_peft_config():
    return _mistral_peft_config()


def test_hf_tokenizer_save(tmp_path: Path, tiny_bert_model, tiny_bert_tokenizer):
    transformers = pytest.importorskip('transformers')

    trainer = get_lm_trainer(tiny_bert_model, tiny_bert_tokenizer, str(tmp_path), is_conditional_generation=False)
    trainer.save_checkpoint(str(tmp_path / 'composer-checkpoint.pt'))

    _, composer_loaded_tokenizer = HuggingFaceModel.hf_from_composer_checkpoint(
        checkpoint_path=str(tmp_path / 'composer-checkpoint.pt'))

    from composer.models import write_huggingface_pretrained_from_composer_checkpoint
    write_huggingface_pretrained_from_composer_checkpoint(str(tmp_path / 'composer-checkpoint.pt'), str(tmp_path))

    hf_loaded_tokenizer = transformers.AutoTokenizer.from_pretrained(str(tmp_path))

    composer_tiny_bert = copy.deepcopy(tiny_bert_tokenizer)
    hf_tiny_bert = copy.deepcopy(tiny_bert_tokenizer)
    check_hf_tokenizer_equivalence(composer_tiny_bert, composer_loaded_tokenizer)
    check_hf_tokenizer_equivalence(hf_tiny_bert, hf_loaded_tokenizer)


@pytest.mark.parametrize('num_classes', [2, 3])
def test_hf_train_eval_predict(num_classes: int, tiny_bert_config):
    transformers = pytest.importorskip('transformers')

    tiny_bert_config.num_labels = num_classes
    hf_model = transformers.AutoModelForSequenceClassification.from_config(
        tiny_bert_config)  # type: ignore (thirdparty)

    metrics = MulticlassAccuracy(num_classes=num_classes, average='micro')
    model = HuggingFaceModel(hf_model, metrics=[metrics], use_logits=True)

    vocab_size = 30522  # Match bert vocab size
    sequence_length = 4
    num_classes = num_classes
    size = 16
    batch_size = 8

    train_dataset = RandomTextClassificationDataset(size=size,
                                                    vocab_size=vocab_size,
                                                    sequence_length=sequence_length,
                                                    num_classes=num_classes,
                                                    use_keys=True)
    eval_dataset = RandomTextClassificationDataset(size=size,
                                                   vocab_size=vocab_size,
                                                   sequence_length=sequence_length,
                                                   num_classes=num_classes,
                                                   use_keys=True)
    predict_dataset = RandomTextClassificationDataset(size=size,
                                                      vocab_size=vocab_size,
                                                      sequence_length=sequence_length,
                                                      num_classes=num_classes,
                                                      use_keys=True)

    train_dataloader = DataLoader(train_dataset, batch_size=batch_size, sampler=dist.get_sampler(train_dataset))
    eval_dataloader = DataLoader(eval_dataset, batch_size=batch_size, sampler=dist.get_sampler(eval_dataset))
    predict_dataloader = DataLoader(predict_dataset, batch_size=batch_size)

    trainer = Trainer(
        model=model,
        train_dataloader=train_dataloader,
        max_duration='1ep',
        eval_dataloader=eval_dataloader,
    )

    trainer.fit()
    trainer.eval()

    # Check that there is some train/eval accuracy
    assert trainer.state.train_metrics is not None
    assert trainer.state.train_metrics['MulticlassAccuracy'].compute() != 0.0
    assert trainer.state.eval_metrics['eval']['MulticlassAccuracy'].compute() != 0.0

    predictions = trainer.predict(predict_dataloader)

    # Check that the output predictions are the expected shape
    num_predict_batches_expected = ((size - 1) // batch_size) + 1
    assert len(predictions) == num_predict_batches_expected
    assert predictions[0]['logits'].shape == (batch_size, num_classes)


@pytest.mark.filterwarnings('ignore: The variance of predictions')
def test_hf_train_eval_predict_regression(tiny_deberta_config):
    transformers = pytest.importorskip('transformers')

    tiny_deberta_config.num_labels = 1
    hf_model = transformers.AutoModelForSequenceClassification.from_config(
        tiny_deberta_config)  # type: ignore (thirdparty)

    metrics = PearsonCorrCoef(num_outputs=1)
    model = HuggingFaceModel(hf_model, metrics=[metrics], use_logits=True)

    vocab_size = 50265  # Match deberta vocab size
    sequence_length = 4
    size = 16
    batch_size = 8

    train_dataset = RandomTextRegressionDataset(size=size,
                                                vocab_size=vocab_size,
                                                sequence_length=sequence_length,
                                                use_keys=True)
    eval_dataset = RandomTextRegressionDataset(size=size,
                                               vocab_size=vocab_size,
                                               sequence_length=sequence_length,
                                               use_keys=True)
    predict_dataset = RandomTextRegressionDataset(size=size,
                                                  vocab_size=vocab_size,
                                                  sequence_length=sequence_length,
                                                  use_keys=True)

    train_dataloader = DataLoader(train_dataset, batch_size=batch_size, sampler=dist.get_sampler(train_dataset))
    eval_dataloader = DataLoader(eval_dataset, batch_size=batch_size, sampler=dist.get_sampler(eval_dataset))
    predict_dataloader = DataLoader(predict_dataset, batch_size=batch_size)

    trainer = Trainer(
        model=model,
        train_dataloader=train_dataloader,
        max_duration='1ep',
        eval_dataloader=eval_dataloader,
    )

    trainer.fit()
    trainer.eval()

    # Check that there is some train/eval accuracy
    assert trainer.state.train_metrics is not None
    assert trainer.state.train_metrics['PearsonCorrCoef'].compute() != 0.0
    assert trainer.state.eval_metrics['eval']['PearsonCorrCoef'].compute() != 0.0

    predictions = trainer.predict(predict_dataloader)

    # Check that the output predictions are the expected shape
    # for regression, the output is a single value
    num_predict_batches_expected = ((size - 1) // batch_size) + 1
    assert len(predictions) == num_predict_batches_expected
    assert predictions[0]['logits'].shape == (batch_size,)


def check_hf_tokenizer_equivalence(tokenizer1, tokenizer2):
    """
    WARNING: Parameters are updated within the check so don't call check_hf_tokenizer_equivalence on the same
    params more than once

    This is a best effort attempt to compare two tokenizers for equivalence

    This is not a perfect test, but it should catch most issues. We first check that the vocab is identical
    and that a string is tokenized the same one. Then we compare the __dict__ of the tokenizers, but we remove
    some keys that are not important for equivalence. See the inline explanations for each one.
    """
    if hasattr(tokenizer1, 'vocab') or hasattr(tokenizer2, 'vocab'):
        assert tokenizer1.vocab == tokenizer2.vocab

    # we only care about the file and class name, not the full import path
    assert str(type(tokenizer1)).split('.')[-2:] == str(type(tokenizer2)).split('.')[-2:]

    expected_tokenizer_output = tokenizer2('This is some text that should get tokenizer !? @ totallyarealtoken')
    actual_tokenizer_output = tokenizer1('This is some text that should get tokenizer !? @ totallyarealtoken')
    assert expected_tokenizer_output == actual_tokenizer_output

    # we remove the actual _tokenizer object because it is an instantiated object and so does not pass equality
    # the tokenizers are not usable below these pops
    if hasattr(tokenizer1, '_tokenizer') or hasattr(tokenizer2, '_tokenizer'):
        tokenizer1.__dict__.pop('_tokenizer')
        tokenizer2.__dict__.pop('_tokenizer')

    # we remove a couple more objects because they are instantiated objects and so do not pass equality
    if hasattr(tokenizer1, 'sp_model') or hasattr(tokenizer2, 'sp_model'):
        tokenizer1.__dict__.pop('sp_model')
        tokenizer2.__dict__.pop('sp_model')

    if hasattr(tokenizer1, 'tokens_trie') or hasattr(tokenizer2, 'tokens_trie'):
        tokenizer1.__dict__.pop('tokens_trie')
        tokenizer2.__dict__.pop('tokens_trie')

    # extra key that is not important
    if hasattr(tokenizer1, 'deprecation_warnings') or hasattr(tokenizer2, 'deprecation_warnings'):
        tokenizer1.__dict__.pop('deprecation_warnings')
        tokenizer2.__dict__.pop('deprecation_warnings')

    # name_or_path will be the path that the tokenizer was loaded from, which will just be a temporary directory for
    # the reloaded tokenizer, so we remove it and don't compare it between the two tokenizers
    tokenizer1.__dict__.pop('name_or_path')
    tokenizer2.__dict__.pop('name_or_path')
    tokenizer1.init_kwargs.pop('name_or_path', None)
    tokenizer2.init_kwargs.pop('name_or_path', None)

    # The init_kwargs are not always the same between initial load and reload, even though the tokenizers are the same
    # and have the attributes set correctly. This section removes the keys that are different, only checking for equality if they
    # are present in both tokenizers
    model_max_length_1 = tokenizer1.init_kwargs.get('model_max_length', None)
    model_max_length_2 = tokenizer2.init_kwargs.get('model_max_length', None)
    if model_max_length_1 is not None and model_max_length_2 is not None:
        assert model_max_length_1 == model_max_length_2
    tokenizer1.__dict__['init_kwargs'].pop('model_max_length', None)
    tokenizer2.__dict__['init_kwargs'].pop('model_max_length', None)

    spaces_1 = tokenizer1.init_kwargs.get('clean_up_tokenization_spaces', None)
    spaces_2 = tokenizer2.init_kwargs.get('clean_up_tokenization_spaces', None)
    if spaces_1 is not None and spaces_2 is not None:
        assert spaces_1 == spaces_2
    tokenizer1.__dict__['init_kwargs'].pop('clean_up_tokenization_spaces', None)
    tokenizer2.__dict__['init_kwargs'].pop('clean_up_tokenization_spaces', None)

    tokenizer1.__dict__['init_kwargs'].pop('special_tokens_map_file', None)
    tokenizer2.__dict__['init_kwargs'].pop('special_tokens_map_file', None)

    # tokenizer.init_kwargs['tokenizer_file'] is unset when the tokenizer does not specify it, but is set to
    # None when you save and reload, so here we just check that its the same if it is present in both tokenizers.
    tokenizer_file_1 = tokenizer1.init_kwargs.get('tokenizer_file', None)
    tokenizer_file_2 = tokenizer2.init_kwargs.get('tokenizer_file', None)
    if tokenizer_file_1 is not None or tokenizer_file_2 is not None:
        assert tokenizer_file_1 == tokenizer_file_2

    tokenizer1.__dict__['init_kwargs'].pop('tokenizer_file', None)
    tokenizer2.__dict__['init_kwargs'].pop('tokenizer_file', None)

    # vocab_file will be the path that the tokenizer was loaded from, which will just be a temporary directory for
    # the reloaded tokenizer, so we remove it and don't compare it between the two tokenizers
    tokenizer1.__dict__.pop('vocab_file', None)
    tokenizer2.__dict__.pop('vocab_file', None)
    tokenizer1.__dict__['init_kwargs'].pop('vocab_file', None)
    tokenizer2.__dict__['init_kwargs'].pop('vocab_file', None)
    tokenizer1.__dict__.pop('special_tokens_map_file', None)
    tokenizer2.__dict__.pop('special_tokens_map_file', None)

    # The tokenizer name is changed in transformers 4.31 when changing the tokenizer mapping, so we remove it and compare
    # if necessary. Checks whether the names are subsets of each other.
    tokenizer1_name = tokenizer1.__dict__['init_kwargs'].get('auto_map', {}).get('AutoTokenizer', [None])[0]
    tokenizer2_name = tokenizer2.__dict__['init_kwargs'].get('auto_map', {}).get('AutoTokenizer', [None])[0]
    if tokenizer1_name is not None and tokenizer2_name is not None:
        assert tokenizer1_name in tokenizer2_name or tokenizer2_name in tokenizer1_name
    tokenizer1.__dict__['init_kwargs'].pop('auto_map', None)
    tokenizer2.__dict__['init_kwargs'].pop('auto_map', None)

    # Additional special tokens do not match between original tokenizer and loaded tokenizer due to transformers
    # constructor differences
    additional_special_tokens_1 = {
        t if isinstance(t, str) else t.content for t in tokenizer1.__dict__.pop('_additional_special_tokens', [])
    }
    additional_special_tokens_2 = {
        t if isinstance(t, str) else t.content for t in tokenizer2.__dict__.pop('_additional_special_tokens', [])
    }
    # Also pop it out of init_kwargs
    tokenizer1.__dict__['init_kwargs'].pop('additional_special_tokens', None)
    tokenizer2.__dict__['init_kwargs'].pop('additional_special_tokens', None)
    tokenizer1.__dict__['init_kwargs'].pop('added_tokens_decoder', None)
    tokenizer2.__dict__['init_kwargs'].pop('added_tokens_decoder', None)
    # If the additional special tokens are the same (or a subset of each other), or if one of them is empty, then we are good
    assert additional_special_tokens_1.issubset(additional_special_tokens_2) or additional_special_tokens_2.issubset(
        additional_special_tokens_1)

    # The special token attributes may be strings or they may be AddedToken objects, so we just check string values
    # First check that they have the same attrs
    assert tokenizer1.SPECIAL_TOKENS_ATTRIBUTES == tokenizer2.SPECIAL_TOKENS_ATTRIBUTES
    # Then check that the values are the same
    for special_token_attr in tokenizer1.SPECIAL_TOKENS_ATTRIBUTES:
        # Skip additional_special_tokens because we already checked it above
        if special_token_attr == 'additional_special_tokens':
            continue

        # The init_kwargs can change between the original tokenizer and the loaded tokenizer,
        # so we just pop them
        tokenizer1.__dict__['init_kwargs'].pop(special_token_attr, None)
        tokenizer2.__dict__['init_kwargs'].pop(special_token_attr, None)

        attr1 = tokenizer1.__dict__.pop('_' + special_token_attr, None)
        attr2 = tokenizer2.__dict__.pop('_' + special_token_attr, None)
        if attr1 is None and attr2 is None:
            continue

        attr_value1 = attr1 if isinstance(attr1, str) else attr1.content
        attr_value2 = attr2 if isinstance(attr2, str) else attr2.content
        assert attr_value1 == attr_value2

    assert tokenizer1.__dict__ == tokenizer2.__dict__


def check_hf_model_equivalence(model1, model2):
    expected_model_config_dict = model1.config.to_dict()
    new_model_config_dict = model2.config.to_dict()

    # _name_or_path is different depending on where the model was loaded from, so don't compare it
    expected_model_config_dict.pop('_name_or_path')
    new_model_config_dict.pop('_name_or_path')
    assert expected_model_config_dict == new_model_config_dict
    assert sum(p.numel() for p in model1.parameters()) == sum(p.numel() for p in model2.parameters())
    assert all(type(module1) == type(module2) for module1, module2 in zip(model1.modules(), model2.modules()))


@pytest.mark.parametrize('pass_in_tokenizer', [True, False])
@pytest.mark.parametrize('modify_tokenizer', [True, False])
@pytest.mark.parametrize('num_classes', [2, 3])
@world_size(1, 2)
@device('cpu')
def test_hf_state_dict_info(tmp_path: Path, pass_in_tokenizer: bool, modify_tokenizer: bool, num_classes: int,
                            tiny_bert_tokenizer, tiny_bert_config, world_size, device):
    transformers = pytest.importorskip('transformers')

    if not pass_in_tokenizer and modify_tokenizer:
        pytest.skip("Invalid parametrization. Cannot modify the tokenizer if it doesn't exist.")

    tiny_bert_config.num_labels = num_classes
    tokenizer = tiny_bert_tokenizer if pass_in_tokenizer else None
    hf_model = transformers.AutoModelForSequenceClassification.from_config(
        tiny_bert_config)  # type: ignore (thirdparty)

    if modify_tokenizer:
        assert tokenizer is not None  # pyright
        tokenizer.add_special_tokens({'bos_token': '[NEWSPECIAL]'})
        tokenizer.add_special_tokens({'additional_special_tokens': ['[MOSAICML']})
        tokenizer.add_tokens(['totallyarealtoken', 'mosaicml'])
        hf_model.resize_token_embeddings(len(tokenizer))

    metrics = MulticlassAccuracy(num_classes=num_classes, average='micro')
    model = HuggingFaceModel(hf_model, tokenizer=tokenizer, metrics=[metrics], use_logits=True)

    vocab_size = 30522  # Match bert vocab size
    sequence_length = 4
    size = 4
    batch_size = 2

    train_dataset = RandomTextClassificationDataset(size=size,
                                                    vocab_size=vocab_size,
                                                    sequence_length=sequence_length,
                                                    num_classes=num_classes,
                                                    use_keys=True)

    train_dataloader = DataLoader(train_dataset, batch_size=batch_size, sampler=dist.get_sampler(train_dataset))

    trainer = Trainer(model=model,
                      train_dataloader=train_dataloader,
                      max_duration='1ep',
                      save_folder=str(tmp_path),
                      save_interval='1ep',
                      save_filename='hf-checkpoint.pt',
                      device=device)

    tmp_path_to_broadcast = str(os.path.abspath(tmp_path))
    gathered_paths = dist.all_gather_object(tmp_path_to_broadcast)

    trainer.save_checkpoint(str(Path(gathered_paths[0]) / 'hf-checkpoint.pt'))

    dist.barrier()

    loaded_checkpoint = torch.load(Path(gathered_paths[0]) / 'hf-checkpoint.pt')
    hf_state = loaded_checkpoint['state']['integrations']['huggingface']
    hf_model_state = hf_state['model']
    hf_tokenizer_state = hf_state['tokenizer']

    assert hf_model_state['config']['class'] == 'transformers.models.bert.modeling_bert.BertForSequenceClassification'

    loaded_config_dict = hf_model_state['config']['content']
    # JSON keys need to be converted back to ints, huggingface does not auto convert them along this code path
    if 'id2label' in loaded_config_dict:
        loaded_config_dict['id2label'] = {int(k): v for k, v in loaded_config_dict['id2label'].items()}

    loaded_config = transformers.AutoConfig.from_pretrained(loaded_config_dict['_name_or_path'], **loaded_config_dict)
    new_model_from_loaded_config = transformers.AutoModelForSequenceClassification.from_config(loaded_config)

    check_hf_model_equivalence(new_model_from_loaded_config, hf_model)

    if pass_in_tokenizer:
        assert tokenizer is not None  # pyright
        with tempfile.TemporaryDirectory() as _tmp_dir:
            if dist.get_local_rank() == 0:
                for filename, saved_content in hf_tokenizer_state.items():
                    with open(Path(_tmp_dir) / filename, 'w') as _tmp_file:
                        if saved_content['file_extension'] == '.json':
                            json.dump(saved_content['content'], _tmp_file)
                        elif saved_content['file_extension'] == '.txt':
                            for line in saved_content['content']:
                                _tmp_file.write(line)
                                _tmp_file.write('\n')

            tmp_path_to_broadcast = str(os.path.abspath(_tmp_dir))

            dist.barrier()

            gathered_paths = dist.all_gather_object(tmp_path_to_broadcast)
            loaded_tokenizer = transformers.AutoTokenizer.from_pretrained(gathered_paths[0])

            dist.barrier()

        # for an unknown reason this key is missing when loading the saved tokenizer, but present with a value of None
        # for the original tokenizer
        loaded_tokenizer.init_kwargs['tokenizer_file'] = loaded_tokenizer.init_kwargs.get('tokenizer_file', None)

        check_hf_tokenizer_equivalence(loaded_tokenizer, tokenizer)
    else:
        assert hf_tokenizer_state == {}


def get_lm_trainer(hf_model,
                   hf_tokenizer,
                   save_folder,
                   load_path: Optional[str] = None,
                   is_conditional_generation: bool = False,
                   do_eval: bool = False,
                   fsdp_config: Optional[Dict[str, Any]] = None,
                   mlm: bool = True,
                   add_padding: bool = False,
                   device_train_microbatch_size: Optional[int] = None,
                   batch_size: int = 4,
                   sequence_length: int = 4,
                   size: int = 4,
                   peft_config: Optional['PeftConfig'] = None,
                   should_save_peft_only: bool = False):
    transformers = pytest.importorskip('transformers')

    metrics: List[Metric] = [LanguageCrossEntropy(ignore_index=-100)]
    if not is_conditional_generation:
        metrics.append(MaskedAccuracy(ignore_index=-100))

    model = HuggingFaceModel(
        hf_model,
        tokenizer=hf_tokenizer,
        metrics=metrics,
        use_logits=True,
        peft_config=peft_config,
        should_save_peft_only=should_save_peft_only,
    )

    # On torch 2.0, fsdp wrapped modules can not have both frozen and unfrozen params.
    # On 2.1+, if you have use_orig_params=True, they can. So we need a special case for the tests here.
    if version.parse(torch.__version__) < version.parse('2.1.0') and peft_config is not None:
        for name, module in model.named_modules():
            if 'lora' in name.lower() and 'default' in name.lower():
                has_parameters = any(True for _ in module.parameters())
                has_buffers = any(True for _ in module.buffers())
                if has_parameters or has_buffers:
                    module._fsdp_wrap = True  # type: ignore

    vocab_size = hf_model.config.vocab_size
    sequence_length = 4
    size = 4
    batch_size = 4

    if add_padding:
        hf_tokenizer.pad_token_id = hf_tokenizer.eos_token_id
    train_dataset = RandomTextLMDataset(size=size,
                                        vocab_size=vocab_size,
                                        sequence_length=sequence_length,
                                        use_keys=True,
                                        use_token_type_ids=not is_conditional_generation,
                                        conditional_generation=is_conditional_generation,
                                        pad_token_id=hf_tokenizer.pad_token_id if add_padding else None)

    if not is_conditional_generation:
        collator = transformers.DataCollatorForLanguageModeling(tokenizer=hf_tokenizer, mlm=mlm, mlm_probability=0.15)
    else:
        # Note: this could be transformers.DataCollatorForSeq2Seq(tokenizer=hf_tokenizer, model=hf_model),
        # but we want to test the scenario where the input batch does not have decoder_input_ids,
        # which DataCollatorForSeq2Seq automatically adds
        collator = transformers.DefaultDataCollator()

    train_dataloader = DataLoader(train_dataset,
                                  batch_size=batch_size,
                                  collate_fn=collator,
                                  sampler=dist.get_sampler(train_dataset))

    eval_dataloader = None
    if do_eval:
        eval_dataloader = DataLoader(train_dataset,
                                     batch_size=batch_size,
                                     collate_fn=collator,
                                     sampler=dist.get_sampler(train_dataset))

    from composer.optim import DecoupledAdamW

    optimizer = DecoupledAdamW(model.parameters(), lr=1e-3)

    in_memory_logger = InMemoryLogger()
    trainer = Trainer(model=model,
                      optimizers=optimizer,
                      train_dataloader=train_dataloader,
                      eval_dataloader=eval_dataloader,
                      max_duration='1ep',
                      save_folder=save_folder,
                      save_interval='1ep',
                      save_filename='hf-checkpoint.pt',
                      load_path=load_path,
                      fsdp_config=fsdp_config,
                      loggers=in_memory_logger,
                      device_train_microbatch_size=batch_size
                      if device_train_microbatch_size is None else device_train_microbatch_size)
    return trainer


def test_loss_vs_ce_metric(tiny_gpt2_tokenizer, tiny_gpt2_model):
    trainer = get_lm_trainer(tiny_gpt2_model,
                             tiny_gpt2_tokenizer,
                             is_conditional_generation=False,
                             save_folder=None,
                             mlm=False)
    trainer.fit()

    in_memory_logger = [callback for callback in trainer.state.callbacks if isinstance(callback, InMemoryLogger)][0]

    assert in_memory_logger.data['loss/train/total'][0][1] == in_memory_logger.data[
        'metrics/train/LanguageCrossEntropy'][0][1].item()


@pytest.mark.xfail(
    raises=AssertionError,
    reason=('This test serves to show that the LanguageCrossEntropy metric, and the equivalent loss function, '
            'compute differently. In particular, the LanguageCrossEntropy metric takes into account padding tokens '
            'by keeping track of the total number of loss generating tokens and using that as the denominator, whereas '
            'the microbatch engine uses get_num_samples_in_batch to determine the weighted averaging, thus '
            'ignoring when microbatches have different numbers of loss generating tokens.'))
def test_loss_vs_ce_metric_with_padding_and_microbatching(tiny_gpt2_tokenizer, tiny_gpt2_model):
    trainer = get_lm_trainer(tiny_gpt2_model,
                             tiny_gpt2_tokenizer,
                             is_conditional_generation=False,
                             save_folder=None,
                             mlm=False,
                             add_padding=True,
                             sequence_length=16,
                             batch_size=16,
                             size=64,
                             device_train_microbatch_size=1)
    trainer.fit()

    in_memory_logger = [callback for callback in trainer.state.callbacks if isinstance(callback, InMemoryLogger)][0]

    assert in_memory_logger.data['loss/train/total'][0][1] == in_memory_logger.data[
        'metrics/train/LanguageCrossEntropy'][0][1].item()


@pytest.mark.parametrize('pass_in_tokenizer', [True, False])
def test_hf_no_tokenizer_warning(caplog, pass_in_tokenizer: bool, tiny_bert_model, tiny_bert_tokenizer):
    pytest.importorskip('transformers')
    import logging

    with caplog.at_level(logging.WARNING, logger='composer'):
        _ = HuggingFaceModel(tiny_bert_model,
                             tokenizer=tiny_bert_tokenizer if pass_in_tokenizer else None,
                             metrics=[],
                             use_logits=True)

    if pass_in_tokenizer:
        assert len(caplog.messages) == 0
    else:
        assert caplog.messages[
            0] == 'The tokenizer was not provided. This means the tokenizer config will not be saved in the checkpoint.'


@pytest.mark.parametrize('checkpoint_upload_path', [None, 's3://checkpoints-bucket/remote-checkpoint.pt'])
@pytest.mark.parametrize('local_save_filename', [None, 'local-checkpoint.pt'])
def test_hf_loading_load_save_paths(checkpoint_upload_path: Optional[str], local_save_filename: Optional[str],
                                    tmp_path: Path, tiny_bert_model, tiny_bert_tokenizer):
    pytest.importorskip('transformers')

    trainer = get_lm_trainer(tiny_bert_model, tiny_bert_tokenizer, str(tmp_path))
    trainer.save_checkpoint(str(tmp_path / 'hf-checkpoint.pt'))

    # Just upload the checkpoint to a dummy object store outside of composer to make mocking easier
    if checkpoint_upload_path is not None:
        parsed_uri = urlparse(checkpoint_upload_path)
        object_store = DummyObjectStore(Path(parsed_uri.netloc))
        object_store.upload_object(parsed_uri.path, str(tmp_path / 'hf-checkpoint.pt'))

    checkpoint_load_path = str(tmp_path /
                               'hf-checkpoint.pt') if checkpoint_upload_path is None else checkpoint_upload_path

    local_save_checkpoint_path = None
    if local_save_filename is not None:
        local_save_checkpoint_path = str(tmp_path / 'hf-checkpoint-local.pt')

    with patch('composer.utils.file_helpers.S3ObjectStore', DummyObjectStore):
        hf_loaded_model, hf_loaded_tokenizer = HuggingFaceModel.hf_from_composer_checkpoint(
            checkpoint_path=checkpoint_load_path, local_checkpoint_save_location=local_save_checkpoint_path)

    check_hf_model_equivalence(hf_loaded_model, tiny_bert_model)
    check_hf_tokenizer_equivalence(hf_loaded_tokenizer, tiny_bert_tokenizer)

    if local_save_checkpoint_path is not None:
        assert os.path.exists(local_save_checkpoint_path)

        if checkpoint_upload_path is None:
            # the save location should be a symlink if the load path was already a local path
            assert os.path.islink(local_save_checkpoint_path)
        else:
            # just check that we ended up with an actual file, not a symlink
            assert os.path.getsize(local_save_checkpoint_path) > 1000


@pytest.mark.parametrize('modify_tokenizer', [False, True])
@pytest.mark.parametrize('save_fast', [True, False])
def test_hf_loading_sentencepiece_tokenizer(modify_tokenizer: bool, tmp_path: Path, save_fast: bool, tiny_t5_model):
    transformers = pytest.importorskip('transformers')

    t0_pp_tokenizer = transformers.AutoTokenizer.from_pretrained('bigscience/T0pp')

    if modify_tokenizer:
        assert t0_pp_tokenizer is not None  # pyright
        t0_pp_tokenizer.add_special_tokens({'bos_token': '[NEWSPECIAL]'})
        # This is apparently not allowed anymore
        # It results in ValueError: Both extra_ids (100) and additional_special_tokens (['[MOSAICML'])
        # are provided to T5Tokenizer. In this case the additional_special_tokens must include the extra_ids tokens
        # t0_pp_tokenizer.add_special_tokens({'additional_special_tokens': ['[MOSAICML']})
        t0_pp_tokenizer.add_tokens(['totallyarealtoken', 'mosaicml'])
        tiny_t5_model.resize_token_embeddings(len(t0_pp_tokenizer))

    trainer = get_lm_trainer(tiny_t5_model, t0_pp_tokenizer, str(tmp_path), is_conditional_generation=True)
    trainer.save_checkpoint(str(tmp_path / 'hf-checkpoint.pt'))

    if not save_fast:
        sd = torch.load(str(tmp_path / 'hf-checkpoint.pt'))
        # remove the fast tokenizer file from the checkpoint
        del sd['state']['integrations']['huggingface']['tokenizer']['tokenizer.json']
        torch.save(sd, str(tmp_path / 'hf-checkpoint.pt'))

    hf_loaded_model, hf_loaded_tokenizer = HuggingFaceModel.hf_from_composer_checkpoint(
        checkpoint_path=str(tmp_path / 'hf-checkpoint.pt'))

    # Make sure we can use the loaded tokenizer and save it again
    assert hf_loaded_tokenizer is not None
    _ = hf_loaded_tokenizer('This is some text that should get tokenizer !? @ totallyarealtoken')
    hf_loaded_tokenizer.save_pretrained(str(tmp_path / 'hf-tokenizer-2'))

    check_hf_model_equivalence(hf_loaded_model, tiny_t5_model)
    check_hf_tokenizer_equivalence(hf_loaded_tokenizer, t0_pp_tokenizer)


@pytest.mark.parametrize('modify_tokenizer', [False, True])
# https://github.com/huggingface/transformers/issues/26777
@pytest.mark.skip('This tokenizer no longer loads at all as of transformers 4.34')
def test_hf_loading_tokenizer_with_python_file(modify_tokenizer: bool, tmp_path: Path, tiny_gpt2_model):
    transformers = pytest.importorskip('transformers')
    replit_tokenizer = transformers.AutoTokenizer.from_pretrained('replit/replit-code-v1-3b', trust_remote_code=True)

    if modify_tokenizer:
        assert replit_tokenizer is not None  # pyright
        replit_tokenizer.add_special_tokens({'bos_token': '[NEWSPECIAL]'})
        replit_tokenizer.add_special_tokens({'additional_special_tokens': ['[MOSAICML']})
        replit_tokenizer.add_tokens(['totallyarealtoken', 'mosaicml'])
        tiny_gpt2_model.resize_token_embeddings(len(replit_tokenizer))

    trainer = get_lm_trainer(tiny_gpt2_model, replit_tokenizer, str(tmp_path), is_conditional_generation=True)
    trainer.save_checkpoint(str(tmp_path / 'hf-checkpoint.pt'))

    hf_loaded_model, hf_loaded_tokenizer = HuggingFaceModel.hf_from_composer_checkpoint(checkpoint_path=str(
        tmp_path / 'hf-checkpoint.pt'),
                                                                                        trust_remote_code=True)

    check_hf_model_equivalence(hf_loaded_model, tiny_gpt2_model)
    check_hf_tokenizer_equivalence(hf_loaded_tokenizer, replit_tokenizer)


@pytest.mark.parametrize('modify_tokenizer', [False, True])
@pytest.mark.skipif('HUGGING_FACE_HUB_TOKEN' not in os.environ, reason='Requires access to llama models')
def test_hf_loading_llama_tokenizer(modify_tokenizer: bool, tmp_path: Path, tiny_gpt2_model):
    transformers = pytest.importorskip('transformers')

    llama_tokenizer = transformers.AutoTokenizer.from_pretrained('meta-llama/Llama-2-7b-chat-hf')
    if modify_tokenizer:
        assert llama_tokenizer is not None  # pyright
        llama_tokenizer.add_special_tokens({'bos_token': '[NEWSPECIAL]'})
        llama_tokenizer.add_special_tokens({'additional_special_tokens': ['[MOSAICML']})
        llama_tokenizer.add_tokens(['totallyarealtoken', 'mosaicml'])
        llama_tokenizer.update_post_processor()

        # we don't actually need the right model here, so avoiding adding llama
        tiny_gpt2_model.resize_token_embeddings(len(llama_tokenizer))

    trainer = get_lm_trainer(tiny_gpt2_model, llama_tokenizer, str(tmp_path), is_conditional_generation=True)
    trainer.save_checkpoint(str(tmp_path / 'hf-checkpoint.pt'))

    _, hf_loaded_tokenizer = HuggingFaceModel.hf_from_composer_checkpoint(checkpoint_path=str(tmp_path /
                                                                                              'hf-checkpoint.pt'))

    check_hf_tokenizer_equivalence(hf_loaded_tokenizer, llama_tokenizer)


@pytest.mark.parametrize('modify_tokenizer', [False, True])
def test_hf_loading_tokenizer(modify_tokenizer: bool, tmp_path: Path, tiny_bert_model, tiny_bert_tokenizer):
    pytest.importorskip('transformers')

    if modify_tokenizer:
        assert tiny_bert_tokenizer is not None  # pyright
        tiny_bert_tokenizer.add_special_tokens({'bos_token': '[NEWSPECIAL]'})
        tiny_bert_tokenizer.add_special_tokens({'additional_special_tokens': ['[MOSAICML']})
        tiny_bert_tokenizer.add_tokens(['totallyarealtoken', 'mosaicml'])
        tiny_bert_model.resize_token_embeddings(len(tiny_bert_tokenizer))

    trainer = get_lm_trainer(tiny_bert_model, tiny_bert_tokenizer, str(tmp_path))
    trainer.save_checkpoint(str(tmp_path / 'hf-checkpoint.pt'))

    hf_loaded_model, hf_loaded_tokenizer = HuggingFaceModel.hf_from_composer_checkpoint(
        checkpoint_path=str(tmp_path / 'hf-checkpoint.pt'))

    check_hf_model_equivalence(hf_loaded_model, tiny_bert_model)
    check_hf_tokenizer_equivalence(hf_loaded_tokenizer, tiny_bert_tokenizer)


@pytest.mark.parametrize('num_classes', [None, 2, 3])
@pytest.mark.parametrize('model_class_name',
                         ['default', 'autoseq', 'bertseq', 'customseq', 'bertseq_string', 'autoseq_string'])
def test_hf_loading_model_classes(model_class_name: str, num_classes: Optional[int], tmp_path: Path, tiny_bert_model,
                                  tiny_bert_tokenizer):
    transformers = pytest.importorskip('transformers')

    if num_classes is not None and model_class_name not in {'autoseq', 'bertseq', 'customseq'}:
        pytest.skip('Invalid parametrization. num_classes is only for loading sequence classification models.')

    if num_classes is None and model_class_name in {'autoseq', 'bertseq', 'customseq'}:
        pytest.skip('Invalid parametrization. num_classes cannot be None for loading sequence classification models.')

    trainer = get_lm_trainer(tiny_bert_model, tiny_bert_tokenizer, str(tmp_path))
    trainer.save_checkpoint(str(tmp_path / 'hf-checkpoint.pt'))

    class CustomSequenceClassification(transformers.BertForSequenceClassification):

        def __init__(self, config):
            super().__init__(config)
            self.custom_attribute = 'mosaicml'

    model_class_name_to_class = {
        'autoseq': transformers.AutoModelForSequenceClassification,
        'bertseq': transformers.BertForSequenceClassification,
        'default': None,
        'customseq': CustomSequenceClassification,
        'bertseq_string': 'transformers.models.bert.modeling_bert.BertForSequenceClassification',
        'autoseq_string': 'transformers.AutoModelForSequenceClassification'
    }

    model_class = model_class_name_to_class[model_class_name]
    extra_model_args = {}
    if num_classes is not None:
        extra_model_args['num_labels'] = num_classes

    hf_loaded_model, hf_loaded_tokenizer = HuggingFaceModel.hf_from_composer_checkpoint(
        checkpoint_path=str(tmp_path / 'hf-checkpoint.pt'),
        model_instantiation_class=model_class,
        model_config_kwargs=extra_model_args)

    expected_model = tiny_bert_model
    if model_class_name == 'autoseq':
        config = copy.deepcopy(tiny_bert_model.config)
        config.update(extra_model_args)
        expected_model = model_class.from_config(config)
    elif model_class_name in {'bertseq', 'customseq'}:
        config = copy.deepcopy(tiny_bert_model.config)
        config.update(extra_model_args)
        expected_model = model_class(config)
    elif model_class_name == 'bertseq_string':
        config = copy.deepcopy(tiny_bert_model.config)
        config.update(extra_model_args)
        expected_model = transformers.BertForSequenceClassification(config)
    elif model_class_name == 'autoseq_string':
        config = copy.deepcopy(tiny_bert_model.config)
        config.update(extra_model_args)
        expected_model = transformers.AutoModelForSequenceClassification.from_config(config)

    if model_class_name == 'customseq':
        assert hf_loaded_model.custom_attribute == expected_model.custom_attribute

    check_hf_model_equivalence(hf_loaded_model, expected_model)
    check_hf_tokenizer_equivalence(hf_loaded_tokenizer, tiny_bert_tokenizer)


def test_hf_loading_full_model_equivalence(tmp_path: Path, tiny_bert_model, tiny_bert_tokenizer):
    pytest.importorskip('transformers')

    trainer1 = get_lm_trainer(tiny_bert_model, tiny_bert_tokenizer, str(tmp_path))
    trainer1.fit()

    hf_loaded_model, hf_loaded_tokenizer = HuggingFaceModel.hf_from_composer_checkpoint(
        checkpoint_path=str(tmp_path / 'hf-checkpoint.pt'))

    trainer2 = get_lm_trainer(hf_loaded_model,
                              hf_loaded_tokenizer,
                              str(tmp_path),
                              load_path=str(tmp_path / 'hf-checkpoint.pt'))

    # loading from the last checkpoint gets you the same model
    for p1, p2 in zip(trainer1.state.model.parameters(), trainer2.state.model.parameters()):
        torch.testing.assert_close(p1, p2)


@pytest.mark.parametrize('model_class_name', ['gpt', 'not_a_module', 'not_a_class'])
def test_hf_loading_errors(tiny_bert_model, tiny_bert_tokenizer, model_class_name, tmp_path):
    transformers = pytest.importorskip('transformers')

    trainer = get_lm_trainer(tiny_bert_model, tiny_bert_tokenizer, str(tmp_path))
    trainer.save_checkpoint(str(tmp_path / 'hf-checkpoint.pt'))

    # The compatibility of the model chosen and the model saved are up to huggingface code, but we test
    # here that one incompatible combination of BertConfig and GPT2Model errors out
    model_class_name_to_class = {
        'gpt': transformers.GPT2Model,
        'not_a_module': 'not_a_module.BertForSequenceClassification',
        'not_a_class': 'transformers.not_a_class'
    }

    error_contexts = {
        'gpt': pytest.raises(AttributeError),
        'not_a_module': pytest.raises(ValueError),
        'not_a_class': pytest.raises(ValueError)
    }
    with error_contexts[model_class_name]:
        _, _ = HuggingFaceModel.hf_from_composer_checkpoint(str(tmp_path / 'hf-checkpoint.pt'),
                                                            model_class_name_to_class[model_class_name])


@pytest.mark.parametrize('model,tokenizer', [(configure_tiny_gpt2_model, configure_tiny_gpt2_tokenizer),
                                             (configure_tiny_bert_model, configure_tiny_bert_tokenizer)])
def test_hf_auto_shift_labels(caplog, model, tokenizer):
    pytest.importorskip('transformers')

    hf_model = model()
    hf_tokenizer = tokenizer()

    # Confirm that shift_labels is automatically set to True for gpt2 and False for bert
    if hf_model.config.model_type == 'gpt':
        import logging

        hf_model.resize_token_embeddings(len(hf_tokenizer))

        with caplog.at_level(logging.WARNING, logger='composer'):
            model = HuggingFaceModel(hf_model, tokenizer=hf_tokenizer)
            assert model.shift_labels == True

        assert len(caplog.messages) == 0

        # A warning should be generated if using a Causal LM and setting shift_labels to False
        with caplog.at_level(logging.WARNING, logger='composer'):
            model = HuggingFaceModel(hf_model, tokenizer=hf_tokenizer, shift_labels=False)
            assert model.shift_labels == False

        assert caplog.messages[
            0] == 'The shift_labels argument was set to False but the model is an instance of a HuggingFace Causal LM. This may lead to incorrect behavior.'

    if hf_model.config.model_type == 'bert':
        model = HuggingFaceModel(hf_model, tokenizer=hf_tokenizer)
        assert model.shift_labels == False


def test_hf_causal_shift_labels(tiny_gpt2_model, tiny_gpt2_tokenizer):
    pytest.importorskip('transformers')

    tiny_gpt2_model.resize_token_embeddings(len(tiny_gpt2_tokenizer))
    model = HuggingFaceModel(tiny_gpt2_model, tokenizer=tiny_gpt2_tokenizer, use_logits=True)

    batch = tiny_gpt2_tokenizer('a b c d e f g h i j k', return_tensors='pt')
    batch['labels'] = batch['input_ids'].clone()

    _ = model.eval_forward(batch)
    assert isinstance(model.labels, torch.Tensor)
    assert torch.all(model.labels[..., :3] == batch['input_ids'][..., 1:4])
    assert torch.all(model.labels[..., -1] == -100)


def test_encoder_decoder(tiny_t5_model, tiny_t5_tokenizer):
    pytest.importorskip('transformers')

    trainer = get_lm_trainer(tiny_t5_model, tiny_t5_tokenizer, None, is_conditional_generation=True, do_eval=True)
    trainer.fit()
    trainer.eval()


@pytest.mark.gpu
@pytest.mark.filterwarnings('ignore::UserWarning')
def test_hf_fsdp(tiny_bert_config, tiny_bert_tokenizer):
    transformers = pytest.importorskip('transformers')

    tiny_bert_model = transformers.AutoModelForMaskedLM.from_config(tiny_bert_config)

    fsdp_config = {
        'sharding_strategy': 'FULL_SHARD',
        'cpu_offload': False,
        'mixed_precision': 'PURE',
        'backward_prefetch': 'BACKWARD_PRE',
        'activation_checkpointing': False,
        'activation_cpu_offload': False,
        'verbose': False
    }

    trainer = get_lm_trainer(tiny_bert_model, tiny_bert_tokenizer, None, fsdp_config=fsdp_config)

    assert is_model_fsdp(trainer.state.model)

    assert trainer.state.fsdp_enabled
    trainer.fit()


def test_separate_eval_metrics(tiny_bert_model, tiny_bert_tokenizer):
    pytest.importorskip('transformers')

    hf_model = HuggingFaceModel(
        tiny_bert_model,
        tokenizer=tiny_bert_tokenizer,
        metrics=[LanguageCrossEntropy()],
        eval_metrics=[MaskedAccuracy(), InContextLearningLMAccuracy()],
    )

    assert hf_model.train_metrics is not None
    assert hf_model.val_metrics is not None
    assert hf_model.train_metrics.keys() == {'LanguageCrossEntropy'}
    assert hf_model.val_metrics.keys() == {'InContextLearningLMAccuracy', 'MaskedAccuracy'}


@pytest.mark.parametrize('checkpoint_upload_folder', [None, 's3://checkpoints-bucket/'])
@pytest.mark.parametrize('local_save_filename', [None, 'local-checkpoint.pt'])
@pytest.mark.filterwarnings('ignore:TypedStorage is deprecated.*:UserWarning')
def test_write_hf_from_composer(checkpoint_upload_folder, local_save_filename, tiny_bert_model, tiny_bert_tokenizer,
                                tmp_path):
    transformers = pytest.importorskip('transformers')

    from composer.models.huggingface import write_huggingface_pretrained_from_composer_checkpoint

    if checkpoint_upload_folder is None:
        checkpoint_upload_folder = tmp_path
    trainer = get_lm_trainer(tiny_bert_model, tiny_bert_tokenizer, str(tmp_path))
    trainer.fit()

    # Just upload to a dummy object store outside of composer to make mocking easier
    if str(checkpoint_upload_folder).startswith('s3://'):
        parsed_uri = urlparse(checkpoint_upload_folder)
        object_store = DummyObjectStore(Path(parsed_uri.netloc))
        object_store.upload_object(parsed_uri.path + 'hf-checkpoint.pt', str(tmp_path / 'hf-checkpoint.pt'))

    with patch('composer.utils.file_helpers.S3ObjectStore', DummyObjectStore):
        checkpoint_path = os.path.join(checkpoint_upload_folder, 'hf-checkpoint.pt')
        write_huggingface_pretrained_from_composer_checkpoint(checkpoint_path,
                                                              tmp_path / 'hf-save-pretrained',
                                                              local_checkpoint_save_location=local_save_filename)

    assert os.path.exists(tmp_path / 'hf-save-pretrained' / 'config.json')
    assert os.path.exists(tmp_path / 'hf-save-pretrained' / 'pytorch_model.bin')

    loaded_hf_model = transformers.AutoModelForMaskedLM.from_pretrained(tmp_path / 'hf-save-pretrained')

    # set _name_or_path so that the equivalence check passes. It is expected that these are different, because one is loaded from disk, while one is loaded from the hub
    loaded_hf_model.config._name_or_path = tiny_bert_model.config._name_or_path

    check_hf_model_equivalence(tiny_bert_model, loaded_hf_model)


@pytest.mark.filterwarnings('ignore:TypedStorage is deprecated.*:UserWarning')
def test_write_hf_from_composer_direct(tiny_bert_tokenizer, tmp_path):
    # tests that the logic to write out a huggingface checkpoint from a composer checkpoint
    # still works when the huggingface model is instantiated directly rather than using from_pretrained
    transformers = pytest.importorskip('transformers')

    from composer.models.huggingface import write_huggingface_pretrained_from_composer_checkpoint

    checkpoint_upload_folder = tmp_path

    tiny_overrides = {
        'hidden_size': 128,
        'num_attention_heads': 2,
        'num_hidden_layers': 2,
        'intermediate_size': 512,
    }
    tiny_bert_config = transformers.BertConfig(**tiny_overrides)
    tiny_bert_model = transformers.BertForMaskedLM(tiny_bert_config)
    trainer = get_lm_trainer(tiny_bert_model, tiny_bert_tokenizer, str(tmp_path))
    trainer.fit()

    checkpoint_path = os.path.join(checkpoint_upload_folder, 'hf-checkpoint.pt')
    write_huggingface_pretrained_from_composer_checkpoint(
        checkpoint_path,
        tmp_path / 'hf-save-pretrained',
    )

    assert os.path.exists(tmp_path / 'hf-save-pretrained' / 'config.json')
    assert os.path.exists(tmp_path / 'hf-save-pretrained' / 'pytorch_model.bin')

    loaded_hf_model = transformers.AutoModelForMaskedLM.from_pretrained(tmp_path / 'hf-save-pretrained')

    # set _name_or_path so that the equivalence check passes. It is expected that these are different, because one is loaded from disk, while one is loaded from the hub
    loaded_hf_model.config._name_or_path = tiny_bert_model.config._name_or_path

    check_hf_model_equivalence(tiny_bert_model, loaded_hf_model)


@pytest.mark.parametrize('embedding_resize', ['higher', 'lower', 'no_resize'])
@pytest.mark.parametrize('allow_embedding_resizing', [True, False])
def test_embedding_resizing(tiny_bert_model, tiny_bert_tokenizer, embedding_resize, allow_embedding_resizing, caplog):
    pytest.importorskip('transformers')

    import logging

    from composer.models import HuggingFaceModel

    original_size = tiny_bert_model.config.vocab_size
    if embedding_resize == 'higher':
        tiny_bert_model.resize_token_embeddings(original_size + 100)
    elif embedding_resize == 'lower':
        tiny_bert_model.resize_token_embeddings(original_size - 100)

    error_context = pytest.raises(ValueError) if (not allow_embedding_resizing and
                                                  embedding_resize == 'lower') else nullcontext()
    with caplog.at_level(logging.WARNING, logger='composer'):
        with error_context:
            _ = HuggingFaceModel(tiny_bert_model,
                                 tokenizer=tiny_bert_tokenizer,
                                 allow_embedding_resizing=allow_embedding_resizing)
        if embedding_resize == 'lower':
            if allow_embedding_resizing:
                # When the embedding size is smaller than the tokenizer vocab size,
                # the embeddings should get resized to match the tokenizer vocab size
                assert tiny_bert_model.config.vocab_size == len(tiny_bert_tokenizer)
                assert caplog.messages[0].startswith(
                    'The number of tokens in the tokenizer is greater than the number of tokens in the model')
        elif embedding_resize == 'higher':
            # When the embedding size is greater than the tokenizer vocab size,
            # no adjustment is needed. Some embeddings will simply not be used
            assert tiny_bert_model.config.vocab_size == original_size + 100
            # Raise at info level, so no warning is generated
            assert len(caplog.messages) == 0
        elif embedding_resize == 'no_resize':
            assert tiny_bert_model.config.vocab_size == original_size
            assert len(caplog.messages) == 0
        else:
            raise ValueError(f'Unknown embedding_resize: {embedding_resize}')


@device('cpu', 'gpu')
@world_size(1, 2)
@pytest.mark.parametrize('use_fsdp', [True, False])
@pytest.mark.parametrize('hf_model,hf_tokenizer', [(configure_tiny_gpt2_model, configure_tiny_gpt2_tokenizer),
                                                   (configure_tiny_t5_model, configure_tiny_t5_tokenizer)])
def test_generate(device, world_size, hf_model, hf_tokenizer, use_fsdp):
    transformers = pytest.importorskip('transformers')
    if device == 'cpu' and use_fsdp:
        pytest.skip('FSDP is not supported on CPU.')
    if world_size == 1 and use_fsdp:
        pytest.xfail((
            'Generation with world size 1 and FSDP fails with '
            '`RuntimeError: The tensor has a non-zero number of elements, '
            'but its data is not allocated yet. Caffe2 uses a lazy allocation, '
            'so you will need to call mutable_data() or raw_mutable_data() to actually allocate memory.` '
            'This issue is resolved with world size > 1 by a dummy call to forward (see HuggingFaceModel.dummy_forward_called), '
            'but for some reason fails with world size 1.'))

    hf_model = hf_model()
    if device == 'cpu' and world_size > 1 and isinstance(hf_model,
                                                         transformers.models.gpt2.modeling_gpt2.GPT2LMHeadModel):
        pytest.xfail(
            'GPT2 is not currently supported with DDP. See https://github.com/huggingface/transformers/issues/22482 for more details.'
        )

    fsdp_config = None
    if use_fsdp:
        fsdp_config = {
            'sharding_strategy': 'FULL_SHARD',
        }

    hf_tokenizer = hf_tokenizer()

    model = HuggingFaceModel(hf_model, tokenizer=hf_tokenizer, use_logits=True)

    # just instantiating Trainer to go through the normal FSDP code path
    trainer = Trainer(model=model, fsdp_config=fsdp_config, device=device)

    device = trainer.state.device

    if isinstance(hf_tokenizer, transformers.models.gpt2.tokenization_gpt2_fast.GPT2TokenizerFast):
        hf_tokenizer.padding_side = 'left'
    input_dict = hf_tokenizer(['hello', 'goodbyes'], return_tensors='pt', padding=True)
    for k, v in input_dict.items():
        input_dict[k] = device.tensor_to_device(v)

    generation1 = model.generate(**input_dict, max_new_tokens=5, pad_token_id=hf_tokenizer.pad_token_id)
    generation2 = model.generate(**input_dict, max_new_tokens=3, pad_token_id=hf_tokenizer.pad_token_id)

    generation1_dim2 = (input_dict['input_ids'].shape[1] if not hf_model.config.is_encoder_decoder else 1) + 5
    assert generation1.shape == (2, generation1_dim2)  # pyright: ignore[reportGeneralTypeIssues]
    generation2_dim2 = (input_dict['input_ids'].shape[1] if not hf_model.config.is_encoder_decoder else 1) + 3
    assert generation2.shape == (2, generation2_dim2)  # pyright: ignore[reportGeneralTypeIssues]

    decoded_generation1 = hf_tokenizer.batch_decode(generation1, skip_special_tokens=True)
    decoded_generation2 = hf_tokenizer.batch_decode(generation2, skip_special_tokens=True)

    assert len(decoded_generation1) == len(decoded_generation2) == 2
    assert all(isinstance(decoded_generation, str) for decoded_generation in decoded_generation1)
    assert all(isinstance(decoded_generation, str) for decoded_generation in decoded_generation2)


@device('cpu', 'gpu')
@world_size(1, 2)
@pytest.mark.parametrize('use_fsdp', [True, False])
@pytest.mark.parametrize('hf_model,hf_tokenizer', [(configure_tiny_gpt2_model, configure_tiny_gpt2_tokenizer),
                                                   (configure_tiny_t5_model, configure_tiny_t5_tokenizer)])
def test_eval_forward_generate(device, world_size, hf_model, hf_tokenizer, use_fsdp):
    transformers = pytest.importorskip('transformers')
    if device == 'cpu' and use_fsdp:
        pytest.skip('FSDP is not supported on CPU.')
    if world_size == 1 and use_fsdp:
        pytest.xfail((
            'Generation with world size 1 and FSDP fails with '
            '`RuntimeError: The tensor has a non-zero number of elements, '
            'but its data is not allocated yet. Caffe2 uses a lazy allocation, '
            'so you will need to call mutable_data() or raw_mutable_data() to actually allocate memory.` '
            'This issue is resolved with world size > 1 by a dummy call to forward (see HuggingFaceModel.dummy_forward_called), '
            'but for some reason fails with world size 1.'))

    hf_model = hf_model()
    if device == 'cpu' and world_size > 1 and isinstance(hf_model,
                                                         transformers.models.gpt2.modeling_gpt2.GPT2LMHeadModel):
        pytest.xfail(
            'GPT2 is not currently supported with DDP. See https://github.com/huggingface/transformers/issues/22482 for more details.'
        )

    fsdp_config = None
    if use_fsdp:
        fsdp_config = {
            'sharding_strategy': 'FULL_SHARD',
        }

    hf_tokenizer = hf_tokenizer()

    model = HuggingFaceModel(hf_model, tokenizer=hf_tokenizer, use_logits=True)

    # just instantiating Trainer to go through the normal FSDP code path
    trainer = Trainer(model=model, fsdp_config=fsdp_config, device=device)

    device = trainer.state.device

    if isinstance(hf_tokenizer, transformers.models.gpt2.tokenization_gpt2_fast.GPT2TokenizerFast):
        hf_tokenizer.padding_side = 'left'
    input_dict = hf_tokenizer(['hello', 'goodbyes'], return_tensors='pt', padding=True)
    for k, v in input_dict.items():
        input_dict[k] = device.tensor_to_device(v)
    input_dict['mode'] = 'generate'

    input_dict['generation_length'] = 5
    input_dict['labels'] = [['answer1'], ['answer2']]
    generation1 = model.eval_forward(input_dict, None)
    input_dict['generation_length'] = 3
    input_dict['labels'] = [['answer1'], ['answer2']]
    generation2 = model.eval_forward(input_dict, None)

    assert len(generation1) == len(generation2) == 2
    assert all(isinstance(decoded_generation, str) for decoded_generation in generation1)
    assert all(isinstance(decoded_generation, str) for decoded_generation in generation2)


@pytest.mark.parametrize('peft_type', ['LORA', 'loRa'])
@pytest.mark.parametrize('task_type', ['CAUSAL_LM', 'causal_lm'])
def test_peft_init(peft_type: str, task_type: str, tiny_gpt2_model, gpt2_peft_config):
    pytest.importorskip('peft')
    from peft import PeftModelForCausalLM

    expectation = pytest.raises(RuntimeError) if not using_torch_2() else nullcontext()

    peft_config = copy.deepcopy(gpt2_peft_config)
    peft_config.peft_type = peft_type
    peft_config.task_type = task_type

    original_model = copy.deepcopy(tiny_gpt2_model)

    with expectation:
        hf_model = HuggingFaceModel(tiny_gpt2_model, peft_config=peft_config)
        assert isinstance(hf_model.model, PeftModelForCausalLM)
        assert hf_model.model.peft_config['default'].peft_type == 'LORA'
        assert hf_model.model.peft_config['default'].task_type == 'CAUSAL_LM'
        assert hf_model.model.config == original_model.config


@pytest.mark.skipif(version.parse(torch.__version__) < version.parse('2.0'), reason='requires PyTorch 2+')
def test_peft_init_errors(tiny_gpt2_model, gpt2_peft_config):
    pytest.importorskip('peft')
    peft_config = copy.deepcopy(gpt2_peft_config)
    peft_config.peft_type = 'NOT_LORA'

    with pytest.raises(ValueError):
        _ = HuggingFaceModel(tiny_gpt2_model, peft_config=peft_config)


@pytest.mark.skipif(version.parse(torch.__version__) < version.parse('2.0'), reason='requires PyTorch 2+')
def test_peft_init_not_installed(tiny_gpt2_model, gpt2_peft_config):
    pytest.importorskip('peft')

    with patch('composer.models.huggingface.peft_installed', False):
        with pytest.raises(ImportError):
            from composer.models import HuggingFaceModel
            _ = HuggingFaceModel(tiny_gpt2_model, peft_config=gpt2_peft_config)


@pytest.mark.skipif(version.parse(torch.__version__) < version.parse('2.0'), reason='requires PyTorch 2+')
@pytest.mark.parametrize('should_save_peft_only', [True, False])
def test_peft_trains_and_loads(tiny_gpt2_model, tiny_gpt2_tokenizer, gpt2_peft_config, tmp_path, should_save_peft_only):
    pytest.importorskip('peft')

    trainer = get_lm_trainer(
        tiny_gpt2_model,
        tiny_gpt2_tokenizer,
        str(tmp_path),
        peft_config=gpt2_peft_config,
        device_train_microbatch_size=1,
        mlm=False,
        should_save_peft_only=should_save_peft_only,
    )
    trainer.fit()

    load_trainer = get_lm_trainer(
        tiny_gpt2_model,
        tiny_gpt2_tokenizer,
        str(tmp_path),
        peft_config=gpt2_peft_config,
        device_train_microbatch_size=1,
        mlm=False,
        load_path=str(tmp_path / 'hf-checkpoint.pt'),
        should_save_peft_only=should_save_peft_only,
    )

    for p1, p2 in zip(trainer.state.model.parameters(), load_trainer.state.model.parameters()):
        torch.testing.assert_close(p1, p2)


@pytest.mark.skipif(version.parse(torch.__version__) < version.parse('2.0'), reason='requires PyTorch 2+')
@pytest.mark.parametrize('model,tokenizer,peft_config', [
    (configure_tiny_gpt2_model, configure_tiny_gpt2_tokenizer, _gpt2_peft_config()),
    (configure_tiny_mistral_model, configure_tiny_mistral_tokenizer, _mistral_peft_config()),
])
def test_peft_generate(model, tokenizer, peft_config):
    pytest.importorskip('peft')

    model = model()
    tokenizer = tokenizer()

    if tokenizer.pad_token is None:
        tokenizer.pad_token = tokenizer.eos_token

    hf_model = HuggingFaceModel(model, tokenizer=tokenizer, peft_config=peft_config)

    input_dict = tokenizer(['hello', 'goodbyes'], return_tensors='pt', padding=True)
    hf_model.generate(**input_dict, max_new_tokens=5, pad_token_id=tokenizer.pad_token_id)


@pytest.mark.skipif(version.parse(torch.__version__) < version.parse('2.0'), reason='requires PyTorch 2+')
def test_peft_metadata(tiny_gpt2_model, tiny_gpt2_tokenizer, gpt2_peft_config):
    pytest.importorskip('peft')

    from peft import get_peft_config

    hf_model = HuggingFaceModel(tiny_gpt2_model, tokenizer=tiny_gpt2_tokenizer, peft_config=gpt2_peft_config)
    metadata = hf_model.get_metadata()
    loaded_peft_config = get_peft_config(metadata['model']['peft_config']['content'])

    assert loaded_peft_config == gpt2_peft_config


@pytest.mark.skipif(version.parse(torch.__version__) < version.parse('2.0'), reason='requires PyTorch 2+')
@pytest.mark.parametrize('should_save_peft_only', [True, False])
def test_peft_write_hf_from_composer(tiny_gpt2_model, tiny_gpt2_tokenizer, gpt2_peft_config, tmp_path,
                                     should_save_peft_only):
    peft = pytest.importorskip('peft')
    transformers = pytest.importorskip('transformers')

    # Simulate a local model instead of a hub model
    tiny_gpt2_model.save_pretrained(tmp_path / 'hf-save-to-load')
    tiny_gpt2_model = transformers.AutoModelForCausalLM.from_pretrained(tmp_path / 'hf-save-to-load')

    trainer = get_lm_trainer(
        tiny_gpt2_model,
        tiny_gpt2_tokenizer,
        str(tmp_path),
        peft_config=gpt2_peft_config,
        device_train_microbatch_size=1,
        mlm=False,
        should_save_peft_only=should_save_peft_only,
    )
    trainer.fit()

    from composer.models.huggingface import write_huggingface_pretrained_from_composer_checkpoint
    write_huggingface_pretrained_from_composer_checkpoint(str(tmp_path / 'hf-checkpoint.pt'),
                                                          tmp_path / 'hf-save-pretrained')

    # Test we can load back in using transformers interface
    loaded_hf_model = transformers.AutoModelForCausalLM.from_pretrained(str(tmp_path / 'hf-save-pretrained'))
    for p1, p2 in zip(trainer.state.model.model.parameters(), loaded_hf_model.parameters()):
        torch.testing.assert_close(p1, p2)

    # Test we can load back in using peft interface
    loaded_peft_model = peft.PeftModelForCausalLM.from_pretrained(tiny_gpt2_model, str(tmp_path / 'hf-save-pretrained'))
    for p1, p2 in zip(trainer.state.model.model.parameters(), loaded_peft_model.parameters()):
        torch.testing.assert_close(p1, p2)


@pytest.mark.gpu
@world_size(2)
@pytest.mark.parametrize('should_save_peft_only', [True, False])
<<<<<<< HEAD
=======
@pytest.mark.skipif(version.parse(torch.__version__) < version.parse('2.0'), reason='requires PyTorch 2+')
>>>>>>> c8f1385b
def test_peft_fsdp_trains(tiny_gpt2_model, tiny_gpt2_tokenizer, gpt2_peft_config, tmp_path, world_size,
                          should_save_peft_only):
    pytest.importorskip('peft')

    fsdp_config = {
        'sharding_strategy': 'FULL_SHARD',
        'cpu_offload': False,
        'mixed_precision': 'PURE',
        'backward_prefetch': 'BACKWARD_PRE',
        'activation_checkpointing': False,
        'activation_cpu_offload': False,
        'verbose': False
    }

    stashed_model = copy.deepcopy(tiny_gpt2_model)

    trainer = get_lm_trainer(
        tiny_gpt2_model,
        tiny_gpt2_tokenizer,
        str(tmp_path / 'trainer1'),
        peft_config=gpt2_peft_config,
        device_train_microbatch_size=1,
        mlm=False,
        fsdp_config=fsdp_config,
        should_save_peft_only=should_save_peft_only,
    )

    for n, p in trainer.state.model.model.named_parameters():
        if 'lora' in n:
            assert p.requires_grad
        else:
            assert not p.requires_grad

    trainer.fit()
    trainer.close()

    load_trainer = get_lm_trainer(
        stashed_model,
        tiny_gpt2_tokenizer,
        str(tmp_path / 'trainer2'),
        peft_config=gpt2_peft_config,
        device_train_microbatch_size=1,
        mlm=False,
        load_path=str(tmp_path / 'trainer1' / 'hf-checkpoint.pt'),
        fsdp_config=fsdp_config,
        should_save_peft_only=should_save_peft_only,
    )

    for n, p in load_trainer.state.model.model.named_parameters():
        if 'lora' in n:
            assert p.requires_grad
        else:
            assert not p.requires_grad

    from torch.distributed.fsdp import FullyShardedDataParallel as FSDP

    with FSDP.summon_full_params(trainer.state.model), FSDP.summon_full_params(load_trainer.state.model):
        for p1, p2 in zip(trainer.state.model.parameters(), load_trainer.state.model.parameters()):
            torch.testing.assert_close(p1, p2)

    if dist.get_global_rank() == 0:
        loaded_ckpt_1 = torch.load(str(tmp_path / 'trainer1' / 'hf-checkpoint.pt'))

        # Check that only the LoRA parameters were saved
        if should_save_peft_only:
            assert all('lora' in k for k in loaded_ckpt_1['state']['model'].keys())
        else:
            assert not all('lora' in k for k in loaded_ckpt_1['state']['model'].keys())


@pytest.mark.skipif(version.parse(torch.__version__) < version.parse('2.0'), reason='requires PyTorch 2+')
def test_filtered_state_dict(tiny_gpt2_model, tiny_gpt2_tokenizer, gpt2_peft_config, tmp_path):
    pytest.importorskip('peft')

    hf_model = HuggingFaceModel(tiny_gpt2_model,
                                tokenizer=tiny_gpt2_tokenizer,
                                peft_config=gpt2_peft_config,
                                should_save_peft_only=True)
    state_dict = hf_model.state_dict()

    assert len(state_dict.keys()) == 4<|MERGE_RESOLUTION|>--- conflicted
+++ resolved
@@ -1354,10 +1354,6 @@
 @pytest.mark.gpu
 @world_size(2)
 @pytest.mark.parametrize('should_save_peft_only', [True, False])
-<<<<<<< HEAD
-=======
-@pytest.mark.skipif(version.parse(torch.__version__) < version.parse('2.0'), reason='requires PyTorch 2+')
->>>>>>> c8f1385b
 def test_peft_fsdp_trains(tiny_gpt2_model, tiny_gpt2_tokenizer, gpt2_peft_config, tmp_path, world_size,
                           should_save_peft_only):
     pytest.importorskip('peft')
