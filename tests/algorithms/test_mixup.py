--- conflicted
+++ resolved
@@ -65,12 +65,7 @@
 
         algorithm = MixUpHparams(alpha=alpha, num_classes=x_fake.size(1)).initialize_object()
         state = dummy_state
-<<<<<<< HEAD
         state.model = ComposerClassifier(torch.nn.Flatten())
-        state.model.num_classes = x_fake.size(1)  # Grab C
-=======
-        state.model = ComposerClassifier
->>>>>>> aebe9c83
         state.batch = (x_fake, y_fake)
 
         # Apply algo, use test hooks to specify indices and override internally generated interpolation lambda for testability
@@ -83,5 +78,6 @@
 
 def test_mixup_trains(composer_trainer_hparams: TrainerHparams):
     num_classes = composer_trainer_hparams.model.num_classes
+    assert num_classes is not None
     composer_trainer_hparams.algorithms = [MixUpHparams(alpha=0.2, num_classes=num_classes)]
     train_model(composer_trainer_hparams)