# Copyright 2022 MosaicML Composer authors
# SPDX-License-Identifier: Apache-2.0

"""This file provides the canonical settings (dataset, model, algorithms, arguments)
for each algorithm to be tested. This can be used throughout the codebase for
functional tests, serialization tests, etc.

Each algorithm is keyed based on its name in the algorithm registry.
"""

from typing import Any, Dict, Optional, Type

import pytest
from torch.utils.data import Dataset

import composer
from composer import Algorithm
from composer.algorithms import (AGC, EMA, SAM, SWA, Alibi, AugMix, BlurPool, ChannelsLast, ColOut, CutMix, CutOut,
                                 Factorize, GhostBatchNorm, LabelSmoothing, LayerFreezing, MixUp, NoOpModel,
                                 ProgressiveResizing, RandAugment, SelectiveBackprop, SeqLengthWarmup, SqueezeExcite,
                                 StochasticDepth)
from composer.models import ComposerResNet
from composer.models.base import ComposerModel
from tests import common

simple_vision_settings = {
    'model': common.SimpleConvModel,
    'dataset': common.RandomImageDataset,
    'kwargs': {},
}

simple_vision_pil_settings = {
    'model': common.SimpleConvModel,
    'dataset': (common.RandomImageDataset, {
        'is_PIL': True
    }),
    'kwargs': {},
}

simple_resnet_settings = {
    'model': (ComposerResNet, {
        'model_name': 'resnet18',
        'num_classes': 2
    }),
    'dataset': (common.RandomImageDataset, {
        'shape': (3, 224, 224),
    }),
    'kwargs': {},
}

<<<<<<< HEAD
_settings = {
    'gradient_clipping': simple_vision_settings,
    'alibi': None,  # NLP settings needed
    'augmix': None,  # requires PIL dataset to test
    'blurpool': {
=======
_settings: Dict[Type[Algorithm], Optional[Dict[str, Any]]] = {
    AGC: simple_vision_settings,
    Alibi: None,  # NLP settings needed
    AugMix: simple_vision_settings,
    BlurPool: {
>>>>>>> a253d7de
        'model': common.SimpleConvModel,
        'dataset': common.RandomImageDataset,
        'kwargs': {
            'min_channels': 0,
        },
    },
    ChannelsLast: simple_vision_settings,
    ColOut: simple_vision_settings,
    CutMix: {
        'model': common.SimpleConvModel,
        'dataset': common.RandomImageDataset,
        'kwargs': {
            'num_classes': 2
        }
    },
    CutOut: simple_vision_settings,
    EMA: {
        'model': common.SimpleConvModel,
        'dataset': common.RandomImageDataset,
        'kwargs': {
            'half_life': "1ba",
        },
    },
    Factorize: simple_resnet_settings,
    GhostBatchNorm: {
        'model': (ComposerResNet, {
            'model_name': 'resnet18',
            'num_classes': 2
        }),
        'dataset': (common.RandomImageDataset, {
            'shape': (3, 224, 224)
        }),
        'kwargs': {
            'ghost_batch_size': 2,
        }
    },
    LabelSmoothing: simple_vision_settings,
    LayerFreezing: simple_vision_settings,
    MixUp: simple_vision_settings,
    ProgressiveResizing: simple_vision_settings,
    RandAugment: simple_vision_settings,
    NoOpModel: simple_vision_settings,
    SAM: simple_vision_settings,
    SelectiveBackprop: simple_vision_settings,
    SeqLengthWarmup: None,  # NLP settings needed
    SqueezeExcite: simple_resnet_settings,
    StochasticDepth: {
        'model': (ComposerResNet, {
            'model_name': 'resnet50',
            'num_classes': 2
        }),
        'dataset': (common.RandomImageDataset, {
            'shape': (3, 224, 224),
        }),
        'kwargs': {
            'stochastic_method': 'block',
            'target_layer_name': 'ResNetBottleneck',
            'drop_rate': 0.2,
            'drop_distribution': 'linear',
            'drop_warmup': "0.0dur",
            'use_same_gpu_seed': False,
        }
    },
    SWA: {
        'model': common.SimpleConvModel,
        'dataset': common.RandomImageDataset,
        'kwargs': {
            'swa_start': "0.2dur",
            'swa_end': "0.97dur",
            'update_interval': '1ep',
            'schedule_swa_lr': True,
        }
    },
}


def _get_alg_settings(alg_cls: Type[Algorithm]):
    if alg_cls not in _settings or _settings[alg_cls] is None:
        raise ValueError(f"Algorithm {alg_cls.__name__} not in the settings dictionary.")
    settings = _settings[alg_cls]
    assert settings is not None
    return settings


def get_alg_kwargs(alg_cls: Type[Algorithm]) -> Dict[str, Any]:
    """Return the kwargs for an algorithm."""
    return _get_alg_settings(alg_cls)['kwargs']


def get_alg_model(alg_cls: Type[Algorithm]) -> ComposerModel:
    """Return an instance of the model for an algorithm."""
    settings = _get_alg_settings(alg_cls)['model']
    if isinstance(settings, tuple):
        (cls, kwargs) = settings
    else:
        (cls, kwargs) = (settings, {})
    return cls(**kwargs)


def get_alg_dataset(alg_cls: Type[Algorithm]) -> Dataset:
    """Return an instance of the dataset for an algorithm."""
    settings = _get_alg_settings(alg_cls)['dataset']
    if isinstance(settings, tuple):
        (cls, kwargs) = settings
    else:
        (cls, kwargs) = (settings, {})
    return cls(**kwargs)


def get_algs_with_marks():
    """Returns a list of algorithms appropriate markers for a subsequent call to pytest.mark.parameterize.
    It applies markers as appropriate (e.g. XFAIL for algs missing config)
    It reads from the algorithm registry

    E.g. @pytest.mark.parametrize("alg_class", get_algs_with_marks())
    """
    ans = []
    for alg_cls in common.get_module_subclasses(composer.algorithms, Algorithm):
        marks = []
        settings = _settings[alg_cls]

        if alg_cls in (CutMix, MixUp, LabelSmoothing):
            # see: https://github.com/mosaicml/composer/issues/362
            pytest.importorskip("torch", minversion="1.10", reason="Pytorch 1.10 required.")

        if alg_cls == SWA:
            # TODO(matthew): Fix
            marks.append(
                pytest.mark.filterwarnings(
                    r'ignore:Detected call of `lr_scheduler.step\(\)` before `optimizer.step\(\)`:UserWarning'))

        if alg_cls == MixUp:
            # TODO(Landen): Fix
            marks.append(
                pytest.mark.filterwarnings(r"ignore:Some targets have less than 1 total probability:UserWarning"))

        if settings is None:
            marks.append(pytest.mark.xfail(reason=f"Algorithm {alg_cls.__name__} is missing settings."))

        ans.append(pytest.param(alg_cls, marks=marks, id=alg_cls.__name__))

    return ans<|MERGE_RESOLUTION|>--- conflicted
+++ resolved
@@ -15,7 +15,7 @@
 
 import composer
 from composer import Algorithm
-from composer.algorithms import (AGC, EMA, SAM, SWA, Alibi, AugMix, BlurPool, ChannelsLast, ColOut, CutMix, CutOut,
+from composer.algorithms import (GradientClipping, EMA, SAM, SWA, Alibi, AugMix, BlurPool, ChannelsLast, ColOut, CutMix, CutOut,
                                  Factorize, GhostBatchNorm, LabelSmoothing, LayerFreezing, MixUp, NoOpModel,
                                  ProgressiveResizing, RandAugment, SelectiveBackprop, SeqLengthWarmup, SqueezeExcite,
                                  StochasticDepth)
@@ -48,19 +48,11 @@
     'kwargs': {},
 }
 
-<<<<<<< HEAD
-_settings = {
-    'gradient_clipping': simple_vision_settings,
-    'alibi': None,  # NLP settings needed
-    'augmix': None,  # requires PIL dataset to test
-    'blurpool': {
-=======
 _settings: Dict[Type[Algorithm], Optional[Dict[str, Any]]] = {
-    AGC: simple_vision_settings,
+    GradientClipping: simple_vision_settings,
     Alibi: None,  # NLP settings needed
     AugMix: simple_vision_settings,
     BlurPool: {
->>>>>>> a253d7de
         'model': common.SimpleConvModel,
         'dataset': common.RandomImageDataset,
         'kwargs': {
