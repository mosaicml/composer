"""This file provides the canonical settings (dataset, model, algorithms, arguments)
for each algorithm to be tested. This can be used throughout the codebase for
functional tests, serialization tests, etc.

Each algorithm is keyed based on its name in the algorithm registry.
"""

from composer.algorithms import algorithm_registry
from composer.models import ComposerResNet
from tests import common

simple_vision_settings = {
    'model': common.SimpleConvModel,
    'dataset': common.RandomImageDataset,
    'kwargs': {},
}

simple_vision_pil_settings = {
    'model': common.SimpleConvModel,
    'dataset': (common.RandomImageDataset, {
        'is_PIL': True
    }),
    'kwargs': {}
}

simple_resnet_settings = {
    'model': (ComposerResNet, {
        'model_name': 'resnet18',
        'num_classes': 2
    }),
    'dataset': (common.RandomImageDataset, {
        'shape': (3, 224, 224),
    }),
}

_settings = {
    'agc': simple_vision_settings,
    'alibi': None,  # NLP settings needed
    'augmix': None,  # requires PIL dataset to test
    'blurpool': {
        'model': common.SimpleConvModel,
        'dataset': common.RandomImageDataset,
        'kwargs': {
            'min_channels': 0,
        },
    },
    'channels_last': simple_vision_settings,
    'colout': simple_vision_settings,
    'cutmix': {
        'model': common.SimpleConvModel,
        'dataset': common.RandomImageDataset,
        'kwargs': {
            'num_classes': 2
        }
    },
    'cutout': simple_vision_settings,
<<<<<<< HEAD
    'ema': {
        'model': common.SimpleConvModel,
        'dataset': common.RandomImageDataset,
        'kwargs': {
            'half_life': '100ba',
        },
    },
    'factorize': None,
=======
    'ema': simple_vision_settings,
    'factorize': simple_resnet_settings,
>>>>>>> 8888a354
    'ghost_batchnorm': {
        'model': (ComposerResNet, {
            'model_name': 'resnet18',
            'num_classes': 2
        }),
        'dataset': (common.RandomImageDataset, {
            'shape': (3, 224, 224)
        }),
        'kwargs': {
            'ghost_batch_size': 2,
        }
    },
    'label_smoothing': simple_vision_settings,
    'layer_freezing': simple_vision_settings,
    'mixup': simple_vision_settings,
    'progressive_resizing': simple_vision_settings,
    'randaugment': None,  # requires PIL dataset to test
    'sam': simple_vision_settings,
    'selective_backprop': simple_vision_settings,
    'seq_length_warmup': None,  # NLP settings needed
    'squeeze_excite': simple_resnet_settings,
    'stochastic_depth': {
        'model': (ComposerResNet, {
            'model_name': 'resnet50',
            'num_classes': 2
        }),
        'dataset': (common.RandomImageDataset, {
            'shape': (3, 224, 224),
        }),
        'kwargs': {
            'stochastic_method': 'block',
            'target_layer_name': 'ResNetBottleneck',
            'drop_rate': 0.2,
            'drop_distribution': 'linear',
<<<<<<< HEAD
            'drop_warmup': "0.0dur",
            'use_same_gpu_seed': False,
=======
            'use_same_gpu_seed': False
>>>>>>> 8888a354
        }
    },
    'swa': {
        'model': common.SimpleConvModel,
        'dataset': common.RandomImageDataset,
        'kwargs': {
            'swa_start': "1ep",
            'swa_end': "0.97dur",
            'update_interval': '1ep',
            'schedule_swa_lr': True,
        }
    }
}


def get_settings(name: str):
    """For a given algorithm name, creates the canonical setting
    (algorithm, model, dataset) for testing.

    Returns ``None`` if no settings provided.
    """
    if name not in _settings:
        raise ValueError(f'No settings for {name} found, please add.')

    setting = _settings[name]
    if setting is None:
        return None

    result = {}
    for key in ('model', 'dataset'):
        if isinstance(setting[key], tuple):
            (obj, kwargs) = setting[key]
        else:
            (obj, kwargs) = (setting[key], {})

        # create the object
        result[key] = obj(**kwargs)

    # create algorithm
    kwargs = setting.get('kwargs', {})
<<<<<<< HEAD
    alg_class = algorithm_registry[name]
    result['algorithm'] = alg_class(**kwargs)
=======
    hparams = algorithm_registry.get_algorithm_registry()[name]
    result['algorithm'] = hparams(**kwargs).initialize_object()
    result['algorithm_kwargs'] = kwargs

>>>>>>> 8888a354
    return result<|MERGE_RESOLUTION|>--- conflicted
+++ resolved
@@ -54,19 +54,8 @@
         }
     },
     'cutout': simple_vision_settings,
-<<<<<<< HEAD
-    'ema': {
-        'model': common.SimpleConvModel,
-        'dataset': common.RandomImageDataset,
-        'kwargs': {
-            'half_life': '100ba',
-        },
-    },
-    'factorize': None,
-=======
     'ema': simple_vision_settings,
     'factorize': simple_resnet_settings,
->>>>>>> 8888a354
     'ghost_batchnorm': {
         'model': (ComposerResNet, {
             'model_name': 'resnet18',
@@ -101,12 +90,8 @@
             'target_layer_name': 'ResNetBottleneck',
             'drop_rate': 0.2,
             'drop_distribution': 'linear',
-<<<<<<< HEAD
             'drop_warmup': "0.0dur",
             'use_same_gpu_seed': False,
-=======
-            'use_same_gpu_seed': False
->>>>>>> 8888a354
         }
     },
     'swa': {
@@ -147,13 +132,6 @@
 
     # create algorithm
     kwargs = setting.get('kwargs', {})
-<<<<<<< HEAD
     alg_class = algorithm_registry[name]
     result['algorithm'] = alg_class(**kwargs)
-=======
-    hparams = algorithm_registry.get_algorithm_registry()[name]
-    result['algorithm'] = hparams(**kwargs).initialize_object()
-    result['algorithm_kwargs'] = kwargs
-
->>>>>>> 8888a354
     return result