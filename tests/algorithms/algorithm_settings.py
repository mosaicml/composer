# Copyright 2022 MosaicML Composer authors
# SPDX-License-Identifier: Apache-2.0

"""This file provides the canonical settings (dataset, model, algorithms, arguments)
for each algorithm to be tested. This can be used throughout the codebase for
functional tests, serialization tests, etc.

Each algorithm is keyed based on its name in the algorithm registry.
"""

from typing import Any, Dict, Optional, Type

import pytest
from torch.utils.data import Dataset

import composer
from composer import Algorithm
from composer.algorithms import (AGC, EMA, SAM, SWA, Alibi, AugMix, BlurPool, ChannelsLast, ColOut, CutMix, CutOut,
                                 Factorize, GhostBatchNorm, LabelSmoothing, LayerFreezing, MixUp, NoOpModel,
                                 ProgressiveResizing, RandAugment, SelectiveBackprop, SeqLengthWarmup, SqueezeExcite,
                                 StochasticDepth)
from composer.models import ComposerResNet
from composer.models.base import ComposerModel
from tests import common

simple_vision_settings = {
    'model': common.SimpleConvModel,
    'dataset': common.RandomImageDataset,
    'kwargs': {},
}

simple_vision_pil_settings = {
    'model': common.SimpleConvModel,
    'dataset': (common.RandomImageDataset, {
        'is_PIL': True
    }),
    'kwargs': {},
}

simple_resnet_settings = {
    'model': (ComposerResNet, {
        'model_name': 'resnet18',
        'num_classes': 2
    }),
    'dataset': (common.RandomImageDataset, {
        'shape': (3, 224, 224),
    }),
    'kwargs': {},
}

_settings: Dict[Type[Algorithm], Optional[Dict[str, Any]]] = {
    AGC: simple_vision_settings,
    Alibi: None,  # NLP settings needed
    AugMix: simple_vision_settings,
    BlurPool: {
        'model': common.SimpleConvModel,
        'dataset': common.RandomImageDataset,
        'kwargs': {
            'min_channels': 0,
        },
    },
    ChannelsLast: simple_vision_settings,
    ColOut: simple_vision_settings,
    CutMix: {
        'model': common.SimpleConvModel,
        'dataset': common.RandomImageDataset,
        'kwargs': {
            'num_classes': 2
        }
    },
    CutOut: simple_vision_settings,
    EMA: {
        'model': common.SimpleConvModel,
        'dataset': common.RandomImageDataset,
        'kwargs': {
            'half_life': '1ba',
        },
    },
    Factorize: simple_resnet_settings,
    GhostBatchNorm: {
        'model': (ComposerResNet, {
            'model_name': 'resnet18',
            'num_classes': 2
        }),
        'dataset': (common.RandomImageDataset, {
            'shape': (3, 224, 224)
        }),
        'kwargs': {
            'ghost_batch_size': 2,
        }
    },
    LabelSmoothing: simple_vision_settings,
    LayerFreezing: simple_vision_settings,
    MixUp: simple_vision_settings,
    ProgressiveResizing: simple_vision_settings,
    RandAugment: simple_vision_settings,
    NoOpModel: simple_vision_settings,
    SAM: simple_vision_settings,
    SelectiveBackprop: simple_vision_settings,
    SeqLengthWarmup: None,  # NLP settings needed
    SqueezeExcite: simple_resnet_settings,
    StochasticDepth: {
        'model': (ComposerResNet, {
            'model_name': 'resnet50',
            'num_classes': 2
        }),
        'dataset': (common.RandomImageDataset, {
            'shape': (3, 224, 224),
        }),
        'kwargs': {
            'stochastic_method': 'block',
            'target_layer_name': 'ResNetBottleneck',
            'drop_rate': 0.2,
            'drop_distribution': 'linear',
<<<<<<< HEAD
            'drop_warmup': "0.0dur",
=======
            'drop_warmup': '0.0dur',
            'use_same_gpu_seed': False,
>>>>>>> 16622c94
        }
    },
    SWA: {
        'model': common.SimpleConvModel,
        'dataset': common.RandomImageDataset,
        'kwargs': {
            'swa_start': '0.2dur',
            'swa_end': '0.97dur',
            'update_interval': '1ep',
            'schedule_swa_lr': True,
        }
    },
}


def _get_alg_settings(alg_cls: Type[Algorithm]):
    if alg_cls not in _settings or _settings[alg_cls] is None:
        raise ValueError(f'Algorithm {alg_cls.__name__} not in the settings dictionary.')
    settings = _settings[alg_cls]
    assert settings is not None
    return settings


def get_alg_kwargs(alg_cls: Type[Algorithm]) -> Dict[str, Any]:
    """Return the kwargs for an algorithm."""
    return _get_alg_settings(alg_cls)['kwargs']


def get_alg_model(alg_cls: Type[Algorithm]) -> ComposerModel:
    """Return an instance of the model for an algorithm."""
    settings = _get_alg_settings(alg_cls)['model']
    if isinstance(settings, tuple):
        (cls, kwargs) = settings
    else:
        (cls, kwargs) = (settings, {})
    return cls(**kwargs)


def get_alg_dataset(alg_cls: Type[Algorithm]) -> Dataset:
    """Return an instance of the dataset for an algorithm."""
    settings = _get_alg_settings(alg_cls)['dataset']
    if isinstance(settings, tuple):
        (cls, kwargs) = settings
    else:
        (cls, kwargs) = (settings, {})
    return cls(**kwargs)


def get_algs_with_marks():
    """Returns a list of algorithms appropriate markers for a subsequent call to pytest.mark.parameterize.
    It applies markers as appropriate (e.g. XFAIL for algs missing config)
    It reads from the algorithm registry

    E.g. @pytest.mark.parametrize("alg_class", get_algs_with_marks())
    """
    ans = []
    for alg_cls in common.get_module_subclasses(composer.algorithms, Algorithm):
        marks = []
        settings = _settings[alg_cls]

        if alg_cls in (CutMix, MixUp, LabelSmoothing):
            # see: https://github.com/mosaicml/composer/issues/362
            pytest.importorskip('torch', minversion='1.10', reason='Pytorch 1.10 required.')

        if alg_cls == SWA:
            # TODO(matthew): Fix
            marks.append(
                pytest.mark.filterwarnings(
                    r'ignore:Detected call of `lr_scheduler.step\(\)` before `optimizer.step\(\)`:UserWarning'))

        if alg_cls == MixUp:
            # TODO(Landen): Fix
            marks.append(
                pytest.mark.filterwarnings(r'ignore:Some targets have less than 1 total probability:UserWarning'))

        if settings is None:
            marks.append(pytest.mark.xfail(reason=f'Algorithm {alg_cls.__name__} is missing settings.'))

        ans.append(pytest.param(alg_cls, marks=marks, id=alg_cls.__name__))

    return ans<|MERGE_RESOLUTION|>--- conflicted
+++ resolved
@@ -112,12 +112,7 @@
             'target_layer_name': 'ResNetBottleneck',
             'drop_rate': 0.2,
             'drop_distribution': 'linear',
-<<<<<<< HEAD
-            'drop_warmup': "0.0dur",
-=======
             'drop_warmup': '0.0dur',
-            'use_same_gpu_seed': False,
->>>>>>> 16622c94
         }
     },
     SWA: {
