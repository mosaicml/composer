# Copyright 2021 MosaicML. All Rights Reserved.

import pytest
import torch

from composer.algorithms.progressive_resizing import ProgressiveResizing, ProgressiveResizingHparams, resize_inputs
from composer.core import Event, Logger
from composer.core.state import State
from composer.trainer import TrainerHparams
from tests.utils.trainer_fit import train_model


def check_scaled_shape(orig: torch.Tensor, scaled: torch.Tensor, scale_factor: float) -> bool:
    """Asserts that the scaled shape is correct, given orig shape and scale_factor."""
    N, C, H, W = orig.shape
    Hc = int(scale_factor * H)
    Wc = int(scale_factor * W)

    return scaled.shape == (N, C, Hc, Wc)


@pytest.fixture
def Wx() -> int:
    return 32


@pytest.fixture
def Hx(Wx: int) -> int:
    return Wx


@pytest.fixture
def X(Wx: int, Hx: int):
    torch.manual_seed(0)
    return torch.randn(16, 8, Hx, Wx)


@pytest.fixture
def Wy(Wx: int) -> int:
    return Wx


@pytest.fixture
def Hy(Hx: int) -> int:
    return Hx


@pytest.fixture
def y(Wy: int, Hy: int):
    torch.manual_seed(0)
    return torch.randn(16, 8, Hy, Wy)


@pytest.fixture(params=[0.5, 0.75, 1])
def scale_factor(request) -> float:
    return request.param


@pytest.fixture(params=["resize", "crop"])
def mode(request) -> str:
    return request.param


@pytest.fixture
def initial_scale() -> float:
    return 0.5


@pytest.fixture
def finetune_fraction() -> float:
    return 0.2


@pytest.fixture
def resize_targets() -> bool:
    return False


@pytest.fixture
def dummy_hparams(mode, initial_scale, finetune_fraction, resize_targets):
    return ProgressiveResizingHparams(mode, initial_scale, finetune_fraction, resize_targets)


@pytest.fixture
def dummy_algorithm(dummy_hparams: ProgressiveResizingHparams):
    return ProgressiveResizing(dummy_hparams.mode, dummy_hparams.initial_scale, dummy_hparams.finetune_fraction,
                               dummy_hparams.resize_targets)


def test_resize_noop(X, y, mode):
    """Tests that no operation is performed when scale_factor == 1."""
    Xc, _ = resize_inputs(X, y, 1.0, mode, resize_targets=False)
    assert X is Xc


@pytest.mark.parametrize("y", [None])
def test_without_target(X, y):
    """Test that resizing works properly with no target present."""
    try:
        resize_inputs(X, y, 1.0, "crop", resize_targets=False)
    except:
        pytest.fail("apply_progressive_resizing failed with y == None")


@pytest.mark.parametrize("Wx,Hx", [(31, 31), (32, 32), (32, 16)])
def test_resize_inputs_shape(X: torch.Tensor, y: torch.Tensor, mode: str, scale_factor: float):
    """Test scaling works for different input shapes."""

    Xc, _ = resize_inputs(X, y, scale_factor, mode, resize_targets=False)
    assert check_scaled_shape(X, Xc, scale_factor)


def test_resize_outputs_shape(X: torch.Tensor, y: torch.Tensor, mode: str, scale_factor: float):
    """Test that resizing outputs works."""

    _, yc = resize_inputs(X, y, scale_factor, mode, resize_targets=True)
    assert check_scaled_shape(y, yc, scale_factor)


@pytest.mark.parametrize("Wx,Hx,Wy,Hy", [(32, 32, 16, 16)])
def test_resize_outputs_different_shape(X, y, scale_factor: float, mode: str):
    """Test that resizing works when X and y have different shapes."""

    _, yc = resize_inputs(X, y, scale_factor, mode, resize_targets=True)
    assert check_scaled_shape(y, yc, scale_factor)


@pytest.mark.parametrize("mode,initial_scale,finetune_fraction", [("foo", 0.5, 0.2), ("crop", 1.2, 0.2),
                                                                  ("crop", 0.5, 1.2)])
def test_invalid_hparams(mode: str, initial_scale: float, finetune_fraction: float):
    """Test that invalid hyperparameters error.

    Ideally this could be caught by the Hparams, but that's not yet supported in yahp.
    """
    with pytest.raises(ValueError):
        ProgressiveResizing(mode, initial_scale, finetune_fraction, False)


@pytest.mark.parametrize("event", [Event.AFTER_DATALOADER])
def test_match_correct(event: Event, dummy_algorithm, dummy_state: State):
    """Algo should match AFTER_DATALOADER."""
    assert dummy_algorithm.match(event, dummy_state)


@pytest.mark.parametrize("event", [Event.INIT])
def test_match_incorrect(event: Event, dummy_algorithm: ProgressiveResizing, dummy_state: State):
<<<<<<< HEAD
    """ Algo should NOT match INIT """
=======
    """Algo should NOT match TRAINING_START."""
>>>>>>> ab0da9ee
    assert not dummy_algorithm.match(event, dummy_state)


@pytest.mark.parametrize("epoch_frac", [0.0, 0.8, 1.0])
def test_apply(epoch_frac: float, X: torch.Tensor, y: torch.Tensor, dummy_algorithm: ProgressiveResizing,
               dummy_state: State, dummy_logger: Logger):
    """Test apply at different epoch fractions (fraction of max epochs)"""
    dummy_state.timer.epoch._value = int(epoch_frac * dummy_state.max_epochs)
    s = dummy_algorithm.initial_scale
    f = dummy_algorithm.finetune_fraction
    scale_factor = min([s + (1 - s) / (1 - f) * epoch_frac, 1.0])
    dummy_state.batch = (X, y)
    dummy_algorithm.apply(Event.AFTER_DATALOADER, dummy_state, dummy_logger)

    last_input, _ = dummy_state.batch
    assert check_scaled_shape(X, last_input, scale_factor)


def test_progressive_resizing_trains(composer_trainer_hparams: TrainerHparams):
    composer_trainer_hparams.algorithms = [
        ProgressiveResizingHparams(mode="resize", initial_scale=0.5, finetune_fraction=0.2, resize_targets=False)
    ]
    train_model(composer_trainer_hparams)<|MERGE_RESOLUTION|>--- conflicted
+++ resolved
@@ -144,11 +144,7 @@
 
 @pytest.mark.parametrize("event", [Event.INIT])
 def test_match_incorrect(event: Event, dummy_algorithm: ProgressiveResizing, dummy_state: State):
-<<<<<<< HEAD
-    """ Algo should NOT match INIT """
-=======
-    """Algo should NOT match TRAINING_START."""
->>>>>>> ab0da9ee
+    """Algo should NOT match INIT."""
     assert not dummy_algorithm.match(event, dummy_state)
 
 
