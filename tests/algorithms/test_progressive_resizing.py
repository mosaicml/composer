--- conflicted
+++ resolved
@@ -3,11 +3,7 @@
 import pytest
 import torch
 
-<<<<<<< HEAD
-from composer.algorithms.progressive_resizing import ProgressiveResizing, resize_inputs
-=======
 from composer.algorithms.progressive_resizing import ProgressiveResizing, resize_batch
->>>>>>> d6668bda
 from composer.core import Event, Logger
 from composer.core.state import State
 
@@ -82,58 +78,35 @@
 
     def test_resize_noop(self, X, y, mode):
         """Tests that no operation is performed when scale_factor == 1."""
-<<<<<<< HEAD
-        Xc, _ = resize_inputs(X, y, 1.0, mode, resize_targets=False)
-=======
         Xc, _ = resize_batch(X, y, 1.0, mode, resize_targets=False)
->>>>>>> d6668bda
         assert X is Xc
 
     @pytest.mark.parametrize("y", [None])
     def test_without_target(self, X, y):
         """Test that resizing works properly with no target present."""
         try:
-<<<<<<< HEAD
-            resize_inputs(X, y, 1.0, "crop", resize_targets=False)
-=======
             resize_batch(X, y, 1.0, "crop", resize_targets=False)
->>>>>>> d6668bda
         except:
             pytest.fail("apply_progressive_resizing failed with y == None")
 
     @pytest.mark.parametrize("Wx,Hx", [(31, 31), (32, 32), (32, 16)])
-<<<<<<< HEAD
-    def test_resize_inputs_shape(self, X: torch.Tensor, y: torch.Tensor, mode: str, scale_factor: float):
-        """Test scaling works for different input shapes."""
-
-        Xc, _ = resize_inputs(X, y, scale_factor, mode, resize_targets=False)
-=======
     def test_resize_batch_shape(self, X: torch.Tensor, y: torch.Tensor, mode: str, scale_factor: float):
         """Test scaling works for different input shapes."""
 
         Xc, _ = resize_batch(X, y, scale_factor, mode, resize_targets=False)
->>>>>>> d6668bda
         assert check_scaled_shape(X, Xc, scale_factor)
 
     def test_resize_outputs_shape(self, X: torch.Tensor, y: torch.Tensor, mode: str, scale_factor: float):
         """Test that resizing outputs works."""
 
-<<<<<<< HEAD
-        _, yc = resize_inputs(X, y, scale_factor, mode, resize_targets=True)
-=======
         _, yc = resize_batch(X, y, scale_factor, mode, resize_targets=True)
->>>>>>> d6668bda
         assert check_scaled_shape(y, yc, scale_factor)
 
     @pytest.mark.parametrize("Wx,Hx,Wy,Hy", [(32, 32, 16, 16)])
     def test_resize_outputs_different_shape(self, X, y, scale_factor: float, mode: str):
         """Test that resizing works when X and y have different shapes."""
 
-<<<<<<< HEAD
-        _, yc = resize_inputs(X, y, scale_factor, mode, resize_targets=True)
-=======
         _, yc = resize_batch(X, y, scale_factor, mode, resize_targets=True)
->>>>>>> d6668bda
         assert check_scaled_shape(y, yc, scale_factor)
 
 
