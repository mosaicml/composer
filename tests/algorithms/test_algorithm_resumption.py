# Copyright 2022 MosaicML Composer authors
# SPDX-License-Identifier: Apache-2.0

import copy
import os
import pathlib
from typing import Any, Callable, Dict, Optional

import pytest
import torch
from torch.utils.data import DataLoader, Dataset

from composer import Trainer
from composer.core.algorithm import Algorithm
from composer.models.base import ComposerModel
from tests.algorithms.algorithm_settings import get_algorithm_parametrization
from tests.common import deep_compare, device


@pytest.mark.timeout(180)
@device('gpu')
@pytest.mark.parametrize(
    "seed,save_interval,save_filename,resume_file,final_checkpoint",
    [
        [None, "1ep", "ep{epoch}-rank{rank}", "ep2-rank{rank}", "latest-rank{rank}"
        ],  # test randomized seed saving and symlinking
        [42, "1ep", "ep{epoch}-rank{rank}", "ep3-rank{rank}", "ep5-rank{rank}"],  # test save at epoch end
    ],
)
@pytest.mark.parametrize("alg_cls,alg_kwargs,model,dataset", get_algorithm_parametrization())
def test_algorithm_resumption(
    algorithm: str,
    device,
    seed: Optional[int],
    save_interval: int,
    save_filename: str,
    resume_file: str,
    final_checkpoint: str,
    tmp_path: pathlib.Path,
    alg_cls: Callable[..., Algorithm],
    alg_kwargs: Dict[str, Any],
    model: ComposerModel,
    dataset: Dataset,
):
<<<<<<< HEAD
    folder1 = os.path.join(tmp_path, 'folder1')
    folder2 = os.path.join(tmp_path, 'folder2')

    copied_model = copy.deepcopy(model)  # copy the model so the params will start from the same point

    config = {
        'algorithms': alg_cls(**alg_kwargs),
        'model': model,
        'train_dataloader': DataLoader(dataset=dataset, batch_size=4),
=======
    if algorithm in ('no_op_model', 'scale_schedule'):
        pytest.skip('stub algorithms')

    if algorithm in ('cutmix, mixup, label_smoothing'):
        # see: https://github.com/mosaicml/composer/issues/362
        pytest.importorskip("torch", minversion="1.10", reason="Pytorch 1.10 required.")

    if algorithm in ('layer_freezing'):
        pytest.xfail('Known issues')

    if algorithm in ('sam', 'squeeze_excite', 'stochastic_depth', 'factorize'):
        pytest.xfail('Incompatible with optimizers that store state, e.g. Adam.')

    setting = get_settings(algorithm)
    if setting is None:
        pytest.xfail('No setting provided in algorithm_settings.')

    folder1 = os.path.join(tmp_path, 'folder1')
    folder2 = os.path.join(tmp_path, 'folder2')

    model = setting['model']
    optimizer = torch.optim.Adam(model.parameters(), lr=0.01)
    scheduler = torch.optim.lr_scheduler.CosineAnnealingLR(optimizer, T_max=5)

    config = {
        'algorithms': setting['algorithm'],
        'model': model,
        'train_dataloader': DataLoader(dataset=setting['dataset'], batch_size=4),
>>>>>>> ad33e8d8
        'max_duration': '5ep',
        'device': device,
        'save_filename': save_filename,
        'save_folder': folder1,
        'save_interval': save_interval,
        'train_subset_num_batches': 2,
        'optimizers': optimizer,
        'schedulers': scheduler
    }

    # train model once, saving checkpoints every epoch
    trainer1 = Trainer(**config)
    trainer1.fit()

    # create second trainer, load an intermediate checkpoint
    # and continue training

    model = setting['model']
    optimizer = torch.optim.Adam(model.parameters(), lr=0.01)
    scheduler = torch.optim.lr_scheduler.CosineAnnealingLR(optimizer, T_max=5)

    config.update({
<<<<<<< HEAD
        'model': copied_model,
=======
        'model': model,
>>>>>>> ad33e8d8
        'save_folder': folder2,
        'load_path': os.path.join(folder1, resume_file),
        'load_weights_only': False,
        'load_strict': False,
        'optimizers': optimizer,
        'schedulers': scheduler,
    })
    trainer2 = Trainer(**config)
    trainer2.fit()

    # check that the checkpoints are equal
    _assert_checkpoints_equal(
        file1=os.path.join(folder1, final_checkpoint.format(rank=0)),
        file2=os.path.join(folder2, final_checkpoint.format(rank=0)),
    )

    # check that different epoch checkpoints are _not_ equal
    # this ensures that the model weights are being updated.
    with pytest.raises(AssertionError):
        _assert_model_weights_equal(
            file1=os.path.join(folder1, save_filename.format(epoch=4, rank=0)),
            file2=os.path.join(folder1, final_checkpoint.format(rank=0)),
        )


def _assert_checkpoints_equal(file1, file2):
    checkpoint1 = torch.load(file1)
    checkpoint2 = torch.load(file2)

    # compare rng
    deep_compare(checkpoint1['rng'], checkpoint2['rng'])

    # compare state
    deep_compare(checkpoint1['state'], checkpoint2['state'])


def _assert_model_weights_equal(file1, file2):
    checkpoint1 = torch.load(file1)
    checkpoint2 = torch.load(file2)

    deep_compare(checkpoint1['state']['model'], checkpoint2['state']['model'])<|MERGE_RESOLUTION|>--- conflicted
+++ resolved
@@ -4,13 +4,17 @@
 import copy
 import os
 import pathlib
-from typing import Any, Callable, Dict, Optional
+from typing import Any, Callable, Dict
 
 import pytest
 import torch
 from torch.utils.data import DataLoader, Dataset
 
 from composer import Trainer
+from composer.algorithms.factorize.factorize import Factorize
+from composer.algorithms.layer_freezing.layer_freezing import LayerFreezing
+from composer.algorithms.sam.sam import SAM
+from composer.algorithms.squeeze_excite.squeeze_excite import SqueezeExcite
 from composer.core.algorithm import Algorithm
 from composer.models.base import ComposerModel
 from tests.algorithms.algorithm_settings import get_algorithm_parametrization
@@ -18,20 +22,17 @@
 
 
 @pytest.mark.timeout(180)
-@device('gpu')
+@device('cpu')
 @pytest.mark.parametrize(
-    "seed,save_interval,save_filename,resume_file,final_checkpoint",
+    "save_interval,save_filename,resume_file,final_checkpoint",
     [
-        [None, "1ep", "ep{epoch}-rank{rank}", "ep2-rank{rank}", "latest-rank{rank}"
-        ],  # test randomized seed saving and symlinking
-        [42, "1ep", "ep{epoch}-rank{rank}", "ep3-rank{rank}", "ep5-rank{rank}"],  # test save at epoch end
+        ["1ep", "ep{epoch}-rank{rank}", "ep2-rank{rank}", "latest-rank{rank}"],  # symlinking
+        ["1ep", "ep{epoch}-rank{rank}", "ep3-rank{rank}", "ep5-rank{rank}"],  # test save at epoch end
     ],
 )
 @pytest.mark.parametrize("alg_cls,alg_kwargs,model,dataset", get_algorithm_parametrization())
 def test_algorithm_resumption(
-    algorithm: str,
     device,
-    seed: Optional[int],
     save_interval: int,
     save_filename: str,
     resume_file: str,
@@ -42,46 +43,25 @@
     model: ComposerModel,
     dataset: Dataset,
 ):
-<<<<<<< HEAD
     folder1 = os.path.join(tmp_path, 'folder1')
     folder2 = os.path.join(tmp_path, 'folder2')
 
     copied_model = copy.deepcopy(model)  # copy the model so the params will start from the same point
 
+    if alg_cls is LayerFreezing:
+        pytest.xfail('Known issues')
+
+    if alg_cls in (SAM, SqueezeExcite, Factorize):
+        pytest.xfail('Incompatible with optimizers that store state, e.g. Adam.')
+
+    optimizer = torch.optim.Adam(model.parameters(), lr=0.01)
+    scheduler = torch.optim.lr_scheduler.CosineAnnealingLR(optimizer, T_max=5)
+    algorithm = alg_cls(**alg_kwargs)
+
     config = {
-        'algorithms': alg_cls(**alg_kwargs),
+        'algorithms': algorithm,
         'model': model,
         'train_dataloader': DataLoader(dataset=dataset, batch_size=4),
-=======
-    if algorithm in ('no_op_model', 'scale_schedule'):
-        pytest.skip('stub algorithms')
-
-    if algorithm in ('cutmix, mixup, label_smoothing'):
-        # see: https://github.com/mosaicml/composer/issues/362
-        pytest.importorskip("torch", minversion="1.10", reason="Pytorch 1.10 required.")
-
-    if algorithm in ('layer_freezing'):
-        pytest.xfail('Known issues')
-
-    if algorithm in ('sam', 'squeeze_excite', 'stochastic_depth', 'factorize'):
-        pytest.xfail('Incompatible with optimizers that store state, e.g. Adam.')
-
-    setting = get_settings(algorithm)
-    if setting is None:
-        pytest.xfail('No setting provided in algorithm_settings.')
-
-    folder1 = os.path.join(tmp_path, 'folder1')
-    folder2 = os.path.join(tmp_path, 'folder2')
-
-    model = setting['model']
-    optimizer = torch.optim.Adam(model.parameters(), lr=0.01)
-    scheduler = torch.optim.lr_scheduler.CosineAnnealingLR(optimizer, T_max=5)
-
-    config = {
-        'algorithms': setting['algorithm'],
-        'model': model,
-        'train_dataloader': DataLoader(dataset=setting['dataset'], batch_size=4),
->>>>>>> ad33e8d8
         'max_duration': '5ep',
         'device': device,
         'save_filename': save_filename,
@@ -99,16 +79,11 @@
     # create second trainer, load an intermediate checkpoint
     # and continue training
 
-    model = setting['model']
-    optimizer = torch.optim.Adam(model.parameters(), lr=0.01)
+    optimizer = torch.optim.Adam(copied_model.parameters(), lr=0.01)
     scheduler = torch.optim.lr_scheduler.CosineAnnealingLR(optimizer, T_max=5)
 
     config.update({
-<<<<<<< HEAD
         'model': copied_model,
-=======
-        'model': model,
->>>>>>> ad33e8d8
         'save_folder': folder2,
         'load_path': os.path.join(folder1, resume_file),
         'load_weights_only': False,
