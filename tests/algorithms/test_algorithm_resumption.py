--- conflicted
+++ resolved
@@ -68,17 +68,10 @@
     trainer1 = Trainer(**config)
     trainer1.fit()
 
-<<<<<<< HEAD
-    if resume_file.startswith("ba"):
-        trainer_hparams.eval_interval = "1ba"
-    if resume_file.startswith("ep"):
-        trainer_hparams.eval_interval = "1ep"
-=======
     # create second trainer, load an intermediate checkpoint
     # and continue training
     setting = get_settings(algorithm)
     assert setting is not None
->>>>>>> 8fbcafbd
 
     config.update({
         'model': setting['model'],
