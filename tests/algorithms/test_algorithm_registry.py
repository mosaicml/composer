# Copyright 2021 MosaicML. All Rights Reserved.

import dataclasses

import pytest
from torch.utils.data import Dataset

<<<<<<< HEAD
from composer.algorithms import (AGCHparams, AlgorithmHparams, AlibiHparams, AugMixHparams, BlurPoolHparams,
                                 ChannelsLastHparams, ColOutHparams, CutMixHparams, CutOutHparams, FactorizeHparams,
                                 GhostBatchNormHparams, LabelSmoothingHparams, LayerFreezingHparams, MixUpHparams,
                                 NoOpModelHparams, ProgressiveResizingHparams, RandAugmentHparams, SAMHparams,
                                 ScaleScheduleHparams, SelectiveBackpropHparams, SeqLengthWarmupHparams,
                                 SqueezeExciteHparams, StochasticDepthHparams, SWAHparams, algorithm_registry)
=======
from composer.algorithms import (AlgorithmHparams, AlibiHparams, CutMixHparams, StochasticDepthHparams,
                                 algorithm_registry)
>>>>>>> caf074b8
from composer.core.algorithm import Algorithm
from composer.models.base import ComposerModel
from tests.algorithms.algorithm_settings import get_settings

default_required_fields = {
    AGCHparams: {
        'clipping_threshold': 0.01
    },
    AlibiHparams: {
        'position_embedding_attribute': 'module.transformer.wpe',
        'attention_module_name': 'transformers.models.gpt2.modeling_gpt2.GPT2Attention',
        'attr_to_replace': '_attn',
        'alibi_attention': 'composer.algorithms.alibi._gpt2_alibi._attn',
        'mask_replacement_function': 'composer.algorithms.alibi._gpt2_alibi.enlarge_mask',
    },
    CutMixHparams: {
        'num_classes': 1000
    },
    StochasticDepthHparams: {
        'target_layer_name': 'ResNetBottleneck',
    },
}


@pytest.fixture
def registry():
    return algorithm_registry.get_algorithm_registry()


@pytest.mark.parametrize("name", algorithm_registry.list_algorithms())
def test_algorithm_registry(name, registry):
    # create the hparams object
    hparams_class = registry[name]

    kwargs = default_required_fields.get(hparams_class, dict())
    hparams = hparams_class(**kwargs)
    assert isinstance(hparams, AlgorithmHparams)
    assert dataclasses.is_dataclass(hparams)

    algorithm = algorithm_registry.get_algorithm(hparams)
    assert isinstance(algorithm, Algorithm)


@pytest.mark.parametrize("name", algorithm_registry.list_algorithms())
def test_algorithm_settings(name):
    if name in ('alibi', 'seq_length_warmup', 'factorize', 'no_op_model', 'scale_schedule'):
        pytest.skip()

    setting = get_settings(name)
    if setting is None:
        pytest.skip()

    assert isinstance(setting['algorithm'], Algorithm)
    assert isinstance(setting['model'], ComposerModel)
    assert isinstance(setting['dataset'], Dataset)<|MERGE_RESOLUTION|>--- conflicted
+++ resolved
@@ -5,25 +5,13 @@
 import pytest
 from torch.utils.data import Dataset
 
-<<<<<<< HEAD
-from composer.algorithms import (AGCHparams, AlgorithmHparams, AlibiHparams, AugMixHparams, BlurPoolHparams,
-                                 ChannelsLastHparams, ColOutHparams, CutMixHparams, CutOutHparams, FactorizeHparams,
-                                 GhostBatchNormHparams, LabelSmoothingHparams, LayerFreezingHparams, MixUpHparams,
-                                 NoOpModelHparams, ProgressiveResizingHparams, RandAugmentHparams, SAMHparams,
-                                 ScaleScheduleHparams, SelectiveBackpropHparams, SeqLengthWarmupHparams,
-                                 SqueezeExciteHparams, StochasticDepthHparams, SWAHparams, algorithm_registry)
-=======
 from composer.algorithms import (AlgorithmHparams, AlibiHparams, CutMixHparams, StochasticDepthHparams,
                                  algorithm_registry)
->>>>>>> caf074b8
 from composer.core.algorithm import Algorithm
 from composer.models.base import ComposerModel
 from tests.algorithms.algorithm_settings import get_settings
 
 default_required_fields = {
-    AGCHparams: {
-        'clipping_threshold': 0.01
-    },
     AlibiHparams: {
         'position_embedding_attribute': 'module.transformer.wpe',
         'attention_module_name': 'transformers.models.gpt2.modeling_gpt2.GPT2Attention',
