# Copyright 2021 MosaicML. All Rights Reserved.

import dataclasses

import pytest
from torch.utils.data import Dataset

<<<<<<< HEAD
from composer.algorithms import (AlgorithmHparams, AlibiHparams, AugMixHparams, BlurPoolHparams, ChannelsLastHparams,
                                 ColOutHparams, CutMixHparams, CutOutHparams, FactorizeHparams, GhostBatchNormHparams,
                                 LabelSmoothingHparams, LayerFreezingHparams, MixUpHparams, NoOpModelHparams,
                                 ProgressiveResizingHparams, RandAugmentHparams, SAMHparams, SelectiveBackpropHparams,
                                 SeqLengthWarmupHparams, SqueezeExciteHparams, StochasticDepthHparams, SWAHparams,
=======
from composer.algorithms import (AlgorithmHparams, AlibiHparams, CutMixHparams, StochasticDepthHparams,
>>>>>>> e7e6c8bf
                                 algorithm_registry)
from composer.core.algorithm import Algorithm
from composer.models.base import ComposerModel
from tests.algorithms.algorithm_settings import get_settings

default_required_fields = {
    AlibiHparams: {
        'position_embedding_attribute': 'module.transformer.wpe',
        'attention_module_name': 'transformers.models.gpt2.modeling_gpt2.GPT2Attention',
        'attr_to_replace': '_attn',
        'alibi_attention': 'composer.algorithms.alibi._gpt2_alibi._attn',
        'mask_replacement_function': 'composer.algorithms.alibi._gpt2_alibi.enlarge_mask',
    },
    CutMixHparams: {
        'num_classes': 1000
    },
<<<<<<< HEAD
    CutOutHparams: {
        'num_holes': 1,
        'length': 0.5
    },
    MixUpHparams: {
        'alpha': 0.2,
    },
    GhostBatchNormHparams: {
        'ghost_batch_size': 32
    },
    NoOpModelHparams: {},
    SqueezeExciteHparams: {
        'latent_channels': 64,
        'min_channels': 128
    },
=======
>>>>>>> e7e6c8bf
    StochasticDepthHparams: {
        'target_layer_name': 'ResNetBottleneck',
    },
}


@pytest.fixture
def registry():
    return algorithm_registry.get_algorithm_registry()


@pytest.mark.parametrize("name", algorithm_registry.list_algorithms())
def test_algorithm_registry(name, registry):
    # create the hparams object
    hparams_class = registry[name]

    kwargs = default_required_fields.get(hparams_class, dict())
    hparams = hparams_class(**kwargs)
    assert isinstance(hparams, AlgorithmHparams)
    assert dataclasses.is_dataclass(hparams)

    algorithm = algorithm_registry.get_algorithm(hparams)
    assert isinstance(algorithm, Algorithm)


@pytest.mark.parametrize("name", algorithm_registry.list_algorithms())
def test_algorithm_settings(name):
    if name in ('alibi', 'seq_length_warmup', 'factorize', 'no_op_model', 'scale_schedule'):
        pytest.skip()

    setting = get_settings(name)
    if setting is None:
        pytest.skip()

    assert isinstance(setting['algorithm'], Algorithm)
    assert isinstance(setting['model'], ComposerModel)
    assert isinstance(setting['dataset'], Dataset)<|MERGE_RESOLUTION|>--- conflicted
+++ resolved
@@ -5,15 +5,7 @@
 import pytest
 from torch.utils.data import Dataset
 
-<<<<<<< HEAD
-from composer.algorithms import (AlgorithmHparams, AlibiHparams, AugMixHparams, BlurPoolHparams, ChannelsLastHparams,
-                                 ColOutHparams, CutMixHparams, CutOutHparams, FactorizeHparams, GhostBatchNormHparams,
-                                 LabelSmoothingHparams, LayerFreezingHparams, MixUpHparams, NoOpModelHparams,
-                                 ProgressiveResizingHparams, RandAugmentHparams, SAMHparams, SelectiveBackpropHparams,
-                                 SeqLengthWarmupHparams, SqueezeExciteHparams, StochasticDepthHparams, SWAHparams,
-=======
 from composer.algorithms import (AlgorithmHparams, AlibiHparams, CutMixHparams, StochasticDepthHparams,
->>>>>>> e7e6c8bf
                                  algorithm_registry)
 from composer.core.algorithm import Algorithm
 from composer.models.base import ComposerModel
@@ -30,24 +22,6 @@
     CutMixHparams: {
         'num_classes': 1000
     },
-<<<<<<< HEAD
-    CutOutHparams: {
-        'num_holes': 1,
-        'length': 0.5
-    },
-    MixUpHparams: {
-        'alpha': 0.2,
-    },
-    GhostBatchNormHparams: {
-        'ghost_batch_size': 32
-    },
-    NoOpModelHparams: {},
-    SqueezeExciteHparams: {
-        'latent_channels': 64,
-        'min_channels': 128
-    },
-=======
->>>>>>> e7e6c8bf
     StochasticDepthHparams: {
         'target_layer_name': 'ResNetBottleneck',
     },
