# Copyright 2021 MosaicML. All Rights Reserved.

import functools

import numpy as np
import pytest
import torch
from PIL import Image

from composer.algorithms import ColOut, ColOutHparams
from composer.algorithms.colout.colout import ColOutTransform, batch_colout
from composer.core import Event
from composer.trainer import TrainerHparams
from tests.utils.trainer_fit import train_model


def verify_shape_image(orig: Image.Image, new: Image.Image, p_row: float, p_col: float) -> None:
    """Verify the shape of a transformed PIL Image."""
    H_o, W_o = orig.height, orig.width
    H_n, W_n = new.height, new.width

    H_t = int((1 - p_row) * H_o)
    W_t = int((1 - p_col) * W_o)

    assert (H_n, W_n) == (H_t, W_t), f"Image shape mismatch: {(H_n, W_n)} != {(H_t, W_t)}"


def verify_shape_tensor(orig: torch.Tensor, new: torch.Tensor, p_row: float, p_col: float) -> None:
    """Verify the shape of a transformed image tensor."""
    C, H_o, W_o = orig.shape

    H_t = int((1 - p_row) * H_o)
    W_t = int((1 - p_col) * W_o)

    assert new.shape == (C, H_t, W_t), f"Image tensor shape mismatch: {new.shape} != {(C, H_t, W_t)}"


def verify_shape_batch(orig: torch.Tensor, new: torch.Tensor, p_row: float, p_col: float) -> None:
    """Verify the shape of a transformed batch of images."""
    N, C, H_o, W_o = orig.shape

    H_t = int((1 - p_row) * H_o)
    W_t = int((1 - p_col) * W_o)

    assert new.shape == (N, C, H_t, W_t), f"Image batch shape mismatch: {new.shape} != {(N, C, H_t, W_t)}"


@pytest.fixture(params=[False, True])
def batch(request) -> bool:
    """Algorithm batch parameter."""
    return request.param


@pytest.fixture(params=[0, 0.15])
def p_row(request) -> float:
    """Algorithm p_row parameter."""
    return request.param


@pytest.fixture
def p_col(p_row) -> float:
    """Algorithm p_col parameter."""
    return p_row


@pytest.fixture(params=[1, 3])
def C(request) -> int:
    """Number of image channels.

    Testing BW and RGB.
    """
    return request.param


@pytest.fixture
def H(request) -> int:
    """Default image height."""
    return 32


@pytest.fixture
def W(H) -> int:
    """Default image width (equal to height)"""
    return H


@pytest.fixture
def fake_image(H, W, C) -> Image.Image:
    """Fake PIL Image."""
    rng = np.random.RandomState(0)
    return Image.fromarray((255 * rng.uniform(size=(H, W, C)).squeeze()).astype(np.uint8))


@pytest.fixture
def fake_image_tensor(H, W, C) -> torch.Tensor:
    """Fake image tensor."""
    torch.manual_seed(0)
    return torch.rand(C, H, W)


@pytest.fixture
def fake_image_batch(H, W, C) -> torch.Tensor:
    """Fake batch of images."""
    torch.manual_seed(0)
    return torch.rand(16, C, H, W)


@pytest.fixture
def dummy_hparams(p_row, p_col, batch) -> ColOutHparams:
    """Dummy hparams."""
    return ColOutHparams(p_row, p_col, batch)


@pytest.fixture
def dummy_algorithm(dummy_hparams) -> ColOut:
    """Reusable algorithm instance."""
    return ColOut(dummy_hparams.p_row, dummy_hparams.p_col, dummy_hparams.batch)


def test_single_image_drop_size(fake_image, p_row, p_col):
    """Test application to single PIL image."""
    transform = ColOutTransform(p_row, p_col)
    new_image = transform(fake_image)
    verify_shape_image(fake_image, new_image, p_row, p_col)  # type: ignore


@pytest.mark.parametrize("W", [48])
def test_rectangular_image(fake_image, p_row, p_col):
    """Test application to a rectangular PIL image."""
    transform = ColOutTransform(p_row, p_col)
    new_image = transform(fake_image)
    verify_shape_image(fake_image, new_image, p_row, p_col)  # type: ignore


def test_single_image_tensor_drop_size(fake_image_tensor, p_row, p_col):
    """Test application to a single torch image tensor."""
    transform = ColOutTransform(p_row, p_col)
    new_image = transform(fake_image_tensor)
    verify_shape_tensor(fake_image_tensor, new_image, p_row, p_col)  # type: ignore


def test_reproducibility_image(fake_image_tensor, p_row, p_col):
    """Test that transform is reproducible given the same seed."""
    transform_1 = ColOutTransform(p_row, p_col)
    transform_2 = ColOutTransform(p_row, p_col)

    torch.manual_seed(42)
    new_image_1 = transform_1(fake_image_tensor)
    torch.manual_seed(42)
    new_image_2 = transform_2(fake_image_tensor)

    assert torch.allclose(new_image_1, new_image_2)  # type: ignore


def test_reproducibility_batch(fake_image_batch, p_row, p_col):
    """Test that batch augmentation is reproducible given the same seed."""
    transform_1 = functools.partial(batch_colout, p_row=p_row, p_col=p_col)
    transform_2 = functools.partial(batch_colout, p_row=p_row, p_col=p_col)

    torch.manual_seed(42)
    new_batch_1 = transform_1(fake_image_batch)
    torch.manual_seed(42)
    new_batch_2 = transform_2(fake_image_batch)

    assert torch.allclose(new_batch_1, new_batch_2)  # type: ignore


def test_batch_drop_size(fake_image_batch, p_row, p_col):
    """Test application to a batch of images."""
    colout = functools.partial(batch_colout, p_row=p_row, p_col=p_col)
    new_batch = colout(fake_image_batch)
    verify_shape_batch(fake_image_batch, new_batch, p_row, p_col)


@pytest.mark.parametrize("p_col", [0.05, 0.25])
def test_rectangle_batch_drop_size(fake_image_batch, p_row, p_col):
    """Test that unequal values of p_row and p_col work properly."""
    colout = functools.partial(batch_colout, p_row=p_row, p_col=p_col)
    new_batch = colout(fake_image_batch)
    verify_shape_batch(fake_image_batch, new_batch, p_row, p_col)


@pytest.mark.parametrize("p_row,p_col", [(1.5, 0.15), (0.15, 1.5)])
def test_invalid_hparams(p_row, p_col):
    """Test that invalid hyperparameters error.

    Ideally this could be caught by the Hparams, but that's not yet supported in yahp.
    """
    with pytest.raises(ValueError):
        ColOut(p_row, p_col, False)


@pytest.mark.parametrize("event,batch", [(Event.AFTER_DATALOADER, True), (Event.INIT, False)])
def test_match_correct(event, dummy_algorithm, dummy_state):
<<<<<<< HEAD
    """ Algo should match AFTER_DATALOADER if batch else INIT """
=======
    """Algo should match AFTER_DATALOADER if batch else TRAINING_START."""
>>>>>>> ab0da9ee
    assert dummy_algorithm.match(event, dummy_state)


@pytest.mark.parametrize("event,batch", [(Event.INIT, True), (Event.AFTER_DATALOADER, False), (Event.EPOCH_END, True)])
def test_match_incorrect(event, dummy_algorithm, dummy_state):
<<<<<<< HEAD
    """ Algo should NOT match INIT if batch else AFTER_DATALOADER """
=======
    """Algo should NOT match TRAINING_START if batch else AFTER_DATALOADER."""
>>>>>>> ab0da9ee
    assert not dummy_algorithm.match(event, dummy_state)


@pytest.mark.parametrize("batch", [True])
def test_apply_batch(fake_image_batch, dummy_algorithm, dummy_state, dummy_logger):
    """Apply the algorithm to a fake batch."""
    p_row = dummy_algorithm.p_row
    p_col = dummy_algorithm.p_col

    dummy_state.batch = (fake_image_batch, None)
    dummy_algorithm.apply(Event.AFTER_DATALOADER, dummy_state, dummy_logger)
    last_input, _ = dummy_state.batch
    verify_shape_batch(fake_image_batch, last_input, p_row, p_col)


@pytest.mark.parametrize("batch", [False])
def test_apply_sample(dummy_algorithm, dummy_state, dummy_train_dataloader, dummy_logger):
    """Test that augmentation is added to dataset and functioning properly."""
    p_row = dummy_algorithm.p_row
    p_col = dummy_algorithm.p_col

    dset = dummy_train_dataloader.dataset
    orig, _ = dset[0]

    dummy_state.train_dataloader = dummy_train_dataloader
    dummy_algorithm.apply(Event.INIT, dummy_state, dummy_logger)
    new, _ = dset[0]

    verify_shape_tensor(orig, new, p_row, p_col)


def test_colout_trains(composer_trainer_hparams: TrainerHparams):
    composer_trainer_hparams.algorithms = [ColOutHparams(p_row=0.15, p_col=0.15, batch=True)]
    train_model(composer_trainer_hparams)<|MERGE_RESOLUTION|>--- conflicted
+++ resolved
@@ -192,21 +192,13 @@
 
 @pytest.mark.parametrize("event,batch", [(Event.AFTER_DATALOADER, True), (Event.INIT, False)])
 def test_match_correct(event, dummy_algorithm, dummy_state):
-<<<<<<< HEAD
-    """ Algo should match AFTER_DATALOADER if batch else INIT """
-=======
-    """Algo should match AFTER_DATALOADER if batch else TRAINING_START."""
->>>>>>> ab0da9ee
+    """Algo should match AFTER_DATALOADER if batch else INIT."""
     assert dummy_algorithm.match(event, dummy_state)
 
 
 @pytest.mark.parametrize("event,batch", [(Event.INIT, True), (Event.AFTER_DATALOADER, False), (Event.EPOCH_END, True)])
 def test_match_incorrect(event, dummy_algorithm, dummy_state):
-<<<<<<< HEAD
-    """ Algo should NOT match INIT if batch else AFTER_DATALOADER """
-=======
-    """Algo should NOT match TRAINING_START if batch else AFTER_DATALOADER."""
->>>>>>> ab0da9ee
+    """Algo should NOT match INIT if batch else AFTER_DATALOADER."""
     assert not dummy_algorithm.match(event, dummy_state)
 
 
