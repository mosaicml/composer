--- conflicted
+++ resolved
@@ -6,7 +6,6 @@
 import torch
 import torch.nn.functional as F
 
-import composer.loss
 from composer.algorithms import LabelSmoothingHparams, label_smoothing
 from composer.core import Event
 
@@ -20,7 +19,7 @@
     target_onehot = F.one_hot(target_indices, num_classes=C)
     input = F.softmax(torch.randn((N, C)), dim=1)
 
-    return input, target_indices, target_onehot
+    return (input, target_indices, target_onehot)
 
 
 def _generate_tensors_segmentation(batch_size: int, num_classes: int, H: int, W: int):
@@ -33,7 +32,7 @@
     target_onehot = torch.movedim(target_onehot, -1, 1)  # NCHW
     input = F.softmax(torch.randn((N, C, H, W)), dim=1)
 
-    return input, target_indices, target_onehot
+    return (input, target_indices, target_onehot)
 
 
 def xfail(val):
@@ -53,37 +52,6 @@
     ]
 
 
-<<<<<<< HEAD
-@pytest.mark.parametrize('tensors', generate_tensors())
-class TestSoftCrossEntropy:
-
-    def test_infer_target_type(self, tensors):
-        (input, target_indices, target_onehot) = tensors
-        assert composer.loss.loss._infer_target_type(input, target_indices) == 'indices'
-        assert composer.loss.loss._infer_target_type(input, target_onehot) == 'one_hot'
-
-    @pytest.mark.parametrize('reduction', ['mean', 'sum'])
-    @pytest.mark.parametrize('use_weights', [xfail(True), False])
-    def test_soft_cross_entropy(self, tensors, use_weights, reduction):
-        (input, target_indices, target_onehot) = tensors
-        if use_weights:
-            num_classes = target_onehot.shape[-1]
-            weights = torch.randn(size=[num_classes])
-        else:
-            weights = None
-
-        loss_args = dict(weight=weights, reduction=reduction)
-
-        loss_indices = composer.loss.soft_cross_entropy(input, target_indices, **loss_args)
-        loss_onehot = composer.loss.soft_cross_entropy(input, target_onehot, **loss_args)
-        loss_reference = F.cross_entropy(input, target_indices, **loss_args)
-
-        torch.testing.assert_allclose(loss_indices, loss_onehot)
-        torch.testing.assert_allclose(loss_indices, loss_reference)
-
-
-=======
->>>>>>> 30aaf886
 @pytest.mark.parametrize('smoothing', [0, 0.1, 0.5, 0.9, 1.0])
 @pytest.mark.parametrize('tensors', generate_tensors())
 class TestLabelSmoothing:
