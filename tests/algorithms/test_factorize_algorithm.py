--- conflicted
+++ resolved
@@ -69,11 +69,7 @@
 
 def test_forward_shape(state: State, empty_logger: Logger, algo_instance: Factorize):
 
-<<<<<<< HEAD
     batch = (torch.Tensor(64, 3, 32, 32), torch.Tensor())
-=======
-    batch = (torch.Tensor(64, 32, 32, 32), torch.Tensor())
->>>>>>> d6668bda
     output = state.model.forward(batch)
 
     algo_instance.apply(event=Event.INIT, state=state, logger=empty_logger)
