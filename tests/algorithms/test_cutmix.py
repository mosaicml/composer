# Copyright 2021 MosaicML. All Rights Reserved.

import numpy as np
import pytest
import torch
import torch.nn.functional as F

from composer.algorithms import CutMix, CutMixHparams
from composer.algorithms.cutmix.cutmix import _rand_bbox, cutmix_batch
from composer.core.types import Event
from composer.models.base import ComposerClassifier
from tests.common import SimpleConvModel


# (N, C, d1, d2, num_classes)
@pytest.fixture(params=[(7, 11, 3, 5, 10)])
def fake_data(request):
    # Generate some fake data
    N, C, d1, d2, num_classes = request.param
    torch.manual_seed(0)
    x_fake = torch.randn(N, C, d1, d2)
    y_fake = torch.randint(num_classes, size=(N,))
    indices = torch.randperm(N)
    return x_fake, y_fake, indices, num_classes


def validate_cutmix(x, y, indices, x_cutmix, y_cutmix, cutmix_lambda, bbox, num_classes):
    # Create shuffled version of x, y for reference checking
    x_perm = x[indices]
    y_perm = y[indices]

    # Explicitly check that the pixels and labels have been mixed correctly.
    for i in range(x.size(0)):  # Grab N
        # Check every pixel of the input data
        for j in range(x.size(2)):
            for k in range(x.size(3)):
                if (j >= bbox[0] and j < bbox[2]) and (k >= bbox[1] and k < bbox[3]):
                    torch.testing.assert_allclose(x_perm[i, :, j, k], x_cutmix[i, :, j, k])
                else:
                    torch.testing.assert_allclose(x[i, :, j, k], x_cutmix[i, :, j, k])
        # Check the label
        y_onehot = F.one_hot(y[i], num_classes=num_classes)
        y_perm_onehot = F.one_hot(y_perm[i], num_classes=num_classes)
        y_interp = cutmix_lambda * y_onehot + (1 - cutmix_lambda) * y_perm_onehot
        torch.testing.assert_allclose(y_interp, y_cutmix[i])


@pytest.mark.parametrize('alpha', [0.2, 1])
@pytest.mark.parametrize('uniform_sampling', [True, False])
class TestCutMix:

    def test_cutmix(self, fake_data, alpha, uniform_sampling):
        # Generate fake data
        x_fake, y_fake, indices, num_classes = fake_data

        # Get lambda based on alpha hparam
        cutmix_lambda = np.random.beta(alpha, alpha)
        # Get a random bounding box based on cutmix_lambda
        cx = np.random.randint(x_fake.shape[2])
        cy = np.random.randint(x_fake.shape[3])
        bbx1, bby1, bbx2, bby2 = _rand_bbox(W=x_fake.shape[2],
                                            H=x_fake.shape[3],
                                            cutmix_lambda=cutmix_lambda,
                                            cx=cx,
                                            cy=cy,
                                            uniform_sampling=uniform_sampling)
        bbox = (bbx1, bby1, bbx2, bby2)
        # Adjust lambda
        cutmix_lambda = 1 - ((bbx2 - bbx1) * (bby2 - bby1) / (x_fake.size()[-1] * x_fake.size()[-2]))

        # Apply cutmix
<<<<<<< HEAD
        x_cutmix, y_cutmix, used_indices = cutmix_batch(x_fake,
                                                        y_fake,
                                                        alpha=1.0,
                                                        num_classes=num_classes,
                                                        bbox=bbox,
                                                        indices=indices)
=======
        x_cutmix, y_cutmix = cutmix_batch(X=x_fake,
                                          y=y_fake,
                                          alpha=1.0,
                                          n_classes=n_classes,
                                          cutmix_lambda=cutmix_lambda,
                                          bbox=bbox,
                                          indices=indices,
                                          uniform_sampling=uniform_sampling)
>>>>>>> 8e047120

        # Validate results
        validate_cutmix(x=x_fake,
                        y=y_fake,
                        indices=used_indices,
                        x_cutmix=x_cutmix,
                        y_cutmix=y_cutmix,
                        cutmix_lambda=cutmix_lambda,
                        bbox=bbox,
                        num_classes=num_classes)

    def test_cutmix_algorithm(self, fake_data, alpha, uniform_sampling, minimal_state, empty_logger):
        # Generate fake data
        x_fake, y_fake, _, _ = fake_data

        algorithm = CutMix(alpha=alpha, num_classes=x_fake.size(1), uniform_sampling=uniform_sampling)
        state = minimal_state
        state.model = ComposerClassifier(torch.nn.Flatten())
        state.batch = (x_fake, y_fake)

        # Apply algo, use test hooks to specify indices and override internally generated interpolation lambda for testability
        algorithm.apply(Event.AFTER_DATALOADER, state, empty_logger)

        x, y = state.batch
        # Validate results
        validate_cutmix(x=x_fake,
                        y=y_fake,
                        indices=algorithm._indices,
                        x_cutmix=x,
                        y_cutmix=y,
                        cutmix_lambda=algorithm._cutmix_lambda,
                        bbox=algorithm._bbox,
                        num_classes=algorithm.num_classes)


def test_cutmix_nclasses(minimal_state, empty_logger):
    algorithm = CutMix(alpha=1.0, num_classes=10)

    state = minimal_state
    state.model = SimpleConvModel(num_classes=10)
    state.batch = (torch.ones((1, 1, 1, 1)), torch.Tensor([2]))

    algorithm.apply(Event.INIT, state, empty_logger)
    algorithm.apply(Event.AFTER_DATALOADER, state, empty_logger)


def test_cutmix_hparams():
    hparams = CutMixHparams(alpha=1.0, num_classes=10)
    algorithm = hparams.initialize_object()
    assert isinstance(algorithm, CutMix)<|MERGE_RESOLUTION|>--- conflicted
+++ resolved
@@ -69,23 +69,13 @@
         cutmix_lambda = 1 - ((bbx2 - bbx1) * (bby2 - bby1) / (x_fake.size()[-1] * x_fake.size()[-2]))
 
         # Apply cutmix
-<<<<<<< HEAD
         x_cutmix, y_cutmix, used_indices = cutmix_batch(x_fake,
                                                         y_fake,
                                                         alpha=1.0,
                                                         num_classes=num_classes,
                                                         bbox=bbox,
-                                                        indices=indices)
-=======
-        x_cutmix, y_cutmix = cutmix_batch(X=x_fake,
-                                          y=y_fake,
-                                          alpha=1.0,
-                                          n_classes=n_classes,
-                                          cutmix_lambda=cutmix_lambda,
-                                          bbox=bbox,
-                                          indices=indices,
-                                          uniform_sampling=uniform_sampling)
->>>>>>> 8e047120
+                                                        indices=indices,
+                                                        uniform_sampling=uniform_sampling)
 
         # Validate results
         validate_cutmix(x=x_fake,
