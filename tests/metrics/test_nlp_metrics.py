# Copyright 2022 MosaicML Composer authors
# SPDX-License-Identifier: Apache-2.0

'do a backflip'  # Copyright 2022 MosaicML Composer authors
# SPDX-License-Identifier: Apache-2.0

import math

import pytest
import torch
from torch.nn.functional import cross_entropy

from composer.metrics.nlp import (BinaryF1Score, HFCrossEntropy, InContextLearningExpectedCalibrationError,
                                  InContextLearningLMAccuracy, InContextLearningLMExpectedCalibrationError,
                                  InContextLearningMCExpectedCalibrationError, InContextLearningMultipleChoiceAccuracy,
                                  InContextLearningQAAccuracy, LanguageCrossEntropy, LanguagePerplexity, MaskedAccuracy,
                                  Perplexity)
<<<<<<< HEAD
from composer.utils import dist
from tests.common import device, world_size
=======
>>>>>>> 76b509c5


@pytest.mark.parametrize('ignore_index', [-100])
@pytest.mark.parametrize('num_classes', [2, 3, 4, 5])
def test_masked_accuracy(ignore_index, num_classes):
    """Sanity check to make sure that masked accuracy has reasonable performance.

    Generates random targets and labels, and then ensures that the random targets and labels
    must hit at-chance accuracy.

    Args:
        batch_size (int): how many samples are in each batch
        ignore_index (Optional[int]): if present, the class index to ignore in accuracy calculations.
        num_classes (int): the number of classes in the classification task
    """
    batch_size = int(1e4)
    torchmetrics_masked_acc = MaskedAccuracy(ignore_index=ignore_index)
    # we're only testing binary accuracy -- expected accuracy should be 50%
    generated_preds = torch.rand((batch_size, num_classes))
    true_labels = torch.randint(low=0, high=num_classes - 1, size=(batch_size,))

    if ignore_index is not None:
        labels_mask = torch.rand((batch_size,))
        labels_mask[labels_mask > 0.8] = 1
        labels_mask[labels_mask <= 0.8] = 0
        labels_mask = labels_mask.bool()
        true_labels[labels_mask] = ignore_index

    true_labels = true_labels.float()
    generated_preds = generated_preds.float()

    torchmetrics_masked_acc.update(generated_preds, true_labels)
    final_acc = torchmetrics_masked_acc.compute()
    assert abs(final_acc - (1.0 / num_classes)) < 0.02


@pytest.mark.parametrize('ignore_index', [-100])
@pytest.mark.parametrize('batch_size', [1e2, 1e3])
@pytest.mark.parametrize('sequence_length', [128])
@pytest.mark.parametrize('num_classes', [2, 10])
@pytest.mark.parametrize('minibatch_size', [56, 256, 768])
def test_cross_entropy(batch_size: float, ignore_index: int, sequence_length: int, num_classes: int,
                       minibatch_size: int):
    """Sanity check to make sure that batched CrossEntropyLoss matches the expected performance.

    Generates a predicted distribution from a normal distribution, and a ground truth from a normal distribution.
    Verifies Cross Entropy Loss against the baseline performance.

    Args:
        batch_size (int): how many samples are in each batch
        ignore_index (Optional[int]): if present, the class index to ignore in accuracy calculations.
        sequence_length (int): the length of the generated sequence
        num_classes (int): the number of classes in the classification task
        minibatch_size (int): the minibatch size to simulate for model predictions
    """
    batch_size = int(batch_size)
    generated_preds = torch.randn((batch_size, sequence_length, num_classes))
    generated_true = torch.randint(low=0, high=num_classes, size=(batch_size, sequence_length))

    torchmetrics_xent = LanguageCrossEntropy(dist_sync_on_step=False, ignore_index=ignore_index)
    ce_with_keys_metric = LanguageCrossEntropy(dist_sync_on_step=False, ignore_index=ignore_index)

    if ignore_index is not None:
        labels_mask = torch.rand((batch_size, sequence_length))
        labels_mask[labels_mask > 0.8] = 1
        labels_mask[labels_mask <= 0.8] = 0
        labels_mask = labels_mask.bool()
        generated_true[labels_mask] = ignore_index

    num_batches = math.ceil(batch_size / minibatch_size)
    for batch_idx in range(num_batches):
        begin_idx = (batch_idx * minibatch_size)
        end_idx = ((batch_idx + 1) * minibatch_size)
        preds_subset = generated_preds[begin_idx:end_idx]
        true_subset = generated_true[begin_idx:end_idx]
        torchmetrics_xent.update(preds_subset, true_subset)
        ce_with_keys_metric.update(
            {
                'logits': preds_subset.view(-1, num_classes),
                'loss': cross_entropy(preds_subset.view(-1, num_classes), true_subset.view(-1))
            }, true_subset.view(-1))

    torchmetrics_loss = torchmetrics_xent.compute()
    ce_with_keys_loss = ce_with_keys_metric.compute()
    correct_loss = cross_entropy(generated_preds.view(-1, num_classes), generated_true.view(-1))
    assert torchmetrics_loss == ce_with_keys_loss
    assert torch.isclose(correct_loss, torchmetrics_loss)


@pytest.mark.parametrize('batch_size', [1e2, 1e3, 1e4])
@pytest.mark.parametrize('minibatch_size', [256, 768])
def test_binary_f1(batch_size, minibatch_size):
    """Sanity check to make sure that BinaryF1 TorchMetrics implementation matches the sklearn implementation.

    Generates a predicted set of labels, and a random set, and compares the resultant Binary F1 score.

    Args:
        batch_size (int): how many samples are in each batch
        minibatch_size (int): the minibatch size to simulate for model predictions
    """
    pytest.importorskip('sklearn', reason='sklearn is an optional dependency')
    from sklearn.metrics import f1_score

    batch_size = int(batch_size)

    generated_preds = torch.randn(size=(batch_size, 2))
    generated_true = torch.randint(low=0, high=2, size=(batch_size,))

    binary_f1 = BinaryF1Score()

    num_batches = math.ceil(batch_size / minibatch_size)
    for batch_idx in range(num_batches):
        begin_idx = (batch_idx * minibatch_size)
        end_idx = ((batch_idx + 1) * minibatch_size)
        preds_subset = generated_preds[begin_idx:end_idx]
        true_subset = generated_true[begin_idx:end_idx]
        binary_f1.update(preds_subset, true_subset)

    torchmetrics_f1 = binary_f1.compute()
    generated_preds = torch.argmax(generated_preds, dim=1)
    correct_f1 = f1_score(y_true=generated_true, y_pred=generated_preds)
    assert correct_f1 == torchmetrics_f1


def test_hf_cross_entropy_equivalence():
    batch_size = 1024
    sequence_length = 64
    num_classes = 10
    ignore_index = -100
    minibatch_size = 128

    generated_preds = torch.randn((batch_size, sequence_length, num_classes))
    generated_true = torch.randint(low=0, high=num_classes, size=(batch_size, sequence_length))

    ce_with_keys_metric = HFCrossEntropy(dist_sync_on_step=False)
    ce_direct_loss_metric = HFCrossEntropy(dist_sync_on_step=False)
    ce_tensors_metric = HFCrossEntropy(dist_sync_on_step=False)

    labels_mask = torch.rand((batch_size, sequence_length))
    labels_mask[labels_mask > 0.8] = 1
    labels_mask[labels_mask <= 0.8] = 0
    labels_mask = labels_mask.bool()
    generated_true[labels_mask] = ignore_index

    num_batches = math.ceil(batch_size / minibatch_size)
    for batch_idx in range(num_batches):
        begin_idx = (batch_idx * minibatch_size)
        end_idx = ((batch_idx + 1) * minibatch_size)
        preds_subset = generated_preds[begin_idx:end_idx]
        true_subset = generated_true[begin_idx:end_idx]

        ce_tensors_metric.update(preds_subset.view(-1, num_classes), true_subset.view(-1))
        ce_with_keys_metric.update({'logits': preds_subset.view(-1, num_classes)}, true_subset.view(-1))
        ce_direct_loss_metric.update({'loss': cross_entropy(preds_subset.view(-1, num_classes), true_subset.view(-1))},
                                     true_subset)

    ce_tensors = ce_tensors_metric.compute()
    ce_with_keys = ce_with_keys_metric.compute()
    ce_direct_loss = ce_direct_loss_metric.compute()
    correct_loss = cross_entropy(generated_preds.view(-1, num_classes), generated_true.view(-1))

    assert ce_tensors == ce_with_keys
    assert ce_tensors == ce_direct_loss
    assert all(torch.isclose(metric, correct_loss) for metric in [ce_tensors, ce_with_keys, ce_direct_loss])


def test_hf_perplexity():
    batch_size = 1024
    sequence_length = 64
    num_classes = 10
    ignore_index = -100
    minibatch_size = 128

    generated_preds = torch.randn((batch_size, sequence_length, num_classes))
    generated_true = torch.randint(low=0, high=num_classes, size=(batch_size, sequence_length))

    ce_metric = HFCrossEntropy(dist_sync_on_step=False)
    perplexity_metric = Perplexity(dist_sync_on_step=False)

    labels_mask = torch.rand((batch_size, sequence_length))
    labels_mask[labels_mask > 0.8] = 1
    labels_mask[labels_mask <= 0.8] = 0
    labels_mask = labels_mask.bool()
    generated_true[labels_mask] = ignore_index

    num_batches = math.ceil(batch_size / minibatch_size)
    for batch_idx in range(num_batches):
        begin_idx = (batch_idx * minibatch_size)
        end_idx = ((batch_idx + 1) * minibatch_size)
        preds_subset = generated_preds[begin_idx:end_idx]
        true_subset = generated_true[begin_idx:end_idx]

        ce_metric.update(preds_subset.view(-1, num_classes), true_subset.view(-1))
        perplexity_metric.update(preds_subset.view(-1, num_classes), true_subset.view(-1))

    ce = ce_metric.compute()
    perplexity = perplexity_metric.compute()

    assert torch.equal(torch.exp(ce), perplexity)


def test_language_perplexity():
    batch_size = 1024
    sequence_length = 64
    num_classes = 10
    ignore_index = -100
    minibatch_size = 128

    generated_preds = torch.randn((batch_size, sequence_length, num_classes))
    generated_true = torch.randint(low=0, high=num_classes, size=(batch_size, sequence_length))

    ce_metric = LanguageCrossEntropy(dist_sync_on_step=False)
    perplexity_metric = LanguagePerplexity(dist_sync_on_step=False)

    labels_mask = torch.rand((batch_size, sequence_length))
    labels_mask[labels_mask > 0.8] = 1
    labels_mask[labels_mask <= 0.8] = 0
    labels_mask = labels_mask.bool()
    generated_true[labels_mask] = ignore_index

    num_batches = math.ceil(batch_size / minibatch_size)
    for batch_idx in range(num_batches):
        begin_idx = (batch_idx * minibatch_size)
        end_idx = ((batch_idx + 1) * minibatch_size)
        preds_subset = generated_preds[begin_idx:end_idx]
        true_subset = generated_true[begin_idx:end_idx]

        ce_metric.update(preds_subset, true_subset)
        perplexity_metric.update(preds_subset, true_subset)

    ce = ce_metric.compute()
    perplexity = perplexity_metric.compute()

    assert torch.equal(torch.exp(ce), perplexity)


def test_in_context_learning_lm_accuracy(tiny_gpt2_tokenizer):
    contexts = ['The dog is', 'I love to eat', 'I hate', 'The weather is']
    continuations = [' furry', ' pie', ' long lines', ' snowy']
    pad = tiny_gpt2_tokenizer.pad_token_id
    inputs = [
        tiny_gpt2_tokenizer(context)['input_ids'] + tiny_gpt2_tokenizer(continuation)['input_ids']
        for context, continuation in zip(contexts, continuations)
    ]
    inputs = torch.tensor([input + [pad] * (2048 - len(input)) for input in inputs])

    cont_idxs = []
    for context, continuation in zip(contexts, continuations):
        start = len(tiny_gpt2_tokenizer(context)['input_ids'])
        end = start + len(tiny_gpt2_tokenizer(continuation)['input_ids'])
        cont_idxs.append(torch.tensor(list(range(start, end))))

    batch = {'continuation_indices': cont_idxs, 'labels': inputs.roll(-1), 'input_ids': inputs}
    logits = torch.nn.functional.one_hot(inputs.roll(-1), num_classes=pad + 1).float() * 100
    start, end = cont_idxs[1].tolist()[0] - 1, cont_idxs[1].tolist()[-1]
    logits[1][start:end] = logits[0][start:end].clone()  # make one of the answer's continuations incorrect
    metric = InContextLearningLMAccuracy()
    metric.update(batch, logits, batch['labels'])

    assert metric.compute() == 0.75


def test_in_context_learning_lm_ece(tiny_gpt2_tokenizer):
    contexts = ['The dog is', 'I love to eat', 'I hate', 'The weather is']
    continuations = [' furry', ' pie', ' long lines', ' snowy']
    pad = tiny_gpt2_tokenizer.pad_token_id
    inputs = [
        tiny_gpt2_tokenizer(context)['input_ids'] + tiny_gpt2_tokenizer(continuation)['input_ids']
        for context, continuation in zip(contexts, continuations)
    ]
    inputs = torch.tensor([input + [pad] * (2048 - len(input)) for input in inputs])

    cont_idxs = []
    for context, continuation in zip(contexts, continuations):
        start = len(tiny_gpt2_tokenizer(context)['input_ids'])
        end = start + len(tiny_gpt2_tokenizer(continuation)['input_ids'])
        cont_idxs.append(torch.tensor(list(range(start, end))))

    batch = {'continuation_indices': cont_idxs, 'labels': inputs.roll(-1), 'input_ids': inputs}
    # logits are expected to be unnormalized and will undergo softmax, so we must multiply by 100
    logits = torch.nn.functional.one_hot(inputs.roll(-1), num_classes=pad + 1).float() * 100
    start, end = cont_idxs[1].tolist()[0] - 1, cont_idxs[1].tolist()[-1]
    logits[1][start:end] = logits[0][start:end].clone()  # make one of the answer's continuations incorrect
    metric = InContextLearningLMExpectedCalibrationError()
    metric.update(batch, logits, batch['labels'])
    # all observations fall in the top confidence bucket (95%) but accuracy is only 75%,
    # hence ECE should be 0.2
    assert abs(metric.compute() - 0.2) < 0.0001


def test_in_context_learning_qa_accuracy():
    outputs = ['Correct but then some more text', 'Incorrect', ' the CORREct with weird casing and spacing']
    labels = [['Correct'], ['blah', 'blah2'], ['blah', 'correct']]

    metric = InContextLearningQAAccuracy()
    metric.update(outputs, labels)

    assert metric.compute() == (2 / 3)


def test_in_context_learning_mc_accuracy(tiny_gpt2_tokenizer):
    contexts = [
        'Q: How do you cook a cake?', 'Q: How do you cook a cake?', 'Q: How old is the earth?',
        'Q: How old is the earth?'
    ]
    continuations = [' A: turn on the oven', ' A: do a backflip', ' A: 2 minutes', ' A: 4.5 billion years']
    gold_indices = [0, 1]
    choice_groupings = [(0, 2), (2, 4)]
    pad = tiny_gpt2_tokenizer.pad_token_id
    inputs = [
        tiny_gpt2_tokenizer(context)['input_ids'] + tiny_gpt2_tokenizer(continuation)['input_ids']
        for context, continuation in zip(contexts, continuations)
    ]
    inputs = torch.tensor([input + [pad] * (2048 - len(input)) for input in inputs])

    cont_idxs = []
    for context, continuation in zip(contexts, continuations):
        start = len(tiny_gpt2_tokenizer(context)['input_ids'])
        end = start + len(tiny_gpt2_tokenizer(continuation)['input_ids'])
        cont_idxs.append(torch.tensor(list(range(start, end))))

    batch = {
        'continuation_indices': cont_idxs,
        'labels': inputs.roll(-1),
        'input_ids': inputs,
        'gold_indices': gold_indices,
        'choice_groupings': choice_groupings
    }
    logits = torch.nn.functional.one_hot(inputs.roll(-1), num_classes=pad + 1).float()

    # for the first two, the correct answer is continuation 0
    # make the answer correct by making continuation 0 more likely for both answers
    start, end = cont_idxs[1].tolist()[0] - 1, cont_idxs[1].tolist()[-1]
    logits[1][start:end] = logits[0][start:end].clone()

    # for the last two, the correct answer is continuation 3
    # make the answer incorrect by making continuation 2 more likely for both answers
    start, end = cont_idxs[3].tolist()[0], cont_idxs[3].tolist()[-1]
    logits[3][start:end] = logits[2][start:end].clone()

    metric = InContextLearningMultipleChoiceAccuracy()

    metric.update(batch, logits, batch['labels'])
    assert metric.compute() == 0.5


def test_in_context_learning_mc_ece(tiny_gpt2_tokenizer):
    contexts = [
        'Q: How do you cook a cake?', 'Q: How do you cook a cake?', 'Q: How old is the earth?',
        'Q: How old is the earth?'
    ]
    continuations = [' turn on the oven', ' do a backflip', ' 2 minutes', ' 4.5 billion years']
    gold_indices = [0, 1]
    choice_groupings = [(0, 2), (2, 4)]
    pad = tiny_gpt2_tokenizer.pad_token_id
    inputs = [
        tiny_gpt2_tokenizer(context)['input_ids'] + tiny_gpt2_tokenizer(continuation)['input_ids']
        for context, continuation in zip(contexts, continuations)
    ]
    inputs = torch.tensor([input + [pad] * (2048 - len(input)) for input in inputs])

    cont_idxs = []
    for context, continuation in zip(contexts, continuations):
        start = len(tiny_gpt2_tokenizer(context)['input_ids'])
        end = start + len(tiny_gpt2_tokenizer(continuation)['input_ids'])
        cont_idxs.append(torch.tensor(list(range(start, end))))

    batch = {
        'continuation_indices': cont_idxs,
        'labels': inputs.roll(-1),
        'input_ids': inputs,
        'gold_indices': gold_indices,
        'choice_groupings': choice_groupings
    }
    logits = torch.nn.functional.one_hot(inputs.roll(-1), num_classes=pad + 1).float() * 100
    # for the first two, the correct answer is continuation 0
    # make the answer correct by making continuation 0 more likely for both answers
    start, end = cont_idxs[1].tolist()[0] - 1, cont_idxs[1].tolist()[-1]
    logits[1][start:end] = logits[0][start:end].clone()

    # for the last two, the correct answer is continuation 3
    # make the answer incorrect by making continuation 2 more likely for both answers
    start, end = cont_idxs[3].tolist()[0] - 1, cont_idxs[3].tolist()[-1]
    logits[3][start:end] = logits[2][start:end].clone()

    metric = InContextLearningMCExpectedCalibrationError()

    metric.update(batch, logits, batch['labels'])

    # accuracy is 50% but confidence is 95%, so ECE is 45%
    assert abs(metric.compute().item() - 0.45) < 0.0001


def test_in_context_learning_ece():
    metric = InContextLearningExpectedCalibrationError(n_buckets=1)
    metric.update(None, None, None)  # pyright: ignore [reportGeneralTypeIssues]
    metric.bucket_totals[0] = 2  # pyright: ignore [reportGeneralTypeIssues]
    metric.bucket_correct[0] = 1  # pyright: ignore [reportGeneralTypeIssues]
    # confidence of bucket = 50%, accuracy = 50% => ECE = 0.0
    assert metric.compute() == 0.0

    metric = InContextLearningExpectedCalibrationError(n_buckets=10)
    # this example corresponds to perfect calibration across all 10 buckets
    metric.update(None, None, None)  # pyright: ignore [reportGeneralTypeIssues]
    for i in range(len(metric.bucket_totals)):  # pyright: ignore [reportGeneralTypeIssues]
        upper_bound = (i + 1) / metric.n_buckets
        lower_bound = i / metric.n_buckets
        conf_bucket_i = (upper_bound + lower_bound) / 2
        metric.bucket_totals[i] = metric.n_buckets * 2  # pyright: ignore [reportGeneralTypeIssues]
        metric.bucket_correct[i] = conf_bucket_i * metric.n_buckets * 2  # pyright: ignore [reportGeneralTypeIssues]
    assert metric.compute() == 0.0

    metric = InContextLearningExpectedCalibrationError(n_buckets=10)
    # this example corresponds to perfect calibration
    metric.update(None, None, None)  # pyright: ignore [reportGeneralTypeIssues]
    metric.bucket_totals[-1] = 2  # pyright: ignore [reportGeneralTypeIssues]
    metric.bucket_correct[-1] = 0  # pyright: ignore [reportGeneralTypeIssues]
    # confidence = 95%, accuracy = 0% => ece = 95%
<<<<<<< HEAD
    assert metric.compute() == 0.95


@device('gpu')
@world_size(2)
def test_in_context_learning_ece_multi_gpu(device, world_size, tiny_gpt2_tokenizer):
    contexts = ['The dog is', 'I love to eat', 'I hate', 'The weather is']
    continuations = [' furry', ' pie', ' long lines', ' snowy']
    pad = tiny_gpt2_tokenizer.pad_token_id
    inputs = [
        tiny_gpt2_tokenizer(context)['input_ids'] + tiny_gpt2_tokenizer(continuation)['input_ids']
        for context, continuation in zip(contexts, continuations)
    ]
    inputs = torch.tensor([input + [pad] * (2048 - len(input)) for input in inputs])

    cont_idxs = []
    for context, continuation in zip(contexts, continuations):
        start = len(tiny_gpt2_tokenizer(context)['input_ids'])
        end = start + len(tiny_gpt2_tokenizer(continuation)['input_ids'])
        cont_idxs.append(torch.tensor(list(range(start, end))))

    batch = {'continuation_indices': cont_idxs, 'labels': inputs.roll(-1), 'input_ids': inputs}
    # logits are expected to be unnormalized and will undergo softmax, so we must multiply by 100
    logits = torch.nn.functional.one_hot(inputs.roll(-1), num_classes=pad + 1).float() * 100
    start, end = cont_idxs[1].tolist()[0] - 1, cont_idxs[1].tolist()[-1]
    logits[1][start:end] = logits[0][start:end].clone()  # make one of the answer's continuations incorrect
    metric = InContextLearningLMExpectedCalibrationError()

    if dist.get_local_rank() == 0:
        metric.update(batch, logits, batch['labels'])
    else:
        batch = {'continuation_indices': cont_idxs, 'labels': inputs.roll(-1), 'input_ids': inputs}
        # logits are expected to be unnormalized and will undergo softmax, so we must multiply by 100
        logits = torch.nn.functional.one_hot(inputs.roll(-1), num_classes=pad + 1).float() * 100
        metric.update(batch, logits, batch['labels'])

    assert abs(metric.compute().item() - 0.075) < 0.0001  # confidence = 95% and acc = 7/8 => ECE = 0.075
    assert metric.bucket_totals[-1] == 8  # pyright: ignore [reportGeneralTypeIssues]
    assert metric.bucket_correct[-1] == 7  # pyright: ignore [reportGeneralTypeIssues]
=======
    assert metric.compute() == 0.95
>>>>>>> 76b509c5
<|MERGE_RESOLUTION|>--- conflicted
+++ resolved
@@ -15,11 +15,6 @@
                                   InContextLearningMCExpectedCalibrationError, InContextLearningMultipleChoiceAccuracy,
                                   InContextLearningQAAccuracy, LanguageCrossEntropy, LanguagePerplexity, MaskedAccuracy,
                                   Perplexity)
-<<<<<<< HEAD
-from composer.utils import dist
-from tests.common import device, world_size
-=======
->>>>>>> 76b509c5
 
 
 @pytest.mark.parametrize('ignore_index', [-100])
@@ -438,46 +433,4 @@
     metric.bucket_totals[-1] = 2  # pyright: ignore [reportGeneralTypeIssues]
     metric.bucket_correct[-1] = 0  # pyright: ignore [reportGeneralTypeIssues]
     # confidence = 95%, accuracy = 0% => ece = 95%
-<<<<<<< HEAD
-    assert metric.compute() == 0.95
-
-
-@device('gpu')
-@world_size(2)
-def test_in_context_learning_ece_multi_gpu(device, world_size, tiny_gpt2_tokenizer):
-    contexts = ['The dog is', 'I love to eat', 'I hate', 'The weather is']
-    continuations = [' furry', ' pie', ' long lines', ' snowy']
-    pad = tiny_gpt2_tokenizer.pad_token_id
-    inputs = [
-        tiny_gpt2_tokenizer(context)['input_ids'] + tiny_gpt2_tokenizer(continuation)['input_ids']
-        for context, continuation in zip(contexts, continuations)
-    ]
-    inputs = torch.tensor([input + [pad] * (2048 - len(input)) for input in inputs])
-
-    cont_idxs = []
-    for context, continuation in zip(contexts, continuations):
-        start = len(tiny_gpt2_tokenizer(context)['input_ids'])
-        end = start + len(tiny_gpt2_tokenizer(continuation)['input_ids'])
-        cont_idxs.append(torch.tensor(list(range(start, end))))
-
-    batch = {'continuation_indices': cont_idxs, 'labels': inputs.roll(-1), 'input_ids': inputs}
-    # logits are expected to be unnormalized and will undergo softmax, so we must multiply by 100
-    logits = torch.nn.functional.one_hot(inputs.roll(-1), num_classes=pad + 1).float() * 100
-    start, end = cont_idxs[1].tolist()[0] - 1, cont_idxs[1].tolist()[-1]
-    logits[1][start:end] = logits[0][start:end].clone()  # make one of the answer's continuations incorrect
-    metric = InContextLearningLMExpectedCalibrationError()
-
-    if dist.get_local_rank() == 0:
-        metric.update(batch, logits, batch['labels'])
-    else:
-        batch = {'continuation_indices': cont_idxs, 'labels': inputs.roll(-1), 'input_ids': inputs}
-        # logits are expected to be unnormalized and will undergo softmax, so we must multiply by 100
-        logits = torch.nn.functional.one_hot(inputs.roll(-1), num_classes=pad + 1).float() * 100
-        metric.update(batch, logits, batch['labels'])
-
-    assert abs(metric.compute().item() - 0.075) < 0.0001  # confidence = 95% and acc = 7/8 => ECE = 0.075
-    assert metric.bucket_totals[-1] == 8  # pyright: ignore [reportGeneralTypeIssues]
-    assert metric.bucket_correct[-1] == 7  # pyright: ignore [reportGeneralTypeIssues]
-=======
-    assert metric.compute() == 0.95
->>>>>>> 76b509c5
+    assert metric.compute() == 0.95