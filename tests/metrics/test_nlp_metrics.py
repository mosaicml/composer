# Copyright 2022 MosaicML Composer authors
# SPDX-License-Identifier: Apache-2.0

import math

import pytest
import torch
from torch.nn.functional import cross_entropy

<<<<<<< HEAD
from composer.metrics.nlp import (BinaryF1Score, HFCrossEntropy, LanguageCrossEntropy, LanguagePerplexity,
=======
from composer.metrics.nlp import (BinaryF1Score, HFCrossEntropy, InContextLearningLMAccuracy, LanguageCrossEntropy,
>>>>>>> ab0ae482
                                  MaskedAccuracy, Perplexity)


@pytest.mark.parametrize('ignore_index', [-100])
@pytest.mark.parametrize('num_classes', [2, 3, 4, 5])
def test_masked_accuracy(ignore_index, num_classes):
    """Sanity check to make sure that masked accuracy has reasonable performance.

    Generates random targets and labels, and then ensures that the random targets and labels
    must hit at-chance accuracy.

    Args:
        batch_size (int): how many samples are in each batch
        ignore_index (Optional[int]): if present, the class index to ignore in accuracy calculations.
        num_classes (int): the number of classes in the classification task
    """
    batch_size = int(1e4)
    torchmetrics_masked_acc = MaskedAccuracy(ignore_index=ignore_index)
    # we're only testing binary accuracy -- expecteed accuracy should be 50%
    generated_preds = torch.rand((batch_size, num_classes))
    true_labels = torch.randint(low=0, high=num_classes - 1, size=(batch_size,))

    if ignore_index is not None:
        labels_mask = torch.rand((batch_size,))
        labels_mask[labels_mask > 0.8] = 1
        labels_mask[labels_mask <= 0.8] = 0
        labels_mask = labels_mask.bool()
        true_labels[labels_mask] = ignore_index

    true_labels = true_labels.float()
    generated_preds = generated_preds.float()

    torchmetrics_masked_acc.update(generated_preds, true_labels)
    final_acc = torchmetrics_masked_acc.compute()
    assert abs(final_acc - (1.0 / num_classes)) < 0.02


@pytest.mark.parametrize('ignore_index', [-100])
@pytest.mark.parametrize('batch_size', [1e2, 1e3])
@pytest.mark.parametrize('sequence_length', [128])
@pytest.mark.parametrize('num_classes', [2, 10])
@pytest.mark.parametrize('minibatch_size', [56, 256, 768])
def test_cross_entropy(batch_size: float, ignore_index: int, sequence_length: int, num_classes: int,
                       minibatch_size: int):
    """Sanity check to make sure that batched CrossEntropyLoss matches the expected performance.

    Generates a predicted distribution from a normal distribution, and a ground truth from a normal distribution.
    Verifies Cross Entropy Loss against the baseline performance.

    Args:
        batch_size (int): how many samples are in each batch
        ignore_index (Optional[int]): if present, the class index to ignore in accuracy calculations.
        sequence_length (int): the length of the generated sequence
        num_classes (int): the number of classes in the classification task
        minibatch_size (int): the minibatch size to simulate for model predictions
    """
    batch_size = int(batch_size)
    generated_preds = torch.randn((batch_size, sequence_length, num_classes))
    generated_true = torch.randint(low=0, high=num_classes, size=(batch_size, sequence_length))

    torchmetrics_xent = LanguageCrossEntropy(dist_sync_on_step=False, ignore_index=ignore_index)
    ce_with_keys_metric = LanguageCrossEntropy(dist_sync_on_step=False, ignore_index=ignore_index)

    if ignore_index is not None:
        labels_mask = torch.rand((batch_size, sequence_length))
        labels_mask[labels_mask > 0.8] = 1
        labels_mask[labels_mask <= 0.8] = 0
        labels_mask = labels_mask.bool()
        generated_true[labels_mask] = ignore_index

    num_batches = math.ceil(batch_size / minibatch_size)
    for batch_idx in range(num_batches):
        begin_idx = (batch_idx * minibatch_size)
        end_idx = ((batch_idx + 1) * minibatch_size)
        preds_subset = generated_preds[begin_idx:end_idx]
        true_subset = generated_true[begin_idx:end_idx]
        torchmetrics_xent.update(preds_subset, true_subset)
        ce_with_keys_metric.update(
            {
                'logits': preds_subset.view(-1, num_classes),
                'loss': cross_entropy(preds_subset.view(-1, num_classes), true_subset.view(-1))
            }, true_subset.view(-1))

    torchmetrics_loss = torchmetrics_xent.compute()
    ce_with_keys_loss = ce_with_keys_metric.compute()
    correct_loss = cross_entropy(generated_preds.view(-1, num_classes), generated_true.view(-1))
    assert torchmetrics_loss == ce_with_keys_loss
    assert torch.isclose(correct_loss, torchmetrics_loss)


@pytest.mark.parametrize('batch_size', [1e2, 1e3, 1e4])
@pytest.mark.parametrize('minibatch_size', [256, 768])
def test_binary_f1(batch_size, minibatch_size):
    """Sanity check to make sure that BinaryF1 TorchMetrics implementation matches the sklearn implementation.

    Generates a predicted set of labels, and a random set, and compares the resultant Binary F1 score.

    Args:
        batch_size (int): how many samples are in each batch
        minibatch_size (int): the minibatch size to simulate for model predictions
    """
    pytest.importorskip('sklearn', reason='sklearn is an optional dependency')
    from sklearn.metrics import f1_score

    batch_size = int(batch_size)

    generated_preds = torch.randn(size=(batch_size, 2))
    generated_true = torch.randint(low=0, high=2, size=(batch_size,))

    binary_f1 = BinaryF1Score()

    num_batches = math.ceil(batch_size / minibatch_size)
    for batch_idx in range(num_batches):
        begin_idx = (batch_idx * minibatch_size)
        end_idx = ((batch_idx + 1) * minibatch_size)
        preds_subset = generated_preds[begin_idx:end_idx]
        true_subset = generated_true[begin_idx:end_idx]
        binary_f1.update(preds_subset, true_subset)

    torchmetrics_f1 = binary_f1.compute()
    generated_preds = torch.argmax(generated_preds, dim=1)
    correct_f1 = f1_score(y_true=generated_true, y_pred=generated_preds)
    assert correct_f1 == torchmetrics_f1


def test_hf_cross_entropy_equivalence():
    batch_size = 1024
    sequence_length = 64
    num_classes = 10
    ignore_index = -100
    minibatch_size = 128

    generated_preds = torch.randn((batch_size, sequence_length, num_classes))
    generated_true = torch.randint(low=0, high=num_classes, size=(batch_size, sequence_length))

    ce_with_keys_metric = HFCrossEntropy(dist_sync_on_step=False)
    ce_direct_loss_metric = HFCrossEntropy(dist_sync_on_step=False)
    ce_tensors_metric = HFCrossEntropy(dist_sync_on_step=False)

    labels_mask = torch.rand((batch_size, sequence_length))
    labels_mask[labels_mask > 0.8] = 1
    labels_mask[labels_mask <= 0.8] = 0
    labels_mask = labels_mask.bool()
    generated_true[labels_mask] = ignore_index

    num_batches = math.ceil(batch_size / minibatch_size)
    for batch_idx in range(num_batches):
        begin_idx = (batch_idx * minibatch_size)
        end_idx = ((batch_idx + 1) * minibatch_size)
        preds_subset = generated_preds[begin_idx:end_idx]
        true_subset = generated_true[begin_idx:end_idx]

        ce_tensors_metric.update(preds_subset.view(-1, num_classes), true_subset.view(-1))
        ce_with_keys_metric.update({'logits': preds_subset.view(-1, num_classes)}, true_subset.view(-1))
        ce_direct_loss_metric.update({'loss': cross_entropy(preds_subset.view(-1, num_classes), true_subset.view(-1))},
                                     true_subset)

    ce_tensors = ce_tensors_metric.compute()
    ce_with_keys = ce_with_keys_metric.compute()
    ce_direct_loss = ce_direct_loss_metric.compute()
    correct_loss = cross_entropy(generated_preds.view(-1, num_classes), generated_true.view(-1))

    assert ce_tensors == ce_with_keys
    assert ce_tensors == ce_direct_loss
    assert all(torch.isclose(metric, correct_loss) for metric in [ce_tensors, ce_with_keys, ce_direct_loss])


def test_hf_perplexity():
    batch_size = 1024
    sequence_length = 64
    num_classes = 10
    ignore_index = -100
    minibatch_size = 128

    generated_preds = torch.randn((batch_size, sequence_length, num_classes))
    generated_true = torch.randint(low=0, high=num_classes, size=(batch_size, sequence_length))

    ce_metric = HFCrossEntropy(dist_sync_on_step=False)
    perplexity_metric = Perplexity(dist_sync_on_step=False)

    labels_mask = torch.rand((batch_size, sequence_length))
    labels_mask[labels_mask > 0.8] = 1
    labels_mask[labels_mask <= 0.8] = 0
    labels_mask = labels_mask.bool()
    generated_true[labels_mask] = ignore_index

    num_batches = math.ceil(batch_size / minibatch_size)
    for batch_idx in range(num_batches):
        begin_idx = (batch_idx * minibatch_size)
        end_idx = ((batch_idx + 1) * minibatch_size)
        preds_subset = generated_preds[begin_idx:end_idx]
        true_subset = generated_true[begin_idx:end_idx]

        ce_metric.update(preds_subset.view(-1, num_classes), true_subset.view(-1))
        perplexity_metric.update(preds_subset.view(-1, num_classes), true_subset.view(-1))

    ce = ce_metric.compute()
    perplexity = perplexity_metric.compute()

    assert torch.equal(torch.exp(ce), perplexity)


<<<<<<< HEAD
def test_language_perplexity():
    batch_size = 1024
    sequence_length = 64
    num_classes = 10
    ignore_index = -100
    minibatch_size = 128

    generated_preds = torch.randn((batch_size, sequence_length, num_classes))
    generated_true = torch.randint(low=0, high=num_classes, size=(batch_size, sequence_length))

    ce_metric = LanguageCrossEntropy(dist_sync_on_step=False)
    perplexity_metric = LanguagePerplexity(dist_sync_on_step=False)

    labels_mask = torch.rand((batch_size, sequence_length))
    labels_mask[labels_mask > 0.8] = 1
    labels_mask[labels_mask <= 0.8] = 0
    labels_mask = labels_mask.bool()
    generated_true[labels_mask] = ignore_index

    num_batches = math.ceil(batch_size / minibatch_size)
    for batch_idx in range(num_batches):
        begin_idx = (batch_idx * minibatch_size)
        end_idx = ((batch_idx + 1) * minibatch_size)
        preds_subset = generated_preds[begin_idx:end_idx]
        true_subset = generated_true[begin_idx:end_idx]

        ce_metric.update(preds_subset, true_subset)
        perplexity_metric.update(preds_subset, true_subset)

    ce = ce_metric.compute()
    perplexity = perplexity_metric.compute()

    assert torch.equal(torch.exp(ce), perplexity)
=======
def test_in_context_learning_lm_accuracy(tiny_gpt2_tokenizer):
    contexts = ['The dog is', 'I love to eat', 'I hate', 'The weather is']
    continuations = [' furry', ' pie', ' long lines', ' snowy']
    pad = tiny_gpt2_tokenizer.pad_token_id
    inputs = [
        tiny_gpt2_tokenizer(context)['input_ids'] + tiny_gpt2_tokenizer(continuation)['input_ids']
        for context, continuation in zip(contexts, continuations)
    ]
    inputs = torch.tensor([input + [pad] * (2048 - len(input)) for input in inputs])

    cont_idxs = []
    for context, continuation in zip(contexts, continuations):
        start = len(tiny_gpt2_tokenizer(context)['input_ids'])
        end = start + len(tiny_gpt2_tokenizer(continuation)['input_ids'])
        cont_idxs.append(torch.tensor(list(range(start, end))))

    batch = {'continuation_indices': cont_idxs, 'labels': inputs, 'input_ids': inputs}
    logits = torch.nn.functional.one_hot(torch.roll(inputs, shifts=-1), num_classes=pad + 1)
    logits[2] = logits[1].clone()  # make one of the answers incorrect
    metric = InContextLearningLMAccuracy()
    metric.update(batch, logits, batch['labels'])

    assert metric.compute() == 0.75
>>>>>>> ab0ae482
<|MERGE_RESOLUTION|>--- conflicted
+++ resolved
@@ -7,12 +7,8 @@
 import torch
 from torch.nn.functional import cross_entropy
 
-<<<<<<< HEAD
-from composer.metrics.nlp import (BinaryF1Score, HFCrossEntropy, LanguageCrossEntropy, LanguagePerplexity,
-=======
 from composer.metrics.nlp import (BinaryF1Score, HFCrossEntropy, InContextLearningLMAccuracy, LanguageCrossEntropy,
->>>>>>> ab0ae482
-                                  MaskedAccuracy, Perplexity)
+                                  LanguagePerplexity, MaskedAccuracy, Perplexity)
 
 
 @pytest.mark.parametrize('ignore_index', [-100])
@@ -214,7 +210,6 @@
     assert torch.equal(torch.exp(ce), perplexity)
 
 
-<<<<<<< HEAD
 def test_language_perplexity():
     batch_size = 1024
     sequence_length = 64
@@ -248,7 +243,8 @@
     perplexity = perplexity_metric.compute()
 
     assert torch.equal(torch.exp(ce), perplexity)
-=======
+
+
 def test_in_context_learning_lm_accuracy(tiny_gpt2_tokenizer):
     contexts = ['The dog is', 'I love to eat', 'I hate', 'The weather is']
     continuations = [' furry', ' pie', ' long lines', ' snowy']
@@ -271,5 +267,4 @@
     metric = InContextLearningLMAccuracy()
     metric.update(batch, logits, batch['labels'])
 
-    assert metric.compute() == 0.75
->>>>>>> ab0ae482
+    assert metric.compute() == 0.75