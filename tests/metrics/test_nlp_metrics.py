--- conflicted
+++ resolved
@@ -435,9 +435,6 @@
     metric.bucket_totals[-1] = 2  # pyright: ignore [reportGeneralTypeIssues]
     metric.bucket_correct[-1] = 0  # pyright: ignore [reportGeneralTypeIssues]
     # confidence = 95%, accuracy = 0% => ece = 95%
-<<<<<<< HEAD
-    assert metric.compute() == 0.95
-=======
     assert metric.compute() == 0.95
 
 
@@ -476,5 +473,4 @@
 
     assert abs(metric.compute().item() - 0.075) < 0.0001  # confidence = 95% and acc = 7/8 => ECE = 0.075
     assert metric.bucket_totals[-1] == 8  # pyright: ignore [reportGeneralTypeIssues]
-    assert metric.bucket_correct[-1] == 7  # pyright: ignore [reportGeneralTypeIssues]
->>>>>>> b0c3b9db
+    assert metric.bucket_correct[-1] == 7  # pyright: ignore [reportGeneralTypeIssues]