# Copyright 2022 MosaicML Composer authors
# SPDX-License-Identifier: Apache-2.0

import math

import pytest
import torch
from torch.nn.functional import cross_entropy

<<<<<<< HEAD
from composer.metrics.nlp import (BinaryF1Score, HFCrossEntropy, InContextLearningLMAccuracy, LanguageCrossEntropy,
                                  LanguagePerplexity, MaskedAccuracy, Perplexity)
=======
from composer.metrics.nlp import (BinaryF1Score, HFCrossEntropy, InContextLearningLMAccuracy,
                                  InContextLearningMultipleChoiceAccuracy, LanguageCrossEntropy, MaskedAccuracy,
                                  Perplexity)
>>>>>>> f0175351


@pytest.mark.parametrize('ignore_index', [-100])
@pytest.mark.parametrize('num_classes', [2, 3, 4, 5])
def test_masked_accuracy(ignore_index, num_classes):
    """Sanity check to make sure that masked accuracy has reasonable performance.

    Generates random targets and labels, and then ensures that the random targets and labels
    must hit at-chance accuracy.

    Args:
        batch_size (int): how many samples are in each batch
        ignore_index (Optional[int]): if present, the class index to ignore in accuracy calculations.
        num_classes (int): the number of classes in the classification task
    """
    batch_size = int(1e4)
    torchmetrics_masked_acc = MaskedAccuracy(ignore_index=ignore_index)
    # we're only testing binary accuracy -- expecteed accuracy should be 50%
    generated_preds = torch.rand((batch_size, num_classes))
    true_labels = torch.randint(low=0, high=num_classes - 1, size=(batch_size,))

    if ignore_index is not None:
        labels_mask = torch.rand((batch_size,))
        labels_mask[labels_mask > 0.8] = 1
        labels_mask[labels_mask <= 0.8] = 0
        labels_mask = labels_mask.bool()
        true_labels[labels_mask] = ignore_index

    true_labels = true_labels.float()
    generated_preds = generated_preds.float()

    torchmetrics_masked_acc.update(generated_preds, true_labels)
    final_acc = torchmetrics_masked_acc.compute()
    assert abs(final_acc - (1.0 / num_classes)) < 0.02


@pytest.mark.parametrize('ignore_index', [-100])
@pytest.mark.parametrize('batch_size', [1e2, 1e3])
@pytest.mark.parametrize('sequence_length', [128])
@pytest.mark.parametrize('num_classes', [2, 10])
@pytest.mark.parametrize('minibatch_size', [56, 256, 768])
def test_cross_entropy(batch_size: float, ignore_index: int, sequence_length: int, num_classes: int,
                       minibatch_size: int):
    """Sanity check to make sure that batched CrossEntropyLoss matches the expected performance.

    Generates a predicted distribution from a normal distribution, and a ground truth from a normal distribution.
    Verifies Cross Entropy Loss against the baseline performance.

    Args:
        batch_size (int): how many samples are in each batch
        ignore_index (Optional[int]): if present, the class index to ignore in accuracy calculations.
        sequence_length (int): the length of the generated sequence
        num_classes (int): the number of classes in the classification task
        minibatch_size (int): the minibatch size to simulate for model predictions
    """
    batch_size = int(batch_size)
    generated_preds = torch.randn((batch_size, sequence_length, num_classes))
    generated_true = torch.randint(low=0, high=num_classes, size=(batch_size, sequence_length))

    torchmetrics_xent = LanguageCrossEntropy(dist_sync_on_step=False, ignore_index=ignore_index)
    ce_with_keys_metric = LanguageCrossEntropy(dist_sync_on_step=False, ignore_index=ignore_index)

    if ignore_index is not None:
        labels_mask = torch.rand((batch_size, sequence_length))
        labels_mask[labels_mask > 0.8] = 1
        labels_mask[labels_mask <= 0.8] = 0
        labels_mask = labels_mask.bool()
        generated_true[labels_mask] = ignore_index

    num_batches = math.ceil(batch_size / minibatch_size)
    for batch_idx in range(num_batches):
        begin_idx = (batch_idx * minibatch_size)
        end_idx = ((batch_idx + 1) * minibatch_size)
        preds_subset = generated_preds[begin_idx:end_idx]
        true_subset = generated_true[begin_idx:end_idx]
        torchmetrics_xent.update(preds_subset, true_subset)
        ce_with_keys_metric.update(
            {
                'logits': preds_subset.view(-1, num_classes),
                'loss': cross_entropy(preds_subset.view(-1, num_classes), true_subset.view(-1))
            }, true_subset.view(-1))

    torchmetrics_loss = torchmetrics_xent.compute()
    ce_with_keys_loss = ce_with_keys_metric.compute()
    correct_loss = cross_entropy(generated_preds.view(-1, num_classes), generated_true.view(-1))
    assert torchmetrics_loss == ce_with_keys_loss
    assert torch.isclose(correct_loss, torchmetrics_loss)


@pytest.mark.parametrize('batch_size', [1e2, 1e3, 1e4])
@pytest.mark.parametrize('minibatch_size', [256, 768])
def test_binary_f1(batch_size, minibatch_size):
    """Sanity check to make sure that BinaryF1 TorchMetrics implementation matches the sklearn implementation.

    Generates a predicted set of labels, and a random set, and compares the resultant Binary F1 score.

    Args:
        batch_size (int): how many samples are in each batch
        minibatch_size (int): the minibatch size to simulate for model predictions
    """
    pytest.importorskip('sklearn', reason='sklearn is an optional dependency')
    from sklearn.metrics import f1_score

    batch_size = int(batch_size)

    generated_preds = torch.randn(size=(batch_size, 2))
    generated_true = torch.randint(low=0, high=2, size=(batch_size,))

    binary_f1 = BinaryF1Score()

    num_batches = math.ceil(batch_size / minibatch_size)
    for batch_idx in range(num_batches):
        begin_idx = (batch_idx * minibatch_size)
        end_idx = ((batch_idx + 1) * minibatch_size)
        preds_subset = generated_preds[begin_idx:end_idx]
        true_subset = generated_true[begin_idx:end_idx]
        binary_f1.update(preds_subset, true_subset)

    torchmetrics_f1 = binary_f1.compute()
    generated_preds = torch.argmax(generated_preds, dim=1)
    correct_f1 = f1_score(y_true=generated_true, y_pred=generated_preds)
    assert correct_f1 == torchmetrics_f1


def test_hf_cross_entropy_equivalence():
    batch_size = 1024
    sequence_length = 64
    num_classes = 10
    ignore_index = -100
    minibatch_size = 128

    generated_preds = torch.randn((batch_size, sequence_length, num_classes))
    generated_true = torch.randint(low=0, high=num_classes, size=(batch_size, sequence_length))

    ce_with_keys_metric = HFCrossEntropy(dist_sync_on_step=False)
    ce_direct_loss_metric = HFCrossEntropy(dist_sync_on_step=False)
    ce_tensors_metric = HFCrossEntropy(dist_sync_on_step=False)

    labels_mask = torch.rand((batch_size, sequence_length))
    labels_mask[labels_mask > 0.8] = 1
    labels_mask[labels_mask <= 0.8] = 0
    labels_mask = labels_mask.bool()
    generated_true[labels_mask] = ignore_index

    num_batches = math.ceil(batch_size / minibatch_size)
    for batch_idx in range(num_batches):
        begin_idx = (batch_idx * minibatch_size)
        end_idx = ((batch_idx + 1) * minibatch_size)
        preds_subset = generated_preds[begin_idx:end_idx]
        true_subset = generated_true[begin_idx:end_idx]

        ce_tensors_metric.update(preds_subset.view(-1, num_classes), true_subset.view(-1))
        ce_with_keys_metric.update({'logits': preds_subset.view(-1, num_classes)}, true_subset.view(-1))
        ce_direct_loss_metric.update({'loss': cross_entropy(preds_subset.view(-1, num_classes), true_subset.view(-1))},
                                     true_subset)

    ce_tensors = ce_tensors_metric.compute()
    ce_with_keys = ce_with_keys_metric.compute()
    ce_direct_loss = ce_direct_loss_metric.compute()
    correct_loss = cross_entropy(generated_preds.view(-1, num_classes), generated_true.view(-1))

    assert ce_tensors == ce_with_keys
    assert ce_tensors == ce_direct_loss
    assert all(torch.isclose(metric, correct_loss) for metric in [ce_tensors, ce_with_keys, ce_direct_loss])


def test_hf_perplexity():
    batch_size = 1024
    sequence_length = 64
    num_classes = 10
    ignore_index = -100
    minibatch_size = 128

    generated_preds = torch.randn((batch_size, sequence_length, num_classes))
    generated_true = torch.randint(low=0, high=num_classes, size=(batch_size, sequence_length))

    ce_metric = HFCrossEntropy(dist_sync_on_step=False)
    perplexity_metric = Perplexity(dist_sync_on_step=False)

    labels_mask = torch.rand((batch_size, sequence_length))
    labels_mask[labels_mask > 0.8] = 1
    labels_mask[labels_mask <= 0.8] = 0
    labels_mask = labels_mask.bool()
    generated_true[labels_mask] = ignore_index

    num_batches = math.ceil(batch_size / minibatch_size)
    for batch_idx in range(num_batches):
        begin_idx = (batch_idx * minibatch_size)
        end_idx = ((batch_idx + 1) * minibatch_size)
        preds_subset = generated_preds[begin_idx:end_idx]
        true_subset = generated_true[begin_idx:end_idx]

        ce_metric.update(preds_subset.view(-1, num_classes), true_subset.view(-1))
        perplexity_metric.update(preds_subset.view(-1, num_classes), true_subset.view(-1))

    ce = ce_metric.compute()
    perplexity = perplexity_metric.compute()

    assert torch.equal(torch.exp(ce), perplexity)


def test_language_perplexity():
    batch_size = 1024
    sequence_length = 64
    num_classes = 10
    ignore_index = -100
    minibatch_size = 128

    generated_preds = torch.randn((batch_size, sequence_length, num_classes))
    generated_true = torch.randint(low=0, high=num_classes, size=(batch_size, sequence_length))

    ce_metric = LanguageCrossEntropy(dist_sync_on_step=False)
    perplexity_metric = LanguagePerplexity(dist_sync_on_step=False)

    labels_mask = torch.rand((batch_size, sequence_length))
    labels_mask[labels_mask > 0.8] = 1
    labels_mask[labels_mask <= 0.8] = 0
    labels_mask = labels_mask.bool()
    generated_true[labels_mask] = ignore_index

    num_batches = math.ceil(batch_size / minibatch_size)
    for batch_idx in range(num_batches):
        begin_idx = (batch_idx * minibatch_size)
        end_idx = ((batch_idx + 1) * minibatch_size)
        preds_subset = generated_preds[begin_idx:end_idx]
        true_subset = generated_true[begin_idx:end_idx]

        ce_metric.update(preds_subset, true_subset)
        perplexity_metric.update(preds_subset, true_subset)

    ce = ce_metric.compute()
    perplexity = perplexity_metric.compute()

    assert torch.equal(torch.exp(ce), perplexity)


def test_in_context_learning_lm_accuracy(tiny_gpt2_tokenizer):
    contexts = ['The dog is', 'I love to eat', 'I hate', 'The weather is']
    continuations = [' furry', ' pie', ' long lines', ' snowy']
    pad = tiny_gpt2_tokenizer.pad_token_id
    inputs = [
        tiny_gpt2_tokenizer(context)['input_ids'] + tiny_gpt2_tokenizer(continuation)['input_ids']
        for context, continuation in zip(contexts, continuations)
    ]
    inputs = torch.tensor([input + [pad] * (2048 - len(input)) for input in inputs])

    cont_idxs = []
    for context, continuation in zip(contexts, continuations):
        start = len(tiny_gpt2_tokenizer(context)['input_ids'])
        end = start + len(tiny_gpt2_tokenizer(continuation)['input_ids'])
        cont_idxs.append(torch.tensor(list(range(start, end))))

    batch = {'continuation_indices': cont_idxs, 'labels': inputs, 'input_ids': inputs}
    logits = torch.nn.functional.one_hot(inputs, num_classes=pad + 1)
    logits[2] = logits[1].clone()  # make one of the answers incorrect
    metric = InContextLearningLMAccuracy()
    metric.update(batch, logits, batch['labels'])

    assert metric.compute() == 0.75


def test_in_context_learning_mc_accuracy(tiny_gpt2_tokenizer):
    contexts = [
        'Q: How do you cook a cake?', 'Q: How do you cook a cake?', 'Q: How old is the earth?',
        'Q: How old is the earth?'
    ]
    continuations = [' A: turn on the oven', ' A: do a backflip', ' A: 2 minutes', ' A: 4.5 billion years']
    gold_indices = [0, 1]
    choice_groupings = [(0, 2), (2, 4)]
    pad = tiny_gpt2_tokenizer.pad_token_id
    inputs = [
        tiny_gpt2_tokenizer(context)['input_ids'] + tiny_gpt2_tokenizer(continuation)['input_ids']
        for context, continuation in zip(contexts, continuations)
    ]
    inputs = torch.tensor([input + [pad] * (2048 - len(input)) for input in inputs])

    cont_idxs = []
    for context, continuation in zip(contexts, continuations):
        start = len(tiny_gpt2_tokenizer(context)['input_ids'])
        end = start + len(tiny_gpt2_tokenizer(continuation)['input_ids'])
        cont_idxs.append(torch.tensor(list(range(start, end))))

    batch = {
        'continuation_indices': cont_idxs,
        'labels': inputs,
        'input_ids': inputs,
        'gold_indices': gold_indices,
        'choice_groupings': choice_groupings
    }
    logits = torch.nn.functional.one_hot(inputs, num_classes=pad + 1).float()

    # for the first two, the correct answer is continuation 0
    # make the answer correct by making continuation 0 more likely for both answers
    start, end = cont_idxs[1].tolist()[0], cont_idxs[1].tolist()[-1]
    logits[1][start:end] = logits[0][start:end].clone()

    # for the last two, the correct answer is continuation 3
    # make the answer incorrect by maing continuation 2 more likely for both answers
    start, end = cont_idxs[3].tolist()[0], cont_idxs[3].tolist()[-1]
    logits[3][start:end] = logits[2][start:end].clone()

    metric = InContextLearningMultipleChoiceAccuracy()

    metric.update(batch, logits, batch['labels'])
    assert metric.compute() == 0.5<|MERGE_RESOLUTION|>--- conflicted
+++ resolved
@@ -7,14 +7,9 @@
 import torch
 from torch.nn.functional import cross_entropy
 
-<<<<<<< HEAD
-from composer.metrics.nlp import (BinaryF1Score, HFCrossEntropy, InContextLearningLMAccuracy, LanguageCrossEntropy,
-                                  LanguagePerplexity, MaskedAccuracy, Perplexity)
-=======
 from composer.metrics.nlp import (BinaryF1Score, HFCrossEntropy, InContextLearningLMAccuracy,
-                                  InContextLearningMultipleChoiceAccuracy, LanguageCrossEntropy, MaskedAccuracy,
-                                  Perplexity)
->>>>>>> f0175351
+                                  InContextLearningMultipleChoiceAccuracy, LanguageCrossEntropy, LanguagePerplexity,
+                                  MaskedAccuracy, Perplexity)
 
 
 @pytest.mark.parametrize('ignore_index', [-100])
