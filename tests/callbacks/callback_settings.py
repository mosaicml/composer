--- conflicted
+++ resolved
@@ -12,17 +12,11 @@
 import composer.profiler
 from composer import Callback
 from composer.callbacks import (EarlyStopper, ExportForInferenceCallback, FreeOutputs, Generate, HealthChecker,
-<<<<<<< HEAD
-                                ImageVisualizer, MemoryMonitor, MLPerfCallback, SpeedMonitor, SystemMetricsMonitor,
-                                ThresholdStopper)
+                                ImageVisualizer, MemoryMonitor, MemorySnapshot, MLPerfCallback, SpeedMonitor, 
+                                SystemMetricsMonitor, ThresholdStopper)
 from composer.loggers import (CometMLLogger, ConsoleLogger, LoggerDestination, MLFlowLogger, NeptuneLogger,
                               ProgressBarLogger, RemoteUploaderDownloader, TensorboardLogger, WandBLogger)
-=======
-                                ImageVisualizer, MemoryMonitor, MemorySnapshot, MLPerfCallback, SpeedMonitor,
-                                SystemMetricsMonitor, ThresholdStopper)
-from composer.loggers import (CometMLLogger, ConsoleLogger, LoggerDestination, MLFlowLogger, ProgressBarLogger,
-                              RemoteUploaderDownloader, TensorboardLogger, WandBLogger)
->>>>>>> 3c149064
+
 from composer.models.base import ComposerModel
 from composer.utils import dist
 from composer.utils.device import get_device
