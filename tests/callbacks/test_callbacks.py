# Copyright 2022 MosaicML Composer authors
# SPDX-License-Identifier: Apache-2.0

from typing import Any, Callable, Dict

import pytest
from torch.utils.data import DataLoader

<<<<<<< HEAD
from composer.callbacks.callback_hparams import callback_registry
=======
from composer.callbacks.callback_hparams import CallbackHparams, callback_registry
>>>>>>> bee4f1e7
from composer.core import Event
from composer.core.callback import Callback
from composer.core.engine import Engine
from composer.core.state import State
from composer.loggers import Logger
from composer.loggers.logger_destination import LoggerDestination
<<<<<<< HEAD
from composer.loggers.logger_hparams import ObjectStoreLoggerHparams, logger_registry
=======
from composer.loggers.logger_hparams import LoggerDestinationHparams, ObjectStoreLoggerHparams, logger_registry
>>>>>>> bee4f1e7
from composer.loggers.object_store_logger import ObjectStoreLogger
from composer.profiler import JSONTraceHandler, SystemProfiler, TorchProfiler
from composer.profiler.profiler import Profiler
from composer.profiler.profiler_action import ProfilerAction
from composer.profiler.trace_handler import TraceHandler
from composer.trainer.trainer import Trainer
from tests.callbacks.callback_settings import get_callback_parametrization, get_callback_registry_parameterization
from tests.common import EventCounterCallback
from tests.common.datasets import RandomClassificationDataset
from tests.common.hparams import assert_is_constructable_from_yaml, assert_registry_contains_entry
from tests.common.models import SimpleModel


def test_callbacks_map_to_events():
    # callback methods must be 1:1 mapping with events
    # exception for private methods
    cb = Callback()
    excluded_methods = ["state_dict", "load_state_dict", "run_event", "close", "post_close"]
    methods = set(m for m in dir(cb) if (m not in excluded_methods and not m.startswith("_")))
    event_names = set(e.value for e in Event)
    assert methods == event_names


@pytest.mark.parametrize('event', list(Event))
def test_run_event_callbacks(event: Event, dummy_state: State):
    callback = EventCounterCallback()
    logger = Logger(dummy_state)
    dummy_state.callbacks = [callback]
    engine = Engine(state=dummy_state, logger=logger)

    engine.run_event(event)

    assert callback.event_to_num_calls[event] == 1


@pytest.mark.parametrize('cb_cls,cb_kwargs', get_callback_parametrization())
class TestCallbacks:

    @classmethod
    def setup_class(cls):
        pytest.importorskip("wandb", reason="WandB is optional.")

    def test_callback_is_constructable(self, cb_cls: Callable[..., Callback], cb_kwargs: Dict[str, Any]):
        cb = cb_cls(**cb_kwargs)
        assert isinstance(cb_cls, type)
        assert isinstance(cb, cb_cls)

<<<<<<< HEAD
=======
    @pytest.mark.xfail(reason="This test requires AutoYAHP, which will put the callbacks directly into the registry")
>>>>>>> bee4f1e7
    def test_callback_in_registry(self, cb_cls: Callable, cb_kwargs: Dict[str, Any]):
        # All callbacks, except for the ObjectStoreLogger and profiling callbacks, should appear in the registry
        # The ObjectStoreLogger has its own hparams class, and the profiling callbacks should not be instantiated
        # directly by the user
        if cb_cls is ObjectStoreLogger:
            cb_cls = ObjectStoreLoggerHparams
        if cb_cls in [TorchProfiler, SystemProfiler, JSONTraceHandler, TraceHandler]:
            pytest.skip(
                f"Callback {cb_cls.__name__} does not have a registry entry as it should not be constructed directly")
        joint_registry = {**callback_registry, **logger_registry}
<<<<<<< HEAD
        print(joint_registry)
=======
>>>>>>> bee4f1e7
        assert_registry_contains_entry(cb_cls, registry=joint_registry)

    def test_multiple_fit_start_and_end(self, cb_cls: Callable[..., Callback], cb_kwargs: Dict[str, Any],
                                        dummy_state: State):
        """Test that callbacks do not crash when Event.FIT_START and Event.FIT_END is called multiple times."""
        dummy_state.callbacks.append(cb_cls(**cb_kwargs))
        dummy_state.profiler = Profiler(schedule=lambda _: ProfilerAction.SKIP, trace_handlers=[])
        dummy_state.profiler.bind_to_state(dummy_state)

        logger = Logger(dummy_state)
        engine = Engine(state=dummy_state, logger=logger)

        engine.run_event(Event.INIT)  # always runs just once per engine

        engine.run_event(Event.FIT_START)
        engine.run_event(Event.FIT_END)

        engine.run_event(Event.FIT_START)
        engine.run_event(Event.FIT_END)

    def test_idempotent_close(self, cb_cls: Callable[..., Callback], cb_kwargs: Dict[str, Any], dummy_state: State):
        """Test that callbacks do not crash when .close() and .post_close() are called multiple times."""
        dummy_state.callbacks.append(cb_cls(**cb_kwargs))
        dummy_state.profiler = Profiler(schedule=lambda _: ProfilerAction.SKIP, trace_handlers=[])
        dummy_state.profiler.bind_to_state(dummy_state)

        logger = Logger(dummy_state)
        engine = Engine(state=dummy_state, logger=logger)

        engine.run_event(Event.INIT)  # always runs just once per engine
        engine.close()
        engine.close()

    def test_multiple_init_and_close(self, cb_cls: Callable[..., Callback], cb_kwargs: Dict[str, Any],
                                     dummy_state: State):
        """Test that callbacks do not crash when INIT/.close()/.post_close() are called multiple times in that order."""
        dummy_state.callbacks.append(cb_cls(**cb_kwargs))
        dummy_state.profiler = Profiler(schedule=lambda _: ProfilerAction.SKIP, trace_handlers=[])
        dummy_state.profiler.bind_to_state(dummy_state)

        logger = Logger(dummy_state)
        engine = Engine(state=dummy_state, logger=logger)

        engine.run_event(Event.INIT)
        engine.close()
        # For good measure, also test idempotent close, in case if there are edge cases with a second call to INIT
        engine.close()

        # Create a new engine, since the engine does allow events to run after it has been closed
        engine = Engine(state=dummy_state, logger=logger)
        engine.close()
        # For good measure, also test idempotent close, in case if there are edge cases with a second call to INIT
        engine.close()


@pytest.mark.parametrize('cb_cls,cb_kwargs', get_callback_parametrization())
@pytest.mark.parametrize('grad_accum', [1, 2])
@pytest.mark.filterwarnings(r'ignore:The profiler is enabled:UserWarning')
class TestCallbackTrains:

    def _get_trainer(self, cb: Callback, grad_accum: int):
        loggers = cb if isinstance(cb, LoggerDestination) else None
        callbacks = cb if not isinstance(cb, LoggerDestination) else None

        return Trainer(
            model=SimpleModel(),
            train_dataloader=DataLoader(RandomClassificationDataset(), batch_size=2),
            eval_dataloader=DataLoader(RandomClassificationDataset(), batch_size=2),
            compute_training_metrics=True,
            max_duration=2,
            grad_accum=grad_accum,
            callbacks=callbacks,
            loggers=loggers,
            profiler=Profiler(schedule=lambda _: ProfilerAction.SKIP, trace_handlers=[]),
        )

    def test_trains(self, cb_cls: Callable[..., Callback], cb_kwargs: Dict[str, Any], grad_accum: int):
        cb = cb_cls(**cb_kwargs)
        trainer = self._get_trainer(cb, grad_accum)
        trainer.fit()

    def test_trains_multiple_calls(self, cb_cls: Callable[..., Callback], cb_kwargs: Dict[str, Any], grad_accum: int):
        """
        Tests that training with multiple fits complete.
        Note: future functional tests should test for
        idempotency (e.g functionally)
        """
        cb = cb_cls(**cb_kwargs)
        trainer = self._get_trainer(cb, grad_accum)
        trainer.fit()

        assert trainer.state.max_duration is not None
        trainer.state.max_duration *= 2

        trainer.fit()


@pytest.mark.parametrize('constructor,yaml_dict', get_callback_registry_parameterization())
def test_callback_hparams_is_constructable(
    constructor: Callable,
    yaml_dict: Dict[str, Any],
    monkeypatch: pytest.MonkeyPatch,
):
    # The ObjectStoreLogger needs the KEY_ENVIRON set
    if constructor is ObjectStoreLoggerHparams:
        monkeypatch.setenv('KEY_ENVIRON', '.')
<<<<<<< HEAD
    assert_is_constructable_from_yaml(constructor, yaml_dict=yaml_dict, expected=Callback)
=======
    assert_is_constructable_from_yaml(
        constructor,
        yaml_dict=yaml_dict,
        expected=(CallbackHparams, LoggerDestinationHparams),
    )
>>>>>>> bee4f1e7
<|MERGE_RESOLUTION|>--- conflicted
+++ resolved
@@ -6,22 +6,14 @@
 import pytest
 from torch.utils.data import DataLoader
 
-<<<<<<< HEAD
 from composer.callbacks.callback_hparams import callback_registry
-=======
-from composer.callbacks.callback_hparams import CallbackHparams, callback_registry
->>>>>>> bee4f1e7
 from composer.core import Event
 from composer.core.callback import Callback
 from composer.core.engine import Engine
 from composer.core.state import State
 from composer.loggers import Logger
 from composer.loggers.logger_destination import LoggerDestination
-<<<<<<< HEAD
 from composer.loggers.logger_hparams import ObjectStoreLoggerHparams, logger_registry
-=======
-from composer.loggers.logger_hparams import LoggerDestinationHparams, ObjectStoreLoggerHparams, logger_registry
->>>>>>> bee4f1e7
 from composer.loggers.object_store_logger import ObjectStoreLogger
 from composer.profiler import JSONTraceHandler, SystemProfiler, TorchProfiler
 from composer.profiler.profiler import Profiler
@@ -69,10 +61,6 @@
         assert isinstance(cb_cls, type)
         assert isinstance(cb, cb_cls)
 
-<<<<<<< HEAD
-=======
-    @pytest.mark.xfail(reason="This test requires AutoYAHP, which will put the callbacks directly into the registry")
->>>>>>> bee4f1e7
     def test_callback_in_registry(self, cb_cls: Callable, cb_kwargs: Dict[str, Any]):
         # All callbacks, except for the ObjectStoreLogger and profiling callbacks, should appear in the registry
         # The ObjectStoreLogger has its own hparams class, and the profiling callbacks should not be instantiated
@@ -83,10 +71,6 @@
             pytest.skip(
                 f"Callback {cb_cls.__name__} does not have a registry entry as it should not be constructed directly")
         joint_registry = {**callback_registry, **logger_registry}
-<<<<<<< HEAD
-        print(joint_registry)
-=======
->>>>>>> bee4f1e7
         assert_registry_contains_entry(cb_cls, registry=joint_registry)
 
     def test_multiple_fit_start_and_end(self, cb_cls: Callable[..., Callback], cb_kwargs: Dict[str, Any],
@@ -193,12 +177,4 @@
     # The ObjectStoreLogger needs the KEY_ENVIRON set
     if constructor is ObjectStoreLoggerHparams:
         monkeypatch.setenv('KEY_ENVIRON', '.')
-<<<<<<< HEAD
-    assert_is_constructable_from_yaml(constructor, yaml_dict=yaml_dict, expected=Callback)
-=======
-    assert_is_constructable_from_yaml(
-        constructor,
-        yaml_dict=yaml_dict,
-        expected=(CallbackHparams, LoggerDestinationHparams),
-    )
->>>>>>> bee4f1e7
+    assert_is_constructable_from_yaml(constructor, yaml_dict=yaml_dict, expected=Callback)