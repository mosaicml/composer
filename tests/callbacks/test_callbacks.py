# Copyright 2022 MosaicML Composer authors
# SPDX-License-Identifier: Apache-2.0

from typing import Type, Union

import pytest
from torch.utils.data import DataLoader

<<<<<<< HEAD
from composer.callbacks.callback_hparams import callback_registry
from composer.core import Event
from composer.core.callback import Callback
from composer.core.engine import Engine
from composer.core.state import State
from composer.loggers import Logger
from composer.loggers.logger_destination import LoggerDestination
from composer.loggers.logger_hparams import ObjectStoreLoggerHparams, logger_registry
from composer.loggers.object_store_logger import ObjectStoreLogger
from composer.profiler import JSONTraceHandler, SystemProfiler, TorchProfiler
from composer.profiler.profiler import Profiler
from composer.profiler.profiler_action import ProfilerAction
from composer.profiler.trace_handler import TraceHandler
from composer.trainer.trainer import Trainer
from tests.callbacks.callback_settings import get_callback_parametrization, get_callback_registry_parameterization
from tests.common import EventCounterCallback
from tests.common.datasets import RandomClassificationDataset
from tests.common.hparams import assert_is_constructable_from_yaml, assert_registry_contains_entry
from tests.common.models import SimpleModel
=======
from composer.callbacks.callback_hparams import CallbackHparams, callback_registry
from composer.core import Callback, Engine, Event, State
from composer.loggers import Logger, LoggerDestination, ObjectStoreLogger
from composer.loggers.logger_hparams import LoggerDestinationHparams, ObjectStoreLoggerHparams, logger_registry
from composer.profiler import JSONTraceHandler, Profiler, ProfilerAction, SystemProfiler, TorchProfiler, TraceHandler
from composer.trainer import Trainer
from tests.callbacks.callback_settings import get_cb_hparams_and_marks, get_cb_kwargs, get_cbs_and_marks
from tests.common import EventCounterCallback, RandomClassificationDataset, SimpleModel
from tests.common.hparams import assert_in_registry, assert_yaml_loads
>>>>>>> 66a8b60d


def test_callbacks_map_to_events():
    # callback methods must be 1:1 mapping with events
    # exception for private methods
    cb = Callback()
    excluded_methods = ["state_dict", "load_state_dict", "run_event", "close", "post_close"]
    methods = set(m for m in dir(cb) if (m not in excluded_methods and not m.startswith("_")))
    event_names = set(e.value for e in Event)
    assert methods == event_names


@pytest.mark.parametrize('event', list(Event))
def test_run_event_callbacks(event: Event, dummy_state: State):
    callback = EventCounterCallback()
    logger = Logger(dummy_state)
    dummy_state.callbacks = [callback]
    engine = Engine(state=dummy_state, logger=logger)

    engine.run_event(event)

    assert callback.event_to_num_calls[event] == 1


@pytest.mark.parametrize('cb_cls', get_cbs_and_marks())
class TestCallbacks:

    @classmethod
    def setup_class(cls):
        pytest.importorskip("wandb", reason="WandB is optional.")

    def test_callback_is_constructable(self, cb_cls: Type[Callback]):
        cb_kwargs = get_cb_kwargs(cb_cls)
        cb = cb_cls(**cb_kwargs)
        assert isinstance(cb_cls, type)
        assert isinstance(cb, cb_cls)

<<<<<<< HEAD
    def test_callback_in_registry(self, cb_cls: Callable, cb_kwargs: Dict[str, Any]):
=======
    @pytest.mark.xfail(reason="This test requires AutoYAHP, which will put the callbacks directly into the registry")
    def test_callback_in_registry(self, cb_cls: Type[Callback]):
>>>>>>> 66a8b60d
        # All callbacks, except for the ObjectStoreLogger and profiling callbacks, should appear in the registry
        # The ObjectStoreLogger has its own hparams class, and the profiling callbacks should not be instantiated
        # directly by the user
        if cb_cls is ObjectStoreLogger:
            item = ObjectStoreLoggerHparams
        else:
            item = cb_cls
        if cb_cls in [TorchProfiler, SystemProfiler, JSONTraceHandler, TraceHandler]:
            pytest.skip(
                f"Callback {cb_cls.__name__} does not have a registry entry as it should not be constructed directly")
        joint_registry = {**callback_registry, **logger_registry}
        assert_in_registry(item, registry=joint_registry)

    def test_multiple_fit_start_and_end(self, cb_cls: Type[Callback], dummy_state: State):
        """Test that callbacks do not crash when Event.FIT_START and Event.FIT_END is called multiple times."""
        cb_kwargs = get_cb_kwargs(cb_cls)
        dummy_state.callbacks.append(cb_cls(**cb_kwargs))
        dummy_state.profiler = Profiler(schedule=lambda _: ProfilerAction.SKIP, trace_handlers=[])
        dummy_state.profiler.bind_to_state(dummy_state)

        logger = Logger(dummy_state)
        engine = Engine(state=dummy_state, logger=logger)

        engine.run_event(Event.INIT)  # always runs just once per engine

        engine.run_event(Event.FIT_START)
        engine.run_event(Event.FIT_END)

        engine.run_event(Event.FIT_START)
        engine.run_event(Event.FIT_END)

    def test_idempotent_close(self, cb_cls: Type[Callback], dummy_state: State):
        """Test that callbacks do not crash when .close() and .post_close() are called multiple times."""
        cb_kwargs = get_cb_kwargs(cb_cls)
        dummy_state.callbacks.append(cb_cls(**cb_kwargs))
        dummy_state.profiler = Profiler(schedule=lambda _: ProfilerAction.SKIP, trace_handlers=[])
        dummy_state.profiler.bind_to_state(dummy_state)

        logger = Logger(dummy_state)
        engine = Engine(state=dummy_state, logger=logger)

        engine.run_event(Event.INIT)  # always runs just once per engine
        engine.close()
        engine.close()

    def test_multiple_init_and_close(self, cb_cls: Type[Callback], dummy_state: State):
        """Test that callbacks do not crash when INIT/.close()/.post_close() are called multiple times in that order."""
        cb_kwargs = get_cb_kwargs(cb_cls)
        dummy_state.callbacks.append(cb_cls(**cb_kwargs))
        dummy_state.profiler = Profiler(schedule=lambda _: ProfilerAction.SKIP, trace_handlers=[])
        dummy_state.profiler.bind_to_state(dummy_state)

        logger = Logger(dummy_state)
        engine = Engine(state=dummy_state, logger=logger)

        engine.run_event(Event.INIT)
        engine.close()
        # For good measure, also test idempotent close, in case if there are edge cases with a second call to INIT
        engine.close()

        # Create a new engine, since the engine does allow events to run after it has been closed
        engine = Engine(state=dummy_state, logger=logger)
        engine.close()
        # For good measure, also test idempotent close, in case if there are edge cases with a second call to INIT
        engine.close()


@pytest.mark.parametrize('cb_cls', get_cbs_and_marks())
@pytest.mark.parametrize('grad_accum', [1, 2])
@pytest.mark.filterwarnings(r'ignore:The profiler is enabled:UserWarning')
class TestCallbackTrains:

    def _get_trainer(self, cb: Callback, grad_accum: int):
        loggers = cb if isinstance(cb, LoggerDestination) else None
        callbacks = cb if not isinstance(cb, LoggerDestination) else None

        return Trainer(
            model=SimpleModel(),
            train_dataloader=DataLoader(RandomClassificationDataset(size=4), batch_size=2),
            eval_dataloader=DataLoader(RandomClassificationDataset(size=4), batch_size=2),
            compute_training_metrics=True,
            max_duration=2,
            grad_accum=grad_accum,
            callbacks=callbacks,
            loggers=loggers,
            profiler=Profiler(schedule=lambda _: ProfilerAction.SKIP, trace_handlers=[]),
        )

    @pytest.mark.timeout(15)
    def test_trains(self, cb_cls: Type[Callback], grad_accum: int):
        cb_kwargs = get_cb_kwargs(cb_cls)
        cb = cb_cls(**cb_kwargs)
        trainer = self._get_trainer(cb, grad_accum)
        trainer.fit()

    @pytest.mark.timeout(15)
    def test_trains_multiple_calls(self, cb_cls: Type[Callback], grad_accum: int):
        """
        Tests that training with multiple fits complete.
        Note: future functional tests should test for
        idempotency (e.g functionally)
        """
        cb_kwargs = get_cb_kwargs(cb_cls)
        cb = cb_cls(**cb_kwargs)
        trainer = self._get_trainer(cb, grad_accum)
        trainer.fit()

        assert trainer.state.max_duration is not None
        trainer.state.max_duration *= 2

        trainer.fit()


@pytest.mark.parametrize('constructor', get_cb_hparams_and_marks())
def test_callback_hparams_is_constructable(
    constructor: Union[Type[Callback], Type[CallbackHparams], Type[LoggerDestinationHparams]],
    monkeypatch: pytest.MonkeyPatch,
):
    # The ObjectStoreLogger needs the KEY_ENVIRON set
    yaml_dict = get_cb_kwargs(constructor)
    if constructor is ObjectStoreLoggerHparams:
        monkeypatch.setenv('KEY_ENVIRON', '.')
<<<<<<< HEAD
    assert_is_constructable_from_yaml(constructor, yaml_dict=yaml_dict, expected=Callback)
=======
    assert_yaml_loads(
        constructor,
        yaml_dict=yaml_dict,
        expected=(CallbackHparams, LoggerDestinationHparams),
    )
>>>>>>> 66a8b60d
<|MERGE_RESOLUTION|>--- conflicted
+++ resolved
@@ -1,42 +1,19 @@
 # Copyright 2022 MosaicML Composer authors
 # SPDX-License-Identifier: Apache-2.0
 
-from typing import Type, Union
+from typing import Type
 
 import pytest
 from torch.utils.data import DataLoader
 
-<<<<<<< HEAD
-from composer.callbacks.callback_hparams import callback_registry
-from composer.core import Event
-from composer.core.callback import Callback
-from composer.core.engine import Engine
-from composer.core.state import State
-from composer.loggers import Logger
-from composer.loggers.logger_destination import LoggerDestination
-from composer.loggers.logger_hparams import ObjectStoreLoggerHparams, logger_registry
-from composer.loggers.object_store_logger import ObjectStoreLogger
-from composer.profiler import JSONTraceHandler, SystemProfiler, TorchProfiler
-from composer.profiler.profiler import Profiler
-from composer.profiler.profiler_action import ProfilerAction
-from composer.profiler.trace_handler import TraceHandler
-from composer.trainer.trainer import Trainer
-from tests.callbacks.callback_settings import get_callback_parametrization, get_callback_registry_parameterization
+from composer.core import Callback, Engine, Event, State
+from composer.loggers import Logger, LoggerDestination
+from composer.profiler import Profiler, ProfilerAction
+from composer.trainer import Trainer
+from tests.callbacks.callback_settings import get_cb_kwargs, get_cbs_and_marks
 from tests.common import EventCounterCallback
 from tests.common.datasets import RandomClassificationDataset
-from tests.common.hparams import assert_is_constructable_from_yaml, assert_registry_contains_entry
 from tests.common.models import SimpleModel
-=======
-from composer.callbacks.callback_hparams import CallbackHparams, callback_registry
-from composer.core import Callback, Engine, Event, State
-from composer.loggers import Logger, LoggerDestination, ObjectStoreLogger
-from composer.loggers.logger_hparams import LoggerDestinationHparams, ObjectStoreLoggerHparams, logger_registry
-from composer.profiler import JSONTraceHandler, Profiler, ProfilerAction, SystemProfiler, TorchProfiler, TraceHandler
-from composer.trainer import Trainer
-from tests.callbacks.callback_settings import get_cb_hparams_and_marks, get_cb_kwargs, get_cbs_and_marks
-from tests.common import EventCounterCallback, RandomClassificationDataset, SimpleModel
-from tests.common.hparams import assert_in_registry, assert_yaml_loads
->>>>>>> 66a8b60d
 
 
 def test_callbacks_map_to_events():
@@ -73,25 +50,6 @@
         cb = cb_cls(**cb_kwargs)
         assert isinstance(cb_cls, type)
         assert isinstance(cb, cb_cls)
-
-<<<<<<< HEAD
-    def test_callback_in_registry(self, cb_cls: Callable, cb_kwargs: Dict[str, Any]):
-=======
-    @pytest.mark.xfail(reason="This test requires AutoYAHP, which will put the callbacks directly into the registry")
-    def test_callback_in_registry(self, cb_cls: Type[Callback]):
->>>>>>> 66a8b60d
-        # All callbacks, except for the ObjectStoreLogger and profiling callbacks, should appear in the registry
-        # The ObjectStoreLogger has its own hparams class, and the profiling callbacks should not be instantiated
-        # directly by the user
-        if cb_cls is ObjectStoreLogger:
-            item = ObjectStoreLoggerHparams
-        else:
-            item = cb_cls
-        if cb_cls in [TorchProfiler, SystemProfiler, JSONTraceHandler, TraceHandler]:
-            pytest.skip(
-                f"Callback {cb_cls.__name__} does not have a registry entry as it should not be constructed directly")
-        joint_registry = {**callback_registry, **logger_registry}
-        assert_in_registry(item, registry=joint_registry)
 
     def test_multiple_fit_start_and_end(self, cb_cls: Type[Callback], dummy_state: State):
         """Test that callbacks do not crash when Event.FIT_START and Event.FIT_END is called multiple times."""
@@ -190,24 +148,4 @@
         assert trainer.state.max_duration is not None
         trainer.state.max_duration *= 2
 
-        trainer.fit()
-
-
-@pytest.mark.parametrize('constructor', get_cb_hparams_and_marks())
-def test_callback_hparams_is_constructable(
-    constructor: Union[Type[Callback], Type[CallbackHparams], Type[LoggerDestinationHparams]],
-    monkeypatch: pytest.MonkeyPatch,
-):
-    # The ObjectStoreLogger needs the KEY_ENVIRON set
-    yaml_dict = get_cb_kwargs(constructor)
-    if constructor is ObjectStoreLoggerHparams:
-        monkeypatch.setenv('KEY_ENVIRON', '.')
-<<<<<<< HEAD
-    assert_is_constructable_from_yaml(constructor, yaml_dict=yaml_dict, expected=Callback)
-=======
-    assert_yaml_loads(
-        constructor,
-        yaml_dict=yaml_dict,
-        expected=(CallbackHparams, LoggerDestinationHparams),
-    )
->>>>>>> 66a8b60d
+        trainer.fit()