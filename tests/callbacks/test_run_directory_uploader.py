# Copyright 2021 MosaicML. All Rights Reserved.

import os
import pathlib

import pytest

from composer.callbacks import RunDirectoryUploaderHparams
from composer.core.event import Event
from composer.core.logging import Logger
from composer.core.state import State
from composer.utils import dist, run_directory


@pytest.mark.parametrize("use_procs", [False, True])
@pytest.mark.timeout(15)
def test_run_directory_uploader(tmpdir: pathlib.Path, use_procs: bool, dummy_state: State, dummy_logger: Logger):
    try:
        import libcloud
        del libcloud
    except ImportError:
        pytest.skip("Run directory uploader test won't work without libcloud")
    remote_dir = str(tmpdir / "run_directory_copy")

    os.makedirs(remote_dir, exist_ok=True)
    hparams = RunDirectoryUploaderHparams(
        provider='local',
        upload_every_n_batches=1,
        key=remote_dir,  # for the local option, the key is the path
        container=".",
        num_concurrent_uploads=1,
        use_procs=use_procs,
    )

    uploader = hparams.initialize_object()
    uploader.run_event(Event.INIT, dummy_state, dummy_logger)
<<<<<<< HEAD
    with open(run_directory.get_relative_to_run_directory("dummy_file"), "w+") as f:
=======
    with open(os.path.join(run_directory.get_run_directory(), "dummy_file"), "w+") as f:
>>>>>>> f9f8c715
        f.write("Hello, world!")
    uploader.run_event(Event.BATCH_END, dummy_state, dummy_logger)
    uploader.run_event(Event.TRAINING_END, dummy_state, dummy_logger)
    uploader.close()
    uploader.post_close()
    test_name = os.path.basename(tmpdir)

    # now assert that we have a dummy file in the run directory copy folder
    with open(os.path.join(remote_dir, test_name, f"rank_{dist.get_global_rank()}", "dummy_file"), "r") as f:
        assert f.read() == "Hello, world!"<|MERGE_RESOLUTION|>--- conflicted
+++ resolved
@@ -34,11 +34,7 @@
 
     uploader = hparams.initialize_object()
     uploader.run_event(Event.INIT, dummy_state, dummy_logger)
-<<<<<<< HEAD
-    with open(run_directory.get_relative_to_run_directory("dummy_file"), "w+") as f:
-=======
     with open(os.path.join(run_directory.get_run_directory(), "dummy_file"), "w+") as f:
->>>>>>> f9f8c715
         f.write("Hello, world!")
     uploader.run_event(Event.BATCH_END, dummy_state, dummy_logger)
     uploader.run_event(Event.TRAINING_END, dummy_state, dummy_logger)
