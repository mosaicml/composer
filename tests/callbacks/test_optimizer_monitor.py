# Copyright 2022 MosaicML Composer authors
# SPDX-License-Identifier: Apache-2.0

import pytest
import torch
from packaging import version
from torch.utils.data import DataLoader

from composer.callbacks import OptimizerMonitor
from composer.loggers import InMemoryLogger
from composer.models import HuggingFaceModel
from composer.optim import DecoupledAdamW
from composer.trainer import Trainer
from composer.utils import dist, using_torch_2_0
from tests.common import device, world_size
from tests.common.datasets import RandomClassificationDataset, RandomTextLMDataset
from tests.common.models import SimpleModel


@pytest.mark.parametrize('log_optimizer_metrics', [True, False])
@pytest.mark.parametrize('batch_log_interval', [1, 2, 3, 5])
def test_optimizer_monitor(log_optimizer_metrics: bool, batch_log_interval: int):
    # Construct the callback
    grad_monitor = OptimizerMonitor(log_optimizer_metrics=log_optimizer_metrics, batch_log_interval=batch_log_interval)
    in_memory_logger = InMemoryLogger()  # track the logged metrics in the in_memory_logger
    model = SimpleModel()
    # Construct the trainer and train
    trainer = Trainer(
        model=model,
        callbacks=grad_monitor,
        loggers=in_memory_logger,
        train_dataloader=DataLoader(RandomClassificationDataset()),
        optimizers=DecoupledAdamW(model.parameters()),
        max_duration='10ba',
    )
    trainer.fit()
    num_train_steps = int(trainer.state.timestamp.batch)
    expected_num_calls = num_train_steps // batch_log_interval

    # Count the logged steps
    grad_norm_calls = len(in_memory_logger.data['l2_norm/grad/global'])
    layer_norm_calls = [len(calls) for (k, calls) in in_memory_logger.data.items() if 'l2_norm/grad' in k]
    assert 'l2_norm/grad/module.2.weight' in in_memory_logger.data.keys()
    if log_optimizer_metrics:
        assert 'l2_norm/moment/module.2.weight' in in_memory_logger.data.keys()
        assert 'cosine/moment_grad/module.2.weight' in in_memory_logger.data.keys()
        assert 'l2_norm/second_moment_sqrt/module.2.weight' in in_memory_logger.data.keys()
        assert 'l2_norm/update/module.2.weight' in in_memory_logger.data.keys()
        assert 'cosine/update_grad/module.2.weight' in in_memory_logger.data.keys()

    # Expected to log gradient norm once per step (total batch)
    assert grad_norm_calls == expected_num_calls
    for num_calls in layer_norm_calls:
        assert num_calls == expected_num_calls


@device('gpu')
@world_size(1, 2)
@pytest.mark.skipif(version.parse(torch.__version__) < version.parse('1.13.0'),
                    reason='requires PyTorch 1.13 or higher')
@pytest.mark.parametrize('use_orig_params', [True, False])
def test_fsdp_optimizer_monitor(device, world_size, use_orig_params):
<<<<<<< HEAD
=======
    if use_orig_params and not using_torch_2_0():
        pytest.skip('use_orig_params was introcued in pytorch 2.0')

>>>>>>> 0653dbf5
    # Construct the callback
    grad_monitor = OptimizerMonitor(log_optimizer_metrics=True)
    in_memory_logger = InMemoryLogger()  # track the logged metrics in the in_memory_logger
    model = SimpleModel(num_classes=100, num_features=100, num_hidden=100)
    dataset = RandomClassificationDataset(num_classes=100, shape=(100, 1, 1))
    # Construct the trainer and train
    trainer = Trainer(model=model,
                      callbacks=grad_monitor,
                      loggers=in_memory_logger,
                      train_dataloader=DataLoader(dataset, sampler=dist.get_sampler(dataset)),
                      optimizers=DecoupledAdamW(model.parameters()),
                      max_duration='3ba',
                      fsdp_config={
<<<<<<< HEAD
                          'sharding_strategy': 'FULL_SHARD',
=======
                          'sharding_strategy': 'FULL_SHARD' if world_size > 1 else 'NO_SHARD',
>>>>>>> 0653dbf5
                          'min_params': 1,
                          'cpu_offload': False,
                          'mixed_precision': 'PURE',
                          'backward_prefetch': 'BACKWARD_PRE',
                          'activation_checkpointing': False,
                          'activation_cpu_offload': False,
                          'verbose': False,
                          'use_orig_params': use_orig_params,
                      })
    trainer.fit()
    num_train_steps = int(trainer.state.timestamp.batch)

    # Count the logged steps
    grad_norm_calls = len(in_memory_logger.data['l2_norm/grad/global'])
    layer_norm_calls = [len(calls) for (k, calls) in in_memory_logger.data.items() if 'l2_norm/grad' in k]
<<<<<<< HEAD
    suffix = '._flat_param' if not use_orig_params else '.weight'
    test_keys = [
        'l2_norm/grad/module._fsdp_wrapped_module.4._fsdp_wrapped_module',
        'l2_norm/moment/module._fsdp_wrapped_module.4._fsdp_wrapped_module',
        'cosine/moment_grad/module._fsdp_wrapped_module.4._fsdp_wrapped_module',
        'l2_norm/second_moment_sqrt/module._fsdp_wrapped_module.4._fsdp_wrapped_module',
        'l2_norm/update/module._fsdp_wrapped_module.4._fsdp_wrapped_module',
        'cosine/update_grad/module._fsdp_wrapped_module.4._fsdp_wrapped_module',
=======
    suffix = ('._flat_param' if using_torch_2_0() else '.flat_param') if not use_orig_params else '.weight'
    infix = '' if using_torch_2_0() else '._fpw_module'
    test_keys = [
        f'l2_norm/grad/module._fsdp_wrapped_module{infix}.4._fsdp_wrapped_module',
        f'l2_norm/moment/module._fsdp_wrapped_module{infix}.4._fsdp_wrapped_module',
        f'cosine/moment_grad/module._fsdp_wrapped_module{infix}.4._fsdp_wrapped_module',
        f'l2_norm/second_moment_sqrt/module._fsdp_wrapped_module{infix}.4._fsdp_wrapped_module',
        f'l2_norm/update/module._fsdp_wrapped_module{infix}.4._fsdp_wrapped_module',
        f'cosine/update_grad/module._fsdp_wrapped_module{infix}.4._fsdp_wrapped_module',
>>>>>>> 0653dbf5
    ]
    test_keys = [key + suffix for key in test_keys]
    for key in test_keys:
        assert key in in_memory_logger.data.keys()

    # Expected to log gradient norm once per step (total batch)
    assert grad_norm_calls == num_train_steps
    for num_calls in layer_norm_calls:
        assert num_calls == num_train_steps


@device('gpu')
@world_size(1, 2)
@pytest.mark.skipif(version.parse(torch.__version__) < version.parse('1.13.0'),
                    reason='requires PyTorch 1.13 or higher')
@pytest.mark.parametrize('use_orig_params', [True, False])
def test_fsdp_optimizer_monitor_transformer(device, world_size, tiny_gpt2_model, tiny_gpt2_tokenizer, use_orig_params):
<<<<<<< HEAD
=======
    if use_orig_params and not using_torch_2_0():
        pytest.skip('use_orig_params was introcued in pytorch 2.0')
>>>>>>> 0653dbf5
    transformers = pytest.importorskip('transformers')
    # Construct the callback
    grad_monitor = OptimizerMonitor(log_optimizer_metrics=True)
    in_memory_logger = InMemoryLogger()  # track the logged metrics in the in_memory_logger
    model = HuggingFaceModel(model=tiny_gpt2_model, tokenizer=tiny_gpt2_tokenizer, use_logits=True)
    model.model.lm_head._fsdp_wrap = False
    model.model.transformer._fsdp_wrap = False
    for block in model.model.transformer.h:
        block._fsdp_wrap = True
    train_dataset = RandomTextLMDataset(size=8,
                                        vocab_size=tiny_gpt2_model.config.vocab_size,
                                        sequence_length=4,
                                        use_keys=True,
                                        use_token_type_ids=False,
                                        conditional_generation=False,
                                        causal_lm=True)

    collator = transformers.DefaultDataCollator()

    train_dataloader = DataLoader(train_dataset,
                                  batch_size=4,
                                  collate_fn=collator,
                                  sampler=dist.get_sampler(train_dataset))
    # Construct the trainer and train
    trainer = Trainer(model=model,
                      callbacks=grad_monitor,
                      loggers=in_memory_logger,
                      train_dataloader=train_dataloader,
                      optimizers=DecoupledAdamW(model.parameters()),
                      max_duration='3ba',
                      fsdp_config={
<<<<<<< HEAD
                          'sharding_strategy': 'FULL_SHARD',
=======
                          'sharding_strategy': 'FULL_SHARD' if world_size > 1 else 'NO_SHARD',
>>>>>>> 0653dbf5
                          'min_params': 1e8,
                          'cpu_offload': False,
                          'mixed_precision': 'PURE',
                          'backward_prefetch': 'BACKWARD_PRE',
                          'activation_checkpointing': False,
                          'activation_cpu_offload': False,
                          'verbose': False,
                          'use_orig_params': use_orig_params,
                      })
<<<<<<< HEAD
    print(trainer.state.model)
=======

>>>>>>> 0653dbf5
    trainer.fit()
    num_train_steps = int(trainer.state.timestamp.batch)

    # Count the logged steps
    grad_norm_calls = len(in_memory_logger.data['l2_norm/grad/global'])
    layer_norm_calls = [len(calls) for (k, calls) in in_memory_logger.data.items() if 'l2_norm/grad' in k]
    # an incomplete list of expected keys
    if not use_orig_params:
<<<<<<< HEAD
        test_keys = [
            'l2_norm/grad/model._fsdp_wrapped_module.transformer.h.1._fsdp_wrapped_module._flat_param',
            'l2_norm/update/model._fsdp_wrapped_module.transformer.h.1._fsdp_wrapped_module._flat_param',
            'cosine/moment_grad/model._fsdp_wrapped_module.transformer.h.1._fsdp_wrapped_module._flat_param',
            'cosine/update_grad/model._fsdp_wrapped_module.transformer.h.1._fsdp_wrapped_module._flat_param',
            'cosine/moment_grad/model._fsdp_wrapped_module.transformer.h.1._fsdp_wrapped_module._flat_param',
=======
        suffix = '._flat_param' if using_torch_2_0() else '.flat_param'
        infix = '' if using_torch_2_0() else '._fpw_module'
        test_keys = [
            f'l2_norm/grad/model._fsdp_wrapped_module{infix}.transformer.h.1._fsdp_wrapped_module{suffix}',
            f'l2_norm/update/model._fsdp_wrapped_module{infix}.transformer.h.1._fsdp_wrapped_module{suffix}',
            f'cosine/moment_grad/model._fsdp_wrapped_module{infix}.transformer.h.1._fsdp_wrapped_module{suffix}',
            f'cosine/update_grad/model._fsdp_wrapped_module{infix}.transformer.h.1._fsdp_wrapped_module{suffix}',
            f'cosine/moment_grad/model._fsdp_wrapped_module{infix}.transformer.h.1._fsdp_wrapped_module{suffix}',
>>>>>>> 0653dbf5
        ]
    else:
        test_keys = [
            'l2_norm/grad/model._fsdp_wrapped_module.transformer.h.1._fsdp_wrapped_module.mlp.c_proj.weight',
            'l2_norm/update/model._fsdp_wrapped_module.transformer.h.1._fsdp_wrapped_module.mlp.c_proj.weight',
            'cosine/moment_grad/model._fsdp_wrapped_module.transformer.h.1._fsdp_wrapped_module.attn.c_attn.weight',
            'cosine/update_grad/model._fsdp_wrapped_module.transformer.h.1._fsdp_wrapped_module.attn.c_attn.weight',
            'cosine/moment_grad/model._fsdp_wrapped_module.transformer.h.1._fsdp_wrapped_module.mlp.c_proj.weight',
        ]
    for key in test_keys:
        assert key in in_memory_logger.data.keys()

    # Expected to log gradient norm once per step (total batch)
    assert grad_norm_calls == num_train_steps
    for num_calls in layer_norm_calls:
        assert num_calls == num_train_steps<|MERGE_RESOLUTION|>--- conflicted
+++ resolved
@@ -60,12 +60,9 @@
                     reason='requires PyTorch 1.13 or higher')
 @pytest.mark.parametrize('use_orig_params', [True, False])
 def test_fsdp_optimizer_monitor(device, world_size, use_orig_params):
-<<<<<<< HEAD
-=======
     if use_orig_params and not using_torch_2_0():
-        pytest.skip('use_orig_params was introcued in pytorch 2.0')
+        pytest.skip('use_orig_params was introduced in pytorch 2.0')
 
->>>>>>> 0653dbf5
     # Construct the callback
     grad_monitor = OptimizerMonitor(log_optimizer_metrics=True)
     in_memory_logger = InMemoryLogger()  # track the logged metrics in the in_memory_logger
@@ -79,11 +76,7 @@
                       optimizers=DecoupledAdamW(model.parameters()),
                       max_duration='3ba',
                       fsdp_config={
-<<<<<<< HEAD
-                          'sharding_strategy': 'FULL_SHARD',
-=======
                           'sharding_strategy': 'FULL_SHARD' if world_size > 1 else 'NO_SHARD',
->>>>>>> 0653dbf5
                           'min_params': 1,
                           'cpu_offload': False,
                           'mixed_precision': 'PURE',
@@ -99,16 +92,6 @@
     # Count the logged steps
     grad_norm_calls = len(in_memory_logger.data['l2_norm/grad/global'])
     layer_norm_calls = [len(calls) for (k, calls) in in_memory_logger.data.items() if 'l2_norm/grad' in k]
-<<<<<<< HEAD
-    suffix = '._flat_param' if not use_orig_params else '.weight'
-    test_keys = [
-        'l2_norm/grad/module._fsdp_wrapped_module.4._fsdp_wrapped_module',
-        'l2_norm/moment/module._fsdp_wrapped_module.4._fsdp_wrapped_module',
-        'cosine/moment_grad/module._fsdp_wrapped_module.4._fsdp_wrapped_module',
-        'l2_norm/second_moment_sqrt/module._fsdp_wrapped_module.4._fsdp_wrapped_module',
-        'l2_norm/update/module._fsdp_wrapped_module.4._fsdp_wrapped_module',
-        'cosine/update_grad/module._fsdp_wrapped_module.4._fsdp_wrapped_module',
-=======
     suffix = ('._flat_param' if using_torch_2_0() else '.flat_param') if not use_orig_params else '.weight'
     infix = '' if using_torch_2_0() else '._fpw_module'
     test_keys = [
@@ -118,7 +101,6 @@
         f'l2_norm/second_moment_sqrt/module._fsdp_wrapped_module{infix}.4._fsdp_wrapped_module',
         f'l2_norm/update/module._fsdp_wrapped_module{infix}.4._fsdp_wrapped_module',
         f'cosine/update_grad/module._fsdp_wrapped_module{infix}.4._fsdp_wrapped_module',
->>>>>>> 0653dbf5
     ]
     test_keys = [key + suffix for key in test_keys]
     for key in test_keys:
@@ -136,11 +118,8 @@
                     reason='requires PyTorch 1.13 or higher')
 @pytest.mark.parametrize('use_orig_params', [True, False])
 def test_fsdp_optimizer_monitor_transformer(device, world_size, tiny_gpt2_model, tiny_gpt2_tokenizer, use_orig_params):
-<<<<<<< HEAD
-=======
     if use_orig_params and not using_torch_2_0():
-        pytest.skip('use_orig_params was introcued in pytorch 2.0')
->>>>>>> 0653dbf5
+        pytest.skip('use_orig_params was introduced in pytorch 2.0')
     transformers = pytest.importorskip('transformers')
     # Construct the callback
     grad_monitor = OptimizerMonitor(log_optimizer_metrics=True)
@@ -172,11 +151,7 @@
                       optimizers=DecoupledAdamW(model.parameters()),
                       max_duration='3ba',
                       fsdp_config={
-<<<<<<< HEAD
-                          'sharding_strategy': 'FULL_SHARD',
-=======
                           'sharding_strategy': 'FULL_SHARD' if world_size > 1 else 'NO_SHARD',
->>>>>>> 0653dbf5
                           'min_params': 1e8,
                           'cpu_offload': False,
                           'mixed_precision': 'PURE',
@@ -186,11 +161,6 @@
                           'verbose': False,
                           'use_orig_params': use_orig_params,
                       })
-<<<<<<< HEAD
-    print(trainer.state.model)
-=======
-
->>>>>>> 0653dbf5
     trainer.fit()
     num_train_steps = int(trainer.state.timestamp.batch)
 
@@ -199,14 +169,6 @@
     layer_norm_calls = [len(calls) for (k, calls) in in_memory_logger.data.items() if 'l2_norm/grad' in k]
     # an incomplete list of expected keys
     if not use_orig_params:
-<<<<<<< HEAD
-        test_keys = [
-            'l2_norm/grad/model._fsdp_wrapped_module.transformer.h.1._fsdp_wrapped_module._flat_param',
-            'l2_norm/update/model._fsdp_wrapped_module.transformer.h.1._fsdp_wrapped_module._flat_param',
-            'cosine/moment_grad/model._fsdp_wrapped_module.transformer.h.1._fsdp_wrapped_module._flat_param',
-            'cosine/update_grad/model._fsdp_wrapped_module.transformer.h.1._fsdp_wrapped_module._flat_param',
-            'cosine/moment_grad/model._fsdp_wrapped_module.transformer.h.1._fsdp_wrapped_module._flat_param',
-=======
         suffix = '._flat_param' if using_torch_2_0() else '.flat_param'
         infix = '' if using_torch_2_0() else '._fpw_module'
         test_keys = [
@@ -215,7 +177,6 @@
             f'cosine/moment_grad/model._fsdp_wrapped_module{infix}.transformer.h.1._fsdp_wrapped_module{suffix}',
             f'cosine/update_grad/model._fsdp_wrapped_module{infix}.transformer.h.1._fsdp_wrapped_module{suffix}',
             f'cosine/moment_grad/model._fsdp_wrapped_module{infix}.transformer.h.1._fsdp_wrapped_module{suffix}',
->>>>>>> 0653dbf5
         ]
     else:
         test_keys = [
