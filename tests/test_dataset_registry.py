--- conflicted
+++ resolved
@@ -46,9 +46,6 @@
             split="train",
         ),
     COCODatasetHparams:
-<<<<<<< HEAD
-        lambda: COCODatasetHparams(is_train=False, datadir=["hello"], download=False, drop_last=False, shuffle=False), # type: ignore
-=======
         lambda: COCODatasetHparams(
             is_train=False,
             datadir="hello",
@@ -56,7 +53,6 @@
             drop_last=False,
             shuffle=False,
         ),
->>>>>>> 85e896ea
     C4DatasetHparams:
         lambda: C4DatasetHparams(
             split="train",
