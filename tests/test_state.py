# Copyright 2021 MosaicML. All Rights Reserved.

import pathlib
import random

import torch
import torch.nn.functional as F
from torch.functional import Tensor

from composer.algorithms import ChannelsLastHparams
from composer.core import DataSpec, Precision, State
from composer.core.types import Batch
from composer.datasets.dataloader import DataLoaderHparams
from composer.datasets.hparams import DatasetHparams
from tests.common import SimpleModel, assert_state_equivalent


def random_tensor(size=(4, 10)):
    return torch.rand(*size)


def get_dummy_state():
    model = SimpleModel()
    optimizers = torch.optim.Adadelta(model.parameters())
    state = State(model=model,
                  grad_accum=random.randint(0, 100),
                  rank_zero_seed=random.randint(0, 100),
                  precision=Precision.AMP,
                  max_duration=f"{random.randint(0, 100)}ep",
                  optimizers=optimizers,
                  algorithms=[ChannelsLastHparams().initialize_object()])
    state.schedulers = torch.optim.lr_scheduler.StepLR(optimizers, step_size=3)
    state.loss = random_tensor()
    state.batch = (random_tensor(), random_tensor())
    state.outputs = random_tensor()
    return state


def train_one_step(state: State, batch: Batch) -> None:
    _, y = batch
    state.batch = batch

<<<<<<< HEAD
    state.outputs = state.model(state.batch)
=======
    for optimizer in state.optimizers:
        optimizer.zero_grad()

    state.outputs = state.model(state.batch_pair)
>>>>>>> efa451dc
    assert isinstance(y, Tensor)

    state.loss = F.cross_entropy(state.outputs, y)
    state.loss.backward()
    for optimizer in state.optimizers:
        optimizer.step()
    for scheduler in state.schedulers:
        scheduler.step()
    state.timer.on_batch_complete(len(batch))


def get_batch(dataset_hparams: DatasetHparams, dataloader_hparams: DataLoaderHparams) -> Batch:
    dataloader = dataset_hparams.initialize_object(batch_size=2, dataloader_hparams=dataloader_hparams)
    if isinstance(dataloader, DataSpec):
        dataloader = dataloader.dataloader
    for batch in dataloader:
        return batch
    raise RuntimeError("No batch in dataloader")


def test_state_serialize(
    tmpdir: pathlib.Path,
    dummy_dataloader_hparams: DataLoaderHparams,
    dummy_train_dataset_hparams: DatasetHparams,
):
    state1 = get_dummy_state()
    state2 = get_dummy_state()

    # train one step to set the optimizer states
    batch = get_batch(dummy_train_dataset_hparams, dummy_dataloader_hparams)
    train_one_step(state1, batch)

    # load from state1 to state2
    state_dict = state1.state_dict()
    filepath = str(tmpdir / "state.pt")
    torch.save(state_dict, filepath)
    state_dict_2 = torch.load(filepath, map_location="cpu")
    state2.load_state_dict(state_dict_2)
    # Make sure there was nothing wrong serialization/deserialization of permanent
    assert_state_equivalent(state1, state2)

    # train both for one step on another sample
    batch = get_batch(dummy_train_dataset_hparams, dummy_dataloader_hparams)
    train_one_step(state1, batch)
    train_one_step(state2, batch)

    # both states should have equivalent state, model parameters, loss, and outputs
    assert_state_equivalent(state1, state2)<|MERGE_RESOLUTION|>--- conflicted
+++ resolved
@@ -40,14 +40,10 @@
     _, y = batch
     state.batch = batch
 
-<<<<<<< HEAD
-    state.outputs = state.model(state.batch)
-=======
     for optimizer in state.optimizers:
         optimizer.zero_grad()
 
-    state.outputs = state.model(state.batch_pair)
->>>>>>> efa451dc
+    state.outputs = state.model(state.batch)
     assert isinstance(y, Tensor)
 
     state.loss = F.cross_entropy(state.outputs, y)
