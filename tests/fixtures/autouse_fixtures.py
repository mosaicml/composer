# Copyright 2022 MosaicML Composer authors
# SPDX-License-Identifier: Apache-2.0

import gc
import logging
import os
import pathlib

import pytest
import torch
import tqdm.std

import composer
from composer.devices import DeviceCPU, DeviceGPU
from composer.utils import dist, reproducibility


@pytest.fixture(autouse=True)
def disable_tokenizer_parallelism():
    """This fixture prevents the below warning from appearing in tests:

        huggingface/tokenizers: The current process just got forked, after parallelism has already been used. Disabling parallelism to avoid deadlocks...
        To disable this warning, you can either:
                - Avoid using `tokenizers` before the fork if possible
                - Explicitly set the environment variable TOKENIZERS_PARALLELISM=(true | false)
    """
    os.environ['TOKENIZERS_PARALLELISM'] = 'false'


@pytest.fixture(autouse=True)
<<<<<<< HEAD
def clear_cuda_cache():
    torch.cuda.empty_cache()
=======
def clear_cuda_cache(request):
    """Clear memory between GPU tests."""
    marker = request.node.get_closest_marker('gpu')
    if marker is not None and torch.cuda.is_available():
        torch.cuda.empty_cache()
        gc.collect()  # Only gc on GPU tests as it 2x slows down CPU tests
>>>>>>> f408b6d3


@pytest.fixture(autouse=True)
def disable_wandb(monkeypatch: pytest.MonkeyPatch, request: pytest.FixtureRequest):
    monkeypatch.setenv('WANDB_START_METHOD', 'thread')
    if request.node.get_closest_marker('remote') is None:
        monkeypatch.setenv('WANDB_MODE', 'offline')
    else:
        if not os.environ.get('WANDB_PROJECT'):
            monkeypatch.setenv('WANDB_PROJECT', 'pytest')


@pytest.fixture(autouse=True, scope='session')
def configure_dist(request: pytest.FixtureRequest):
    # Configure dist globally when the world size is greater than 1,
    # so individual tests that do not use the trainer
    # do not need to worry about manually configuring dist.

    if dist.get_world_size() == 1:
        return

    device = None

    for item in request.session.items:
        device = DeviceCPU() if item.get_closest_marker('gpu') is None else DeviceGPU()
        break

    assert device is not None

    if not dist.is_initialized():
        dist.initialize_dist(device, timeout=300.0)
    # Hold PyTest until all ranks have reached this barrier. Ensure that no rank starts
    # any test before other ranks are ready to start it, which could be a cause of random timeouts
    # (e.g. rank 1 starts the next test while rank 0 is finishing up the previous test).
    dist.barrier()


@pytest.fixture(autouse=True)
def chdir_to_tmp_path(tmp_path: pathlib.Path):
    os.chdir(tmp_path)


@pytest.fixture(autouse=True, scope='session')
def disable_tqdm_bars():
    # Disable tqdm progress bars globally in tests
    original_tqdm_init = tqdm.std.tqdm.__init__

    def new_tqdm_init(*args, **kwargs):
        if 'disable' not in kwargs:
            kwargs['disable'] = True
        return original_tqdm_init(*args, **kwargs)

    # Not using pytest monkeypatch as it is a function-scoped fixture
    tqdm.std.tqdm.__init__ = new_tqdm_init


@pytest.fixture(autouse=True)
def set_loglevels():
    """Ensures all log levels are set to DEBUG."""
    logging.basicConfig()
    logging.getLogger(composer.__name__).setLevel(logging.DEBUG)


@pytest.fixture(autouse=True)
def seed_all(rank_zero_seed: int, monkeypatch: pytest.MonkeyPatch):
    """Monkeypatch reproducibility get_random_seed to always return the rank zero seed, and set the random seed before
    each test to the rank local seed."""
    monkeypatch.setattr(reproducibility, 'get_random_seed', lambda: rank_zero_seed)
    reproducibility.seed_all(rank_zero_seed + dist.get_global_rank())<|MERGE_RESOLUTION|>--- conflicted
+++ resolved
@@ -28,17 +28,12 @@
 
 
 @pytest.fixture(autouse=True)
-<<<<<<< HEAD
-def clear_cuda_cache():
-    torch.cuda.empty_cache()
-=======
 def clear_cuda_cache(request):
     """Clear memory between GPU tests."""
     marker = request.node.get_closest_marker('gpu')
     if marker is not None and torch.cuda.is_available():
         torch.cuda.empty_cache()
         gc.collect()  # Only gc on GPU tests as it 2x slows down CPU tests
->>>>>>> f408b6d3
 
 
 @pytest.fixture(autouse=True)
