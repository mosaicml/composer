--- conflicted
+++ resolved
@@ -54,19 +54,12 @@
 
 
 @pytest.fixture(autouse=True)
-<<<<<<< HEAD
 def wait_for_all_procs(configure_dist: None):
-=======
-def wait_for_all_procs(subfolder_run_directory: None, configure_dist: None):
->>>>>>> 5acd6c61
     yield
     if not 'WORLD_SIZE' in os.environ:
         # Not running in a DDP environment
         return
-<<<<<<< HEAD
-=======
     if int(os.environ['WORLD_SIZE']) == 1:
         # With just one proc, no need for the barrier
         return
->>>>>>> 5acd6c61
     dist.barrier()