# Copyright 2021 MosaicML. All Rights Reserved.

from typing import Tuple, Type, Union
from unittest.mock import MagicMock, Mock

import pytest
import torch
import torch.utils.data
from torchmetrics.classification.accuracy import Accuracy
from torchmetrics.collections import MetricCollection

from composer import Logger, State
<<<<<<< HEAD
from composer.core.types import DataLoader, DataSpec, Evaluator, Model, Precision
=======
from composer.core.types import DataLoader, DataSpec, Model, Optimizer, Precision, Scheduler
>>>>>>> 257720a6
from composer.datasets import DataloaderHparams, DatasetHparams
from composer.models import ModelHparams, MosaicClassifier
from composer.optim import AdamHparams, ExponentialLRHparams
from composer.trainer import TrainerHparams
from composer.trainer.devices import CPUDeviceHparams
from tests.fixtures.models import (SimpleBatchPairModel, SimpleConvModel, _SimpleBatchPairModelHparams,
                                   _SimpleDatasetHparams)


@pytest.fixture
def dummy_in_shape() -> Tuple[int, ...]:
    return (1, 5, 5)


@pytest.fixture
def dummy_num_classes() -> int:
    return 3


@pytest.fixture()
def dummy_train_batch_size() -> int:
    return 16


@pytest.fixture()
def dummy_val_batch_size() -> int:
    return 32


@pytest.fixture
def dummy_model_hparams(
        dummy_in_shape: Tuple[int, ...], dummy_num_classes: int,
        SimpleBatchPairModelHparams: Type[_SimpleBatchPairModelHparams]) -> _SimpleBatchPairModelHparams:
    return SimpleBatchPairModelHparams(in_shape=list(dummy_in_shape), num_classes=dummy_num_classes)


@pytest.fixture
def dummy_model(dummy_model_hparams: _SimpleBatchPairModelHparams) -> SimpleBatchPairModel:
    return dummy_model_hparams.initialize_object()


@pytest.fixture
def dummy_train_dataset_hparams(dummy_model: SimpleBatchPairModel,
                                SimpleDatasetHparams: Type[_SimpleDatasetHparams]) -> DatasetHparams:
    return SimpleDatasetHparams(
        use_synthetic=True,
        drop_last=True,
        shuffle=False,
        num_classes=dummy_model.num_classes,
        data_shape=list(dummy_model.in_shape),
    )


@pytest.fixture
def dummy_val_dataset_hparams(dummy_model: SimpleBatchPairModel,
                              SimpleDatasetHparams: Type[_SimpleDatasetHparams]) -> DatasetHparams:
    return SimpleDatasetHparams(
        use_synthetic=True,
        drop_last=False,
        shuffle=False,
        num_classes=dummy_model.num_classes,
        data_shape=list(dummy_model.in_shape),
    )


@pytest.fixture
def dummy_optimizer(dummy_model: SimpleBatchPairModel):
    return torch.optim.SGD(dummy_model.parameters(), lr=0.001)


@pytest.fixture
def dummy_scheduler(dummy_optimizer: Optimizer):
    return torch.optim.lr_scheduler.LambdaLR(dummy_optimizer, lambda _: 1.0)


@pytest.fixture()
def dummy_state_without_rank(dummy_model: SimpleBatchPairModel, dummy_train_dataloader: DataLoader,
                             dummy_optimizer: Optimizer, dummy_scheduler: Scheduler,
                             dummy_val_dataloader: DataLoader) -> State:
    evaluators = [
        Evaluator(label="dummy_label", dataloader=dummy_val_dataloader, metrics=dummy_model.metrics(train=False))
    ]
    state = State(
        model=dummy_model,
        precision=Precision.FP32,
        grad_accum=1,
        train_dataloader=dummy_train_dataloader,
<<<<<<< HEAD
        evaluators=evaluators,
=======
        eval_dataloader=dummy_val_dataloader,
        optimizers=dummy_optimizer,
        schedulers=dummy_scheduler,
>>>>>>> 257720a6
        max_duration="10ep",
    )

    return state


@pytest.fixture
def dummy_dataloader_hparams() -> DataloaderHparams:
    return DataloaderHparams(
        num_workers=0,
        prefetch_factor=2,
        persistent_workers=False,
        pin_memory=False,
        timeout=0.0,
    )


@pytest.fixture
def dummy_train_dataloader(dummy_train_dataset_hparams: DatasetHparams, dummy_train_batch_size: int,
                           dummy_dataloader_hparams: DataloaderHparams) -> Union[DataLoader, DataSpec]:
    return dummy_train_dataset_hparams.initialize_object(dummy_train_batch_size, dummy_dataloader_hparams)


@pytest.fixture
def dummy_val_dataloader(dummy_train_dataset_hparams: DatasetHparams, dummy_val_batch_size: int,
                         dummy_dataloader_hparams: DataloaderHparams) -> Union[DataLoader, DataSpec]:
    return dummy_train_dataset_hparams.initialize_object(dummy_val_batch_size, dummy_dataloader_hparams)


@pytest.fixture()
def dummy_state(dummy_state_without_rank: State) -> State:
    return dummy_state_without_rank


@pytest.fixture()
def dummy_logger(dummy_state: State):
    return Logger(dummy_state)


@pytest.fixture
def logger_mock():
    return MagicMock()


"""
Dummy algorithms
"""


@pytest.fixture()
def algorithms(always_match_algorithms):
    return always_match_algorithms


@pytest.fixture()
def always_match_algorithms():
    attrs = {'match.return_value': True}
    return [Mock(**attrs) for _ in range(5)]


@pytest.fixture()
def never_match_algorithms():
    attrs = {'match.return_value': False}
    return [Mock(**attrs) for _ in range(5)]


@pytest.fixture
def mosaic_trainer_hparams(
    dummy_model_hparams: ModelHparams,
    dummy_train_dataset_hparams: DatasetHparams,
    dummy_val_dataset_hparams: DatasetHparams,
    dummy_train_batch_size: int,
    dummy_val_batch_size: int,
) -> TrainerHparams:
    return TrainerHparams(
        algorithms=[],
        optimizer=AdamHparams(),
        schedulers=[ExponentialLRHparams(gamma=0.1)],
        max_duration="2ep",
        precision=Precision.FP32,
        train_batch_size=dummy_train_batch_size,
        eval_batch_size=dummy_val_batch_size,
        dataloader=DataloaderHparams(
            num_workers=0,
            prefetch_factor=2,
            persistent_workers=False,
            pin_memory=False,
            timeout=0.0,
        ),
        device=CPUDeviceHparams(),
        deterministic_mode=True,
        loggers=[],
        model=dummy_model_hparams,
        val_dataset=dummy_val_dataset_hparams,
        train_dataset=dummy_train_dataset_hparams,
        grad_accum=1,
        train_subset_num_batches=3,
        eval_subset_num_batches=3,
    )


@pytest.fixture()
def simple_conv_model_input():
    return torch.rand((64, 32, 64, 64))


@pytest.fixture()
def state_with_model(simple_conv_model: Model, dummy_train_dataloader: DataLoader, dummy_val_dataloader: DataLoader):
    metric_coll = MetricCollection([Accuracy()])
    evaluators = [Evaluator(label="dummy_label", dataloader=dummy_val_dataloader, metrics=metric_coll)]
    state = State(
        grad_accum=1,
        max_duration="100ep",
        model=simple_conv_model,
        precision=Precision.FP32,
        train_dataloader=dummy_train_dataloader,
        evaluators=evaluators,
    )
    return state


@pytest.fixture()
def simple_conv_model():
    return MosaicClassifier(SimpleConvModel())


@pytest.fixture(scope="session")
def SimpleBatchPairModelHparams():
    TrainerHparams.register_class("model", _SimpleBatchPairModelHparams, "simple_batch_pair_model")
    return _SimpleBatchPairModelHparams


@pytest.fixture(scope="session")
def SimpleDatasetHparams():
    TrainerHparams.register_class("train_dataset", _SimpleDatasetHparams, "simple_dataset")
    return _SimpleDatasetHparams<|MERGE_RESOLUTION|>--- conflicted
+++ resolved
@@ -10,11 +10,8 @@
 from torchmetrics.collections import MetricCollection
 
 from composer import Logger, State
-<<<<<<< HEAD
-from composer.core.types import DataLoader, DataSpec, Evaluator, Model, Precision
-=======
+from composer.core.evaluator import Evaluator
 from composer.core.types import DataLoader, DataSpec, Model, Optimizer, Precision, Scheduler
->>>>>>> 257720a6
 from composer.datasets import DataloaderHparams, DatasetHparams
 from composer.models import ModelHparams, MosaicClassifier
 from composer.optim import AdamHparams, ExponentialLRHparams
@@ -102,13 +99,9 @@
         precision=Precision.FP32,
         grad_accum=1,
         train_dataloader=dummy_train_dataloader,
-<<<<<<< HEAD
         evaluators=evaluators,
-=======
-        eval_dataloader=dummy_val_dataloader,
         optimizers=dummy_optimizer,
         schedulers=dummy_scheduler,
->>>>>>> 257720a6
         max_duration="10ep",
     )
 
