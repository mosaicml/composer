--- conflicted
+++ resolved
@@ -10,11 +10,7 @@
 from torchmetrics.collections import MetricCollection
 
 from composer import Logger, State
-<<<<<<< HEAD
-from composer.core.types import DataLoader, Model, Precision, Evaluator
-=======
-from composer.core.types import DataLoader, DataSpec, Model, Precision
->>>>>>> 22cef05e
+from composer.core.types import DataLoader, DataSpec, Model, Precision, Evaluator
 from composer.datasets import DataloaderHparams, DatasetHparams
 from composer.models import ModelHparams, MosaicClassifier
 from composer.optim import AdamHparams, ExponentialLRHparams
@@ -81,16 +77,11 @@
 
 
 @pytest.fixture()
-<<<<<<< HEAD
-def dummy_state_without_rank(dummy_model: SimpleBatchPairModel, dummy_train_batch_size: int, dummy_val_batch_size: int,
-                             dummy_train_dataloader: DataLoader, dummy_val_dataloader: DataLoader) -> State:
+def dummy_state_without_rank(dummy_model: SimpleBatchPairModel, dummy_train_dataloader: DataLoader,
+                             dummy_val_dataloader: DataLoader) -> State:
     evaluators = [
         Evaluator(label="dummy_label", dataloader=dummy_val_dataloader, metrics=dummy_model.metrics(train=False))
     ]
-=======
-def dummy_state_without_rank(dummy_model: SimpleBatchPairModel, dummy_train_dataloader: DataLoader,
-                             dummy_val_dataloader: DataLoader) -> State:
->>>>>>> 22cef05e
     state = State(
         model=dummy_model,
         precision=Precision.FP32,
