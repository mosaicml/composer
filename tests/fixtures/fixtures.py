# Copyright 2022 MosaicML Composer authors
# SPDX-License-Identifier: Apache-2.0

"""These fixtures are shared globally across the test suite."""
import copy
import time

import coolname
import pytest
import torch
from torch.utils.data import DataLoader

from composer.core import State
from composer.devices import DeviceCPU, DeviceGPU
from composer.loggers import Logger
from composer.utils import dist
from tests.common import RandomClassificationDataset, SimpleModel
from tests.conftest import _get_option


@pytest.fixture
def rank_zero_seed(pytestconfig: pytest.Config) -> int:
    """Read the rank_zero_seed from the CLI option."""
    seed = _get_option(pytestconfig, 'seed', default='0')
    return int(seed)


@pytest.fixture
def minimal_state(rank_zero_seed: int, request: pytest.FixtureRequest):
    """Most minimally defined state possible.

    Tests should configure the state for their specific needs.
    """

    device = None
    for item in request.session.items:
        device = DeviceCPU() if item.get_closest_marker('gpu') is None else DeviceGPU()
        break
    assert device != None

    return State(
        model=SimpleModel(),
        run_name='minimal_run_name',
        device=device,
        rank_zero_seed=rank_zero_seed,
        max_duration='100ep',
        dataloader=DataLoader(RandomClassificationDataset()),
        dataloader_label='train',
    )


@pytest.fixture()
def dummy_state(
    rank_zero_seed: int,
    request: pytest.FixtureRequest,
) -> State:

    model = SimpleModel()
    if request.node.get_closest_marker('gpu') is not None:
        # If using `dummy_state`, then not using the trainer, so move the model to the correct device
        model = model.cuda()

    optimizer = torch.optim.SGD(model.parameters(), lr=0.001)
    scheduler = torch.optim.lr_scheduler.LambdaLR(optimizer, lambda _: 1.0)

    device = None
    for item in request.session.items:
        device = DeviceCPU() if item.get_closest_marker('gpu') is None else DeviceGPU()
        break
    assert device != None

    state = State(
        model=model,
        run_name='dummy_run_name',
        device=device,
        precision='fp32',
        grad_accum=1,
        rank_zero_seed=rank_zero_seed,
        optimizers=optimizer,
        max_duration='10ep',
    )
    state.schedulers = scheduler
    state.set_dataloader(DataLoader(RandomClassificationDataset()), 'train')

    return state


@pytest.fixture
def empty_logger(minimal_state: State) -> Logger:
    """Logger without any output configured."""
    return Logger(state=minimal_state, destinations=[])


@pytest.fixture(scope='session')
def test_session_name(configure_dist: None) -> str:
    """Generate a random name for the test session that is the same on all ranks."""
    del configure_dist  # unused
    generated_session_name = str(int(time.time())) + '-' + coolname.generate_slug(2)
    name_list = [generated_session_name]
    # ensure all ranks have the same name
    dist.broadcast_object_list(name_list)
    return name_list[0]


@pytest.fixture
def sftp_uri():
    return 'sftp://localhost'


@pytest.fixture
def s3_bucket(request: pytest.FixtureRequest):
    if request.node.get_closest_marker('remote') is None:
        return 'my-bucket'
    else:
        return _get_option(request.config, 's3_bucket')


# Note: These session scoped fixtures should not be used directly in tests, but the non session scoped fixtures
# below should be used instead. This is because the session scoped fixtures return the same object to every
# test that requests it, so tests would have side effects on each other. Instead, the non session
# scoped fixtures below perform a deepcopy before returning the fixture.
def tiny_bert_model_helper(config):
    transformers = pytest.importorskip('transformers')

    return transformers.AutoModelForMaskedLM.from_config(config)  # type: ignore (thirdparty)


@pytest.fixture(scope='session')
def _session_tiny_bert_model(_session_tiny_bert_config):  # type: ignore
    return tiny_bert_model_helper(_session_tiny_bert_config)


def tiny_bert_tokenizer_helper():
    transformers = pytest.importorskip('transformers')

    return transformers.AutoTokenizer.from_pretrained('bert-base-uncased')


@pytest.fixture(scope='session')
def _session_tiny_bert_tokenizer():  # type: ignore
    return tiny_bert_tokenizer_helper()


def tiny_bert_config_helper():
    transformers = pytest.importorskip('transformers')
    tiny_overrides = {
        'hidden_size': 128,
        'num_attention_heads': 2,
        'num_hidden_layers': 2,
        'intermediate_size': 512,
    }
    return transformers.AutoConfig.from_pretrained('bert-base-uncased', **tiny_overrides)


@pytest.fixture(scope='session')
def _session_tiny_bert_config():  # type: ignore
    return tiny_bert_config_helper()


def tiny_gpt_model_helper(config):
    transformers = pytest.importorskip('transformers')

    return transformers.AutoModelForCausalLM.from_config(config)


@pytest.fixture(scope='session')
<<<<<<< HEAD
def _session_tiny_gpt_model(_session_tiny_gpt_config):  # type: ignore
    return tiny_gpt_model_helper(_session_tiny_gpt_config)
=======
def _session_tiny_gpt2_model(_session_tiny_gpt2_config):  # type: ignore
    return tiny_gpt_model_helper(_session_tiny_gpt2_config)
>>>>>>> b33c3818


def tiny_gpt_config_helper():
    transformers = pytest.importorskip('transformers')

    tiny_overrides = {
        'n_embd': 2,
        'n_head': 2,
        'n_layer': 2,
    }
    return transformers.AutoConfig.from_pretrained('gpt2', **tiny_overrides)


@pytest.fixture(scope='session')
def _session_tiny_gpt2_config():  # type: ignore
    return tiny_gpt_config_helper()


def tiny_gpt_tokenizer_helper():
    transformers = pytest.importorskip('transformers')

    hf_tokenizer = transformers.AutoTokenizer.from_pretrained('gpt2')
    hf_tokenizer.add_special_tokens({'pad_token': '[PAD]'})
    return hf_tokenizer


@pytest.fixture(scope='session')
def _session_tiny_gpt2_tokenizer():  # type: ignore
    return tiny_gpt_tokenizer_helper()


@pytest.fixture
def tiny_bert_model(_session_tiny_bert_model):
    return copy.deepcopy(_session_tiny_bert_model)


@pytest.fixture
def tiny_bert_tokenizer(_session_tiny_bert_tokenizer):
    return copy.deepcopy(_session_tiny_bert_tokenizer)


@pytest.fixture
def tiny_bert_config(_session_tiny_bert_config):
    return copy.deepcopy(_session_tiny_bert_config)


@pytest.fixture
def tiny_gpt2_config(_session_tiny_gpt2_config):
    return copy.deepcopy(_session_tiny_gpt2_config)


@pytest.fixture
def tiny_gpt2_tokenizer(_session_tiny_gpt2_tokenizer):
    return copy.deepcopy(_session_tiny_gpt2_tokenizer)


@pytest.fixture
def tiny_gpt2_model(_session_tiny_gpt2_model):
    return copy.deepcopy(_session_tiny_gpt2_model)<|MERGE_RESOLUTION|>--- conflicted
+++ resolved
@@ -157,23 +157,18 @@
     return tiny_bert_config_helper()
 
 
-def tiny_gpt_model_helper(config):
+def tiny_gpt2_model_helper(config):
     transformers = pytest.importorskip('transformers')
 
     return transformers.AutoModelForCausalLM.from_config(config)
 
 
 @pytest.fixture(scope='session')
-<<<<<<< HEAD
-def _session_tiny_gpt_model(_session_tiny_gpt_config):  # type: ignore
-    return tiny_gpt_model_helper(_session_tiny_gpt_config)
-=======
 def _session_tiny_gpt2_model(_session_tiny_gpt2_config):  # type: ignore
-    return tiny_gpt_model_helper(_session_tiny_gpt2_config)
->>>>>>> b33c3818
-
-
-def tiny_gpt_config_helper():
+    return tiny_gpt2_model_helper(_session_tiny_gpt2_config)
+
+
+def tiny_gpt2_config_helper():
     transformers = pytest.importorskip('transformers')
 
     tiny_overrides = {
@@ -186,10 +181,10 @@
 
 @pytest.fixture(scope='session')
 def _session_tiny_gpt2_config():  # type: ignore
-    return tiny_gpt_config_helper()
-
-
-def tiny_gpt_tokenizer_helper():
+    return tiny_gpt2_config_helper()
+
+
+def tiny_gpt2_tokenizer_helper():
     transformers = pytest.importorskip('transformers')
 
     hf_tokenizer = transformers.AutoTokenizer.from_pretrained('gpt2')
@@ -199,7 +194,7 @@
 
 @pytest.fixture(scope='session')
 def _session_tiny_gpt2_tokenizer():  # type: ignore
-    return tiny_gpt_tokenizer_helper()
+    return tiny_gpt2_tokenizer_helper()
 
 
 @pytest.fixture
