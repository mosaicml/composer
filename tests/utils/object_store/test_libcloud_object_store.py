# Copyright 2022 MosaicML Composer authors
# SPDX-License-Identifier: Apache-2.0

import os
import pathlib

import pytest

from composer.utils.object_store import LibcloudObjectStore


@pytest.fixture
def remote_dir(tmp_path: pathlib.Path):
    remote_dir = tmp_path / 'remote_dir'
    os.makedirs(remote_dir)
    return remote_dir


@pytest.fixture
def local_dir(tmp_path: pathlib.Path):
    local_dir = tmp_path / 'local_dir'
    os.makedirs(local_dir)
    return local_dir


def _get_provider(remote_dir: pathlib.Path, chunk_size: int = 1024 * 1024):
    return LibcloudObjectStore(
        provider='local',
        container='.',
        provider_kwargs={
            'key': str(remote_dir),
        },
        chunk_size=chunk_size,
    )


<<<<<<< HEAD
def test_libcloud_object_store(remote_dir: pathlib.Path, local_dir: pathlib.Path):
    provider = _get_provider(remote_dir)
    local_file_path = os.path.join(local_dir, 'dummy_file')
    with open(local_file_path, 'w+') as f:
        f.write('Hello, world!')

    provider.upload_object('upload_object', local_file_path)
    assert provider.get_uri('upload_object') == 'local://./upload_object'
    local_file_path_download = os.path.join(local_dir, 'dummy_file_downloaded')
    provider.download_object('upload_object', local_file_path_download)
    with open(local_file_path_download, 'r') as f:
        assert f.read() == 'Hello, world!'


@pytest.mark.parametrize('chunk_size', [100, 128])
=======
@pytest.mark.parametrize("chunk_size", [100, 128])
>>>>>>> 591c7469
def test_libcloud_object_store_callback(remote_dir: pathlib.Path, local_dir: pathlib.Path, chunk_size: int):
    provider = _get_provider(remote_dir, chunk_size=chunk_size)
    local_file_path = os.path.join(local_dir, 'dummy_file')
    total_len = 1024
    with open(local_file_path, 'w+') as f:
        f.write('H' * total_len)

    num_calls = 0
    total_bytes_written = 0

    def cb(bytes_written, total_bytes):
        nonlocal num_calls, total_bytes_written
        assert total_bytes == total_len
        num_calls += 1
        total_bytes_written = bytes_written

    provider.upload_object('upload_object', local_file_path, callback=cb)
    # the expected num calls should be 1 more than the ceiling division
    expected_num_calls = (total_len - 1) // chunk_size + 1 + 1
    assert num_calls == expected_num_calls
    assert total_bytes_written == total_len

    num_calls = 0
    total_bytes_written = 0

    local_file_path_download = os.path.join(local_dir, 'dummy_file_downloaded')
    provider.download_object('upload_object', local_file_path_download, callback=cb)

    assert total_bytes_written == total_len
    assert num_calls == expected_num_calls<|MERGE_RESOLUTION|>--- conflicted
+++ resolved
@@ -34,25 +34,7 @@
     )
 
 
-<<<<<<< HEAD
-def test_libcloud_object_store(remote_dir: pathlib.Path, local_dir: pathlib.Path):
-    provider = _get_provider(remote_dir)
-    local_file_path = os.path.join(local_dir, 'dummy_file')
-    with open(local_file_path, 'w+') as f:
-        f.write('Hello, world!')
-
-    provider.upload_object('upload_object', local_file_path)
-    assert provider.get_uri('upload_object') == 'local://./upload_object'
-    local_file_path_download = os.path.join(local_dir, 'dummy_file_downloaded')
-    provider.download_object('upload_object', local_file_path_download)
-    with open(local_file_path_download, 'r') as f:
-        assert f.read() == 'Hello, world!'
-
-
 @pytest.mark.parametrize('chunk_size', [100, 128])
-=======
-@pytest.mark.parametrize("chunk_size", [100, 128])
->>>>>>> 591c7469
 def test_libcloud_object_store_callback(remote_dir: pathlib.Path, local_dir: pathlib.Path, chunk_size: int):
     provider = _get_provider(remote_dir, chunk_size=chunk_size)
     local_file_path = os.path.join(local_dir, 'dummy_file')
