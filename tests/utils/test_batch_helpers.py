from collections import ChainMap, Counter, OrderedDict, defaultdict, deque
from typing import NamedTuple

import numpy as np
import pytest
import torch

from composer.utils.batch_helpers import batch_get, batch_set

my_list = [3, 4, 5, 6, 7, 8, 9, 10]

keys = ['a', 'b', 'c', 'd', 'e', 'f', 'g', 'h']


class MyClass(object):

    def __init__(self, **kwargs):
        for k, v in kwargs.items():
            setattr(self, k, v)


list_types = [type(element) for element in my_list]
my_named_tuple = NamedTuple('nt', **dict(zip(keys, list_types)))
counter_list = []
for char, num in zip(keys, my_list):
    counter_list.extend(num * [char])


@pytest.fixture(scope="module", params=[
    my_list,
    tuple(my_list),
    deque(my_list),
])
def example_sequence(request):
    return request.param


@pytest.fixture(scope="module", params=[list, tuple])
def example_dequeless_sequence(request):
    my_list = [3, 4, 5, 6, 7, 8, 9, 10]
    return request.param(my_list)


# All key value pair data structures that have a __getitem__ function thats takes str.
@pytest.fixture(scope="module",
                params=[
                    dict(zip(keys, my_list)),
                    defaultdict(list, **dict(zip(keys, my_list))),
                    ChainMap(dict(zip(keys, my_list)), dict(a=7, j=3)),
                    Counter(counter_list),
                    OrderedDict(**dict(zip(keys, my_list)))
                ])
def example_map(request):
    return request.param


@pytest.fixture(scope="module", params=[MyClass(**dict(zip(keys, my_list))), my_named_tuple(*my_list)])
def example_attr_store(request):
    return request.param


@pytest.fixture(scope="module", params=[
    torch.tensor(my_list),
    np.asarray(my_list),
])
def example_array_tensor(request):
    return request.param


@pytest.fixture
def example_tensor():
    return torch.tensor([3, 4, 5, 6, 7, 8, 9, 10])


@pytest.fixture
def example_array():
    return np.asarray([3, 4, 5, 6, 7, 8, 9, 10])


@pytest.fixture
def example_2D_array():
    return np.arange(12).reshape(4, 3)


@pytest.fixture
def example_2D_tensor():
    return torch.arange(12).reshape(4, 3)


@pytest.fixture(scope="module", params=[np.arange(12).reshape(4, 3), torch.arange(12).reshape(4, 3)])
def example_2D_array_tensor(request):
    return request.param


@pytest.fixture
def example_complicated_object():
    return [dict(a=[1, 2], b=[2, 4]), dict(c=[3, 6], d=[5, 7])]


@pytest.fixture
def example_get_callable():

    def my_get_callable(batch):
        return batch[1]['d'][0]

    return my_get_callable


@pytest.fixture
def example_set_callable():

    def my_set_callable(batch, value):
        batch[1]['d'][0] = value
        return batch

    return my_set_callable


@pytest.fixture
def example_list():
    return my_list


@pytest.fixture
def example_tuple():
    return tuple(my_list)


# Test whether sequences can be indexed by an int.
def test_int_key(example_sequence, key=2, expected=5):
    assert batch_get(example_sequence, key) == expected


# Test whether sequences can be indexed by an int.
def test_int_key_array_tensor(example_array_tensor, key=2, expected=5):
    assert batch_get(example_array_tensor, key) == expected


# Test whether kv pair data structures can be indexed by a str.
def test_map_str_key(example_map, key='d', expected=6):
    assert batch_get(example_map, key) == expected


# Test whether kv pair data structures can be indexed by a str.
def test_attr_store_str_key(example_attr_store, key='d', expected=6):
    assert batch_get(example_attr_store, key) == expected


# Test whether sequences can be indexed by a sequence of ints.
def test_sequence_of_ints_key(example_sequence):
    key = [2, 5, 7]
    expected = [5, 8, 10]
    assert list(batch_get(example_sequence, key)) == expected


# Test whether sequences can be indexed by a sequence of ints.
def test_sequence_of_ints_key_array_tensor(example_array_tensor):
    key = [2, 5, 7]
    expected = [5, 8, 10]
    assert list(batch_get(example_array_tensor, key)) == expected


# Test whether kv pair data structures can be indexed by a sequence of strings.
def test_sequence_of_strs_key(example_map):
    key = ['c', 'f']
    expected = [5, 8]
    assert list(batch_get(example_map, key)) == expected


# Test whether kv pair data structures can be indexed by a sequence of strings.
def test_sequence_of_strs_key_attr_store(example_attr_store):
    key = ['c', 'f']
    expected = [5, 8]
    assert list(batch_get(example_attr_store, key)) == expected


# Test whether sequences can be indexed by a slice object.
def test_batch_get_seq_with_slice_key(example_dequeless_sequence):
    key = slice(1, 6, 2)
    expected = (4, 6, 8)
    assert tuple(batch_get(example_dequeless_sequence, key)) == expected


# Test whether sequences can be indexed by a slice object.
def test_batch_get_array_tensor_slice_key(example_array_tensor):
    key = slice(1, 6, 2)
    expected = [4, 6, 8]
    assert list(batch_get(example_array_tensor, key)) == expected


# Test whether arrays and tensors can be indexed by a sequence of int objects.
@pytest.mark.parametrize('key,expected', [([1, 4], [4, 7])])
def test_batch_get_seq_key_for_1D_tensors_and_arrays(example_array_tensor, key, expected):
    assert batch_get(example_array_tensor, key).tolist() == expected


def test_batch_get_callable(example_complicated_object, example_get_callable):
    assert batch_get(example_complicated_object, example_get_callable) == 5


def test_batch_get_pair_of_callables(example_complicated_object, example_get_callable, example_set_callable):
    assert batch_get(example_complicated_object, (example_get_callable, example_set_callable)) == 5

    assert batch_get(example_complicated_object, [example_get_callable, example_set_callable]) == 5


def test_batch_get_with_setter_errors_out(example_complicated_object, example_set_callable):
    with pytest.raises(TypeError):
        batch_get(example_complicated_object, (example_set_callable, example_set_callable))

    with pytest.raises(TypeError):
        batch_get(example_complicated_object, example_set_callable)


def test_batch_get_not_pair_of_callables(example_complicated_object, example_get_callable):
    # >2 callables
    with pytest.raises(ValueError):
        batch_get(example_complicated_object, (example_get_callable, example_get_callable, example_get_callable))

    # Singleton of callable
    with pytest.raises(ValueError):
        batch_get(example_complicated_object, (example_get_callable,))


# Test whether arrays and tensors can be indexed by a sequence of slice objects.
@pytest.mark.parametrize('batch,key,expected', [(torch.tensor(my_list), [slice(1, 4), slice(5, 7)], [
    torch.tensor([4, 5, 6]), torch.tensor([8, 9])
]), (np.asarray(my_list), [slice(1, 4), slice(5, 7)], [np.asarray([4, 5, 6]), np.asarray([8, 9])])])
def test_batch_get_seq_of_slices_key_for_1D_tensors_and_arrays(batch, key, expected):
    for actual, expectation in zip(batch_get(batch, key), expected):
        assert all(actual == expectation)


@pytest.mark.parametrize('key,expected', [((1, 2), 5)])
def test_batch_get_2D_array_tensor_2D_tuple_key(example_2D_array_tensor, key, expected):
    actual = batch_get(example_2D_array_tensor, key)
    assert int(actual) == expected


@pytest.mark.parametrize('key,expected', [([1, 2], [[3, 4, 5], [6, 7, 8]]),
                                          (np.asarray([1, 2]), [[3, 4, 5], [6, 7, 8]]),
                                          (torch.tensor([1, 2]), [[3, 4, 5], [6, 7, 8]])])
def test_batch_get_2D_array_tensor_2D_key(example_2D_array_tensor, key, expected):
    actual = batch_get(example_2D_array_tensor, key)
    assert actual.tolist() == expected


@pytest.mark.parametrize('key,expected', [([slice(2, 4), slice(1, 3)], [[7, 8], [10, 11]])])
def test_batch_get_2D_array_tensor_2D_slice_key(example_2D_array_tensor, key, expected):
    actual = batch_get(example_2D_array_tensor, key)
    assert actual.tolist() == expected


### SET


def test_batch_set_sequence_int_key(example_sequence, key=3, value=23):
    new_batch = batch_set(example_sequence, key=key, value=value)
    assert batch_get(new_batch, key) == value


def test_batch_set_array_tensor_int_key(example_array_tensor, key=3, value=23):
    new_batch = batch_set(example_array_tensor, key=key, value=value)
    assert batch_get(new_batch, key) == value


def test_batch_set_map_str_key(example_map, key='b', value=-10):
    new_batch = batch_set(example_map, key=key, value=value)
    assert batch_get(new_batch, key) == value


def test_batch_set_attr_store_str_key(example_attr_store, key='b', value=23):
    new_batch = batch_set(example_attr_store, key=key, value=value)
    assert batch_get(new_batch, key) == value


def test_batch_set_sequence_slice_key(example_dequeless_sequence):
    key = slice(1, 6, 2)
    value = [-1, -3, -5]
    new_batch = batch_set(example_dequeless_sequence, key=key, value=value)
    assert tuple(batch_get(new_batch, key)) == tuple(value)


def test_batch_set_tensor_slice_key(example_tensor):
    key = slice(1, 6, 2)
    value = torch.tensor([-1, -3, -5])
    new_batch = batch_set(example_tensor, key=key, value=value)
    assert torch.equal(batch_get(new_batch, key), value)


def test_batch_set_array_slice_key(example_array):
    key = slice(1, 6, 2)
    value = np.asarray([-1, -3, -5])
    new_batch = batch_set(example_array, key=key, value=value)
    assert np.array_equal(batch_get(new_batch, key), value)


@pytest.mark.parametrize('key,value', [([2, 5], (11, 13))])
def test_batch_set_seq_list_key(example_sequence, key, value):
    new_batch = batch_set(example_sequence, key=key, value=value)
    assert tuple(batch_get(new_batch, key)) == tuple(value)


@pytest.mark.parametrize('key,value', [(['d', 'e'], (100, 101))])
def test_batch_set_map_seq_key(example_map, key, value):
    new_batch = batch_set(example_map, key=key, value=value)
    assert batch_get(new_batch, key) == value


@pytest.mark.parametrize('key,value', [(['d', 'e'], (100, 101))])
def test_batch_set_attr_store_seq_key(example_attr_store, key, value):
    new_batch = batch_set(example_attr_store, key=key, value=value)
    assert batch_get(new_batch, key) == value


<<<<<<< HEAD
@pytest.mark.parametrize('key,value', [([2, 5], np.asarray([11, 13]))])
def test_batch_set_array_list_key(example_array, key, value):
    new_batch = batch_set(example_array, key=key, value=value)
    assert np.array_equal(batch_get(new_batch, key), value)
=======
# Test whether arrays and tensors can be indexed by a sequence of slice objects.
@pytest.mark.parametrize('batch,key,expected', [
    (torch.tensor(my_list),
     (slice(1, 4), slice(5, 7)), [torch.tensor([4, 5, 6]), torch.tensor([8, 9])]),
    (np.asarray(my_list), (slice(1, 4), slice(5, 7)), [np.asarray([4, 5, 6]), np.asarray([8, 9])]),
])
def test_batch_get_seq_of_slices_key_for_1D_tensors_and_arrays(batch, key, expected):
    for actual, expectation in zip(batch_get(batch, key), expected):
        assert all(actual == expectation)
>>>>>>> 169e4fbf


@pytest.mark.parametrize('key,value', [([2, 5], torch.tensor([11, 13]))])
def test_batch_set_tensor_list_key(example_tensor, key, value):
    new_batch = batch_set(example_tensor, key=key, value=value)
<<<<<<< HEAD
    assert np.array_equal(batch_get(new_batch, key), value)
=======
    assert torch.equal(batch_get(new_batch, key), value)
>>>>>>> 169e4fbf


@pytest.mark.parametrize('key,value', [([slice(0, 3, 1), slice(4, 7, 1)], ([10, 11, 12], [13, 14, 15]))])
def test_batch_set_list_list_of_slices_key(example_list, key, value):
    new_batch = batch_set(example_list, key=key, value=value)
    assert batch_get(new_batch, key) == value


@pytest.mark.parametrize('key,value', [([slice(0, 3, 1), slice(4, 7, 1)], ((10, 11, 12), (13, 14, 15)))])
def test_batch_set_tuple_list_of_slices_key(example_tuple, key, value):
    new_batch = batch_set(example_tuple, key=key, value=value)
    assert batch_get(new_batch, key) == value


# Test whether tensors can be set using batch_set with a list of slices.
def test_batch_set_1D_tensor_list_of_slices_key(example_tensor):
    key = [slice(0, 3, 1), slice(4, 7, 1)]
    value = [torch.tensor([10, 11, 12]), torch.tensor([13, 14, 15])]
    new_batch = batch_set(example_tensor, key=key, value=value)
    for actual, expectation in zip(batch_get(new_batch, key), value):
        assert torch.equal(actual, expectation)


# Test whether arrays can be set using batch_set with a list of slices.
def test_batch_set_1D_array_list_of_slices_key(example_array):
    key = (slice(0, 3, 1), slice(4, 7, 1))
    value = [np.asarray([10, 11, 12]), np.asarray([13, 14, 15])]
    new_batch = batch_set(example_array, key=key, value=value)
    for actual, expectation in zip(batch_get(new_batch, key), value):
        assert np.all(actual == expectation)


<<<<<<< HEAD
=======
@pytest.mark.parametrize('key,expected', [((1, 2), 5)])
def test_batch_get_2D_array_tensor_2D_tuple_key(example_2D_array_tensor, key, expected):
    actual = batch_get(example_2D_array_tensor, key)
    assert int(actual) == expected


@pytest.mark.parametrize('key,expected', [([1, 2], [[3, 4, 5], [6, 7, 8]]),
                                          (np.asarray([1, 2]), [[3, 4, 5], [6, 7, 8]]),
                                          (torch.tensor([1, 2]), [[3, 4, 5], [6, 7, 8]])])
def test_batch_get_2D_array_tensor_2D_key(example_2D_array_tensor, key, expected):
    actual = batch_get(example_2D_array_tensor, key)
    assert actual.tolist() == expected


@pytest.mark.parametrize('key,expected', [((slice(2, 4), slice(1, 3)), [[7, 8], [10, 11]])])
def test_batch_get_2D_array_tensor_2D_slice_key(example_2D_array_tensor, key, expected):
    actual = batch_get(example_2D_array_tensor, key)
    assert actual.tolist() == expected


>>>>>>> 169e4fbf
@pytest.mark.parametrize('key,value', [((1, 2), 6)])
def test_batch_set_2D_array_and_tensor_2D_tuple_key(example_2D_array_tensor, key, value):
    batch = batch_set(example_2D_array_tensor, key=key, value=value)
    assert batch_get(batch, key) == value


@pytest.mark.parametrize('key,value', [([1, 2], torch.tensor([[3, 6, 9], [6, 12, 18]])),
                                       (np.asarray([1, 2]), torch.tensor([[3, 6, 9], [6, 12, 18]])),
                                       (torch.tensor([1, 2]), torch.tensor([[3, 6, 9], [6, 12, 18]]))])
def test_batch_set_2D_tensor_2D_seq_key(example_2D_tensor, key, value):
    new_batch = batch_set(example_2D_tensor, key=key, value=value)
    assert torch.equal(batch_get(new_batch, key), value)


def test_batch_set_2D_tensor_list_of_slices(example_2D_tensor):
    key = [slice(2, 4), slice(1, 3)]
    value = torch.tensor([[7, 14], [10, 20]])
    new_batch = batch_set(example_2D_tensor, key=key, value=value)
    assert torch.equal(batch_get(new_batch, key), value)


@pytest.mark.parametrize('key,value', [([1, 2], np.asarray([[3, 6, 9], [6, 12, 18]])),
                                       (np.asarray([1, 2]), np.asarray([[3, 6, 9], [6, 12, 18]])),
                                       (torch.tensor([1, 2]), np.asarray([[3, 6, 9], [6, 12, 18]]))])
def test_batch_set_2D_array_2D_seq_key(example_2D_array, key, value):
    new_batch = batch_set(example_2D_array, key=key, value=value)
    assert np.all(np.equal(batch_get(new_batch, key), value))


def test_batch_set_2D_array_list_of_slices(example_2D_array):
    key = (slice(2, 4), slice(1, 3))
    value = np.asarray([[7, 14], [10, 20]])
    new_batch = batch_set(example_2D_array, key=key, value=value)
    assert np.all(np.equal(batch_get(new_batch, key), value))


def test_batch_set_callable(example_complicated_object, example_set_callable, example_get_callable):
    new_batch = batch_set(example_complicated_object, key=example_set_callable, value=11)
    assert batch_get(new_batch, example_get_callable) == 11


def test_batch_set_pair_of_callables(example_complicated_object, example_get_callable, example_set_callable):
    new_batch = batch_set(example_complicated_object, key=(example_get_callable, example_set_callable), value=11)
    assert batch_get(new_batch, example_get_callable) == 11


def test_batch_set_with_getter_errors_out(example_complicated_object, example_get_callable):
    with pytest.raises(TypeError):
        batch_set(example_complicated_object, key=(example_get_callable, example_get_callable), value=11)

    with pytest.raises(TypeError):
        batch_set(example_complicated_object, example_get_callable, value=11)


def test_batch_set_not_pair_of_callables(example_complicated_object, example_set_callable):
    # >2 callables
    with pytest.raises(ValueError):
        batch_set(example_complicated_object,
                  key=(example_set_callable, example_set_callable, example_set_callable),
                  value=11)

    # Singleton of callable
    with pytest.raises(ValueError):
        batch_set(example_complicated_object, (example_set_callable,), value=11)


def test_set_with_mismatched_key_values(example_list):
    with pytest.raises(ValueError):
        batch_set(example_list, key=[1, 3, 5], value=[1, 2])
    with pytest.raises(ValueError):
        batch_set(example_list, key=[1, 3, 5], value=1)


# It's almost impossible to stop Counter and defaultdict from adding
# new items, so we don't include them here.
@pytest.mark.parametrize('batch', [
    dict(zip(keys, my_list)),
    MyClass(**dict(zip(keys, my_list))),
    my_named_tuple(*my_list),
    ChainMap(dict(zip(keys, my_list)), dict(a=7, j=3)),
    OrderedDict(**dict(zip(keys, my_list)))
])
def test_batch_set_with_new_key_fails(batch):
    with pytest.raises(Exception):
        batch_set(batch, key='key_that_is_certainly_not_present', value=5)<|MERGE_RESOLUTION|>--- conflicted
+++ resolved
@@ -313,32 +313,16 @@
     assert batch_get(new_batch, key) == value
 
 
-<<<<<<< HEAD
 @pytest.mark.parametrize('key,value', [([2, 5], np.asarray([11, 13]))])
 def test_batch_set_array_list_key(example_array, key, value):
     new_batch = batch_set(example_array, key=key, value=value)
     assert np.array_equal(batch_get(new_batch, key), value)
-=======
-# Test whether arrays and tensors can be indexed by a sequence of slice objects.
-@pytest.mark.parametrize('batch,key,expected', [
-    (torch.tensor(my_list),
-     (slice(1, 4), slice(5, 7)), [torch.tensor([4, 5, 6]), torch.tensor([8, 9])]),
-    (np.asarray(my_list), (slice(1, 4), slice(5, 7)), [np.asarray([4, 5, 6]), np.asarray([8, 9])]),
-])
-def test_batch_get_seq_of_slices_key_for_1D_tensors_and_arrays(batch, key, expected):
-    for actual, expectation in zip(batch_get(batch, key), expected):
-        assert all(actual == expectation)
->>>>>>> 169e4fbf
 
 
 @pytest.mark.parametrize('key,value', [([2, 5], torch.tensor([11, 13]))])
 def test_batch_set_tensor_list_key(example_tensor, key, value):
     new_batch = batch_set(example_tensor, key=key, value=value)
-<<<<<<< HEAD
-    assert np.array_equal(batch_get(new_batch, key), value)
-=======
     assert torch.equal(batch_get(new_batch, key), value)
->>>>>>> 169e4fbf
 
 
 @pytest.mark.parametrize('key,value', [([slice(0, 3, 1), slice(4, 7, 1)], ([10, 11, 12], [13, 14, 15]))])
@@ -371,8 +355,6 @@
         assert np.all(actual == expectation)
 
 
-<<<<<<< HEAD
-=======
 @pytest.mark.parametrize('key,expected', [((1, 2), 5)])
 def test_batch_get_2D_array_tensor_2D_tuple_key(example_2D_array_tensor, key, expected):
     actual = batch_get(example_2D_array_tensor, key)
@@ -393,7 +375,6 @@
     assert actual.tolist() == expected
 
 
->>>>>>> 169e4fbf
 @pytest.mark.parametrize('key,value', [((1, 2), 6)])
 def test_batch_set_2D_array_and_tensor_2D_tuple_key(example_2D_array_tensor, key, value):
     batch = batch_set(example_2D_array_tensor, key=key, value=value)
