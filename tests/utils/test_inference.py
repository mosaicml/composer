# Copyright 2022 MosaicML Composer authors
# SPDX-License-Identifier: Apache-2.0

"""
Test inference APIs.
"""
import os
import tempfile
from functools import partial
from unittest.mock import ANY, patch

import pytest
import torch
import torch.nn as nn
from packaging import version
from torch.utils.data import DataLoader

from composer.core import Precision, State
from composer.devices import DeviceCPU, DeviceGPU
from composer.functional import apply_gated_linear_units
from composer.loggers import InMemoryLogger, Logger
from composer.loggers.logger_destination import LoggerDestination
from composer.models import composer_resnet
from composer.trainer.dist_strategy import prepare_ddp_module
from composer.trainer.trainer import Trainer
from composer.utils import dist, export_with_logger, inference
from composer.utils.device import get_device
from tests.common import SimpleTransformerClassifier, device
from tests.common.datasets import (RandomImageDataset, RandomTextClassificationDataset, dummy_tiny_bert_lm_batch,
                                   dummy_transformer_classifier_batch)
from tests.common.models import configure_tiny_bert_hf_model


class MockFileUploader(LoggerDestination):
    """Mocks a generic file uploader interface."""

    def can_upload_files(self) -> bool:
        return True


@pytest.mark.parametrize(
    'model_cls, sample_input',
    [(partial(composer_resnet, 'resnet18'), (torch.rand(4, 3, 224, 224), torch.randint(10, (4,)))),
     (SimpleTransformerClassifier, dummy_transformer_classifier_batch()),
     pytest.param(configure_tiny_bert_hf_model,
                  dummy_tiny_bert_lm_batch(),
                  marks=pytest.mark.xfail(reason='HuggingFace models do not support torch.jit.script()'))],
)
def test_export_for_inference_torchscript(model_cls, sample_input):
    model = model_cls()

    model.eval()

    orig_out = model(sample_input)
    save_format = 'torchscript'
    with tempfile.TemporaryDirectory() as tempdir:
        save_path = os.path.join(tempdir, f'model.pt')
        inference.export_for_inference(
            model=model,
            save_format=save_format,
            save_path=save_path,
        )
        loaded_model = torch.jit.load(save_path)
        loaded_model.eval()
        loaded_model_out = loaded_model(sample_input)

        torch.testing.assert_close(
            orig_out,
            loaded_model_out,
            msg=f'output mismatch with {save_format}',
        )


<<<<<<< HEAD
@device('cpu', 'gpu')
def test_huggingface_export_for_inference_onnx(device):
=======
@pytest.mark.parametrize('onnx_opset_version', [13, None])
def test_huggingface_export_for_inference_onnx(onnx_opset_version, tiny_bert_config):
    pytest.importorskip('onnx')
    pytest.importorskip('onnxruntime')
    pytest.importorskip('transformers')

    if onnx_opset_version == None and version.parse(torch.__version__) < version.parse('1.13'):
        pytest.skip("Don't test prior PyTorch version's default Opset version.")

    import onnx
    import onnx.checker
    import onnxruntime as ort
    import transformers

    from composer.models import HuggingFaceModel

    # HuggingFace Bert Model
    # dummy sequence batch with 2 labels, 32 sequence length, and 30522 (bert) vocab size).
    input_ids = torch.randint(low=0, high=30522, size=(2, 32))
    labels = torch.randint(low=0, high=1, size=(2,))
    token_type_ids = torch.zeros(size=(2, 32), dtype=torch.int64)
    attention_mask = torch.randint(low=0, high=1, size=(2, 32))
    sample_input = {
        'input_ids': input_ids,
        'labels': labels,
        'token_type_ids': token_type_ids,
        'attention_mask': attention_mask,
    }
    dynamic_axes = {
        'input_ids': {
            0: 'batch_size',
            1: 'seq_len'
        },
        'labels': {
            0: 'batch_size'
        },
        'token_type_ids': {
            0: 'batch_size',
            1: 'seq_len'
        },
        'attention_mask': {
            0: 'batch_size',
            1: 'seq_len'
        },
    }

    tiny_bert_config.num_labels = 2
    tiny_bert_config.hidden_act = 'gelu_new'
    hf_model = transformers.AutoModelForSequenceClassification.from_config(
        tiny_bert_config)  # type: ignore (thirdparty)

    model = HuggingFaceModel(hf_model)

    optimizer = torch.optim.SGD(model.parameters(), lr=0.1, momentum=0.9)
    apply_gated_linear_units(model, optimizer)

    model.eval()

    orig_out = model(sample_input)

    save_format = 'onnx'
    with tempfile.TemporaryDirectory() as tempdir:
        save_path = os.path.join(tempdir, f'model.{save_format}')
        inference.export_for_inference(
            model=model,
            save_format=save_format,
            save_path=save_path,
            sample_input=(sample_input, {}),
            dynamic_axes=dynamic_axes,
            onnx_opset_version=onnx_opset_version,
        )
        loaded_model = onnx.load(save_path)

        onnx.checker.check_model(loaded_model)

        ort_session = ort.InferenceSession(save_path)

        for key, value in sample_input.items():
            sample_input[key] = value.numpy()

        loaded_model_out = ort_session.run(None, sample_input)

        torch.testing.assert_close(
            orig_out['logits'].detach().numpy(),
            loaded_model_out[1],
            rtol=1e-4,  # lower tolerance for ONNX
            atol=1e-3,  # lower tolerance for ONNX
            msg=f'output mismatch with {save_format}',
        )


@pytest.mark.gpu
def test_gpu_huggingface_export_for_inference_onnx():
>>>>>>> e0d9702f
    pytest.importorskip('onnx')
    pytest.importorskip('onnxruntime')
    pytest.importorskip('transformers')

    import onnx
    import onnx.checker
    import onnxruntime as ort
    import transformers

    from composer.functional import apply_low_precision_layernorm
    from composer.models import HuggingFaceModel

    composer_device = get_device(device)
    cpu_device = get_device('cpu')

    # HuggingFace Bert Model
    # dummy sequence batch with 2 labels, 32 sequence length, and 30522 (bert) vocab size).
    input_ids = torch.randint(low=0, high=30522, size=(2, 32))
    labels = torch.randint(low=0, high=1, size=(2,))
    token_type_ids = torch.zeros(size=(2, 32), dtype=torch.int64)
    attention_mask = torch.randint(low=0, high=1, size=(2, 32))
    sample_input = {
        'input_ids': input_ids,
        'labels': labels,
        'token_type_ids': token_type_ids,
        'attention_mask': attention_mask,
    }
    dynamic_axes = {
        'input_ids': {
            0: 'batch_size',
            1: 'seq_len'
        },
        'labels': {
            0: 'batch_size'
        },
        'token_type_ids': {
            0: 'batch_size',
            1: 'seq_len'
        },
        'attention_mask': {
            0: 'batch_size',
            1: 'seq_len'
        },
    }
    # non pretrained model to avoid a slow test that downloads the weights.
    config = transformers.AutoConfig.from_pretrained('bert-base-uncased', num_labels=2, hidden_act='gelu_new')
    hf_model = transformers.AutoModelForSequenceClassification.from_config(config)  # type: ignore (thirdparty)

    model = HuggingFaceModel(hf_model)

    optimizer = torch.optim.SGD(model.parameters(), lr=0.1, momentum=0.9)
    apply_gated_linear_units(model, optimizer)
    apply_low_precision_layernorm(model, Precision('amp_fp16'), optimizer)

    model.eval()

    composer_device.module_to_device(model)
    cpu_device = get_device('cpu')

    for key, val in sample_input.items():
        sample_input[key] = composer_device.tensor_to_device(val)

    orig_out = model(sample_input)

    save_format = 'onnx'
    with tempfile.TemporaryDirectory() as tempdir:
        save_path = os.path.join(tempdir, f'model.{save_format}')
        inference.export_for_inference(
            model=model,
            save_format=save_format,
            save_path=save_path,
            sample_input=(sample_input, {}),
            dynamic_axes=dynamic_axes,
        )
        loaded_model = onnx.load(save_path)

        onnx.checker.check_model(loaded_model)

        ort_session = ort.InferenceSession(save_path)

        for key, value in sample_input.items():
            sample_input[key] = cpu_device.tensor_to_device(value).numpy()

        loaded_model_out = ort_session.run(None, sample_input)

        torch.testing.assert_close(
            cpu_device.tensor_to_device(orig_out['logits'].detach()).numpy(),
            loaded_model_out[1],
            rtol=1e-4,  # lower tolerance for ONNX
            atol=1e-3,  # lower tolerance for ONNX
            msg=f'output mismatch with {save_format}',
        )


@device('cpu', 'gpu')
@pytest.mark.parametrize(
    'model_cls, sample_input',
    [
        (partial(composer_resnet, 'resnet18'), (torch.rand(4, 3, 224, 224), torch.randint(10, (4,)))),
        (SimpleTransformerClassifier, dummy_transformer_classifier_batch()),
    ],
)
def test_export_for_inference_onnx(model_cls, sample_input, device):
    pytest.importorskip('onnx')
    pytest.importorskip('onnxruntime')
    import onnx
    import onnx.checker
    import onnxruntime as ort

    model = model_cls()
    model.eval()

    composer_device = get_device(device)
    cpu_device = get_device('cpu')
    sample_input = (composer_device.tensor_to_device(sample_input[0]),
                    composer_device.tensor_to_device(sample_input[1]))
    composer_device.module_to_device(model)
    orig_out = model(sample_input)
    save_format = 'onnx'
    with tempfile.TemporaryDirectory() as tempdir:
        save_path = os.path.join(tempdir, f'model.{save_format}')
        inference.export_for_inference(
            model=model,
            save_format=save_format,
            save_path=save_path,
            sample_input=(sample_input, {}),
        )
        loaded_model = onnx.load(save_path)
        onnx.checker.check_model(loaded_model)

        ort_session = ort.InferenceSession(save_path)
        loaded_model_out = ort_session.run(
            None,
            {'input': cpu_device.tensor_to_device(sample_input[0]).numpy()},
        )

        torch.testing.assert_close(
            cpu_device.tensor_to_device(orig_out.detach()).numpy(),
            loaded_model_out[0],
            rtol=1e-4 if isinstance(composer_device, DeviceCPU) else 1e-3,  # lower tolerance for ONNX
            atol=1e-3 if isinstance(composer_device, DeviceCPU) else 1e-2,  # lower tolerance for ONNX
            msg=lambda msg: f'output mismatch with {save_format}\n\nOriginal message: {msg}',
        )


@pytest.mark.parametrize(
    'model_cls, sample_input',
    [
        (partial(composer_resnet, 'resnet18'), (torch.rand(1, 3, 224, 224), torch.randint(10, (1,)))),
        (SimpleTransformerClassifier, dummy_transformer_classifier_batch()),
    ],
)
@pytest.mark.world_size(2)
def test_export_for_inference_onnx_ddp(model_cls, sample_input, request: pytest.FixtureRequest):
    pytest.importorskip('onnx')
    pytest.importorskip('onnxruntime')
    import onnx
    import onnx.checker
    import onnxruntime as ort

    model = model_cls()
    optimizer = torch.optim.SGD(model.parameters(), 0.1)
    device = None
    for item in request.session.items:
        device = DeviceCPU() if item.get_closest_marker('gpu') is None else DeviceGPU()
        break
    assert device != None

    state = State(
        model=model,
        rank_zero_seed=0,
        device=device,
        run_name='run_name',
        optimizers=optimizer,
        max_duration='1ep',
        dataloader=DataLoader(RandomImageDataset(shape=(3, 224, 224))),
        dataloader_label='train',
        precision='fp32',
    )

    state.model = prepare_ddp_module(state.model, find_unused_parameters=True)
    state.model.eval()
    orig_out = state.model(sample_input)

    save_format = 'onnx'

    # Only one rank needs to save/load model
    if dist.get_local_rank() == 0:
        with tempfile.TemporaryDirectory() as tempdir:
            save_path = os.path.join(str(tempdir), f'model.{save_format}')
            assert isinstance(state.model.module, nn.Module)
            inference.export_for_inference(
                model=state.model.module,
                save_format=save_format,
                save_path=save_path,
                sample_input=(sample_input, {}),
            )

            loaded_model = onnx.load(save_path)
            onnx.checker.check_model(loaded_model)
            ort_session = ort.InferenceSession(save_path)
            loaded_model_out = ort_session.run(
                None,
                {'input': sample_input[0].numpy()},
            )

            torch.testing.assert_close(
                orig_out.detach().numpy(),
                loaded_model_out[0],
                rtol=1e-4,  # lower tolerance for ONNX
                atol=1e-3,  # lower tolerance for ONNX
            )


@pytest.mark.parametrize(
    'model_cls, sample_input',
    [
        (partial(composer_resnet, 'resnet18'), (torch.rand(1, 3, 224, 224), torch.randint(10, (1,)))),
        (SimpleTransformerClassifier, dummy_transformer_classifier_batch()),
    ],
)
@pytest.mark.world_size(2)
def test_export_for_inference_torchscript_ddp(model_cls, sample_input, request: pytest.FixtureRequest):
    model = model_cls()
    optimizer = torch.optim.SGD(model.parameters(), 0.1)
    device = None
    for item in request.session.items:
        device = DeviceCPU() if item.get_closest_marker('gpu') is None else DeviceGPU()
        break
    assert device != None

    state = State(
        model=model,
        rank_zero_seed=0,
        device=device,
        run_name='run_name',
        optimizers=optimizer,
        max_duration='1ep',
        dataloader=DataLoader(RandomImageDataset(shape=(3, 224, 224))),
        dataloader_label='train',
        precision='fp32',
    )

    state.model = prepare_ddp_module(state.model, find_unused_parameters=True)
    state.model.eval()
    orig_out = state.model(sample_input)

    save_format = 'torchscript'

    # Only one rank needs to save/load model
    if dist.get_local_rank() == 0:
        with tempfile.TemporaryDirectory() as tempdir:
            save_path = os.path.join(str(tempdir), f'model.pt')
            assert isinstance(state.model.module, nn.Module)
            inference.export_for_inference(
                model=state.model.module,
                save_format=save_format,
                save_path=save_path,
            )

            loaded_model = torch.jit.load(save_path)
            loaded_model.eval()
            loaded_model_out = loaded_model(sample_input)

            torch.testing.assert_close(orig_out, loaded_model_out)


@pytest.mark.parametrize(
    'model_cls, dataset',
    [
        (partial(composer_resnet, 'resnet18'), RandomImageDataset(shape=(3, 224, 224))),
        (SimpleTransformerClassifier,
         RandomTextClassificationDataset(size=8, vocab_size=30522, sequence_length=4, num_classes=2, use_keys=False)),
    ],
)
def test_export_with_file_uploading_logger(model_cls, dataset):
    with patch('composer.utils.inference.export_for_inference'):
        save_format = 'torchscript'
        model = model_cls()
        mock_obj_logger = MockFileUploader()
        with tempfile.TemporaryDirectory() as tempdir:
            save_path = os.path.join(tempdir, f'model.pt')

            # Construct the trainer and train
            trainer = Trainer(
                model=model,
                train_dataloader=DataLoader(dataset),
                max_duration='1ba',
            )
            trainer.fit()

            mock_logger = Logger(state=trainer.state, destinations=[mock_obj_logger])

            export_with_logger(
                model=model,
                save_format=save_format,
                save_path=save_path,
                logger=mock_logger,
            )

            # Assert export_for_inference utility called with expected inputs
            inference.export_for_inference.assert_called_once_with(
                model=model,
                save_format=save_format,
                save_path=ANY,
                sample_input=ANY,
                transforms=None,
            )


@pytest.mark.parametrize(
    'model_cls',
    [partial(composer_resnet, 'resnet18'), SimpleTransformerClassifier],
)
def test_export_with_other_logger(model_cls):
    with patch('composer.utils.inference.export_for_inference'):
        save_format = 'torchscript'
        model = model_cls()
        non_file_uploading_logger = InMemoryLogger()
        with tempfile.TemporaryDirectory() as tempdir:
            save_path = os.path.join(tempdir, f'model.pt')

            # Construct the trainer and train
            trainer = Trainer(
                model=model,
                train_dataloader=DataLoader(RandomImageDataset(shape=(3, 224, 224))),
                max_duration='1ba',
            )
            trainer.fit()

            mock_logger = Logger(
                state=trainer.state,
                destinations=[non_file_uploading_logger],
            )

            export_with_logger(
                model=model,
                save_format=save_format,
                save_path=save_path,
                logger=mock_logger,
            )

            # Assert export_for_inference utility called with expected inputs
            inference.export_for_inference.assert_called_once_with(
                model=model,
                save_format=save_format,
                save_path=save_path,
                save_object_store=None,
                sample_input=ANY,
                transforms=None,
            )


class LinModel(nn.Module):

    def __init__(self):
        super().__init__()
        self.lin1 = nn.Linear(256, 128)
        self.lin2 = nn.Linear(128, 256)

    def forward(self, x):
        x = self.lin1(x)
        x = self.lin2(x)
        return x


@pytest.mark.parametrize(
    'model_cls',
    [
        (LinModel),
    ],
)
def test_dynamic_quantize(model_cls):
    model = model_cls()

    save_format = 'torchscript'
    with tempfile.TemporaryDirectory() as tempdir:
        save_path_no_quantize = os.path.join(tempdir, f'model_no_quantize.pt')
        inference.export_for_inference(
            model=model,
            save_format=save_format,
            save_path=save_path_no_quantize,
        )
        save_path_quantize = os.path.join(tempdir, f'model_quantize.pt')
        inference.export_for_inference(
            model=model,
            save_format=save_format,
            save_path=save_path_quantize,
            transforms=[inference.quantize_dynamic],
        )
        no_quantize_size = os.path.getsize(save_path_no_quantize)
        quantize_size = os.path.getsize(save_path_quantize)
        # Size different should be almost 4x
        assert no_quantize_size > 3 * quantize_size, "Quantization didn't work"<|MERGE_RESOLUTION|>--- conflicted
+++ resolved
@@ -71,25 +71,26 @@
         )
 
 
-<<<<<<< HEAD
 @device('cpu', 'gpu')
-def test_huggingface_export_for_inference_onnx(device):
-=======
-@pytest.mark.parametrize('onnx_opset_version', [13, None])
-def test_huggingface_export_for_inference_onnx(onnx_opset_version, tiny_bert_config):
+@pytest.mark.parameterize('onnx_opset_version', [13, None])
+def test_huggingface_export_for_inference_onnx(onnx_opset_version, tiny_bert_config, device):
     pytest.importorskip('onnx')
     pytest.importorskip('onnxruntime')
     pytest.importorskip('transformers')
 
     if onnx_opset_version == None and version.parse(torch.__version__) < version.parse('1.13'):
         pytest.skip("Don't test prior PyTorch version's default Opset version.")
-
+        
     import onnx
     import onnx.checker
     import onnxruntime as ort
     import transformers
 
+    from composer.functional import apply_low_precision_layernorm
     from composer.models import HuggingFaceModel
+
+    composer_device = get_device(device)
+    cpu_device = get_device('cpu')
 
     # HuggingFace Bert Model
     # dummy sequence batch with 2 labels, 32 sequence length, and 30522 (bert) vocab size).
@@ -120,7 +121,7 @@
             1: 'seq_len'
         },
     }
-
+    
     tiny_bert_config.num_labels = 2
     tiny_bert_config.hidden_act = 'gelu_new'
     hf_model = transformers.AutoModelForSequenceClassification.from_config(
@@ -132,6 +133,11 @@
     apply_gated_linear_units(model, optimizer)
 
     model.eval()
+    
+    # Move model to device
+    composer_device.module_to_device(model)
+    for key, val in sample_input.items():
+        sample_input[key] = composer_device.tensor_to_device(val)
 
     orig_out = model(sample_input)
 
@@ -153,103 +159,6 @@
         ort_session = ort.InferenceSession(save_path)
 
         for key, value in sample_input.items():
-            sample_input[key] = value.numpy()
-
-        loaded_model_out = ort_session.run(None, sample_input)
-
-        torch.testing.assert_close(
-            orig_out['logits'].detach().numpy(),
-            loaded_model_out[1],
-            rtol=1e-4,  # lower tolerance for ONNX
-            atol=1e-3,  # lower tolerance for ONNX
-            msg=f'output mismatch with {save_format}',
-        )
-
-
-@pytest.mark.gpu
-def test_gpu_huggingface_export_for_inference_onnx():
->>>>>>> e0d9702f
-    pytest.importorskip('onnx')
-    pytest.importorskip('onnxruntime')
-    pytest.importorskip('transformers')
-
-    import onnx
-    import onnx.checker
-    import onnxruntime as ort
-    import transformers
-
-    from composer.functional import apply_low_precision_layernorm
-    from composer.models import HuggingFaceModel
-
-    composer_device = get_device(device)
-    cpu_device = get_device('cpu')
-
-    # HuggingFace Bert Model
-    # dummy sequence batch with 2 labels, 32 sequence length, and 30522 (bert) vocab size).
-    input_ids = torch.randint(low=0, high=30522, size=(2, 32))
-    labels = torch.randint(low=0, high=1, size=(2,))
-    token_type_ids = torch.zeros(size=(2, 32), dtype=torch.int64)
-    attention_mask = torch.randint(low=0, high=1, size=(2, 32))
-    sample_input = {
-        'input_ids': input_ids,
-        'labels': labels,
-        'token_type_ids': token_type_ids,
-        'attention_mask': attention_mask,
-    }
-    dynamic_axes = {
-        'input_ids': {
-            0: 'batch_size',
-            1: 'seq_len'
-        },
-        'labels': {
-            0: 'batch_size'
-        },
-        'token_type_ids': {
-            0: 'batch_size',
-            1: 'seq_len'
-        },
-        'attention_mask': {
-            0: 'batch_size',
-            1: 'seq_len'
-        },
-    }
-    # non pretrained model to avoid a slow test that downloads the weights.
-    config = transformers.AutoConfig.from_pretrained('bert-base-uncased', num_labels=2, hidden_act='gelu_new')
-    hf_model = transformers.AutoModelForSequenceClassification.from_config(config)  # type: ignore (thirdparty)
-
-    model = HuggingFaceModel(hf_model)
-
-    optimizer = torch.optim.SGD(model.parameters(), lr=0.1, momentum=0.9)
-    apply_gated_linear_units(model, optimizer)
-    apply_low_precision_layernorm(model, Precision('amp_fp16'), optimizer)
-
-    model.eval()
-
-    composer_device.module_to_device(model)
-    cpu_device = get_device('cpu')
-
-    for key, val in sample_input.items():
-        sample_input[key] = composer_device.tensor_to_device(val)
-
-    orig_out = model(sample_input)
-
-    save_format = 'onnx'
-    with tempfile.TemporaryDirectory() as tempdir:
-        save_path = os.path.join(tempdir, f'model.{save_format}')
-        inference.export_for_inference(
-            model=model,
-            save_format=save_format,
-            save_path=save_path,
-            sample_input=(sample_input, {}),
-            dynamic_axes=dynamic_axes,
-        )
-        loaded_model = onnx.load(save_path)
-
-        onnx.checker.check_model(loaded_model)
-
-        ort_session = ort.InferenceSession(save_path)
-
-        for key, value in sample_input.items():
             sample_input[key] = cpu_device.tensor_to_device(value).numpy()
 
         loaded_model_out = ort_session.run(None, sample_input)
@@ -271,7 +180,8 @@
         (SimpleTransformerClassifier, dummy_transformer_classifier_batch()),
     ],
 )
-def test_export_for_inference_onnx(model_cls, sample_input, device):
+@pytest.mark.parameterize('onnx_opset_version', [13, None])
+def test_export_for_inference_onnx(model_cls, sample_input, onnx_opset_version, device):
     pytest.importorskip('onnx')
     pytest.importorskip('onnxruntime')
     import onnx
@@ -295,6 +205,7 @@
             save_format=save_format,
             save_path=save_path,
             sample_input=(sample_input, {}),
+            onnx_opset_version=onnx_opset_version,
         )
         loaded_model = onnx.load(save_path)
         onnx.checker.check_model(loaded_model)
@@ -322,7 +233,8 @@
     ],
 )
 @pytest.mark.world_size(2)
-def test_export_for_inference_onnx_ddp(model_cls, sample_input, request: pytest.FixtureRequest):
+@pytest.mark.parameterize('onnx_opset_version', [13, None])
+def test_export_for_inference_onnx_ddp(model_cls, sample_input, onnx_opset_version, request: pytest.FixtureRequest):
     pytest.importorskip('onnx')
     pytest.importorskip('onnxruntime')
     import onnx
@@ -365,6 +277,7 @@
                 save_format=save_format,
                 save_path=save_path,
                 sample_input=(sample_input, {}),
+                onnx_opset_version=onnx_opset_version,
             )
 
             loaded_model = onnx.load(save_path)
