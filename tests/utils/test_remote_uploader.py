# Copyright 2022 MosaicML Composer authors
# SPDX-License-Identifier: Apache-2.0

import multiprocessing
import os
import pathlib
import shutil
import tempfile
import time
from typing import Any, Callable, Dict, Optional, Union
from unittest.mock import patch

import pytest

from composer.utils.object_store.object_store import ObjectStore
from composer.utils.remote_uploader import RemoteUploader


class DummyObjectStore(ObjectStore):
    """Dummy ObjectStore implementation that is backed by a local directory."""

    def __init__(self, **kwargs: Dict[str, Any]) -> None:
        self.tmp_dir = self.get_tmp_dir()
        self.root = self.tmp_dir.name
        self.sleep_sec = 0
        self.dest_filename = ''

    def raise_error(self):
        return False

    def get_tmp_dir(self):
        return tempfile.TemporaryDirectory()

    def upload_object(
        self,
        object_name: str,
        filename: Union[str, pathlib.Path],
        callback: Optional[Callable[[int, int], None]] = None,
    ) -> None:
        if self.raise_error():
            raise RuntimeError('Raise Error intentionally')
        time.sleep(self.sleep_sec)
        dest_filename = pathlib.Path(self.root) / object_name
        os.makedirs(os.path.dirname(dest_filename), exist_ok=True)
        shutil.copy2(filename, dest_filename)
        self.dest_filename = dest_filename

    def get_object_size(self, object_name: str) -> int:
        object_path = pathlib.Path(self.root) / object_name
        size = os.stat(object_path).st_size
        return size

    def download_object(
        self,
        object_name: str,
        filename: Union[str, pathlib.Path],
        overwrite: bool = False,
        callback: Optional[Callable[[int, int], None]] = None,
    ):
<<<<<<< HEAD
        if overwrite is False and os.path.isfile(filename):
            raise FileExistsError(f'The file at {filename} already exists and overwrite is set to False.')
        shutil.copy2(os.path.join(self.tmp_dir.name, object_name), filename)
=======
        object_path = pathlib.Path(self.root) / object_name
        shutil.copy2(object_path, filename)
>>>>>>> 38a33346


def test_upload_mutliple_files():
    fork_context = multiprocessing.get_context('fork')
    tmp_dir = tempfile.TemporaryDirectory()

    def _get_tmp_dir():
        return tmp_dir

    with patch('composer.utils.object_store.utils.S3ObjectStore', DummyObjectStore):
        with patch('tempfile.TemporaryDirectory', _get_tmp_dir):
            with patch('composer.utils.remote_uploader.multiprocessing.get_context', lambda _: fork_context):
                remote_uploader = RemoteUploader(
                    remote_folder='S3://whatever/path',
                    num_concurrent_uploads=3,
                )

                tmp_dir = tempfile.TemporaryDirectory()
                tmp_path = tmp_dir.name
                # create source files
                files_num = 5
                for i in range(files_num):
                    file_path = os.path.join(tmp_path, str(i))
                    with open(file_path, 'w') as f:
                        f.write(str(i))

                for i in range(files_num):
                    remote_uploader.upload_file_async(
                        remote_file_name=str(i),
                        file_path=pathlib.Path(os.path.join(tmp_path, str(i))),
                        overwrite=True,
                    )
                remote_uploader.wait_and_close()

                # Check if the files exists in remote object store
                remote_path = tmp_dir.name
                for i in range(5):
                    remote_file_path = os.path.join(remote_path, str(i))
                    with open(remote_file_path, 'r') as f:
                        assert f.read() == str(i)


@pytest.mark.parametrize(
    'overwrite',
    [True, False],
)
def test_overwrite(overwrite: bool):
    remote_tmp_dir = tempfile.TemporaryDirectory()
    local_tmp_dir = tempfile.TemporaryDirectory()

    def _get_tmp_dir():
        return remote_tmp_dir

    fork_context = multiprocessing.get_context('fork')
    with patch('composer.utils.object_store.utils.S3ObjectStore', DummyObjectStore):
        with patch('tempfile.TemporaryDirectory', _get_tmp_dir):
            with patch('composer.utils.remote_uploader.multiprocessing.get_context', lambda _: fork_context):
                remote_uploader = RemoteUploader(remote_folder='S3://whatever/path',)
                local_tmp_path = local_tmp_dir.name
                file_path = os.path.join(local_tmp_path, 'a')
                with open(file_path, 'w') as f:
                    f.write('1')

                remote_uploader.upload_file_async(
                    remote_file_name='a',
                    file_path=pathlib.Path(file_path),
                    overwrite=True,
                )
                remote_uploader.wait()
                remote_root_path = remote_tmp_dir.name
                if overwrite:
                    with open(file_path, 'w') as f:
                        f.write('2')
                    remote_uploader.upload_file_async(
                        remote_file_name='a',
                        file_path=pathlib.Path(file_path),
                        overwrite=True,
                    )
                    remote_uploader.wait()
                    remote_file_path = os.path.join(remote_root_path, 'a')
                    with open(remote_file_path, 'r') as f:
                        assert f.read() == '2'
                else:
                    with pytest.raises(FileExistsError):
                        remote_uploader.upload_file_async(
                            remote_file_name='a',
                            file_path=pathlib.Path(file_path),
                            overwrite=False,
                        )
                        remote_uploader.wait_and_close()


def test_check_workers():

    class AlwaysFailDummyObjectStore(DummyObjectStore):

        def raise_error(self):
            return True

    fork_context = multiprocessing.get_context('fork')
    with patch('composer.utils.object_store.utils.S3ObjectStore', AlwaysFailDummyObjectStore):
        with patch('composer.utils.remote_uploader.multiprocessing.get_context', lambda _: fork_context):
            remote_uploader = RemoteUploader(remote_folder='S3://whatever/path',)
            tmp_dir = tempfile.TemporaryDirectory()
            tmp_path = tmp_dir.name
            file_path = os.path.join(tmp_path, 'a')
            with open(file_path, 'w') as f:
                f.write('1')

            future = remote_uploader.upload_file_async(
                remote_file_name='a',
                file_path=pathlib.Path(os.path.join(tmp_path, 'a')),
                overwrite=True,
            )

            with pytest.raises(RuntimeError, match='Raise Error intentionally'):
                while not future.done():
                    time.sleep(0.5)
                remote_uploader.check_workers()


def test_wait():
    fork_context = multiprocessing.get_context('fork')
    with patch('composer.utils.object_store.utils.S3ObjectStore', DummyObjectStore):
        with patch('composer.utils.remote_uploader.multiprocessing.get_context', lambda _: fork_context):
            remote_uploader = RemoteUploader(
                remote_folder='S3://whatever/path',
                num_concurrent_uploads=3,
            )
            tmp_dir = tempfile.TemporaryDirectory()
            tmp_path = tmp_dir.name
            file_path = os.path.join(tmp_path, 'a')
            with open(file_path, 'w') as f:
                f.write('1')

            futures = []
            for _ in range(5):
                futures.append(
                    remote_uploader.upload_file_async(
                        remote_file_name='a',
                        file_path=pathlib.Path(os.path.join(tmp_path, 'a')),
                        overwrite=True,
                    ),
                )
            remote_uploader.wait()
            assert len(remote_uploader.futures) == 0
            for future in futures:
                assert future.done() == True


def test_wait_and_close():
    fork_context = multiprocessing.get_context('fork')
    with patch('composer.utils.object_store.utils.S3ObjectStore', DummyObjectStore):
        with patch('composer.utils.remote_uploader.multiprocessing.get_context', lambda _: fork_context):
            remote_uploader = RemoteUploader(
                remote_folder='S3://whatever/path',
                num_concurrent_uploads=3,
            )
            tmp_dir = tempfile.TemporaryDirectory()
            tmp_path = tmp_dir.name
            file_path = os.path.join(tmp_path, 'a')
            with open(file_path, 'w') as f:
                f.write('1')

            futures = []
            for _ in range(5):
                futures.append(
                    remote_uploader.upload_file_async(
                        remote_file_name='a',
                        file_path=pathlib.Path(os.path.join(tmp_path, 'a')),
                        overwrite=True,
                    ),
                )
            remote_uploader.wait_and_close()
            for future in futures:
                assert future.done() == True
            assert len(remote_uploader.futures) == 0<|MERGE_RESOLUTION|>--- conflicted
+++ resolved
@@ -57,14 +57,10 @@
         overwrite: bool = False,
         callback: Optional[Callable[[int, int], None]] = None,
     ):
-<<<<<<< HEAD
         if overwrite is False and os.path.isfile(filename):
             raise FileExistsError(f'The file at {filename} already exists and overwrite is set to False.')
-        shutil.copy2(os.path.join(self.tmp_dir.name, object_name), filename)
-=======
         object_path = pathlib.Path(self.root) / object_name
         shutil.copy2(object_path, filename)
->>>>>>> 38a33346
 
 
 def test_upload_mutliple_files():
