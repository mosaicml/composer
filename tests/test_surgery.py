--- conflicted
+++ resolved
@@ -119,11 +119,7 @@
 
 
 @pytest.fixture
-<<<<<<< HEAD
-def optimizer_surgury_state():
-=======
 def optimizer_surgery_state():
->>>>>>> 257720a6
     input_shape = (1, 18, 18)
     n_classes = 10
     model = SimpleBatchPairModel(input_shape, n_classes)
@@ -135,52 +131,15 @@
     return orig_linear_modules, new_linear_modules, opt
 
 
-<<<<<<< HEAD
-def test_optimizer_surgery_no_duplicate_params(optimizer_surgury_state: Tuple[List[torch.nn.Module],
-                                                                              List[torch.nn.Module], Optimizer]):
-    _, _, opt = optimizer_surgury_state
-=======
 def test_optimizer_surgery_no_duplicate_params(optimizer_surgery_state: Tuple[List[torch.nn.Module],
                                                                               List[torch.nn.Module], Optimizer]):
     _, _, opt = optimizer_surgery_state
->>>>>>> 257720a6
     params_list = opt.param_groups[0]['params']
     params_set = set(params_list)
     assert len(params_list) == len(params_set)
 
 
 def _param_in_optimizer(param: torch.nn.parameter.Parameter, opt: torch.optim.Optimizer):
-<<<<<<< HEAD
-    return surgery._find_param_in_optimizer(param, opt)
-
-
-def test_optimizer_surgery_removed_params_gone(optimizer_surgury_state: Tuple[List[torch.nn.Module],
-                                                                              List[torch.nn.Module], Optimizer]):
-    orig_linear_modules, _, opt = optimizer_surgury_state
-    for module in orig_linear_modules:
-        with pytest.raises(RuntimeError):
-            assert isinstance(module.weight, torch.nn.parameter.Parameter)
-            _param_in_optimizer(module.weight, opt)
-
-
-def test_optimizer_surgery_new_params_present(optimizer_surgury_state: Tuple[List[torch.nn.Module],
-                                                                             List[torch.nn.Module], Optimizer]):
-    _, new_linear_modules, opt = optimizer_surgury_state
-    for module in new_linear_modules:
-        assert isinstance(module.weight, torch.nn.parameter.Parameter)
-        assert _param_in_optimizer(module.weight, opt) >= 0
-        assert isinstance(module.bias, torch.nn.parameter.Parameter)
-        assert _param_in_optimizer(module.bias, opt) >= 0
-
-
-def test_optimizer_surgery_params_not_removed_still_there(optimizer_surgury_state: Tuple[List[torch.nn.Module],
-                                                                                         List[torch.nn.Module],
-                                                                                         Optimizer]):
-    orig_linear_modules, _, opt = optimizer_surgury_state
-    for module in orig_linear_modules:
-        assert isinstance(module.bias, torch.nn.parameter.Parameter)
-        assert _param_in_optimizer(module.bias, opt) >= 0
-=======
     return surgery._find_param_in_optimizer(param, opt) >= 0
 
 
@@ -208,5 +167,4 @@
     orig_linear_modules, _, opt = optimizer_surgery_state
     for module in orig_linear_modules:
         assert isinstance(module.bias, torch.nn.parameter.Parameter)
-        assert _param_in_optimizer(module.bias, opt)
->>>>>>> 257720a6
+        assert _param_in_optimizer(module.bias, opt)