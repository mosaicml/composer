# Copyright 2022 MosaicML Composer authors
# SPDX-License-Identifier: Apache-2.0

import os
import pathlib
import textwrap

import numpy as np
import pytest
import torch
from packaging import version
from torch.utils.data import DataLoader

from composer.algorithms import EMA
from composer.trainer import Trainer
from composer.utils import dist
from tests.common import RandomClassificationDataset, SimpleModel
from tests.common.markers import world_size


<<<<<<< HEAD
def get_trainer(
    save_folder=None,
    save_filename='ba{batch}-rank{rank}.pt',
    num_features=2,
    num_classes=2,
    fsdp_state_dict_type='full',
    load_path=None,
    autoresume=False,
    run_name=None,
    max_duration='2ba',
    precision='amp_fp16',
    shard_strategy='FULL_SHARD',
    algorithms=None,
):
=======
def get_trainer(save_folder=None,
                save_filename='ba{batch}-rank{rank}.pt',
                num_features=2,
                num_classes=2,
                fsdp_state_dict_type='full',
                load_path=None,
                autoresume=False,
                run_name=None,
                max_duration='2ba',
                save_interval='2ba',
                precision='amp_fp16'):
>>>>>>> 3f97a2d4
    model = SimpleModel(num_features=num_features, num_classes=num_classes)
    dataset = RandomClassificationDataset(shape=(num_features, 1, 1), size=128)
    dataloader = DataLoader(dataset, sampler=dist.get_sampler(dataset), batch_size=32)
    optim = torch.optim.Adam(params=model.parameters())
    trainer = Trainer(
        model=model,
        optimizers=optim,
        train_dataloader=dataloader,
        fsdp_config={
            'min_params': 16,
            'state_dict_type': fsdp_state_dict_type,
            'sharding_strategy': shard_strategy,
        },
        save_folder=save_folder,
        max_duration=max_duration,
        save_interval=save_interval,
        save_filename=save_filename,
        save_overwrite=False,
        precision=precision,
        load_path=load_path,
        progress_bar=False,
        log_to_console=False,
        autoresume=autoresume,
        run_name=run_name,
        save_latest_filename='latest-rank{rank}.pt',
    )
    return trainer


def _compare_optims_between_state_dicts(state_dict1, state_dict2):
    # Check that optim params are equal between checkpoint and in memory optimizer
    state_dict1_optim_params = state_dict1['optimizers']['Adam']['state']
    state_dict2_optim_params = state_dict2['optimizers']['Adam']['state']
    state_dict1_keys = set(state_dict1_optim_params.keys())
    state_dict2_keys = set(state_dict2_optim_params.keys())
    assert len(state_dict1_keys.symmetric_difference(state_dict2_keys)) == 0, textwrap.dedent(
        f"""The two state dicts being compared must have the exact same set of keys,
        but instead these keys belong to one, but not the other:
        {state_dict1_keys.symmetric_difference(state_dict2_keys)}""")

    for param_name in state_dict2_optim_params.keys():
        state_dict1_param_moment_dict = state_dict1_optim_params[param_name]
        state_dict2_param_moment_dict = state_dict2_optim_params[param_name]
        for moment_name in state_dict2_param_moment_dict.keys():
            state_dict1_moment = state_dict1_param_moment_dict[moment_name]
            state_dict2_moment = state_dict2_param_moment_dict[moment_name]
            assert torch.equal(
                state_dict1_moment,
                state_dict2_moment), f'Moment {moment_name} for parameter {param_name} not the same between state dicts'


def _compare_model_params_between_state_dicts(state_dict1, state_dict2):
    # Check that model params are equal between in memory mode and checkpoint
    state_dict1_model_params = state_dict1['model']
    state_dict2_model_params = state_dict2['model']

    state_dict1_keys = set(state_dict1_model_params.keys())
    state_dict2_keys = set(state_dict2_model_params.keys())
    assert len(state_dict1_keys.symmetric_difference(state_dict2_keys)) == 0, textwrap.dedent(
        f"""The two state dicts being compared must have the exact same set of keys,
        but instead these keys that belong to one, but not the other:
        {state_dict1_keys.symmetric_difference(state_dict2_keys)}""")

    for param_name in state_dict2_model_params.keys():
        state_dict1_model_tensor = state_dict1_model_params[param_name]
        state_dict2_model_tensor = state_dict2_model_params[param_name]
        assert torch.equal(state_dict1_model_tensor,
                           state_dict2_model_tensor), f'Weight named {param_name} not the same between state_dicts'


@pytest.mark.gpu
@world_size(2)
@pytest.mark.skipif(version.parse(torch.__version__) < version.parse('1.13.0'),
                    reason='requires PyTorch 1.13 or higher')
def test_fsdp_full_state_dict_save(world_size, tmp_path: pathlib.Path):
    save_folder = tmp_path
    save_filename = 'rank{rank}.pt'
    num_features = 3
    num_classes = 2

    expected_layer_shapes = [(5, num_features), (5,), (num_classes, 5), (num_classes,)]
    layer1_weights_shape, layer1_bias_shape, layer2_weights_shape, layer2_bias_shape = expected_layer_shapes
    expected_total_num_params = sum([np.prod(shape) for shape in expected_layer_shapes])  # type: ignore

    trainer = get_trainer(
        save_folder=str(save_folder),
        save_filename=save_filename,
        num_features=num_features,
        num_classes=num_classes,
        fsdp_state_dict_type='full',
    )

    trainer.fit()
    rankn_checkpoint = save_folder / pathlib.Path(f'rank{dist.get_global_rank()}.pt')

    # Check that rank 0 saves a checkpoint to disk, but rank 1 does not.
    if dist.get_global_rank() == 0:
        assert os.path.exists(rankn_checkpoint)
    elif dist.get_global_rank() == 1:
        assert not os.path.exists(rankn_checkpoint)
    state_dict_in_memory = trainer.state.state_dict()

    if dist.get_global_rank() == 0:
        # Check rank 0 state dict has the full model weights.
        assert set(state_dict_in_memory['model'].keys()) == {
            'module.2.weight', 'module.2.bias', 'module.4.weight', 'module.4.bias'
        }
        assert state_dict_in_memory['model']['module.2.weight'].ndim == 2
        assert state_dict_in_memory['model']['module.2.weight'].shape == layer1_weights_shape
        assert state_dict_in_memory['model']['module.2.bias'].shape == layer1_bias_shape
        assert state_dict_in_memory['model']['module.4.weight'].shape == layer2_weights_shape
        assert state_dict_in_memory['model']['module.4.bias'].shape == layer2_bias_shape
        assert sum([p.numel() for p in state_dict_in_memory['model'].values()]) == expected_total_num_params

        # Check rank 0 state dict also has the full optimizer params.
        optim_state_dict = state_dict_in_memory['optimizers']['Adam']['state']
        assert all([
            optim_moment.shape == layer1_weights_shape
            for moment_name, optim_moment in optim_state_dict['module.2.weight'].items()
            if moment_name != 'step'
        ])
        assert all([
            optim_moment.shape == layer2_weights_shape
            for moment_name, optim_moment in optim_state_dict['module.4.weight'].items()
            if moment_name != 'step'
        ])
        assert all([
            optim_moment.shape == layer1_bias_shape
            for moment_name, optim_moment in optim_state_dict['module.2.bias'].items()
            if moment_name != 'step'
        ])
        assert all([
            optim_moment.shape == layer2_bias_shape
            for moment_name, optim_moment in optim_state_dict['module.4.bias'].items()
            if moment_name != 'step'
        ])

        # Check that checkpoint matches state dict
        with open(str(rankn_checkpoint), 'rb') as f:
            state_dict_from_checkpoint = torch.load(f)['state']

        _compare_model_params_between_state_dicts(state_dict_from_checkpoint, state_dict_in_memory)

        _compare_optims_between_state_dicts(state_dict_from_checkpoint, state_dict_in_memory)

    if dist.get_global_rank() == 1:
        # Check rank 1 state dict just has the flattened shards.
        rank1_state_dict_keys = set(state_dict_in_memory['model'].keys())
        # Assert all params flattened
        assert all([k.endswith('flat_param') for k in rank1_state_dict_keys])
        assert all([p.ndim == 1 for p in state_dict_in_memory['model'].values()])
        # Assert total number of params is half of the total (because partitioned across 2 ranks).
        assert sum([p.numel() for p in state_dict_in_memory['model'].values()
                   ]) == expected_total_num_params / dist.get_world_size()

        # In FSDP for full state dicts, the optim state dicts on other ranks are empty dictionaries.
        assert state_dict_in_memory['optimizers']['Adam'] == {}


@pytest.mark.gpu
@world_size(2)
@pytest.mark.parametrize('autoresume', [True, False])
@pytest.mark.parametrize('precision', ['amp_bf16', 'amp_fp16'])
@pytest.mark.skipif(version.parse(torch.__version__) < version.parse('1.13.0'),
                    reason='requires PyTorch 1.13 or higher')
def test_fsdp_full_state_dict_load(world_size, tmp_path: pathlib.Path, autoresume: bool, precision: str):
    if autoresume:
        run_name = 'my-cool-autoresume-run'
    else:
        run_name = None
    save_folder = tmp_path
    save_filename = 'rank{rank}.pt'
    trainer1 = get_trainer(
        save_folder=str(save_folder),
        save_filename=save_filename,
        fsdp_state_dict_type='full',
        run_name=run_name,
        precision=precision,
        autoresume=autoresume,
    )
    trainer1.fit()
    state_dict_from_trainer1 = trainer1.state.state_dict()
    trainer1.close()
    load_path = str(save_folder / pathlib.Path('rank{rank}.pt'))
    trainer2 = get_trainer(
        save_folder=str(save_folder),
        save_filename=save_filename,
        fsdp_state_dict_type='full',
        load_path=load_path,
        run_name=run_name,
        precision=precision,
        autoresume=autoresume,
        max_duration='4ba',
    )
    state_dict_from_trainer2 = trainer2.state.state_dict()

    if dist.get_global_rank() == 0:
        _compare_model_params_between_state_dicts(state_dict_from_trainer1, state_dict_from_trainer2)

        _compare_optims_between_state_dicts(state_dict_from_trainer1, state_dict_from_trainer2)

    # Continue to fit to make sure we can continue training.
    trainer2.fit()


@pytest.mark.gpu
@world_size(2)
@pytest.mark.parametrize('precision', ['amp_bf16', 'amp_fp16'])
@pytest.mark.skipif(version.parse(torch.__version__) < version.parse('1.13.0'),
                    reason='requires PyTorch 1.13 or higher')
def test_fsdp_full_state_dict_load_with_ema(world_size, tmp_path: pathlib.Path, precision: str):
    save_folder = tmp_path
    save_filename = 'ba{batch}-rank{rank}.pt'
    trainer1 = get_trainer(
        save_folder=str(save_folder),
        save_filename=save_filename,
        fsdp_state_dict_type='full',
        shard_strategy='SHARD_GRAD_OP',
        algorithms=EMA(smoothing=0.9999, half_life=None, update_interval='1ba'),
    )
    trainer1.fit()
    state_dict_from_trainer1 = trainer1.state.state_dict()
    trainer1.close()

    load_path = str(save_folder / pathlib.Path('ba4-rank{rank}.pt'))
    trainer2 = get_trainer(
        save_folder=str(save_folder),
        save_filename=save_filename,
        fsdp_state_dict_type='full',
        load_path=load_path,
        shard_strategy='SHARD_GRAD_OP',
        algorithms=EMA(smoothing=0.9999, half_life=None, update_interval='1ba'),
    )
    trainer2.fit(duration='1ba')
    state_dict_from_trainer2 = trainer2.state.state_dict()

    if dist.get_global_rank() == 0:
        _compare_model_params_between_state_dicts(state_dict_from_trainer1, state_dict_from_trainer2)
        _compare_optims_between_state_dicts(state_dict_from_trainer1, state_dict_from_trainer2)


@pytest.mark.gpu
@world_size(2)
@pytest.mark.parametrize('state_dict_type', ['local', 'sharded'])
@pytest.mark.skipif(version.parse(torch.__version__) < version.parse('1.13.0'),
                    reason='requires PyTorch 1.13 or higher')
def test_fsdp_partitioned_state_dict_save(world_size, tmp_path: pathlib.Path, state_dict_type: str):
    pytest.importorskip('torch.distributed.fsdp.fully_sharded_data_parallel')
    from torch.distributed.fsdp.fully_sharded_data_parallel import ShardedTensor
    save_folder = tmp_path
    save_filename = 'rank{rank}.pt'

    num_features = 3
    num_classes = 2

    expected_layer_shapes = [(5, num_features), (5,), (num_classes, 5), (num_classes,)]
    expected_total_num_params = sum([np.prod(shape) for shape in expected_layer_shapes])  # type: ignore

    trainer = get_trainer(
        save_folder=str(save_folder),
        save_filename=save_filename,
        num_features=num_features,
        num_classes=num_classes,
        fsdp_state_dict_type=state_dict_type,
    )

    trainer.fit()
    rankn_checkpoint = save_folder / pathlib.Path(f'rank{dist.get_global_rank()}.pt')

    # Check that both rank 0 and rank 1 save a checkpoint.
    assert os.path.exists(rankn_checkpoint)

    state_dict_in_memory = trainer.state.state_dict()

    if state_dict_type == 'local':
        rankn_state_dict_keys = set(state_dict_in_memory['model'].keys())
        # Assert all params flattened
        assert all([k.endswith('flat_param') for k in rankn_state_dict_keys])
        assert all([p.ndim == 1 for p in state_dict_in_memory['model'].values()])

        # Assert all params of type ShardedTensor.
        assert all([isinstance(p, ShardedTensor) for p in state_dict_in_memory['model'].values()])

        # Assert total number of params is half of the total (because partitioned across 2 ranks). Seems to divide evenly with flattened and sharded.
        assert sum([p.local_tensor().numel() for p in state_dict_in_memory['model'].values()
                   ]) == expected_total_num_params / dist.get_world_size()

        # Check optimizer is partitioned and flattened.
        rank_n_optim_state_dict = state_dict_in_memory['optimizers']['Adam']['state']
        # Assert all optim moments are flattened
        assert all([
            optim_moment.ndim == 1
            for module_name in rank_n_optim_state_dict.keys()
            for moment_name, optim_moment in rank_n_optim_state_dict[module_name].items()
            if moment_name != 'step'
        ])

        # Assert total number of moments in optim state divided across ranks.
        moments_per_parameter = 2
        assert sum([
            optim_moment.numel()
            for module_name in rank_n_optim_state_dict.keys()
            for moment_name, optim_moment in rank_n_optim_state_dict[module_name].items()
            if moment_name != 'step'
        ]) == (moments_per_parameter * expected_total_num_params) / dist.get_world_size()

    if state_dict_type == 'sharded':
        rankn_state_dict_keys = set(state_dict_in_memory['model'].keys())

        # Assert all params not flattened.
        assert not all([p.ndim == 1 for p in state_dict_in_memory['model'].values()])

        # Assert all params of type ShardedTensor
        assert all([isinstance(p, ShardedTensor) for p in state_dict_in_memory['model'].values()])

        # Assert total number of params is less than that of the total (because partitioned across 2 ranks). Does not divide
        # evenly with sharded and unflattened, so we just check that the params per rank is less than the total.
        assert sum([p.local_tensor().numel() for p in state_dict_in_memory['model'].values()
                   ]) < expected_total_num_params

        # Check optimizer is partitioned, but unflattened.
        rank_n_optim_state_dict = state_dict_in_memory['optimizers']['Adam']['state']
        # Assert all optim moments are flattened
        assert not all([
            optim_moment.ndim == 1
            for module_name in rank_n_optim_state_dict.keys()
            for moment_name, optim_moment in rank_n_optim_state_dict[module_name].items()
            if moment_name != 'step'
        ])

        # Assert total number of optim params is less than that of the total (because partitioned across 2 ranks). Does not divide
        # evenly with sharded and unflattened, so we just check that the optim params per rank is less than the total.
        moments_per_parameter = 2
        assert sum([
            optim_moment.local_tensor().numel()
            for module_name in rank_n_optim_state_dict.keys()
            for moment_name, optim_moment in rank_n_optim_state_dict[module_name].items()
            if moment_name != 'step'
        ]) < (moments_per_parameter * expected_total_num_params)

    # Check state dicts same between the in memory state and the on disk checkpoint for both ranks.
    with open(str(rankn_checkpoint), 'rb') as f:
        state_dict_from_checkpoint = torch.load(f)['state']

    _compare_model_params_between_state_dicts(state_dict_from_checkpoint, state_dict_in_memory)

    _compare_optims_between_state_dicts(state_dict_from_checkpoint, state_dict_in_memory)


@pytest.mark.gpu
@world_size(2)
@pytest.mark.parametrize('state_dict_type', ['local', 'sharded'])
@pytest.mark.parametrize('precision', ['amp_bf16', 'amp_fp16'])
@pytest.mark.parametrize('autoresume', [True, False])
@pytest.mark.skipif(version.parse(torch.__version__) < version.parse('1.13.0'),
                    reason='requires PyTorch 1.13 or higher')
def test_fsdp_partitioned_state_dict_load(world_size, tmp_path: pathlib.Path, state_dict_type: str, autoresume: bool,
                                          precision: str):
    if autoresume:
        run_name = 'my-autoresume-run'
    else:
        run_name = None
    save_folder = tmp_path
    save_filename = 'rank{rank}.pt'
    trainer1 = get_trainer(
        save_folder=str(save_folder),
        save_filename=save_filename,
        fsdp_state_dict_type=state_dict_type,
        run_name=run_name,
        precision=precision,
        autoresume=autoresume,
    )
    trainer1.fit()
    state_dict_from_trainer1 = trainer1.state.state_dict()
    trainer1.close()
    load_path = str(save_folder / pathlib.Path('rank{rank}.pt'))
    trainer2 = get_trainer(
        save_folder=str(save_folder),
        save_filename=save_filename,
        fsdp_state_dict_type=state_dict_type,
        load_path=load_path,
        precision=precision,
        autoresume=autoresume,
        run_name=run_name,
        max_duration='4ba',
    )
    state_dict_from_trainer2 = trainer2.state.state_dict()

    # Compare saved state and loaded state for both ranks.
    _compare_model_params_between_state_dicts(state_dict_from_trainer1, state_dict_from_trainer2)

    _compare_optims_between_state_dicts(state_dict_from_trainer1, state_dict_from_trainer2)

    trainer2.fit()


@pytest.mark.gpu
@world_size(2)
@pytest.mark.parametrize('state_dict_type', ['local', 'sharded'])
@pytest.mark.parametrize('autoresume', [True])
@pytest.mark.skipif(version.parse(torch.__version__) < version.parse('1.13.0'),
                    reason='requires PyTorch 1.13 or higher')
def test_mismatch_timestamp_error(world_size, tmp_path: pathlib.Path, state_dict_type: str, autoresume: bool):
    run_name = 'my-run-ar' if autoresume else 'my-run'
    save_folder = str(tmp_path / pathlib.Path(run_name))
    save_filename = 'ba{batch}-rank{rank}.pt'
    trainer1 = get_trainer(save_folder=save_folder,
                           save_filename=save_filename,
                           fsdp_state_dict_type=state_dict_type,
                           run_name=run_name,
                           autoresume=autoresume,
                           max_duration='2ba',
                           save_interval='1ba')
    trainer1.fit()
    trainer1.close()
    # Corrupt latest checkpoint symlink for rank1 by changing it from batch 2 checkpoint to the batch 1 one
    # and removing batch 2 checkpoint.
    if dist.get_global_rank() == 1:
        latest_symlink = str(pathlib.Path(save_folder) / pathlib.Path('latest-rank1.pt'))
        latest_checkpoint_path = pathlib.Path(save_folder) / pathlib.Path(save_filename.format(batch=2, rank=1))
        assert os.readlink(latest_symlink) == latest_checkpoint_path.name
        oldest_checkpoint_path = pathlib.Path(save_folder) / pathlib.Path(save_filename.format(batch=1, rank=1))
        os.remove(latest_symlink)
        os.symlink(src=oldest_checkpoint_path.name, dst=latest_symlink)
        os.remove(latest_checkpoint_path)
        assert os.readlink(latest_symlink) == oldest_checkpoint_path.name

    expected_error = pytest.raises(RuntimeError, match='Timestamp mismatch error:*')

    with expected_error:
        get_trainer(
            save_folder=save_folder,
            save_filename=save_filename,
            fsdp_state_dict_type=state_dict_type,
            autoresume=autoresume,
            run_name=run_name,
        )<|MERGE_RESOLUTION|>--- conflicted
+++ resolved
@@ -18,7 +18,6 @@
 from tests.common.markers import world_size
 
 
-<<<<<<< HEAD
 def get_trainer(
     save_folder=None,
     save_filename='ba{batch}-rank{rank}.pt',
@@ -31,26 +30,15 @@
     max_duration='2ba',
     precision='amp_fp16',
     shard_strategy='FULL_SHARD',
+    save_interval='2ba',
     algorithms=None,
 ):
-=======
-def get_trainer(save_folder=None,
-                save_filename='ba{batch}-rank{rank}.pt',
-                num_features=2,
-                num_classes=2,
-                fsdp_state_dict_type='full',
-                load_path=None,
-                autoresume=False,
-                run_name=None,
-                max_duration='2ba',
-                save_interval='2ba',
-                precision='amp_fp16'):
->>>>>>> 3f97a2d4
     model = SimpleModel(num_features=num_features, num_classes=num_classes)
     dataset = RandomClassificationDataset(shape=(num_features, 1, 1), size=128)
     dataloader = DataLoader(dataset, sampler=dist.get_sampler(dataset), batch_size=32)
     optim = torch.optim.Adam(params=model.parameters())
     trainer = Trainer(
+        algorithms=algorithms,
         model=model,
         optimizers=optim,
         train_dataloader=dataloader,
