--- conflicted
+++ resolved
@@ -381,12 +381,7 @@
 
     # Compare saved state and loaded state for both ranks.
     _compare_model_params_between_state_dicts(state_dict_from_trainer1, state_dict_from_trainer2)
-<<<<<<< HEAD
     _compare_optims_between_state_dicts(state_dict_from_trainer1, state_dict_from_trainer2)
     _compare_metrics_between_state_dicts(state_dict_from_trainer1, state_dict_from_trainer2)
-=======
-
-    _compare_optims_between_state_dicts(state_dict_from_trainer1, state_dict_from_trainer2)
-
-    trainer2.fit()
->>>>>>> 20fb86b4
+
+    trainer2.fit()