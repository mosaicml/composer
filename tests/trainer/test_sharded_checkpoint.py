# Copyright 2022 MosaicML Composer authors
# SPDX-License-Identifier: Apache-2.0

import os
import pathlib
import textwrap
import shutil
import numpy as np
import pytest
import torch
from packaging import version
from torch.utils.data import DataLoader
import contextlib
from composer.trainer.trainer import Trainer
from composer.utils import dist
from tests.common import RandomClassificationDataset, SimpleModel
from tests.common.markers import world_size


def get_trainer(save_folder=None,
                save_filename='ba{batch}-rank{rank}.pt',
                num_features=2,
                num_classes=2,
                fsdp_state_dict_type='full',
                load_path=None,
                autoresume=False,
                run_name=None,
                max_duration='2ba',
<<<<<<< HEAD
                save_interval='2ba',):
=======
                precision='amp_fp16'):
>>>>>>> a8ece4b1
    model = SimpleModel(num_features=num_features, num_classes=num_classes)
    dataset = RandomClassificationDataset(shape=(num_features, 1, 1), size=128)
    dataloader = DataLoader(dataset, sampler=dist.get_sampler(dataset), batch_size=32)
    optim = torch.optim.Adam(params=model.parameters())
    trainer = Trainer(
        model=model,
        optimizers=optim,
        train_dataloader=dataloader,
        fsdp_config={
            'min_params': 16,
            'state_dict_type': fsdp_state_dict_type,
            'sharding_strategy': 'FULL_SHARD'
        },
        save_folder=save_folder,
        max_duration=max_duration,
<<<<<<< HEAD
        save_interval=save_interval,
=======
        save_interval='2ba',
>>>>>>> a8ece4b1
        save_filename=save_filename,
        save_overwrite=False,
        precision=precision,
        load_path=load_path,
        progress_bar=False,
        log_to_console=False,
        autoresume=autoresume,
        run_name=run_name,
        save_latest_filename='latest-rank{rank}.pt',
    )
    return trainer


def _compare_optims_between_state_dicts(state_dict1, state_dict2):
    # Check that optim params are equal between checkpoint and in memory optimizer
    state_dict1_optim_params = state_dict1['optimizers']['Adam']['state']
    state_dict2_optim_params = state_dict2['optimizers']['Adam']['state']
    state_dict1_keys = set(state_dict1_optim_params.keys())
    state_dict2_keys = set(state_dict2_optim_params.keys())
    assert len(state_dict1_keys.symmetric_difference(state_dict2_keys)) == 0, textwrap.dedent(
        f"""The two state dicts being compared must have the exact same set of keys,
        but instead these keys belong to one, but not the other:
        {state_dict1_keys.symmetric_difference(state_dict2_keys)}""")

    for param_name in state_dict2_optim_params.keys():
        state_dict1_param_moment_dict = state_dict1_optim_params[param_name]
        state_dict2_param_moment_dict = state_dict2_optim_params[param_name]
        for moment_name in state_dict2_param_moment_dict.keys():
            state_dict1_moment = state_dict1_param_moment_dict[moment_name]
            state_dict2_moment = state_dict2_param_moment_dict[moment_name]
            assert torch.equal(
                state_dict1_moment,
                state_dict2_moment), f'Moment {moment_name} for parameter {param_name} not the same between state dicts'


def _compare_model_params_between_state_dicts(state_dict1, state_dict2):
    # Check that model params are equal between in memory mode and checkpoint
    state_dict1_model_params = state_dict1['model']
    state_dict2_model_params = state_dict2['model']

    state_dict1_keys = set(state_dict1_model_params.keys())
    state_dict2_keys = set(state_dict2_model_params.keys())
    assert len(state_dict1_keys.symmetric_difference(state_dict2_keys)) == 0, textwrap.dedent(
        f"""The two state dicts being compared must have the exact same set of keys,
        but instead these keys that belong to one, but not the other:
        {state_dict1_keys.symmetric_difference(state_dict2_keys)}""")

    for param_name in state_dict2_model_params.keys():
        state_dict1_model_tensor = state_dict1_model_params[param_name]
        state_dict2_model_tensor = state_dict2_model_params[param_name]
        assert torch.equal(state_dict1_model_tensor,
                           state_dict2_model_tensor), f'Weight named {param_name} not the same between state_dicts'


@pytest.mark.gpu
@world_size(2)
@pytest.mark.skipif(version.parse(torch.__version__) < version.parse('1.13.0'),
                    reason='requires PyTorch 1.13 or higher')
def test_fsdp_full_state_dict_save(world_size, tmp_path: pathlib.Path):
    save_folder = tmp_path
    save_filename = 'rank{rank}.pt'
    num_features = 3
    num_classes = 2

    expected_layer_shapes = [(5, num_features), (5,), (num_classes, 5), (num_classes,)]
    layer1_weights_shape, layer1_bias_shape, layer2_weights_shape, layer2_bias_shape = expected_layer_shapes
    expected_total_num_params = sum([np.prod(shape) for shape in expected_layer_shapes])  # type: ignore

    trainer = get_trainer(save_folder=str(save_folder),
                          save_filename=save_filename,
                          num_features=num_features,
                          num_classes=num_classes,
                          fsdp_state_dict_type='full')

    trainer.fit()
    rankn_checkpoint = save_folder / pathlib.Path(f'rank{dist.get_global_rank()}.pt')

    # Check that rank 0 saves a checkpoint to disk, but rank 1 does not.
    if dist.get_global_rank() == 0:
        assert os.path.exists(rankn_checkpoint)
    elif dist.get_global_rank() == 1:
        assert not os.path.exists(rankn_checkpoint)
    state_dict_in_memory = trainer.state.state_dict()

    if dist.get_global_rank() == 0:
        # Check rank 0 state dict has the full model weights.
        assert set(state_dict_in_memory['model'].keys()) == {
            'module.2.weight', 'module.2.bias', 'module.4.weight', 'module.4.bias'
        }
        assert state_dict_in_memory['model']['module.2.weight'].ndim == 2
        assert state_dict_in_memory['model']['module.2.weight'].shape == layer1_weights_shape
        assert state_dict_in_memory['model']['module.2.bias'].shape == layer1_bias_shape
        assert state_dict_in_memory['model']['module.4.weight'].shape == layer2_weights_shape
        assert state_dict_in_memory['model']['module.4.bias'].shape == layer2_bias_shape
        assert sum([p.numel() for p in state_dict_in_memory['model'].values()]) == expected_total_num_params

        # Check rank 0 state dict also has the full optimizer params.
        optim_state_dict = state_dict_in_memory['optimizers']['Adam']['state']
        assert all([
            optim_moment.shape == layer1_weights_shape
            for moment_name, optim_moment in optim_state_dict['module.2.weight'].items()
            if moment_name != 'step'
        ])
        assert all([
            optim_moment.shape == layer2_weights_shape
            for moment_name, optim_moment in optim_state_dict['module.4.weight'].items()
            if moment_name != 'step'
        ])
        assert all([
            optim_moment.shape == layer1_bias_shape
            for moment_name, optim_moment in optim_state_dict['module.2.bias'].items()
            if moment_name != 'step'
        ])
        assert all([
            optim_moment.shape == layer2_bias_shape
            for moment_name, optim_moment in optim_state_dict['module.4.bias'].items()
            if moment_name != 'step'
        ])

        # Check that checkpoint matches state dict
        with open(str(rankn_checkpoint), 'rb') as f:
            state_dict_from_checkpoint = torch.load(f)['state']

        _compare_model_params_between_state_dicts(state_dict_from_checkpoint, state_dict_in_memory)

        _compare_optims_between_state_dicts(state_dict_from_checkpoint, state_dict_in_memory)

    if dist.get_global_rank() == 1:
        # Check rank 1 state dict just has the flattened shards.
        rank1_state_dict_keys = set(state_dict_in_memory['model'].keys())
        # Assert all params flattened
        assert all([k.endswith('flat_param') for k in rank1_state_dict_keys])
        assert all([p.ndim == 1 for p in state_dict_in_memory['model'].values()])
        # Assert total number of params is half of the total (because partitioned across 2 ranks).
        assert sum([p.numel() for p in state_dict_in_memory['model'].values()
                   ]) == expected_total_num_params / dist.get_world_size()

        # In FSDP for full state dicts, the optim state dicts on other ranks are empty dictionaries.
        assert state_dict_in_memory['optimizers']['Adam'] == {}


@pytest.mark.gpu
@world_size(2)
@pytest.mark.parametrize('autoresume', [True, False])
@pytest.mark.parametrize('precision', ['amp_bf16', 'amp_fp16'])
@pytest.mark.skipif(version.parse(torch.__version__) < version.parse('1.13.0'),
                    reason='requires PyTorch 1.13 or higher')
def test_fsdp_full_state_dict_load(world_size, tmp_path: pathlib.Path, autoresume: bool, precision: str):
    if autoresume:
        run_name = 'my-cool-autoresume-run'
    else:
        run_name = None
    save_folder = tmp_path
    save_filename = 'rank{rank}.pt'
    trainer1 = get_trainer(save_folder=str(save_folder),
                           save_filename=save_filename,
                           fsdp_state_dict_type='full',
                           run_name=run_name,
                           precision=precision,
                           autoresume=autoresume)
    trainer1.fit()
    state_dict_from_trainer1 = trainer1.state.state_dict()
    trainer1.close()
    load_path = str(save_folder / pathlib.Path('rank{rank}.pt'))
    trainer2 = get_trainer(save_folder=str(save_folder),
                           save_filename=save_filename,
                           fsdp_state_dict_type='full',
                           load_path=load_path,
                           run_name=run_name,
                           precision=precision,
                           autoresume=autoresume,
                           max_duration='4ba')
    state_dict_from_trainer2 = trainer2.state.state_dict()

    if dist.get_global_rank() == 0:
        _compare_model_params_between_state_dicts(state_dict_from_trainer1, state_dict_from_trainer2)

        _compare_optims_between_state_dicts(state_dict_from_trainer1, state_dict_from_trainer2)

    # Continue to fit to make sure we can continue training.
    trainer2.fit()


@pytest.mark.gpu
@world_size(2)
@pytest.mark.parametrize('state_dict_type', ['local', 'sharded'])
@pytest.mark.skipif(version.parse(torch.__version__) < version.parse('1.13.0'),
                    reason='requires PyTorch 1.13 or higher')
def test_fsdp_partitioned_state_dict_save(world_size, tmp_path: pathlib.Path, state_dict_type: str):
    pytest.importorskip('torch.distributed.fsdp.fully_sharded_data_parallel')
    from torch.distributed.fsdp.fully_sharded_data_parallel import ShardedTensor
    save_folder = tmp_path
    save_filename = 'rank{rank}.pt'

    num_features = 3
    num_classes = 2

    expected_layer_shapes = [(5, num_features), (5,), (num_classes, 5), (num_classes,)]
    expected_total_num_params = sum([np.prod(shape) for shape in expected_layer_shapes])  # type: ignore

    trainer = get_trainer(save_folder=str(save_folder),
                          save_filename=save_filename,
                          num_features=num_features,
                          num_classes=num_classes,
                          fsdp_state_dict_type=state_dict_type)

    trainer.fit()
    rankn_checkpoint = save_folder / pathlib.Path(f'rank{dist.get_global_rank()}.pt')

    # Check that both rank 0 and rank 1 save a checkpoint.
    assert os.path.exists(rankn_checkpoint)

    state_dict_in_memory = trainer.state.state_dict()

    if state_dict_type == 'local':
        rankn_state_dict_keys = set(state_dict_in_memory['model'].keys())
        # Assert all params flattened
        assert all([k.endswith('flat_param') for k in rankn_state_dict_keys])
        assert all([p.ndim == 1 for p in state_dict_in_memory['model'].values()])

        # Assert all params of type ShardedTensor.
        assert all([isinstance(p, ShardedTensor) for p in state_dict_in_memory['model'].values()])

        # Assert total number of params is half of the total (because partitioned across 2 ranks). Seems to divide evenly with flattened and sharded.
        assert sum([p.local_tensor().numel() for p in state_dict_in_memory['model'].values()
                   ]) == expected_total_num_params / dist.get_world_size()

        # Check optimizer is partitioned and flattened.
        rank_n_optim_state_dict = state_dict_in_memory['optimizers']['Adam']['state']
        # Assert all optim moments are flattened
        assert all([
            optim_moment.ndim == 1
            for module_name in rank_n_optim_state_dict.keys()
            for moment_name, optim_moment in rank_n_optim_state_dict[module_name].items()
            if moment_name != 'step'
        ])

        # Assert total number of moments in optim state divided across ranks.
        moments_per_parameter = 2
        assert sum([
            optim_moment.numel()
            for module_name in rank_n_optim_state_dict.keys()
            for moment_name, optim_moment in rank_n_optim_state_dict[module_name].items()
            if moment_name != 'step'
        ]) == (moments_per_parameter * expected_total_num_params) / dist.get_world_size()

    if state_dict_type == 'sharded':
        rankn_state_dict_keys = set(state_dict_in_memory['model'].keys())

        # Assert all params not flattened.
        assert not all([p.ndim == 1 for p in state_dict_in_memory['model'].values()])

        # Assert all params of type ShardedTensor
        assert all([isinstance(p, ShardedTensor) for p in state_dict_in_memory['model'].values()])

        # Assert total number of params is less than that of the total (because partitioned across 2 ranks). Does not divide
        # evenly with sharded and unflattened, so we just check that the params per rank is less than the total.
        assert sum([p.local_tensor().numel() for p in state_dict_in_memory['model'].values()
                   ]) < expected_total_num_params

        # Check optimizer is partitioned, but unflattened.
        rank_n_optim_state_dict = state_dict_in_memory['optimizers']['Adam']['state']
        # Assert all optim moments are flattened
        assert not all([
            optim_moment.ndim == 1
            for module_name in rank_n_optim_state_dict.keys()
            for moment_name, optim_moment in rank_n_optim_state_dict[module_name].items()
            if moment_name != 'step'
        ])

        # Assert total number of optim params is less than that of the total (because partitioned across 2 ranks). Does not divide
        # evenly with sharded and unflattened, so we just check that the optim params per rank is less than the total.
        moments_per_parameter = 2
        assert sum([
            optim_moment.local_tensor().numel()
            for module_name in rank_n_optim_state_dict.keys()
            for moment_name, optim_moment in rank_n_optim_state_dict[module_name].items()
            if moment_name != 'step'
        ]) < (moments_per_parameter * expected_total_num_params)

    # Check state dicts same between the in memory state and the on disk checkpoint for both ranks.
    with open(str(rankn_checkpoint), 'rb') as f:
        state_dict_from_checkpoint = torch.load(f)['state']

    _compare_model_params_between_state_dicts(state_dict_from_checkpoint, state_dict_in_memory)

    _compare_optims_between_state_dicts(state_dict_from_checkpoint, state_dict_in_memory)


@pytest.mark.gpu
@world_size(2)
@pytest.mark.parametrize('state_dict_type', ['local', 'sharded'])
@pytest.mark.parametrize('precision', ['amp_bf16', 'amp_fp16'])
@pytest.mark.parametrize('autoresume', [True, False])
@pytest.mark.skipif(version.parse(torch.__version__) < version.parse('1.13.0'),
                    reason='requires PyTorch 1.13 or higher')
def test_fsdp_partitioned_state_dict_load(world_size, tmp_path: pathlib.Path, state_dict_type: str, autoresume: bool,
                                          precision: str):
    if autoresume:
        run_name = 'my-autoresume-run'
    else:
        run_name = None
    save_folder = tmp_path
    save_filename = 'rank{rank}.pt'
    trainer1 = get_trainer(save_folder=str(save_folder),
                           save_filename=save_filename,
                           fsdp_state_dict_type=state_dict_type,
                           run_name=run_name,
                           precision=precision,
                           autoresume=autoresume)
    trainer1.fit()
    state_dict_from_trainer1 = trainer1.state.state_dict()
    trainer1.close()
    load_path = str(save_folder / pathlib.Path('rank{rank}.pt'))
    trainer2 = get_trainer(save_folder=str(save_folder),
                           save_filename=save_filename,
                           fsdp_state_dict_type=state_dict_type,
                           load_path=load_path,
                           precision=precision,
                           autoresume=autoresume,
                           run_name=run_name,
                           max_duration='4ba')
    state_dict_from_trainer2 = trainer2.state.state_dict()

    # Compare saved state and loaded state for both ranks.
    _compare_model_params_between_state_dicts(state_dict_from_trainer1, state_dict_from_trainer2)

    _compare_optims_between_state_dicts(state_dict_from_trainer1, state_dict_from_trainer2)

<<<<<<< HEAD

@pytest.mark.gpu
@world_size(2)
@pytest.mark.parametrize('state_dict_type', ['local', 'sharded'])
@pytest.mark.parametrize('autoresume', [True])
@pytest.mark.skipif(version.parse(torch.__version__) < version.parse('1.13.0'),
                    reason='requires PyTorch 1.13 or higher')
def test_mismatch_timestamp_error(world_size, tmp_path: pathlib.Path, state_dict_type: str, autoresume: bool):
    run_name = 'my-run-ar' if autoresume else 'my-run'
    save_folder = str(tmp_path / pathlib.Path(run_name))
    save_filename = 'ba{batch}-rank{rank}.pt'
    trainer1 = get_trainer(save_folder=save_folder,
                           save_filename=save_filename,
                           fsdp_state_dict_type=state_dict_type,
                           run_name=run_name,
                           autoresume=autoresume,
                           max_duration='2ba',
                           save_interval='1ba')
    trainer1.fit()
    trainer1.close()
    # Corrupt latest checkpoint symlink for rank1 by changing it from batch 2 checkpoint to the batch 1 one
    # and removing batch 2 checkpoint.
    if dist.get_global_rank() == 1:
        latest_symlink = str(pathlib.Path(save_folder) / pathlib.Path('latest-rank1.pt'))
        latest_checkpoint_path = pathlib.Path(save_folder) / pathlib.Path(save_filename.format(batch=2, rank=1))
        assert os.readlink(latest_symlink) == latest_checkpoint_path.name
        oldest_checkpoint_path = pathlib.Path(save_folder) / pathlib.Path(save_filename.format(batch=1, rank=1))
        os.remove(latest_symlink)
        os.symlink(src=oldest_checkpoint_path.name, dst=latest_symlink)
        os.remove(latest_checkpoint_path)
        assert os.readlink(latest_symlink) == oldest_checkpoint_path.name
    
    expected_error = pytest.raises(RuntimeError, match='Timestamp mismatch error:*')

    with expected_error:
        get_trainer(
            save_folder=save_folder,
            save_filename=save_filename,
            fsdp_state_dict_type=state_dict_type,
            autoresume=autoresume,
            run_name=run_name,
        )
=======
    trainer2.fit()
>>>>>>> a8ece4b1
<|MERGE_RESOLUTION|>--- conflicted
+++ resolved
@@ -26,11 +26,8 @@
                 autoresume=False,
                 run_name=None,
                 max_duration='2ba',
-<<<<<<< HEAD
-                save_interval='2ba',):
-=======
+                save_interval='2ba',
                 precision='amp_fp16'):
->>>>>>> a8ece4b1
     model = SimpleModel(num_features=num_features, num_classes=num_classes)
     dataset = RandomClassificationDataset(shape=(num_features, 1, 1), size=128)
     dataloader = DataLoader(dataset, sampler=dist.get_sampler(dataset), batch_size=32)
@@ -46,11 +43,7 @@
         },
         save_folder=save_folder,
         max_duration=max_duration,
-<<<<<<< HEAD
         save_interval=save_interval,
-=======
-        save_interval='2ba',
->>>>>>> a8ece4b1
         save_filename=save_filename,
         save_overwrite=False,
         precision=precision,
@@ -380,7 +373,8 @@
 
     _compare_optims_between_state_dicts(state_dict_from_trainer1, state_dict_from_trainer2)
 
-<<<<<<< HEAD
+    trainer2.fit()
+
 
 @pytest.mark.gpu
 @world_size(2)
@@ -422,7 +416,5 @@
             fsdp_state_dict_type=state_dict_type,
             autoresume=autoresume,
             run_name=run_name,
+            
         )
-=======
-    trainer2.fit()
->>>>>>> a8ece4b1
