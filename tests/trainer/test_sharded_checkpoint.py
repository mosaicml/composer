--- conflicted
+++ resolved
@@ -118,102 +118,6 @@
 
 @pytest.mark.gpu
 @world_size(2)
-<<<<<<< HEAD
-=======
-@pytest.mark.skipif(version.parse(torch.__version__) < version.parse('1.13.0'),
-                    reason='requires PyTorch 1.13 or higher')
-def test_fsdp_full_state_dict_save(world_size, tmp_path: pathlib.Path):
-    save_folder = tmp_path
-    save_filename = 'rank{rank}.pt'
-    num_features = 3
-    num_classes = 2
-
-    expected_layer_shapes = [(5, num_features), (5,), (num_classes, 5), (num_classes,)]
-    layer1_weights_shape, layer1_bias_shape, layer2_weights_shape, layer2_bias_shape = expected_layer_shapes
-    expected_total_num_params = sum([np.prod(shape) for shape in expected_layer_shapes])  # type: ignore
-
-    trainer = get_trainer(
-        save_folder=str(save_folder),
-        save_filename=save_filename,
-        num_features=num_features,
-        num_classes=num_classes,
-        fsdp_state_dict_type='full',
-    )
-
-    trainer.fit()
-    rankn_checkpoint = save_folder / pathlib.Path(f'rank{dist.get_global_rank()}.pt')
-
-    # Check that rank 0 saves a checkpoint to disk, but rank 1 does not.
-    if dist.get_global_rank() == 0:
-        assert os.path.exists(rankn_checkpoint)
-    elif dist.get_global_rank() == 1:
-        assert not os.path.exists(rankn_checkpoint)
-    state_dict_in_memory = trainer.state.state_dict()
-
-    if dist.get_global_rank() == 0:
-        print(state_dict_in_memory['model'])
-        print([id(v) for v in state_dict_in_memory['model'].values()])
-        # Check rank 0 state dict has the full model weights.
-        assert set(state_dict_in_memory['model'].keys()) == {
-            'fc1.weight', 'fc1.bias', 'fc2.weight', 'fc2.bias'
-        }
-        assert state_dict_in_memory['model']['fc1.weight'].ndim == 2
-        assert state_dict_in_memory['model']['fc1.weight'].shape == layer1_weights_shape
-        assert state_dict_in_memory['model']['fc1.bias'].shape == layer1_bias_shape
-        assert state_dict_in_memory['model']['fc2.weight'].shape == layer2_weights_shape
-        assert state_dict_in_memory['model']['fc2.bias'].shape == layer2_bias_shape
-        assert sum([p.numel() for p in state_dict_in_memory['model'].values()]) == expected_total_num_params
-
-        # Check rank 0 state dict also has the full optimizer params.
-        optim_state_dict = state_dict_in_memory['optimizers']['Adam']['state']
-        assert all([
-            optim_moment.shape == layer1_weights_shape
-            for moment_name, optim_moment in optim_state_dict['fc1.weight'].items()
-            if moment_name != 'step'
-        ])
-        assert all([
-            optim_moment.shape == layer2_weights_shape
-            for moment_name, optim_moment in optim_state_dict['fc2.weight'].items()
-            if moment_name != 'step'
-        ])
-        assert all([
-            optim_moment.shape == layer1_bias_shape
-            for moment_name, optim_moment in optim_state_dict['fc1.bias'].items()
-            if moment_name != 'step'
-        ])
-        assert all([
-            optim_moment.shape == layer2_bias_shape
-            for moment_name, optim_moment in optim_state_dict['fc2.bias'].items()
-            if moment_name != 'step'
-        ])
-
-        # Check that checkpoint matches state dict
-        with open(str(rankn_checkpoint), 'rb') as f:
-            state_dict_from_checkpoint = torch.load(f)['state']
-
-        _compare_model_params_between_state_dicts(state_dict_from_checkpoint, state_dict_in_memory)
-
-        _compare_optims_between_state_dicts(state_dict_from_checkpoint, state_dict_in_memory)
-
-    if dist.get_global_rank() == 1:
-        print(state_dict_in_memory['model'])
-        print([id(v) for v in state_dict_in_memory['model'].values()])
-        # Check rank 1 state dict just has the flattened shards.
-        rank1_state_dict_keys = set(state_dict_in_memory['model'].keys())
-        # Assert all params flattened
-        assert all([k.endswith('flat_param') for k in rank1_state_dict_keys])
-        assert all([p.ndim == 1 for p in state_dict_in_memory['model'].values()])
-        # Assert total number of params is half of the total (because partitioned across 2 ranks).
-        assert sum([p.numel() for p in state_dict_in_memory['model'].values()
-                   ]) == expected_total_num_params / dist.get_world_size()
-
-        # In FSDP for full state dicts, the optim state dicts on other ranks are empty dictionaries.
-        assert state_dict_in_memory['optimizers']['Adam'] == {}
-
-
-@pytest.mark.gpu
-@world_size(2)
->>>>>>> 35b3974f
 @pytest.mark.parametrize('autoresume', [True, False])
 @pytest.mark.parametrize('precision', ['amp_bf16', 'amp_fp16'])
 @pytest.mark.skipif(version.parse(torch.__version__) < version.parse('1.13.0'),
