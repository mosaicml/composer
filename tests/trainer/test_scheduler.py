--- conflicted
+++ resolved
@@ -95,19 +95,15 @@
         parsed_time = Time.from_timestring(test_time)
         assert parsed_time.unit in [TimeUnit.EPOCH, TimeUnit.BATCH]
         if parsed_time.unit == TimeUnit.EPOCH:
-<<<<<<< HEAD
-            state.timestamp._epoch = parsed_time
-            state.timestamp._batch = Time(int(state.steps_per_epoch * state.timestamp._epoch.value), TimeUnit.BATCH)
+            state.timestamp = state.timestamp.copy(
+                epoch=parsed_time,
+                batch=Time(int(state.dataloader_len) * int(parsed_time), TimeUnit.BATCH),
+            )
         else:
-            state.timestamp._batch = parsed_time
-            state.timestamp._epoch = Time(int(state.timestamp._batch.value / state.steps_per_epoch), TimeUnit.EPOCH)
-=======
-            state.timer._epoch = parsed_time
-            state.timer._batch = Time(int(state.dataloader_len) * int(state.timer.epoch), TimeUnit.BATCH)
-        else:
-            state.timer._batch = parsed_time
-            state.timer._epoch = Time(int(state.timer.batch) // int(state.dataloader_len), TimeUnit.EPOCH)
->>>>>>> e0aa435d
+            state.timestamp = state.timestamp.copy(
+                batch=parsed_time,
+                epoch=Time(int(parsed_time) // int(state.dataloader_len), TimeUnit.EPOCH),
+            )
 
         lr = scheduler(state, ssr)
         assert lr == pytest.approx(expected_lr, abs=1e-3)
