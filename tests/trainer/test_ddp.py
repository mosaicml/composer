--- conflicted
+++ resolved
@@ -28,24 +28,12 @@
 
 def get_file_path(*, rank: int, is_train: bool) -> str:
     train_str = "train" if is_train else "val"
-<<<<<<< HEAD
-    rundir = run_directory.get_run_directory()
-    assert rundir is not None
-    return os.path.join(rundir, "..", f"rank_{rank}", f"{train_str}_num_accesses")
-=======
     return os.path.join(run_directory.get_node_run_directory(), f"rank_{rank}", f"{train_str}_num_accesses")
->>>>>>> f9f8c715
 
 
 def get_batch_file_path(*, rank: int, epoch: int, is_train: bool) -> str:
     train_str = "train" if is_train else "val"
-<<<<<<< HEAD
-    rundir = run_directory.get_run_directory()
-    assert rundir is not None
-    return os.path.join(rundir, "..", f"rank_{rank}", f"{train_str}-epoch-{epoch}-batch0.pt")
-=======
     return os.path.join(run_directory.get_node_run_directory(), f"rank_{rank}", f"{train_str}-epoch-{epoch}-batch0.pt")
->>>>>>> f9f8c715
 
 
 class TrackedDataset(types.Dataset):
