--- conflicted
+++ resolved
@@ -18,13 +18,6 @@
 from composer.callbacks import CallbackHparams
 from composer.core.logging import Logger
 from composer.core.state import State
-<<<<<<< HEAD
-from composer.datasets import DataloaderHparams, DataloaderSpec, MemoryFormat, SyntheticDataset, SyntheticDatasetHparams
-from composer.trainer.devices import CPUDeviceHparams, GPUDeviceHparams
-from composer.trainer.devices.device_hparams import DeviceHparams
-from composer.trainer.trainer_hparams import TrainerHparams, callback_registry, dataset_registry
-from tests.fixtures.models import SimpleBatchPairModelHparams
-=======
 from composer.datasets import DataloaderHparams, SyntheticBatchPairDataset, SyntheticHparamsMixin
 from composer.datasets.hparams import DatasetHparams
 from composer.models import ModelHparams
@@ -33,7 +26,6 @@
 from composer.trainer.trainer_hparams import TrainerHparams, callback_registry, dataset_registry
 from composer.utils import ddp
 from tests.fixtures.models import SimpleBatchPairModel
->>>>>>> 79e15a42
 
 
 def get_file_path(tmpdir: Union[str, pathlib.Path], *, rank: int, is_train: bool) -> str:
@@ -136,27 +128,17 @@
 
 
 @pytest.mark.timeout(90)
-<<<<<<< HEAD
-@pytest.mark.parametrize("device", [
-    pytest.param(CPUDeviceHparams(), id="cpu"),
-    pytest.param(GPUDeviceHparams(), id="gpu", marks=pytest.mark.gpu),
-=======
 @pytest.mark.parametrize("device,deepspeed", [
     pytest.param(CPUDeviceHparams(), False, id="cpu"),
     pytest.param(GPUDeviceHparams(), False, id="gpu", marks=pytest.mark.gpu),
     pytest.param(GPUDeviceHparams(), True, id="deepspeed", marks=pytest.mark.gpu),
->>>>>>> 79e15a42
 ])
 @pytest.mark.parametrize("world_size", [
     pytest.param(1),
     pytest.param(2, marks=pytest.mark.world_size(2)),
 ])
-<<<<<<< HEAD
-def test_ddp(device: DeviceHparams, world_size: int, ddp_tmpdir: str, mosaic_trainer_hparams: TrainerHparams) -> None:
-=======
 def test_ddp(device: DeviceHparams, world_size: int, ddp_tmpdir: str, mosaic_trainer_hparams: TrainerHparams,
              SimpleBatchPairModelHparams: Type[ModelHparams], deepspeed: bool) -> None:
->>>>>>> 79e15a42
     """
     test strategy for ddp:
     1) Train a dummy model on two gps, for two epochs, using the tracked dataset.
@@ -185,15 +167,10 @@
     hparams.train_dataset = TrackedDatasetHparams(
         synthetic_num_unique_samples=hparams.total_batch_size * train_num_total_batches,
         is_train=True,
-<<<<<<< HEAD
-        memory_format=MemoryFormat.CONTIGUOUS_FORMAT,
-        tmpdir=ddp_tmpdir,
-=======
         tmpdir=ddp_tmpdir,
         subset_num_batches=train_num_total_batches,
         data_shape=list(model.in_shape),
         num_classes=model.num_classes,
->>>>>>> 79e15a42
     )
     val_num_total_batches = 3
     hparams.eval_batch_size = 10
@@ -201,15 +178,10 @@
     hparams.val_dataset = TrackedDatasetHparams(
         synthetic_num_unique_samples=hparams.eval_batch_size * val_num_total_batches,
         is_train=False,
-<<<<<<< HEAD
-        memory_format=MemoryFormat.CONTIGUOUS_FORMAT,
-        tmpdir=ddp_tmpdir,
-=======
         tmpdir=ddp_tmpdir,
         subset_num_batches=val_num_total_batches,
         data_shape=list(model.in_shape),
         num_classes=model.num_classes,
->>>>>>> 79e15a42
     )
     hparams.device = device
     hparams.dataloader = DataloaderHparams(
@@ -225,19 +197,11 @@
     hparams.validate_every_n_batches = 0
     hparams.validate_every_n_epochs = 1
     hparams.callbacks.append(CheckBatch0Hparams(tmpdir=ddp_tmpdir))
-<<<<<<< HEAD
-    trainer = hparams.initialize_object()
-    assert isinstance(trainer.train_dl_spec.dataset, collections.abc.Sized)
-    num_train_samples = len(trainer.train_dl_spec.dataset)
-    assert isinstance(trainer.eval_dl_spec.dataset, collections.abc.Sized)
-    num_eval_samples = len(trainer.eval_dl_spec.dataset)
-=======
     if deepspeed:
         hparams.deepspeed = DeepSpeedHparams(enabled=True)
     trainer = hparams.initialize_object()
     assert isinstance(trainer.state.train_dataloader.dataset, collections.abc.Sized)
     assert isinstance(trainer.state.eval_dataloader.dataset, collections.abc.Sized)
->>>>>>> 79e15a42
     trainer.fit()
 
     expected_train_num_loads = hparams.max_epochs * hparams.total_batch_size * train_num_total_batches
@@ -246,24 +210,6 @@
     # that is called to create a deterministic ordering for the sampler
     expected_val_num_loads += hparams.eval_batch_size
 
-<<<<<<< HEAD
-    for i in range(num_train_samples):
-        for epoch in range(num_epochs):
-            assert os.path.exists(
-                get_file_path(ddp_tmpdir, idx=i, epoch=epoch,
-                              is_train=True)), f"train sample {i} was not accessed during epoch {epoch}"
-        assert not os.path.exists(get_file_path(ddp_tmpdir, idx=i, epoch=num_epochs,
-                                                is_train=True)), f"train sample {i} was accessed too many times"
-
-    for i in range(num_eval_samples):
-        for epoch in range(num_epochs):
-            assert os.path.exists(
-                get_file_path(ddp_tmpdir, idx=i, epoch=epoch,
-                              is_train=False)), f"val sample {i} was not accessed during epoch {epoch}"
-        # the eval dataloader is spun once more to initialize the rng, so expecting num_epochs + 1 to not exist
-        assert not os.path.exists(get_file_path(ddp_tmpdir, idx=i, epoch=num_epochs + 1,
-                                                is_train=False)), f"val sample {i} was accessed too many times"
-=======
     actual_train_num_loads = 0
     actual_val_num_loads = 0
 
@@ -274,7 +220,6 @@
             actual_val_num_loads += int(f.read())
     assert actual_train_num_loads == expected_train_num_loads, f"actual_train_num_loads({actual_train_num_loads}) != expected_train_num_loads({expected_train_num_loads})"
     assert actual_val_num_loads == expected_val_num_loads, f"actual_val_num_loads({actual_val_num_loads}) != expected_val_num_loads({expected_val_num_loads})"
->>>>>>> 79e15a42
 
     is_train_to_pickles: Dict[bool, List[Dict[str, types.Tensor]]] = {True: [], False: []}
 
