# Copyright 2021 MosaicML. All Rights Reserved.

import collections.abc
import os
import pathlib
from dataclasses import dataclass
from typing import Dict, List, Optional, Type, Union

import pytest
import torch
import torch.distributed
import yahp as hp
from _pytest.monkeypatch import MonkeyPatch

import composer.core.types as types
from composer import Callback, Event
from composer.callbacks import CallbackHparams
from composer.core.logging import Logger
from composer.core.state import State
<<<<<<< HEAD
from composer.datasets import (DataloaderHparams, NumTotalBatchesHparamsMixin, SyntheticBatchesHparamsMixin,
                               SyntheticBatchPairDataset, SyntheticBatchPairDatasetHparams)
from composer.datasets.hparams import ShuffleHparamsMixin
from composer.models import ModelHparams
from composer.trainer.devices import CPUDeviceHparams, DeviceHparams, GPUDeviceHparams
=======
from composer.datasets import DataloaderHparams, synthetic
from composer.models.model_hparams import ModelHparams
from composer.trainer.deepspeed import DeepSpeedHparams
from composer.trainer.devices import CPUDeviceHparams, GPUDeviceHparams
from composer.trainer.devices.device_hparams import DeviceHparams
>>>>>>> 15a55825
from composer.trainer.trainer_hparams import TrainerHparams, callback_registry, dataset_registry
from composer.utils import ddp


def get_file_path(tmpdir: Union[str, pathlib.Path], *, rank: int, is_train: bool) -> str:
    train_str = "train" if is_train else "val"
    return os.path.join(tmpdir, f"{train_str}_rank_{rank}_num_accesses")


def get_batch_file_path(tmpdir: Union[str, pathlib.Path], *, rank: int, epoch: int, is_train: bool) -> str:
    train_str = "train" if is_train else "val"
    return os.path.join(tmpdir, f"{train_str}-rank-{rank}-epoch-{epoch}-batch0.pt")


class TrackedDataset(SyntheticBatchPairDataset):
    """
    TrackedDataset atomically writes a file every time a record is accessed.
    It is thread-safe and subprocess-safe, and is useful to measure how many times a sample is accessed.
    Because of atomic file writes, it is slow and should not be used in any performance measurements.
    """

    def __init__(self, is_train: bool, tmpdir: str, *args, **kwargs):
        super().__init__(*args, **kwargs)
        self.is_train = is_train
        self.tmpdir = tmpdir
        self.counter = 0

    def __getitem__(self, idx: int):
        self.counter += 1
        keyword = "train" if self.is_train else "val"
        with open(get_file_path(self.tmpdir, rank=ddp.get_global_rank(), is_train=self.is_train), "w+") as f:
            f.write(str(self.counter))
        return super().__getitem__(idx)


@dataclass
class TrackedDatasetHparams(SyntheticBatchPairDatasetHparams):
    is_train: Optional[bool] = hp.optional("is_train", default=None)
    tmpdir: Optional[str] = hp.optional("tmpdir", default=None)

    def initialize_object(self, *args, **kwargs) -> TrackedDataset:
        assert self.is_train is not None
        assert self.tmpdir is not None
        return TrackedDataset(is_train=self.is_train, tmpdir=self.tmpdir, *args, **kwargs)


class CheckBatch0(Callback):

    def __init__(self, tmpdir: str):
        super().__init__()
        self.tmpdir = tmpdir

    def _run_event(self, event: Event, state: State, logger: Logger) -> None:
        if event in (Event.BEFORE_FORWARD, Event.EVAL_BEFORE_FORWARD):
            filepath = get_batch_file_path(self.tmpdir,
                                           rank=ddp.get_global_rank(),
                                           epoch=state.epoch,
                                           is_train=state.model.training)
            if os.path.exists(filepath):
                return
            last_input, last_target = state.batch_pair
            torch.save(  # type: ignore
                {
                    "last_input": last_input,
                    "last_target": last_target,
                }, filepath)


@dataclass
class CheckBatch0Hparams(CallbackHparams):
    tmpdir: str = hp.required("tmpdir")

    def initialize_object(self) -> Callback:
        return CheckBatch0(self.tmpdir)


@pytest.fixture(autouse=True)
def patch_registries(monkeypatch: MonkeyPatch):
    monkeypatch.setitem(callback_registry, "checkbatch0", CheckBatch0Hparams)
    monkeypatch.setitem(dataset_registry, "tracked", TrackedDatasetHparams)


@pytest.mark.timeout(90)
@pytest.mark.parametrize("device,deepspeed", [
    pytest.param(CPUDeviceHparams(), False, id="cpu"),
    pytest.param(GPUDeviceHparams(), False, id="gpu", marks=pytest.mark.gpu),
    pytest.param(GPUDeviceHparams(), True, id="deepspeed", marks=pytest.mark.gpu),
])
@pytest.mark.parametrize("world_size", [
    pytest.param(1),
    pytest.param(2, marks=pytest.mark.world_size(2)),
])
def test_ddp(device: DeviceHparams, world_size: int, ddp_tmpdir: str, mosaic_trainer_hparams: TrainerHparams,
             SimpleBatchPairModelHparams: Type[ModelHparams], deepspeed: bool) -> None:
    """
    test strategy for ddp:
    1) Train a dummy model on two gps, for two epochs, using the tracked dataset.
    2) The tracked dataset should record two -- and only two -- accesses for each sample -- one for each epoch
       If each sample is accessed more than this number of times, then the distributed sampler isn't working properly
       If each sample is accessed less than this number of times, then either the sample pool size isn't a multiple of
       the batch size (and samples are getting dropped), or not all processes are working
    3) We use a callback to save the (x, y) for the first batch in each epoch on each process
        ({train, eval} * {epoch 1, epoch 2} * {ddp 1, ddp2})
       We assert that each of these tensors are different to ensure that 1) random seeding works properly,
       and 2) each ddp process is indeed getting different data.
    """
    del world_size  # unused. Set via env variables

    hparams = mosaic_trainer_hparams
    model_hparams = hparams.model
    assert isinstance(model_hparams, SimpleBatchPairModelHparams)

    callback_registry["checkbatch0"] = CheckBatch0Hparams
    dataset_registry["tracked"] = TrackedDatasetHparams

    hparams.total_batch_size = 10
    train_num_total_batches = 3
    assert isinstance(hparams.train_dataset, NumTotalBatchesHparamsMixin)
    assert isinstance(hparams.train_dataset, SyntheticBatchesHparamsMixin)
    assert isinstance(hparams.train_dataset, ShuffleHparamsMixin)
    hparams.train_dataset.num_total_batches = train_num_total_batches
    hparams.train_dataset.synthetic = TrackedDatasetHparams(
        num_unique_samples_to_create=hparams.total_batch_size * train_num_total_batches,
        device="cpu",
        is_train=True,
        memory_format=types.MemoryFormat.CONTIGUOUS_FORMAT,
        tmpdir=ddp_tmpdir,
    )
    hparams.train_dataset.shuffle = True
    val_num_total_batches = 3
    hparams.eval_batch_size = 10
    assert isinstance(hparams.val_dataset, NumTotalBatchesHparamsMixin)
    assert isinstance(hparams.val_dataset, SyntheticBatchesHparamsMixin)
    assert isinstance(hparams.val_dataset, ShuffleHparamsMixin)
    hparams.val_dataset.num_total_batches = val_num_total_batches
    hparams.val_dataset.synthetic = TrackedDatasetHparams(
        num_unique_samples_to_create=hparams.eval_batch_size * val_num_total_batches,
        device="cpu",
        is_train=False,
        memory_format=types.MemoryFormat.CONTIGUOUS_FORMAT,
        tmpdir=ddp_tmpdir,
    )
    hparams.val_dataset.shuffle = True
    hparams.device = device
    hparams.dataloader = DataloaderHparams(
        num_workers=0,
        prefetch_factor=2,
        persistent_workers=False,
        pin_memory=False,
        timeout=0.0,
    )
    hparams.max_epochs = 2
    hparams.precision = types.Precision.FP32
    hparams.loggers = []
    hparams.validate_every_n_batches = 0
    hparams.validate_every_n_epochs = 1
    hparams.callbacks.append(CheckBatch0Hparams(tmpdir=ddp_tmpdir))
    if deepspeed:
        hparams.deepspeed = DeepSpeedHparams(enabled=True)
    trainer = hparams.initialize_object()
    assert isinstance(trainer.state.train_dataloader.dataset, collections.abc.Sized)
    assert isinstance(trainer.state.eval_dataloader.dataset, collections.abc.Sized)
    trainer.fit()

    expected_train_num_loads = hparams.max_epochs * hparams.total_batch_size * train_num_total_batches
    expected_val_num_loads = hparams.max_epochs * hparams.eval_batch_size * val_num_total_batches
    # adding hparams.eval_batch_size to account for the extra spin of the eval dataloader
    # that is called to create a deterministic ordering for the sampler
    expected_val_num_loads += hparams.eval_batch_size

    actual_train_num_loads = 0
    actual_val_num_loads = 0

    for i in range(ddp.get_world_size()):
        with open(get_file_path(ddp_tmpdir, is_train=True, rank=i), "r") as f:
            actual_train_num_loads += int(f.read())
        with open(get_file_path(ddp_tmpdir, is_train=False, rank=i), "r") as f:
            actual_val_num_loads += int(f.read())
    assert actual_train_num_loads == expected_train_num_loads, f"actual_train_num_loads({actual_train_num_loads}) != expected_train_num_loads({expected_train_num_loads})"
    assert actual_val_num_loads == expected_val_num_loads, f"actual_val_num_loads({actual_val_num_loads}) != expected_val_num_loads({expected_val_num_loads})"

    is_train_to_pickles: Dict[bool, List[Dict[str, types.Tensor]]] = {True: [], False: []}

    for epoch in range(hparams.max_epochs):
        for local_rank in range(ddp.get_local_world_size()):
            for is_train in (True, False):
                data: Dict[str, types.Tensor] = torch.load(  # type: ignore
                    get_batch_file_path(ddp_tmpdir, rank=local_rank, epoch=epoch, is_train=is_train),
                    map_location='cpu',
                )
                for pickle in is_train_to_pickles[is_train]:
                    assert not torch.all(
                        data['last_input'] == pickle['last_input']
                    ), f"inputs are the same for is_train={is_train}, epoch={epoch}, local_rank={local_rank}"
                    assert not torch.all(
                        data['last_target'] == pickle['last_target']
                    ), f"targets are the same for is_train={is_train}, epoch={epoch}, local_rank={local_rank}"
                is_train_to_pickles[is_train].append(data)<|MERGE_RESOLUTION|>--- conflicted
+++ resolved
@@ -17,21 +17,15 @@
 from composer.callbacks import CallbackHparams
 from composer.core.logging import Logger
 from composer.core.state import State
-<<<<<<< HEAD
 from composer.datasets import (DataloaderHparams, NumTotalBatchesHparamsMixin, SyntheticBatchesHparamsMixin,
                                SyntheticBatchPairDataset, SyntheticBatchPairDatasetHparams)
 from composer.datasets.hparams import ShuffleHparamsMixin
 from composer.models import ModelHparams
 from composer.trainer.devices import CPUDeviceHparams, DeviceHparams, GPUDeviceHparams
-=======
-from composer.datasets import DataloaderHparams, synthetic
-from composer.models.model_hparams import ModelHparams
-from composer.trainer.deepspeed import DeepSpeedHparams
-from composer.trainer.devices import CPUDeviceHparams, GPUDeviceHparams
-from composer.trainer.devices.device_hparams import DeviceHparams
->>>>>>> 15a55825
 from composer.trainer.trainer_hparams import TrainerHparams, callback_registry, dataset_registry
 from composer.utils import ddp
+
+from composer.trainer.deepspeed import DeepSpeedHparams
 
 
 def get_file_path(tmpdir: Union[str, pathlib.Path], *, rank: int, is_train: bool) -> str:
