# Copyright 2021 MosaicML. All Rights Reserved.

from typing import List, Optional

import pytest
import torch
import torch.nn as nn

from composer.core.state import State
<<<<<<< HEAD
from composer.core.types import Tensor
from composer.trainer.ddp import DDP
=======
from composer.core.types import DataLoader, Tensor
from composer.utils import ddp
>>>>>>> 79e15a42


class MinimalConditionalModel(nn.Module):

    def __init__(self):
        super().__init__()

        self.choice1 = nn.Linear(1, 1, bias=False)
        self.choice2 = nn.Linear(1, 1, bias=False)
        self.choice3 = nn.Linear(1, 1, bias=False)

        nn.init.constant_(self.choice1.weight, 0)
        nn.init.constant_(self.choice2.weight, 0)
        nn.init.constant_(self.choice3.weight, 0)

    def forward(self, input: int):
        if input == 1:
            return self.choice1(Tensor([1]))
        if input == 2:
            return self.choice2(Tensor([1]))
        if input == 3:
            return self.choice3(Tensor([1]))
        raise Exception("Invalid input:", input)

    def loss(self, output: Tensor, target: Tensor):
        return (output - target) * (output - target)


@pytest.mark.timeout(90)
@pytest.mark.parametrize("ddp_sync_strategy,expected_grads", [
    pytest.param('single_auto_sync', ([-1, None, None], [-1, -1.5, None], [-1, -1.5, None]), id='single_auto_sync'),
    pytest.param('multi_auto_sync', ([-1.5, None, None], [-1.5, -1.5, None], [-1.5, -1.5, None]), id='multi_auto_sync'),
    pytest.param('forced_sync', ([-1, None, None], [-1, -1, None], [-1.5, -1.5, None]), id='forced_sync'),
])
@pytest.mark.world_size(2)
<<<<<<< HEAD
def test_ddp_sync_strategy(ddp_sync_strategy: str, expected_grads: List[Optional[float]]):
=======
def test_ddp_sync_strategy(ddp_sync_strategy: str, expected_grads: List[Optional[float]],
                           dummy_train_dataloader: DataLoader, dummy_val_dataloader: DataLoader):
>>>>>>> 79e15a42
    original_model = MinimalConditionalModel()
    # ddp = DDP(backend="gloo", find_unused_parameters=True, sync_strategy=ddp_sync_strategy, timeout=5.)
    optimizer = torch.optim.SGD(original_model.parameters(), 0.1)

    state = State(model=original_model,
                  optimizers=optimizer,
                  train_batch_size=1,
                  eval_batch_size=1,
                  grad_accum=2,
                  max_epochs=1,
                  train_dataloader=dummy_train_dataloader,
                  eval_dataloader=dummy_val_dataloader,
                  precision='fp32')

    batches = [[(1, Tensor([1])), (1, Tensor([2]))], [(2, Tensor([1])), (2, Tensor([2]))]]
    state.model = ddp.prepare_module(state.model, find_unused_parameters=True)
    optimizer.zero_grad()

    for microbatch_idx in range(2):
        with ddp.sync_context(state, microbatch_idx == 1, sync_strategy=ddp_sync_strategy):
            input, target = batches[microbatch_idx][ddp.get_local_rank()]

            output = state.model.forward(input)
            loss = original_model.loss(output, target)
            loss.mul_(1 / 2)
            loss.backward()

            if ddp.get_global_rank() == 0:
                grads = [p.grad.item() if p.grad else None for p in original_model.parameters()]
                for expected, actual in zip(expected_grads[microbatch_idx], grads):  # type: ignore
                    assert expected == actual

    if ddp.get_global_rank() == 0:
        grads = [p.grad.item() if p.grad else None for p in original_model.parameters()]
        for expected, actual in zip(expected_grads[-1], grads):  # type: ignore
            assert expected == actual<|MERGE_RESOLUTION|>--- conflicted
+++ resolved
@@ -7,13 +7,8 @@
 import torch.nn as nn
 
 from composer.core.state import State
-<<<<<<< HEAD
-from composer.core.types import Tensor
-from composer.trainer.ddp import DDP
-=======
 from composer.core.types import DataLoader, Tensor
 from composer.utils import ddp
->>>>>>> 79e15a42
 
 
 class MinimalConditionalModel(nn.Module):
@@ -49,12 +44,8 @@
     pytest.param('forced_sync', ([-1, None, None], [-1, -1, None], [-1.5, -1.5, None]), id='forced_sync'),
 ])
 @pytest.mark.world_size(2)
-<<<<<<< HEAD
-def test_ddp_sync_strategy(ddp_sync_strategy: str, expected_grads: List[Optional[float]]):
-=======
 def test_ddp_sync_strategy(ddp_sync_strategy: str, expected_grads: List[Optional[float]],
                            dummy_train_dataloader: DataLoader, dummy_val_dataloader: DataLoader):
->>>>>>> 79e15a42
     original_model = MinimalConditionalModel()
     # ddp = DDP(backend="gloo", find_unused_parameters=True, sync_strategy=ddp_sync_strategy, timeout=5.)
     optimizer = torch.optim.SGD(original_model.parameters(), 0.1)
