# Copyright 2022 MosaicML Composer authors
# SPDX-License-Identifier: Apache-2.0

import contextlib
import copy
import io
import os
import pathlib
import re
import shutil
import tarfile
import tempfile
import time
from glob import glob
from typing import Any, Dict, List, Optional, Union
from unittest.mock import MagicMock, patch

import pytest
import torch
import torch.distributed
from packaging import version
from pytest import MonkeyPatch
from torch.utils.data import DataLoader, Dataset, DistributedSampler

from composer.algorithms import NoOpModel
from composer.callbacks import CheckpointSaver
from composer.core import Callback, Time, TimeUnit
from composer.loggers import RemoteUploaderDownloader, remote_uploader_downloader
from composer.metrics import MAP
from composer.optim import ExponentialScheduler
from composer.trainer import trainer
from composer.trainer.trainer import Trainer
from composer.utils import dist, is_tar, reproducibility
from composer.utils.checkpoint import (
    _COMPOSER_STATES_FILENAME,
    _ensure_valid_checkpoint,
    _write_checkpoint_file,
    glob_filter,
)
from composer.utils.compression import CliCompressor, CompressorNotFound, get_compressor, is_compressed_pt
from composer.utils.object_store.object_store import ObjectStore
from composer.utils.object_store.s3_object_store import S3ObjectStore
from tests.common import (
    RandomClassificationDataset,
    RandomImageDataset,
    RandomTextLMDataset,
    SimpleConvModel,
    SimpleModel,
    SimpleTransformerMaskedLM,
    deep_compare,
    device,
)
from tests.common.markers import world_size


class DummyStatefulCallback(Callback):

    def __init__(self) -> None:
        super().__init__()
        self.random_value = time.time_ns()

    def state_dict(self) -> Dict[str, Any]:
        return {
            'random_value': self.random_value,
        }

    def load_state_dict(self, state: Dict[str, Any]) -> None:
        self.random_value = state['random_value']


def _load_checkpoint(filename: Union[str, pathlib.Path]) -> Dict[str, Any]:
    filename = str(filename).format(rank=0)
    if is_tar(filename):
        with tempfile.TemporaryDirectory() as tmp_dir:
            with tarfile.open(filename) as tarball:
                tarball.extractall(tmp_dir)
            states_path = os.path.join(tmp_dir, _COMPOSER_STATES_FILENAME)
            return torch.load(states_path, map_location='cpu')

    elif is_compressed_pt(filename):
        compressor = get_compressor(filename)
        with compressor.decompress(filename) as f:
            data = io.BytesIO(f.read())  # loading requires random access
            return torch.load(data, map_location='cpu')

    else:
        return torch.load(filename, map_location='cpu')


def _assert_checkpoints_equivalent(file1, file2, atol=0.0, rtol=0.0):
    # TODO: consider merging with _assert_checkpoints_equal
    checkpoint_1 = _load_checkpoint(file1)
    checkpoint_2 = _load_checkpoint(file2)

    # Remove the wall clock time
    del checkpoint_1['state']['timestamp']['Timestamp']['total_wct']
    del checkpoint_1['state']['timestamp']['Timestamp']['iteration_wct']
    del checkpoint_1['state']['timestamp']['Timestamp']['epoch_wct']
    del checkpoint_1['state']['timestamp']['Timestamp']['batch_wct']
    del checkpoint_2['state']['timestamp']['Timestamp']['total_wct']
    del checkpoint_2['state']['timestamp']['Timestamp']['iteration_wct']
    del checkpoint_2['state']['timestamp']['Timestamp']['epoch_wct']
    del checkpoint_2['state']['timestamp']['Timestamp']['batch_wct']

    # Remove run_name, since it's a function of time
    del checkpoint_1['state']['run_name']
    del checkpoint_2['state']['run_name']

    # Remove dummy stateful callback
    for ckpt in [checkpoint_1, checkpoint_2]:
        if 'DummyStatefulCallback' in ckpt['state']['callbacks']:
            del ckpt['state']['callbacks']['DummyStatefulCallback']

    # Remove all saved checkpoints to timestamp (accumulates between runs)
    del checkpoint_1['state']['callbacks']['CheckpointSaver']['all_saved_checkpoints_to_timestamp']
    del checkpoint_2['state']['callbacks']['CheckpointSaver']['all_saved_checkpoints_to_timestamp']

    deep_compare(checkpoint_1, checkpoint_2, atol=atol, rtol=rtol)

    # deepspeed checkpoints do not have model or optimizer
    # so either model, optimizer should be in all checkpoints or in none
    keys_in = (
        'model' in checkpoint_1['state'],
        'optimizers' in checkpoint_1['state'],
        'model' in checkpoint_2['state'],
        'optimizers' in checkpoint_2['state'],
    )
    assert all(keys_in) or not any(keys_in)


@pytest.mark.parametrize(
    'remove_field_paths,filter_params',
    [
        [
            [['state', 'model', 'classifier', 'weights'], ['state', 'model', 'classifier', 'bias']],
            ['state/model/classifier/weights', 'state/model/classifier/bias'],
        ],
        [
            [
                ['state', 'model', 'classifier', 'weights'],
                ['state', 'model', 'classifier', 'bias'],
            ],
            ['state/model/classifier/*'],
        ],
        [
            [['state', 'timestep']],
            ['state/timestep'],
        ],
        [
            [['state', 'list_element', 0]],
            ['state/list_element/0'],
        ],
        [
            [['state', 'list_element', 0, 'nested_list_element']],
            ['state/list_element/0/nested_list_element'],
        ],
        [
            # Repeating the zero for the test case as removing a list index shifts everything
            [['state', 'list_element', 0], ['state', 'list_element', 0]],
            ['state/list_element/0', 'state/list_element/1'],
        ],
        [
            [
                ['state', 'model', 'classifier', 'weights'],
                ['state', 'model', 'layer1', 'weights'],
                ['state', 'model', 'layer2', 'weights'],
            ],
            ['state/model/*/weights'],
        ],
        [
            [['state', 'model', 'layer1', 'weights'], ['state', 'model', 'layer2', 'weights']],
            ['state/model/layer*/weights'],
        ],
    ],
)
def test_ignore_params(remove_field_paths: List[List[str]], filter_params: List[str]):
    # Set up base dictionary
    base_dict = {
        'state': {
            'run_name': 'my_first_run',
            'timestep': 7,
            'list_element': [
                {
                    'nested_list_element': 'hello',
                },
                'world',
            ],
            'model': {
                'layer1': {
                    'weights': 6,
                    'bias': 2,
                },
                'layer2': {
                    'weights': 7,
                    'bias': 1,
                },
                'classifier': {
                    'weights': 5,
                    'bias': 3,
                },
            },
        },
        'rng': 0,
    }

    # Remove classifier params
    new_dict = copy.deepcopy(base_dict)
    for remove_field_path in remove_field_paths:
        temp_dict = base_dict
        for step in remove_field_path[:-1]:
            temp_dict = temp_dict[step]
        del temp_dict[remove_field_path[-1]]

    glob_filter(filter_params)(new_dict)
    assert base_dict == new_dict


@pytest.mark.parametrize(
    'folder,filename',
    [
        ('{run_name}/my_checkpoints', 'ep{epoch}-rank{rank}.pt'),
        (pathlib.Path('{run_name}/my_checkpoints'), pathlib.Path('ep{epoch}-rank{rank}.pt')),
    ],
)
def test_checkpoint_saver_folder_filename_path(folder: Union[str, pathlib.Path], filename: Union[str, pathlib.Path]):
    checkpoint_saver = CheckpointSaver(folder=folder, filename=filename)

    assert checkpoint_saver.folder == str(folder)
    assert checkpoint_saver.filename.filename == str(filename)


def test_checkpoint_invalid_compressor(monkeypatch: pytest.MonkeyPatch):
    with pytest.raises(
        CompressorNotFound,
        match=re.escape('Could not find compressor for "foo.pt.unknown_compressor".'),
    ):
        CheckpointSaver(filename='foo.pt.unknown_compressor')

    import composer.utils.compression
    monkeypatch.setattr(
        composer.utils.compression,
        'KNOWN_COMPRESSORS',
        [CliCompressor('unknown_compressor', 'unknown_compressor_cmd')],
    )

    with pytest.raises(
        CompressorNotFound,
        match=re.escape('Could not find command "unknown_compressor_cmd" in the PATH'),
    ):
        CheckpointSaver(filename='foo.pt.unknown_compressor')


@pytest.mark.parametrize(
    'remote_file_name,latest_filename,latest_remote_file_name',
    [
        (
            '{run_name}/my_checkpoints/ep{epoch}-ba{batch}-rank{rank}.pt',
            'latest-rank{rank}.pt',
            '{run_name}/checkpoints/latest-rank{rank}.pt',
        ),
        (
            pathlib.Path('{run_name}/my_checkpoints/ep{epoch}-ba{batch}-rank{rank}.pt'),
            pathlib.Path('latest-rank{rank}.pt'),
            pathlib.Path('{run_name}/checkpoints/latest-rank{rank}.pt'),
        ),
    ],
)
def test_checkpoint_filenames(
    remote_file_name: Optional[Union[str, pathlib.Path]],
    latest_filename: Optional[Union[str, pathlib.Path]],
    latest_remote_file_name: Optional[Union[str, pathlib.Path]],
):
    checkpoint_saver = CheckpointSaver(
        remote_file_name=remote_file_name,
        latest_filename=latest_filename,
        latest_remote_file_name=latest_remote_file_name,
    )

    assert checkpoint_saver.remote_file_name is not None
    assert checkpoint_saver.latest_filename is not None
    assert checkpoint_saver.latest_remote_file_name is not None

    assert checkpoint_saver.remote_file_name.filename == str(remote_file_name)
    assert checkpoint_saver.latest_filename.filename == str(latest_filename)
    assert checkpoint_saver.latest_remote_file_name.filename == str(latest_remote_file_name)


@pytest.mark.parametrize('remote_file_name,latest_filename,latest_remote_file_name', [(None, None, None)])
def test_checkpoint_filenames_none(
    remote_file_name: Optional[Union[str, pathlib.Path]],
    latest_filename: Optional[Union[str, pathlib.Path]],
    latest_remote_file_name: Optional[Union[str, pathlib.Path]],
):
    checkpoint_saver = CheckpointSaver(
        remote_file_name=remote_file_name,
        latest_filename=latest_filename,
        latest_remote_file_name=latest_remote_file_name,
    )

    assert checkpoint_saver.remote_file_name == None
    assert checkpoint_saver.latest_filename == None
    assert checkpoint_saver.latest_remote_file_name == None


class TestCheckpointSaving:

    def get_trainer(self, **kwargs):
        model = SimpleConvModel()
        return Trainer(model=model, **kwargs)

    @pytest.mark.parametrize('add_remote_ud', [True, False])
    def test_s3_uri_creates_remote_ud(self, add_remote_ud: bool, monkeypatch: MonkeyPatch):
        mock_validate_credentials = MagicMock()
        monkeypatch.setattr(remote_uploader_downloader, '_validate_credentials', mock_validate_credentials)
        if add_remote_ud:
            with pytest.warns(UserWarning):
                trainer = self.get_trainer(
                    save_folder='s3://bucket_name/{run_name}/checkpoints',
                    loggers=[
                        RemoteUploaderDownloader('s3://bucket_name', file_path_format_string='{remote_file_name}'),
                    ],
                )
        else:
            trainer = self.get_trainer(save_folder='s3://bucket_name/{run_name}/checkpoints')

        remote_uds = [
            logger_dest for logger_dest in trainer.logger.destinations
            if isinstance(logger_dest, RemoteUploaderDownloader)
        ]
        assert len(remote_uds) == 1
        remote_ud = remote_uds[0]
        assert remote_ud.remote_backend_name == 's3'
        assert remote_ud.remote_bucket_name == 'bucket_name'

    @pytest.mark.parametrize('uri', ['wandb://foo/bar', 'gcs://foo/bar', 'sftp://foo/bar"'])
    def test_other_uris_error_out(self, uri: str):
        with pytest.raises(NotImplementedError):
            self.get_trainer(save_folder=uri)

    @pytest.mark.parametrize('local_path', ['foo/bar/baz'])
    def test_local_paths_work(self, local_path: str):
        self.get_trainer(save_folder=local_path)

    def test_write_checkpoint_pt_file(self, tmp_path: pathlib.Path):
        state = {'foo': 123}
        checkpoint_path = tmp_path / 'checkpoint.pt'
        _write_checkpoint_file(state, str(checkpoint_path))
        assert _load_checkpoint(checkpoint_path) == state

    def test_write_checkpoint_tar_file(self, tmp_path: pathlib.Path):
        state = {'foo': 123}
        checkpoint_path_1 = tmp_path / 'checkpoint_uncompressed.tar'
        _write_checkpoint_file(state, str(checkpoint_path_1))
        assert _load_checkpoint(checkpoint_path_1) == state

        checkpoint_path_2 = tmp_path / 'checkpoint_compressed.tar.gz'
        _write_checkpoint_file(state, str(checkpoint_path_2))
        assert _load_checkpoint(checkpoint_path_2) == state

        assert checkpoint_path_1.read_bytes() != checkpoint_path_2.read_bytes()
        assert checkpoint_path_1.stat().st_size > checkpoint_path_2.stat().st_size

        checkpoint_path_3 = tmp_path / 'checkpoint.tar.unknownalgorithm'
        with pytest.raises(ValueError, match='does not end with a valid tarfile extension'):
            _write_checkpoint_file(state, str(checkpoint_path_3))
        assert not checkpoint_path_3.exists()

    @pytest.mark.skipif(shutil.which('lz4') is None, reason='lz4 command not found')
    def test_write_directly_compressed_pickle(self, tmp_path: pathlib.Path):
        state = {'foo': 123}
        checkpoint_path_uncompressed = tmp_path / 'checkpoint_uncompressed.pt'
        _write_checkpoint_file(state, str(checkpoint_path_uncompressed))

        checkpoint_path = tmp_path / 'checkpoint_uncompressed.pt.lz4'
        _write_checkpoint_file(state, str(checkpoint_path))
        assert _load_checkpoint(checkpoint_path) == state
        assert checkpoint_path.exists()

        assert checkpoint_path_uncompressed.stat().st_size > checkpoint_path.stat().st_size

    @pytest.mark.parametrize(
        'save_folder,expected_path',
        [
            ('s3://bucket_name/{run_name}/my_checkpoints', '{run_name}/my_checkpoints'),
            ('{run_name}/my_checkpoints', '{run_name}/my_checkpoints'),
            ('s3://bucket_name', ''),
        ],
    )
    def test_checkpoint_saver_properly_constructed(
        self,
        save_folder: str,
        expected_path: str,
        monkeypatch: MonkeyPatch,
    ):
        mock_validate_credentials = MagicMock()
        monkeypatch.setattr(remote_uploader_downloader, '_validate_credentials', mock_validate_credentials)
        mock_checkpoint_saver = MagicMock()
        monkeypatch.setattr(trainer, 'CheckpointSaver', mock_checkpoint_saver)
        self.get_trainer(save_folder=save_folder)
        expected_prefix = expected_path + '/' if expected_path != '' else expected_path
        rest_of_checkpoint_saver_kwargs = {
            'filename': 'ep{epoch}-ba{batch}-rank{rank}.pt',
            'remote_file_name': expected_prefix + 'ep{epoch}-ba{batch}-rank{rank}.pt',
            'latest_filename': 'latest-rank{rank}.pt',
            'latest_remote_file_name': expected_prefix + 'latest-rank{rank}.pt',
            'overwrite': False,
            'weights_only': False,
            'save_interval': '1ep',
            'num_checkpoints_to_keep': -1,
            'ignore_keys': None,
        }
        expected_folder = expected_path.rstrip('/') if expected_path != '' else '.'
        mock_checkpoint_saver.assert_called_once_with(folder=expected_folder, **rest_of_checkpoint_saver_kwargs)

    @pytest.mark.parametrize('save_interval', ['1tok', '64tok', '65tok'])
    @pytest.mark.parametrize('batch_size', [1, 4])
    @pytest.mark.parametrize('sequence_length', [1, 16])
    def test_checkpoint_save_token_interval(
        self,
        tiny_bert_tokenizer,
        save_interval: str,
        batch_size: int,
        sequence_length: int,
        tmp_path: pathlib.Path,
    ):
        tokens_per_batch = batch_size * sequence_length
        max_duration_time = Time.from_timestring('5ba')
        save_interval_time = Time.from_timestring(save_interval)
        max_duration_tokens = max_duration_time.value * tokens_per_batch

        # calculate the expected number of checkpoints
        last_token_iter = 0
        next_multiple = save_interval_time.value
        expected_num_checkpoints = 0
        last_multiple_added = -1
        for token_iter in range(0, max_duration_tokens + tokens_per_batch, tokens_per_batch):
            if last_token_iter < next_multiple <= token_iter:
                last_multiple_added = next_multiple
                expected_num_checkpoints += 1
            last_token_iter = token_iter
            while next_multiple <= last_token_iter:
                next_multiple += save_interval_time.value

        if last_multiple_added + tokens_per_batch <= max_duration_tokens:
            expected_num_checkpoints += 1

        transformers = pytest.importorskip('transformers')
        model = SimpleTransformerMaskedLM(vocab_size=tiny_bert_tokenizer.vocab_size)
        pretraining_train_dataset = RandomTextLMDataset(
            size=100,
            vocab_size=tiny_bert_tokenizer.vocab_size,
            sequence_length=sequence_length,
            use_keys=True,
        )

        collator = transformers.DataCollatorForLanguageModeling(tokenizer=tiny_bert_tokenizer, mlm_probability=0.15)
        dataloader = DataLoader(
            pretraining_train_dataset,
            batch_size=batch_size,
            sampler=dist.get_sampler(pretraining_train_dataset),
            collate_fn=collator,
        )

        trainer = Trainer(
            model=model,
            train_dataloader=dataloader,
            max_duration=max_duration_time,
            save_interval=save_interval_time,
            save_folder=str(tmp_path / 'checkpoints'),
        )
        trainer.fit()

        assert trainer._checkpoint_saver is not None
        assert len(trainer._checkpoint_saver.saved_checkpoints) == expected_num_checkpoints

    @pytest.mark.parametrize('save_interval', ['1sp', '4sp', '5sp'])
    @pytest.mark.parametrize('batch_size', [1, 4])
    @pytest.mark.parametrize('sequence_length', [1, 16])
    def test_checkpoint_save_sample_interval(
        self,
        tiny_bert_tokenizer,
        save_interval: str,
        batch_size: int,
        sequence_length: int,
        tmp_path: pathlib.Path,
    ):
        max_duration_time = Time.from_timestring('5ba')
        save_interval_time = Time.from_timestring(save_interval)
        max_duration_samples = max_duration_time.value * batch_size

        # calculate the expected number of checkpoints
        last_sample_iter = 0
        next_multiple = save_interval_time.value
        expected_num_checkpoints = 0
        last_multiple_added = -1
        for sample_iter in range(0, max_duration_samples + batch_size, batch_size):
            if last_sample_iter < next_multiple <= sample_iter:
                last_multiple_added = next_multiple
                expected_num_checkpoints += 1
            last_token_iter = sample_iter
            while next_multiple <= last_token_iter:
                next_multiple += save_interval_time.value

        if last_multiple_added + batch_size <= max_duration_samples:
            expected_num_checkpoints += 1

        transformers = pytest.importorskip('transformers')
        model = SimpleTransformerMaskedLM(vocab_size=tiny_bert_tokenizer.vocab_size)
        pretraining_train_dataset = RandomTextLMDataset(
            size=100,
            vocab_size=tiny_bert_tokenizer.vocab_size,
            sequence_length=sequence_length,
            use_keys=True,
        )

        collator = transformers.DataCollatorForLanguageModeling(tokenizer=tiny_bert_tokenizer, mlm_probability=0.15)
        dataloader = DataLoader(
            pretraining_train_dataset,
            batch_size=batch_size,
            sampler=dist.get_sampler(pretraining_train_dataset),
            collate_fn=collator,
        )

        trainer = Trainer(
            model=model,
            train_dataloader=dataloader,
            max_duration=max_duration_time,
            save_interval=save_interval_time,
            save_folder=str(tmp_path / 'checkpoints'),
        )
        trainer.fit()

        assert trainer._checkpoint_saver is not None
        assert len(trainer._checkpoint_saver.saved_checkpoints) == expected_num_checkpoints

    @pytest.mark.parametrize('save_weights_only', [True, False])
    def test_save_weights_only(self, tmp_path: pathlib.Path, save_weights_only: bool):
        model = SimpleConvModel()
        train_dataset = RandomImageDataset()
        train_dataloader = DataLoader(
            dataset=train_dataset,
            batch_size=2,
            sampler=dist.get_sampler(train_dataset),
        )
        save_filename = 'ba{batch}-test'
        save_folder = str(tmp_path / 'checkpoints')
        trainer = Trainer(
            model=model,
            train_dataloader=train_dataloader,
            max_duration='1ba',
            save_folder=save_folder,
            save_filename=save_filename,
            save_weights_only=save_weights_only,
            save_interval='1ba',
        )
        trainer.fit()
        expected_metadata = trainer.state._get_state_metadata()
        expected_integrations = trainer.state._get_integrations_state_dict()
        trainer.close()
        checkpoint_filepath = os.path.join(save_folder, save_filename.format(batch=1))
        composer_state_dict = torch.load(checkpoint_filepath, map_location='cpu')

        if save_weights_only:
            assert set(composer_state_dict['state'].keys()) == {'model', 'metadata', 'integrations'}
            assert composer_state_dict['state']['metadata'] == expected_metadata
            assert composer_state_dict['state']['integrations'] == expected_integrations
        else:
            assert set(composer_state_dict['state'].keys()) != {'model', 'metadata', 'integrations'}

    @pytest.mark.parametrize(
        ('save_interval', 'max_duration', 'expected_save_calls', 'iteration_length'),
        [
            (1, '5ep', 5, None),
            (Time(2, TimeUnit.ITERATION), '8ep', 2, '2ep'),
            (Time(2, TimeUnit.EPOCH), '8ep', 4, None),
            (Time(10, TimeUnit.BATCH), '8ep', 4, None),
            (Time(0.25, TimeUnit.DURATION), '4ep', 4, None),
            ('1ep', '4ep', 4, None),
            ('5ba', '4ep', 4, None),
            ('5ba', '10ba', 2, None),
            ('0.35dur', '4ep', 3, None),
            ('0.01dur', '100ba', 100, None),
            ('0.10dur', '70sp', 10, None),
            ('0.05dur', '80sp', 20, None),
        ],
    )
    def test_checkpoint_intervals(
        self,
        save_interval: Union[str, Time, int],
        max_duration: str,
        expected_save_calls: int,
        iteration_length: str,
        tmp_path: pathlib.Path,
    ):
        train_dataset = RandomClassificationDataset(size=10)
        train_dataloader = DataLoader(
            dataset=train_dataset,
            batch_size=2,
            sampler=dist.get_sampler(train_dataset),
        )

        trainer = Trainer(
            model=SimpleModel(),
            train_dataloader=train_dataloader,
            save_interval=save_interval,
            max_duration=max_duration,
            save_folder=str(tmp_path / 'checkpoints'),
        )
        trainer.state._iteration_length = iteration_length

        assert trainer._checkpoint_saver is not None
        trainer._checkpoint_saver._save_checkpoint = MagicMock(wraps=trainer._checkpoint_saver._save_checkpoint)

        trainer.fit()

        # we should have one extra call from the fit end checkpoint
        assert trainer._checkpoint_saver._save_checkpoint.call_count == expected_save_calls


class TestCheckpointLoading:

    def _assert_weights_equivalent(self, m1: torch.nn.Module, m2: torch.nn.Module):
        for p1, p2 in zip(m1.parameters(), m2.parameters()):
            torch.testing.assert_close(p1, p2)

    def _metrics_equal(self, train_metrics_1, train_metrics_2, eval_metrics_1, eval_metrics_2):
        try:
            deep_compare(train_metrics_1, train_metrics_2, atol=1e-8, rtol=1e-8)
            deep_compare(eval_metrics_1, eval_metrics_2, atol=1e-7, rtol=1e-7)
            return True
        except AssertionError:
            return False

    def get_trainer(
        self,
        model=None,
        max_duration: str = '2ep',
        latest_filename: str = 'latest-rank{rank}.pt',
        file_extension: str = '.pt',
        **kwargs,
    ):
        if model is None:
            model = SimpleConvModel()
        optimizer = torch.optim.Adam(model.parameters())

        train_dataset = RandomImageDataset()
        eval_dataset = RandomImageDataset()
        train_batch_size = 2

        return Trainer(
            model=model,
            train_dataloader=DataLoader(
                dataset=train_dataset,
                batch_size=train_batch_size,
                sampler=dist.get_sampler(train_dataset),
            ),
            eval_dataloader=DataLoader(
                dataset=eval_dataset,
                batch_size=4,
                sampler=dist.get_sampler(eval_dataset),
            ),
            device_train_microbatch_size=train_batch_size // 2,
            precision='fp32',
            train_subset_num_batches=5,
            eval_subset_num_batches=1,
            save_interval='1ep',
            eval_interval='1ep',
            save_latest_filename=latest_filename,
            save_filename='ep{epoch}' + file_extension,
            max_duration=max_duration,
            optimizers=optimizer,
            schedulers=ExponentialScheduler(gamma=0.9),
            callbacks=[DummyStatefulCallback()],
            **kwargs,
        )

    def get_logger(self, tmp_path: pathlib.Path):
        """Returns an object store logger that saves locally."""
        remote_dir = str(tmp_path / 'object_store')
        os.makedirs(remote_dir, exist_ok=True)

        return RemoteUploaderDownloader(
            bucket_uri='libcloud://.',
            backend_kwargs={
                'provider': 'local',
                'container': '.',
                'provider_kwargs': {
                    'key': remote_dir,
                },
            },
            num_concurrent_uploads=1,
            use_procs=False,
            upload_staging_folder=str(tmp_path / 'staging_folder'),
        )

    @world_size(1, 2)
    @device('cpu', 'gpu')
    @pytest.mark.parametrize('file_extension', ['.pt', '.tar.gz', '.pt.lz4'])
    @pytest.mark.parametrize('use_object_store', [True, False])
    @pytest.mark.parametrize('delete_local', [True, False])
    @pytest.mark.parametrize('test_slashed', [True, False])
    @pytest.mark.parametrize('save_metrics', [True, False])
    def test_autoresume(
        self,
        device: str,
        tmp_path: pathlib.Path,
        file_extension: str,
        use_object_store: bool,
        delete_local: bool,
        test_slashed: bool,
        save_metrics: bool,
        world_size: int,
    ):
        if delete_local and not use_object_store:
            pytest.skip('Invalid test setting.')

        if use_object_store:
            pytest.importorskip('libcloud')

        latest_filename = 'latest-rank{rank}' + file_extension
        if test_slashed:
            latest_filename = 'testdir/' + latest_filename

        if is_compressed_pt(latest_filename) and not get_compressor(latest_filename).exists:
            pytest.skip(reason=f'compressor not found for {latest_filename}')

        trainer_1 = self.get_trainer(
            latest_filename=latest_filename,
            file_extension=file_extension,
            save_folder='first',
            device=device,
            run_name='big-chungus',
            autoresume=True,
            loggers=[self.get_logger(tmp_path)] if use_object_store else [],
            save_metrics=save_metrics,
        )

        # trains the model, saving the checkpoint files
        trainer_1.fit()
        trainer_1.close()

        if delete_local:
            # delete files locally, forcing trainer to look in object store
            shutil.rmtree('first')

        trainer_2 = self.get_trainer(
            latest_filename=latest_filename,
            save_folder='first',
            device=device,
            run_name='big-chungus',
            autoresume=True,
            load_path='ignore_me.pt',  # this should be ignored
            load_ignore_keys=['*'],  # this should be ignored
            loggers=[self.get_logger(tmp_path)] if use_object_store else [],
        )

        self._assert_weights_equivalent(
            trainer_1.state.model,
            trainer_2.state.model,
        )

        if save_metrics:
            assert self._metrics_equal(
                trainer_1.state.train_metrics,
                trainer_2.state.train_metrics,
                trainer_1.state.eval_metrics,
                trainer_2.state.eval_metrics,
            ), 'Original metrics do not equal metrics from loaded checkpoint.'

        assert trainer_1.state.run_name == trainer_2.state.run_name

    @pytest.mark.parametrize(
        'load_path,load_object_store',
        [
            ('s3://my-bucket/my-run-name/my-checkpoints', None),
            ('s3://my-bucket/my-run-name/my-checkpoints', S3ObjectStore(bucket='my-bucket')),
            ('my-run-name/my-checkpoints', S3ObjectStore(bucket='my-bucket')),
        ],
    )
    def test_load_from_uri(self, load_path: str, load_object_store: Optional[ObjectStore], monkeypatch: MonkeyPatch):

        mock_validate_credentials = MagicMock()
        monkeypatch.setattr(remote_uploader_downloader, '_validate_credentials', mock_validate_credentials)
        mock_load_checkpoint = MagicMock()
        monkeypatch.setattr(trainer.checkpoint, 'load_checkpoint', mock_load_checkpoint)
        self.get_trainer(load_path=load_path, load_object_store=load_object_store)
        mock_load_checkpoint.assert_called_once()
        (_, call_kwargs), = mock_load_checkpoint.call_args_list
        assert call_kwargs['path'] == 'my-run-name/my-checkpoints'
        assert isinstance(call_kwargs['object_store'], S3ObjectStore)
        assert call_kwargs['object_store'].bucket == 'my-bucket'

    @pytest.mark.parametrize(
        'load_path',
        [
            'sftp://my-bucket/my-run-name/my-checkpoints',
            'wandb://my-bucket/my-run-name/my-checkpoints',
            'gcs://my-bucket/my-run-name/my-checkpoints',
        ],
    )
    def test_other_backends_error(self, load_path: str, monkeypatch: MonkeyPatch):
        mock_validate_credentials = MagicMock()
        monkeypatch.setattr(remote_uploader_downloader, '_validate_credentials', mock_validate_credentials)
        with pytest.raises(NotImplementedError):
            self.get_trainer(load_path=load_path)

    def test_load_map(self, tmp_path: pathlib.Path):
        map_metric = MAP()

        targets = [
            {
                'boxes': torch.tensor([[258.15, 41.29, 606.41, 285.07]]),
                'labels': torch.tensor([4]),
            },  # coco image id 42
            {
                'boxes': torch.tensor([[61.00, 22.75, 565.00, 632.42], [12.66, 3.32, 281.26, 275.23]]),
                'labels': torch.tensor([3, 2]),
            },  # coco image id 73
        ]

        # Perfect result
        predictions = [
            {
                'boxes': torch.tensor([[258.15, 41.29, 606.41, 285.07]]),
                'scores': torch.tensor([0.236]),
                'labels': torch.tensor([4]),
            },  # coco image id 42
            {
                'boxes': torch.tensor([[61.00, 22.75, 565.00, 632.42], [12.66, 3.32, 281.26, 275.23]]),
                'scores': torch.tensor([0.318, 0.726]),
                'labels': torch.tensor([3, 2]),
            },  # coco image id 73
        ]

        map_metric.update(predictions, targets)
        map_metric.compute()

        model_1 = SimpleConvModel()
        model_1.train_metrics = map_metric
        trainer_1 = self.get_trainer(
            model=model_1,
            save_folder=str(tmp_path),
            save_metrics=True,
        )
        trainer_1.save_checkpoint('latest-rank0.pt')

        model_2 = SimpleConvModel()
        model_2.train_metrics = MAP()
        trainer_2 = self.get_trainer(
            model=model_2,
            load_path=str(tmp_path / 'latest-rank0.pt'),
            save_metrics=True,
        )

        assert self._metrics_equal(
            trainer_1.state.train_metrics,
            trainer_2.state.train_metrics,
            trainer_1.state.eval_metrics,
            trainer_2.state.eval_metrics,
        ), 'Original metrics do not equal metrics from loaded checkpoint.'

    @pytest.mark.parametrize('missing_key', [True, False])
    @pytest.mark.parametrize('unexpected_key', [True, False])
    def test_strict_errors(self, missing_key: bool, unexpected_key: bool):
        model1 = SimpleConvModel()
        if unexpected_key:
            model1.unexpected_dummy = torch.nn.Parameter(torch.zeros(1))

        trainer_1 = self.get_trainer(model=model1, save_folder='first')
        trainer_1.fit()
        trainer_1.close()

        model2 = SimpleConvModel()
        if missing_key:
            model2.missing_dummy = torch.nn.Parameter(torch.zeros(1))

        last_checkpoint = os.path.join('first', 'ep2.pt')
        if missing_key or unexpected_key:
            message = r'Error\(s\) in loading state_dict'
            if version.parse(torch.__version__) < version.parse('2.2.9'):
                # Composer implements strict for older torch versions
                message = 'Failed to load checkpoint due to'
            error_context = pytest.raises(RuntimeError, match=message)
        else:
            error_context = contextlib.nullcontext()

        with error_context:
            _ = self.get_trainer(
                model=model2,
                load_path=last_checkpoint,
                load_weights_only=True,
            )

    @device('cpu', 'gpu')
    @pytest.mark.parametrize('load_weights_only', [True, False])
    @pytest.mark.parametrize('save_metrics', [True, False])
    def test_load_weights(self, device, load_weights_only, save_metrics):

        trainer_1 = self.get_trainer(save_folder='first', device=device, save_metrics=save_metrics)
        trainer_1.fit()
        trainer_1.close()

        last_checkpoint = os.path.join('first', 'ep2.pt')
        trainer_2 = self.get_trainer(
            load_path=last_checkpoint,
            load_weights_only=load_weights_only,
            load_strict_model_weights=load_weights_only,
        )

        # check weights loaded properly
        self._assert_weights_equivalent(
            trainer_1.state.model,
            trainer_2.state.model,
        )

        # check metrics loaded
        metrics_equal = self._metrics_equal(
            trainer_1.state.train_metrics,
            trainer_2.state.train_metrics,
            trainer_1.state.eval_metrics,
            trainer_2.state.eval_metrics,
        )

        # check callbacks state
        stateful_callbacks_equal = self._stateful_callbacks_equal(
            trainer_1.state.callbacks,
            trainer_2.state.callbacks,
        )
        if load_weights_only:
            # callback state should not have been loaded
            assert not stateful_callbacks_equal
            assert not metrics_equal
        else:
            assert stateful_callbacks_equal
            if save_metrics:
                assert metrics_equal

    @pytest.mark.parametrize(
        'load_ignore_keys,weights_equal,callbacks_equal,rng_equal',
        [
            ['*', False, False, False],
            ['state/model/*', False, True, True],
            ['state/callbacks/*', True, False, True],
            ['rng', True, True, False],
        ],
    )
    @pytest.mark.filterwarnings('ignore:.* is not in the state_dict.*:UserWarning')
    def test_load_ignore_keys(self, load_ignore_keys, weights_equal, callbacks_equal, rng_equal):

        trainer_1 = self.get_trainer(save_folder='first')
        trainer_1.fit()
        trainer_1_rng_state = reproducibility.get_rng_state()
        trainer_1.close()

        last_checkpoint = os.path.join('first', 'ep2.pt')
        trainer_2 = self.get_trainer(
            load_path=last_checkpoint,
            load_ignore_keys=[load_ignore_keys],
        )

        # Check weights loaded properly
        with contextlib.nullcontext() if weights_equal else pytest.raises(AssertionError):
            self._assert_weights_equivalent(
                trainer_1.state.model,
                trainer_2.state.model,
            )

        # Check callbacks state
        stateful_callbacks_equal = self._stateful_callbacks_equal(
            trainer_1.state.callbacks,
            trainer_2.state.callbacks,
        )
        if callbacks_equal:
            assert stateful_callbacks_equal
        else:
            assert not stateful_callbacks_equal

        if rng_equal:
            assert trainer_1_rng_state is not None
            deep_compare(trainer_1_rng_state, trainer_2._rng_state)

    @pytest.mark.parametrize(
        'save_ignore_keys,weights_equal,callbacks_equal,rng_equal',
        [
            ['*', False, False, False],
            ['state/model/*', False, True, True],
            ['state/callbacks/*', True, False, True],
            ['rng', True, True, False],
        ],
    )
    @pytest.mark.filterwarnings('ignore:.* is not in the state_dict.*:UserWarning')
    def test_save_ignore_keys(self, save_ignore_keys, weights_equal, callbacks_equal, rng_equal):

        trainer_1 = self.get_trainer(save_folder='first', save_ignore_keys=[save_ignore_keys])
        trainer_1.fit()
        trainer_1_rng_state = reproducibility.get_rng_state()
        trainer_1.close()

        last_checkpoint = os.path.join('first', 'ep2.pt')
        trainer_2 = self.get_trainer(load_path=last_checkpoint)

        # Check weights loaded properly
        with contextlib.nullcontext() if weights_equal else pytest.raises(AssertionError):
            self._assert_weights_equivalent(
                trainer_1.state.model,
                trainer_2.state.model,
            )

        # Check callbacks state
        stateful_callbacks_equal = self._stateful_callbacks_equal(
            trainer_1.state.callbacks,
            trainer_2.state.callbacks,
        )
        if callbacks_equal:
            assert stateful_callbacks_equal
        else:
            assert not stateful_callbacks_equal

        if rng_equal:
            assert trainer_1_rng_state is not None
            deep_compare(trainer_1_rng_state, trainer_2._rng_state)

    @pytest.mark.remote
    @device('cpu')
    @pytest.mark.parametrize('load_weights_only', [True, False])
    @pytest.mark.parametrize(
        'remote_checkpoint_uri, remote_checkpoint_name, continue_training_dur, final_checkpoint_name',
        [
            ['backwards_compatibility/trained_ckpt_cpu_ep2.pt', 'ep2.pt', '3ep', 'ep3.pt'],
        ],
    )
    @pytest.mark.filterwarnings('ignore:.*The checkpoint included CUDA RNG state.*')
    def test_load_remote_checkpoint(
        self,
        device,
        tmp_path: pathlib.Path,
        load_weights_only,
        remote_checkpoint_uri,
        remote_checkpoint_name,
        continue_training_dur,
        final_checkpoint_name,
        s3_bucket,
        s3_read_only_prefix,
    ):
        """
        This test checks if our checkpointing is backwards compatible.
        We should be able to load in a saved checkpoint and continue training.
        The checkpoint weight and metrics should match at load time
        and should be equivalent after training continues.
        Checkpoint saved using: Composer 0.13.5 with default dependencies.
        """
        trainer_1 = self.get_trainer(save_folder='first', device=device)
        trainer_1.fit()
        trainer_1.close()

        trainer_2 = self.get_trainer(
            max_duration=continue_training_dur,
            save_folder='second',
            load_path=f's3://{s3_bucket}/{s3_read_only_prefix}/{remote_checkpoint_uri}',
            load_weights_only=load_weights_only,
            load_strict_model_weights=load_weights_only,
            device=device,
        )

        # TODO(GRT-2735): Update remote checkpoint with iteration.
        trainer_2.state.timestamp._epoch_in_iteration = Time.from_input(2, TimeUnit.EPOCH)

        # check weights loaded properly
        self._assert_weights_equivalent(
            trainer_1.state.model,
            trainer_2.state.model,
        )

        # check metrics loaded
        metrics_equal = self._metrics_equal(
            trainer_1.state.train_metrics,
            trainer_2.state.train_metrics,
            trainer_1.state.eval_metrics,
            trainer_2.state.eval_metrics,
        )

        if load_weights_only:
            assert not metrics_equal
            return

        assert metrics_equal

        # Continue training from old remote checkpoint
        trainer_2.fit()
        trainer_2.close()

        # Continue training from current local checkpoint
        trainer_3 = self.get_trainer(
            max_duration=continue_training_dur,
            save_folder='third',
            save_overwrite=True,
            load_path=os.path.join('first', remote_checkpoint_name),
            device=device,
        )
        trainer_3.fit()
        trainer_3.close()

        _assert_checkpoints_equivalent(
            os.path.join('third', final_checkpoint_name),
            os.path.join('second', final_checkpoint_name),
            rtol=1e-7,
            atol=1e-7,
        )

    def _stateful_callbacks_equal(self, callbacks1, callbacks2):

        cb1 = next((cb for cb in callbacks1 if isinstance(cb, DummyStatefulCallback)))
        cb2 = next((cb for cb in callbacks2 if isinstance(cb, DummyStatefulCallback)))

        return cb1.random_value == cb2.random_value

    def test_load_weights_object_store(self, tmp_path):

        pytest.importorskip('libcloud')

        trainer_1 = self.get_trainer(
            save_folder='{run_name}/checkpoints',
            loggers=[self.get_logger(tmp_path)],
            run_name='electric-zebra',
        )
        trainer_1.fit()
        trainer_1.close()

        trainer_2 = self.get_trainer(
            loggers=[self.get_logger(tmp_path)],
            run_name='electric-zebra',
            load_path='electric-zebra/checkpoints/latest-rank0.pt',
            load_object_store=self.get_logger(tmp_path),
        )

        # check weights loaded properly
        self._assert_weights_equivalent(
            trainer_1.state.model,
            trainer_2.state.model,
        )

    @pytest.mark.parametrize(
        'run_name,save_folder,save_overwrite,latest_filename',
        [
            [None, 'first', False, 'latest-rank{rank}.pt'],
            ['big-chungus', None, False, 'latest-rank{rank}.pt'],
            ['big-chungus', 'first', True, 'latest-rank{rank}.pt'],
            ['big-chungus', 'first', False, None],
        ],
    )
    def test_autoresume_fail(self, run_name, save_folder, save_overwrite, latest_filename):
        with pytest.raises(ValueError):
            self.get_trainer(
                latest_filename=latest_filename,
                save_overwrite=save_overwrite,
                save_folder=save_folder,
                run_name=run_name,
                autoresume=True,
            )

    def test_different_run_names(self):

        trainer_1 = self.get_trainer(
            save_folder='first/',
            seed=12345,
        )
        trainer_1.fit()
        trainer_1.close()

        trainer_2 = self.get_trainer(
            load_path=os.path.join('first', 'ep2.pt'),
            seed=12345,
        )

        assert trainer_1.state.run_name != trainer_2.state.run_name

    @device('cpu', 'gpu')
    @pytest.mark.parametrize('save_overwrite', [True, False])
    def test_save_overwrite(self, device, save_overwrite):

        trainer_1 = self.get_trainer(
            save_folder='first',
            device=device,
        )
        trainer_1.fit()
        trainer_1.close()

        ctx = None
        if save_overwrite:
            ctx = contextlib.nullcontext()
        else:
            ctx = pytest.raises(FileExistsError)

        with ctx:  # expect FileExistsError if save_overwrite=False
            trainer_2 = self.get_trainer(
                save_folder='first',
                save_overwrite=save_overwrite,
                load_path=os.path.join('first', 'ep1.pt'),
                device=device,
            )
            trainer_2.fit(duration='1ba')

        # loading from the last checkpoint should work regardless
        # of save_overwrite, as new checkpoints are later in time.
        trainer_3 = self.get_trainer(
            save_folder='first',
            save_overwrite=save_overwrite,
            load_path=os.path.join('first', 'ep2.pt'),
            device=device,
        )
        trainer_3.fit(duration='1ba')

    def test_autoload_algorithm_old_checkpoint(self):
        trainer_1 = self.get_trainer(
            save_folder='first',
            algorithms=[NoOpModel()],
        )
        trainer_1.fit()
        trainer_1.close()

        trainer_2 = self.get_trainer(
            load_path=os.path.join('first', 'ep1.pt'),
            algorithms=[NoOpModel()],
        )
        trainer_2.fit(duration='1ba')

        # Monkeypatch algorithm to have different signature
        old_init, old_repr = NoOpModel.__init__, NoOpModel.__repr__
        NoOpModel.__init__ = lambda self, x: None  # type: ignore
        NoOpModel.__repr__ = lambda self: 'NoOpModel(3)'
        error_context = pytest.raises(KeyError, match='module.0.weight')
        if version.parse(torch.__version__) < version.parse('2.2.9'):
            error_context = pytest.raises(ValueError, match='loaded state dict contains a parameter group.*')
        with pytest.warns(UserWarning, match='required_on_load algorithm.*'), error_context:
            trainer_3 = self.get_trainer(load_path=os.path.join('first', 'ep1.pt'))
            trainer_3.fit(duration='1ba')
        # Restore algorithm
        NoOpModel.__init__, NoOpModel.__repr__ = old_init, old_repr


class TestCheckpointResumption:

    def get_trainer(
        self,
        model_init_device='cpu',
        precision='fp32',
        max_duration='2ep',
        train_subset_num_batches=5,
        use_batch_sampler: bool = False,
        with_eval_dataloader: bool = True,
        **kwargs,
    ):
        model = SimpleModel()
        model_copy = SimpleModel()
        model.fc1.to(model_init_device)
        model.fc2.to(model_init_device)
        # assert model.fc2.bias.shape == model_copy.fc2.bias.shape  # passes
        optimizer = torch.optim.Adam(model.parameters())

        train_dataset = RandomClassificationDataset(size=24)
        eval_dataset = RandomClassificationDataset(size=12)
        train_batch_size = 2

<<<<<<< HEAD
        my_trainer = Trainer(
            model=model,
            train_dataloader=DataLoader(
=======
        class _DistributedBatchSampler(DistributedSampler):

            def __init__(
                self,
                dataset: Dataset,
                batch_size: int,
                num_replicas: Optional[int] = None,
                rank: Optional[int] = None,
                shuffle: bool = True,
                seed: int = 0,
                drop_last: bool = False,
            ):
                super().__init__(
                    dataset=dataset,
                    num_replicas=num_replicas,
                    rank=rank,
                    shuffle=shuffle,
                    seed=seed,
                    drop_last=drop_last,
                )
                self._batch_size = batch_size

            def __iter__(self):
                indices = list(super().__iter__())
                for ind_ in range(len(self)):
                    yield indices[ind_ * self._batch_size:(ind_ + 1) * self._batch_size]

            def __len__(self) -> int:
                return self.num_samples // self._batch_size

        if use_batch_sampler:
            train_batch_sampler = _DistributedBatchSampler(
                dataset=train_dataset,
                drop_last=True,
                shuffle=True,
                num_replicas=dist.get_world_size(),
                rank=dist.get_global_rank(),
                batch_size=train_batch_size,
            )
            train_dataloader = DataLoader(
                dataset=train_dataset,
                batch_sampler=train_batch_sampler,
            )
        else:
            train_dataloader = DataLoader(
>>>>>>> 52776a78
                dataset=train_dataset,
                batch_size=train_batch_size,
                sampler=dist.get_sampler(train_dataset),
            )

        if with_eval_dataloader is True:
            if use_batch_sampler:
                eval_batch_sampler = _DistributedBatchSampler(
                    dataset=eval_dataset,
                    drop_last=False,
                    shuffle=False,
                    num_replicas=dist.get_world_size(),
                    rank=dist.get_global_rank(),
                    batch_size=train_batch_size,
                )
                eval_dataloader = DataLoader(
                    dataset=eval_dataset,
                    batch_sampler=eval_batch_sampler,
                )
            else:
                eval_dataloader = DataLoader(
                    dataset=eval_dataset,
                    batch_size=train_batch_size,
                    sampler=dist.get_sampler(eval_dataset),
                )
        else:
            eval_dataloader = None

        return Trainer(
            model=model,
            train_dataloader=train_dataloader,
            eval_dataloader=eval_dataloader,
            device_train_microbatch_size=train_batch_size // 2,
            precision=precision,
            train_subset_num_batches=train_subset_num_batches,
            max_duration=max_duration,
            optimizers=optimizer,
            schedulers=ExponentialScheduler(gamma=0.9),
            callbacks=[DummyStatefulCallback()],
            **kwargs,
        )
        print(my_trainer.state.model.state_dict())
        # assert my_trainer.state.model.state_dict(
        # )['module.fc2.bias'].shape == model_copy.fc2.bias.shape  # fails but should pass
        return my_trainer

    @pytest.mark.parametrize(
        'world_size',
        [
            pytest.param(1),
            pytest.param(2, marks=pytest.mark.world_size(2)),
        ],
    )
    @pytest.mark.parametrize(
        'device,deepspeed_zero_stage',
        [
            pytest.param('cpu', None, id='cpu-ddp'),
            pytest.param('gpu', None, id='gpu-ddp', marks=pytest.mark.gpu),
            pytest.param('gpu', 0, id='deepspeed-zero0', marks=pytest.mark.gpu),
            pytest.param('gpu', 1, id='deepspeed-zero1', marks=pytest.mark.gpu),
            pytest.param('gpu', 2, id='deepspeed-zero2', marks=pytest.mark.gpu),
        ],
    )
    @pytest.mark.parametrize(
        'seed,save_interval,save_filename,resume_file,final_checkpoint',
        [
            [
                None,
                '1ep',
                'ep{epoch}-rank{rank}.pt',
                'ep1-rank{rank}.pt',
                'latest-rank{rank}.pt',
            ],  # test randomized seed saving and symlinking
            [42, '1ep', 'ep{epoch}-rank{rank}.pt', 'ep1-rank{rank}.pt', 'ep2-rank{rank}.pt'],  # test save at epoch end
            [
                42,
                '1ep',
                'ep{epoch}-rank{rank}.tgz',
                'ep1-rank{rank}.tgz',
                'ep2-rank{rank}.tgz',
            ],  # test tarball with compression
            [
                42,
                '2ba',
                'ba{batch}-rank{rank}.pt',
                'ba4-rank{rank}.pt',
                'ba8-rank{rank}.pt',
            ],  # test save batch in partial epoch
            [
                42,
                '1ba',
                'ba{batch}-rank{rank}.pt',
                'ba5-rank{rank}.pt',
                'ba8-rank{rank}.pt',
            ],  # test save batch at epoch end
            [
                42,
                '2ba',
                'ba{batch}-rank{rank}.pt',
                'ba6-rank{rank}.pt',
                'ba8-rank{rank}.pt',
            ],  # test save batch after complete epoch
        ],
    )
    # trainer_2 will call compute if checkpoint is already at end of epoch
    @pytest.mark.filterwarnings('ignore:The ``compute`` method of metric MulticlassAccuracy.*:UserWarning')
    def test_resumption(
        self,
        device: str,
        world_size: int,
        deepspeed_zero_stage: Optional[int],
        save_interval: str,
        save_filename: str,
        resume_file: str,
        final_checkpoint: str,
        seed: Optional[int],
        tmp_path: pathlib.Path,
    ):

        # all ranks use rank 0 folder
        tmp_paths = dist.all_gather_object(os.path.abspath(tmp_path))
        save_folder = pathlib.Path(tmp_paths[0])

        if deepspeed_zero_stage:
            deepspeed_config = {'zero_optimization': {'stage': deepspeed_zero_stage}}

            # save_checkpoint appends .tar for deepspeed
            if not is_tar(resume_file):
                resume_file += '.tar'
            if not is_tar(final_checkpoint):
                final_checkpoint += '.tar'
        else:
            deepspeed_config = None

        trainer_1 = self.get_trainer(
            save_folder=os.path.join(save_folder, 'first'),
            save_filename=save_filename,
            save_interval=save_interval,
            eval_interval=save_interval,
            deepspeed_config=deepspeed_config,
            seed=seed,
            device=device,
        )

        trainer_1.fit()
        trainer_1.close()

        self._assert_expected_num_checkpoints(
            save_folder=os.path.join(save_folder, 'first'),
            save_interval=save_interval,
            num_epochs=2,  # set in get_trainer()
            num_batches_per_epoch=5,  # set in get_trainer()
            is_deepspeed=deepspeed_config is not None,
        )

        if not deepspeed_config:
            # for DDP training, only rank 0 saves
            resume_file = resume_file.format(rank=0)

        resume_file = os.path.join(save_folder, 'first', resume_file)

        trainer_2 = self.get_trainer(
            save_folder=os.path.join(save_folder, 'second'),
            save_filename=save_filename,
            save_interval=save_interval,
            eval_interval=save_interval,
            deepspeed_config=deepspeed_config,
            seed=seed,
            device=device,
            load_path=resume_file,  # <-- resume training from file
        )
        trainer_2.fit()
        trainer_2.close()

        _assert_checkpoints_equivalent(
            save_folder / 'first' / final_checkpoint,
            save_folder / 'second' / final_checkpoint,
        )

    @world_size(2)
    @pytest.mark.parametrize('max_duration', [1, 2])
    @pytest.mark.filterwarnings('ignore:An unexpected prefix is detected. This case.*')
    @pytest.mark.filterwarnings(
        'ignore:``FullyShardedDataParallel.scatter_full_optim_state_dict``is being deprecated and is replaced by.*',
    )
    def test_set_dataloaders_to_cur_epoch(
        self,
        world_size: int,
        max_duration: int,
        tmp_path: pathlib.Path,
    ):
        # All ranks use rank 0 folder
        tmp_paths = dist.all_gather_object(os.path.abspath(tmp_path))
        save_folder = pathlib.Path(tmp_paths[0])

        trainer = self.get_trainer(
            save_folder=os.path.join(save_folder, 'first'),
            precision='fp32',
            max_duration=f'{max_duration}ep',
            train_subset_num_batches=2,
            use_batch_sampler=True,
            with_eval_dataloader=False,
        )

        trainer.fit()

        assert isinstance(trainer.state.train_dataloader, DataLoader)
        assert isinstance(trainer.state.train_dataloader.batch_sampler, DistributedSampler)
        # Epoch count starts at O
        assert trainer.state.train_dataloader.batch_sampler.epoch == max_duration - 1

    @pytest.mark.parametrize(
        'world_size',
        [
            pytest.param(2, marks=pytest.mark.world_size(2)),
        ],
    )
    @pytest.mark.parametrize(
        'device',
        [
            pytest.param('gpu', marks=pytest.mark.gpu),
        ],
    )
    @pytest.mark.parametrize(
        'use_orig_params,sync_module_states,model_1_init_device,model_2_init_device',
        [
            pytest.param(False, True, 'cpu', 'cpu'),  # success
            pytest.param(False, True, 'cpu', 'meta'),  # success
            pytest.param(True, True, 'cpu', 'cpu'),  # fail
            pytest.param(False, False, 'cpu', 'cpu'),  # fail
            pytest.param(False, True, 'meta', 'cpu'),  # fail
        ],
    )
    @pytest.mark.filterwarnings('ignore:An unexpected prefix is detected. This case.*')
    @pytest.mark.filterwarnings(
        'ignore:``FullyShardedDataParallel.scatter_full_optim_state_dict``is being deprecated and is replaced by.*',
    )
    def test_fsdp_monolith_resumption(
        self,
        device: str,
        world_size: int,
        use_orig_params: bool,
        sync_module_states: bool,
        model_1_init_device: str,
        model_2_init_device: str,
        tmp_path: pathlib.Path,
    ):
        save_interval = '1ba'
        save_filename = 'ba{batch}-rank{rank}.pt'
        resume_file = 'ba1-rank{rank}.pt'
        final_checkpoint = 'latest-rank{rank}.pt'
        fsdp_config = {
            'use_orig_params': use_orig_params,
            'sync_module_states': sync_module_states,
            'state_dict_type': 'full',
        }

        # All ranks use rank 0 folder
        tmp_paths = dist.all_gather_object(os.path.abspath(tmp_path))
        save_folder = pathlib.Path(tmp_paths[0])

        bare_model = SimpleModel()
        bm_fc2_bias = bare_model.fc2.bias

        trainer_1 = self.get_trainer(
            save_folder=os.path.join(save_folder, 'first'),
            save_filename=save_filename,
            save_interval=save_interval,
            eval_interval=save_interval,
            device=device,
            precision='amp_fp16',
            max_duration='1ep',
            train_subset_num_batches=2,
        )
        # sd_1_fc2_bias = trainer_1.state.model.state_dict()['module.fc2.bias']
        # assert sd_1_fc2_bias.shape == bm_fc2_bias.shape

        print(f'\n(inside test case) {bm_fc2_bias=}')

        trainer_1.fit()
        trainer_1.close()

        self._assert_expected_num_checkpoints(
            save_folder=os.path.join(save_folder, 'first'),
            save_interval=save_interval,
            num_epochs=1,  # set in get_trainer()
            num_batches_per_epoch=2,  # set in get_trainer()
            is_deepspeed=False,
        )

        resume_file = os.path.join(save_folder, 'first', resume_file)
        model_init_device = [model_1_init_device, model_2_init_device][dist.get_global_rank()]
        fsdp_config['load_monolith_rank0_only'] = True

        success = sync_module_states == True and model_1_init_device == 'cpu'
        with contextlib.nullcontext() if success else pytest.raises(ValueError):
            rank_resumed_file = resume_file.format(rank=0, batch=1)
            resumed_model = torch.load(rank_resumed_file)
            # print(f"\n(inside test case) {resumed_model['state']['model']['module.fc2.bias']=}")

            trainer_2 = self.get_trainer(
                model_init_device=model_init_device,
                save_folder=os.path.join(save_folder, 'second'),
                save_filename=save_filename,
                save_interval=save_interval,
                eval_interval=save_interval,
                fsdp_config=fsdp_config,
                device=device,
                precision='amp_fp16',
                max_duration='1ep',
                train_subset_num_batches=2,
                load_path=resume_file,  # <-- resume training from file
            )
            trainer_2.fit()
            trainer_2.close()

            _assert_checkpoints_equivalent(
                save_folder / 'first' / final_checkpoint,
                save_folder / 'second' / final_checkpoint,
            )

    @pytest.mark.parametrize('spin_dataloaders', [False, True])
    def test_spin_dataloaders(
        self,
        spin_dataloaders: bool,
        tmp_path: pathlib.Path,
    ):
        save_folder = tmp_path
        trainer_1 = self.get_trainer(
            save_folder=os.path.join(save_folder, 'first'),
            save_filename='ep{epoch}-rank{rank}.pt',
            save_interval='1ep',
        )

        trainer_1.fit()
        trainer_1.close()

        resume_file = os.path.join(save_folder, 'first', 'ep1-rank0.pt')
        trainer_2 = self.get_trainer(
            save_folder=os.path.join(save_folder, 'second'),
            save_filename='ep{epoch}-rank{rank}.pt',
            save_interval='1ep',
            load_path=resume_file,  # <-- resume training from file
            spin_dataloaders=spin_dataloaders,
        )
        trainer_2.fit()
        trainer_2.close()

        with contextlib.nullcontext() if spin_dataloaders else pytest.raises(AssertionError):
            _assert_checkpoints_equivalent(
                save_folder / 'first' / 'latest-rank{rank}.pt',
                save_folder / 'second' / 'latest-rank{rank}.pt',
            )

    def test_format_load_path(self, tmp_path: pathlib.Path):
        run_name = 'a-quick-rabbit'
        save_folder = os.path.join(tmp_path, '{run_name}')
        trainer = self.get_trainer(
            run_name=run_name,
            save_folder=os.path.join(save_folder, 'first'),
            save_filename='ep{epoch}-rank{rank}.pt',
            save_interval='1ep',
        )

        trainer.fit()
        trainer.close()

        resume_file = os.path.join(save_folder, 'first', 'ep1-rank0.pt')
        trainer = self.get_trainer(
            run_name=run_name,
            save_folder=os.path.join(save_folder, 'second'),
            save_filename='ep{epoch}-rank{rank}.pt',
            save_interval='1ep',
            load_path=resume_file,  # <-- resume training from file
        )
        trainer.fit()
        trainer.close()

        save_folder = save_folder.replace('{run_name}', run_name)
        _assert_checkpoints_equivalent(
            os.path.join(save_folder, 'first', 'latest-rank{rank}.pt'),
            os.path.join(save_folder, 'second', 'latest-rank{rank}.pt'),
        )

    def _assert_expected_num_checkpoints(
        self,
        save_folder: str,
        save_interval: str,
        num_epochs: int,
        num_batches_per_epoch: int,
        is_deepspeed: bool,
    ):
        interval = Time.from_timestring(save_interval)
        if interval.unit == TimeUnit.EPOCH:
            expected_num_files = ((num_epochs - 1) // interval.value) + 1
        else:
            expected_num_files = ((num_batches_per_epoch * num_epochs - 1) // interval.value) + 1
        expected_num_files += 1  # account for symlink

        if is_deepspeed:
            # each rank saves
            expected_num_files *= dist.get_world_size()

        files = os.listdir(save_folder)
        assert len(files) == expected_num_files


@pytest.mark.parametrize(
    'world_size',
    [
        pytest.param(1),
        pytest.param(2, marks=pytest.mark.world_size(2)),
    ],
)
@pytest.mark.parametrize('num_keep', list(range(-1, 5)))
@pytest.mark.parametrize(
    'device,deepspeed_enabled,zero_stage',
    [
        pytest.param('cpu', False, None, id='cpu-ddp'),
        pytest.param('gpu', False, None, id='gpu-ddp', marks=pytest.mark.gpu),
        pytest.param('gpu', True, 0, id='deepspeed-zero0', marks=pytest.mark.gpu),
        pytest.param('gpu', True, 1, id='deepspeed-zero1', marks=pytest.mark.gpu),
        pytest.param('gpu', True, 2, id='deepspeed-zero2', marks=pytest.mark.gpu),
    ],
)
def test_rotate_checkpoints(
    world_size,
    device,
    deepspeed_enabled,
    zero_stage,
    num_keep,
    tmp_path: pathlib.Path,
):
    # all ranks use rank 0 folder
    tmp_paths = dist.all_gather_object(os.path.abspath(tmp_path))
    save_folder = tmp_paths[0]

    deepseed_config = None
    if deepspeed_enabled:
        deepseed_config = {'zero_optimization': {'stage': zero_stage}}

    train_dataset = RandomImageDataset()

    trainer = Trainer(
        model=SimpleConvModel(),
        train_dataloader=DataLoader(
            dataset=train_dataset,
            sampler=dist.get_sampler(train_dataset),
        ),
        precision='fp32',
        save_folder=str(save_folder),
        save_filename='checkpoint_{rank}_{batch}.pt',
        save_interval='1ba',
        max_duration='6ba',
        save_num_checkpoints_to_keep=num_keep,
        device=device,
        deepspeed_config=deepseed_config,
    )

    trainer.fit()

    dist.barrier()  # ensure all checkpoints rotated across ranks

    # deepspeed saves 1 file per rank
    total_checkpoints = 6
    num_keep = num_keep if num_keep >= 0 else total_checkpoints
    expected_num = num_keep if not deepspeed_enabled else num_keep * world_size

    files = glob(os.path.join(save_folder, 'checkpoint_*'))
    symlink_files = glob(os.path.join(save_folder, 'latest-rank*'))
    assert len(files) == expected_num
    assert len(symlink_files) == ((1 if not deepspeed_enabled else world_size) if num_keep != 0 else 0)

    dist.barrier()  # all ranks finish before cleaning up tmpdir


def simple_validate(filepath: str):
    with open(filepath, 'r') as f:
        return f.read() == 'good'


def test_checkpoint_validation(tmp_path):
    checkpoint_filepath = tmp_path / 'dummy'
    with open(checkpoint_filepath, 'w') as f:
        f.write('good')

    # No validation function specified.
    result = _ensure_valid_checkpoint(checkpoint_filepath)
    assert result == checkpoint_filepath

    # Non-existent module specified.
    with patch.dict(os.environ, {'CHECKPOINT_VALIDATION_FUNCTION': 'bad_module.bad_function'}):
        with pytest.raises(ModuleNotFoundError):
            _ensure_valid_checkpoint(checkpoint_filepath)

    # Non-existent function specified.
    with patch.dict(os.environ, {'CHECKPOINT_VALIDATION_FUNCTION': 'tests.trainer.test_checkpoint.bad_function'}):
        with pytest.raises(AttributeError):
            _ensure_valid_checkpoint(checkpoint_filepath)

    # Correct usage and successful validation.
    with patch.dict(os.environ, {'CHECKPOINT_VALIDATION_FUNCTION': 'tests.trainer.test_checkpoint.simple_validate'}):
        result = _ensure_valid_checkpoint(checkpoint_filepath)
        assert result == checkpoint_filepath

    # Correct usage and failed validation.
    with open(checkpoint_filepath, 'w') as f:
        f.write('bad')
    with patch.dict(os.environ, {'CHECKPOINT_VALIDATION_FUNCTION': 'tests.trainer.test_checkpoint.simple_validate'}):
        with pytest.raises(ValueError):
            _ensure_valid_checkpoint(checkpoint_filepath)<|MERGE_RESOLUTION|>--- conflicted
+++ resolved
@@ -1261,11 +1261,6 @@
         eval_dataset = RandomClassificationDataset(size=12)
         train_batch_size = 2
 
-<<<<<<< HEAD
-        my_trainer = Trainer(
-            model=model,
-            train_dataloader=DataLoader(
-=======
         class _DistributedBatchSampler(DistributedSampler):
 
             def __init__(
@@ -1311,7 +1306,6 @@
             )
         else:
             train_dataloader = DataLoader(
->>>>>>> 52776a78
                 dataset=train_dataset,
                 batch_size=train_batch_size,
                 sampler=dist.get_sampler(train_dataset),
