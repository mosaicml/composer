# Copyright 2022 MosaicML Composer authors
# SPDX-License-Identifier: Apache-2.0

import copy
import os
import pathlib
import shutil
import tarfile
import tempfile
import textwrap
import time
<<<<<<< HEAD
from typing import Any, Dict, List, Optional
=======
from typing import Any, Dict, Optional, Tuple
>>>>>>> 2fe5273f

import pytest
import torch
import torch.distributed

from composer.callbacks import CheckpointSaver
from composer.core.callback import Callback
from composer.core.event import Event
from composer.core.precision import Precision
from composer.core.time import Time, TimeUnit, ensure_time
from composer.datasets.dataset_hparams import DatasetHparams
from composer.datasets.synthetic_hparams import SyntheticHparamsMixin
from composer.loggers import ObjectStoreLogger
from composer.optim import CosineAnnealingScheduler
from composer.optim.optimizer_hparams_registry import AdamWHparams
from composer.trainer.devices import Device, DeviceGPU
from composer.trainer.devices.device_cpu import DeviceCPU
from composer.trainer.trainer import Trainer
from composer.trainer.trainer_hparams import TrainerHparams
from composer.utils import dist, is_tar
from composer.utils.checkpoint import glob_filter
from composer.utils.iter_helpers import ensure_tuple
from composer.utils.libcloud_object_store_hparams import LibcloudObjectStoreHparams
from tests.common import (EventCounterCallback, configure_dataset_hparams_for_synthetic,
                          configure_model_hparams_for_synthetic, deep_compare, device)


class DummyStatefulCallback(Callback):

    def __init__(self) -> None:
        super().__init__()
        self.random_value = time.time_ns()

    def state_dict(self) -> Dict[str, Any]:
        return {
            "random_value": self.random_value,
        }

    def load_state_dict(self, state: Dict[str, Any]) -> None:
        self.random_value = state["random_value"]


def assert_weights_equivalent(original_trainer_hparams: TrainerHparams,
                              new_trainer_hparams: TrainerHparams,
                              overwrite_load_path=True,
                              save_overwrite=True) -> Tuple[Trainer, Trainer]:
    """
    Strategy: get the weights from a new trainer
    Then assert that they are equivalent to the weights from the original model.
    """

    # load_weights_only is False since the original Trainer is testing full checkpoint recovery
    if overwrite_load_path:
        original_trainer_hparams.load_path = new_trainer_hparams.load_path
    original_trainer_hparams.load_weights_only = False
    original_trainer_hparams.load_strict_model_weights = False
    original_trainer_hparams.save_overwrite = save_overwrite
    original_trainer = original_trainer_hparams.initialize_object()
    original_weights = original_trainer.state.model.parameters()

    new_trainer_hparams.save_overwrite = save_overwrite
    new_trainer = new_trainer_hparams.initialize_object()
    recovered_weights = new_trainer.state.model.parameters()

    for p1, p2 in zip(original_weights, recovered_weights):
        assert (p1.data == p2.data).all()

    return original_trainer, new_trainer


def _load_checkpoint(checkpoint_dir: str, filename: str):
    filename = filename.format(rank=0)
    if not is_tar(filename):
        return torch.load(filename, map_location='cpu')

    with tarfile.open(filename) as tarball:
        tarball.extractall(checkpoint_dir)
    states_path = os.path.join(checkpoint_dir, 'composer_states.pt')
    return torch.load(states_path, map_location='cpu')


def assert_checkpoints_equivalent(
    checkpoint_file_a: str,
    checkpoint_file_b: str,
) -> None:

    with tempfile.TemporaryDirectory() as tmp_path:
        a_checkpoint_dir = os.path.join(tmp_path, 'a')
        b_checkpoint_dir = os.path.join(tmp_path, 'b')

        checkpoint_a = _load_checkpoint(a_checkpoint_dir, checkpoint_file_a)
        checkpoint_b = _load_checkpoint(b_checkpoint_dir, checkpoint_file_b)

        # Remove the event counter callback, since the number of fit_start events will differ
        del checkpoint_a['state']['callbacks']['EventCounterCallback']
        del checkpoint_b['state']['callbacks']['EventCounterCallback']

        # Remove the wall clock time
        del checkpoint_a['state']['timestamp']['Timestamp']['total_wct']
        del checkpoint_a['state']['timestamp']['Timestamp']['epoch_wct']
        del checkpoint_a['state']['timestamp']['Timestamp']['batch_wct']
        del checkpoint_b['state']['timestamp']['Timestamp']['total_wct']
        del checkpoint_b['state']['timestamp']['Timestamp']['epoch_wct']
        del checkpoint_b['state']['timestamp']['Timestamp']['batch_wct']

        # Remove run_name, since it's a function of time
        del checkpoint_a['state']['run_name']
        del checkpoint_b['state']['run_name']

        deep_compare(checkpoint_a, checkpoint_b)

        if 'model' not in checkpoint_a['state']:
            assert 'optimizer' not in checkpoint_a['state']
            assert 'model' not in checkpoint_b['state']
            assert 'optimizer' not in checkpoint_b['state']
            # it is a deepspeed checkpoint
            # TODO manually compare the model and optimizer states


def get_two_epoch_composer_hparams(composer_trainer_hparams: TrainerHparams, checkpoint_folder: str):
    composer_trainer_hparams.grad_accum = 2
    composer_trainer_hparams.loggers = []
    composer_trainer_hparams.train_batch_size = 8
    composer_trainer_hparams.eval_batch_size = 16
    composer_trainer_hparams.max_duration = "2ep"
    composer_trainer_hparams.precision = Precision.FP32
    composer_trainer_hparams.callbacks = [DummyStatefulCallback(), EventCounterCallback()]
    composer_trainer_hparams.train_subset_num_batches = 5
    composer_trainer_hparams.save_folder = checkpoint_folder
    composer_trainer_hparams.save_filename = "ep{epoch}.pt"
    composer_trainer_hparams.save_interval = "1ep"
    composer_trainer_hparams.seed = None
    composer_trainer_hparams.eval_interval = "1ba"
    return composer_trainer_hparams


@pytest.mark.timeout(5)
@pytest.mark.parametrize("remove_field_paths, filter_params",
                         [[[["state", "model", "classifier", "weights"], ["state", "model", "classifier", "bias"]],
                           ["state/model/classifier/weights", "state/model/classifier/bias"]],
                          [[["state", "model", "classifier", "weights"], ["state", "model", "classifier", "bias"]],
                           ["state/model/classifier/*"]], [[["state", "timestep"]], ["state/timestep"]],
                          [[["state", "model", "classifier", "weights"], ["state", "model", "layer1", "weights"],
                            ["state", "model", "layer2", "weights"]], ["state/model/*/weights"]],
                          [[["state", "model", "layer1", "weights"], ["state", "model", "layer2", "weights"]],
                           ["state/model/layer*/weights"]]])
def test_ignore_params(remove_field_paths: List[List[str]], filter_params: List[str]):
    # Set up base dictionary
    base_dict = {
        'state': {
            'run_name': 'my_first_run',
            'timestep': 7,
            'model': {
                'layer1': {
                    'weights': 6,
                    'bias': 2
                },
                'layer2': {
                    'weights': 7,
                    'bias': 1
                },
                'classifier': {
                    'weights': 5,
                    'bias': 3
                }
            }
        },
        'rng': 0,
    }

    # Remove classifier params
    new_dict = copy.deepcopy(base_dict)
    for remove_field_path in remove_field_paths:
        temp_dict = base_dict
        for step in remove_field_path[:-1]:
            temp_dict = temp_dict[step]
        del temp_dict[remove_field_path[-1]]

    glob_filter(filter_params)(new_dict)
    assert base_dict == new_dict


@pytest.mark.timeout(90)
@device('cpu', 'gpu')
def test_load_weights(
    device: str,
    composer_trainer_hparams: TrainerHparams,
):
    """strategy:
    - train two epochs. capture checkpoints after `save_interval` and ep2.
    - create a new trainer from the `save_interval` checkpoint, but with a new optimizer and scheduler.
    - assert that the model weights are the original model, even though the optimizer and scheduler are different.
    """
    if not isinstance(composer_trainer_hparams.train_dataset, SyntheticHparamsMixin):
        pytest.skip("Checkpointing tests require synthetic data")
        return
    if not isinstance(composer_trainer_hparams.val_dataset, SyntheticHparamsMixin):
        pytest.skip("Checkpointing tests require synthetic data")
        return
    checkpoint_a_folder = "first"
    final_checkpoint = "ep2.pt"
    composer_trainer_hparams = get_two_epoch_composer_hparams(composer_trainer_hparams, checkpoint_a_folder)

    second_trainer_hparams = copy.deepcopy(composer_trainer_hparams)
    _test_checkpoint_trainer(composer_trainer_hparams)

    # Reduce the filepath to get the location on the rank zero process
    checkpoint_a_file_path = [os.path.join(os.path.abspath(checkpoint_a_folder), final_checkpoint)]
    dist.broadcast_object_list(checkpoint_a_file_path)

    # load only model weights
    second_trainer_hparams.load_path = checkpoint_a_file_path[0]
    second_trainer_hparams.load_weights_only = True
    second_trainer_hparams.load_strict_model_weights = True
    # setup a new optimizer
    second_trainer_hparams.optimizers = AdamWHparams()

    # setup a new LR scheduler
    assert isinstance(second_trainer_hparams.max_duration, str)
    second_trainer_hparams.schedulers = [CosineAnnealingScheduler(t_max=second_trainer_hparams.max_duration)]

    # ensure our new choice of scheduler is different than the original scheduler
    for idx in range(len(second_trainer_hparams.schedulers)):
        if idx < len(ensure_tuple(composer_trainer_hparams.schedulers)):
            assert second_trainer_hparams.schedulers[idx] != ensure_tuple(composer_trainer_hparams.schedulers)[idx]

    # pass in the two trainers, verify that the weights are the same
    assert_weights_equivalent(
        original_trainer_hparams=composer_trainer_hparams,
        new_trainer_hparams=second_trainer_hparams,
    )


@pytest.mark.timeout(90)
@device('cpu', 'gpu')
@pytest.mark.parametrize(
    "use_object_store,delete_local_checkpoint",
    [pytest.param(False, False), pytest.param(True, False),
     pytest.param(True, True)])
def test_autoresume(
    device: str,
    composer_trainer_hparams: TrainerHparams,
    use_object_store: bool,
    delete_local_checkpoint: bool,
    tmp_path: pathlib.Path,
    use_procs: bool = False,
):
    """strategy:
    - train two epochs. capture checkpoints after `save_interval` and ep2.
    - create a new trainer with autoresume=True.
    - assert that the model weights are the original model even though load_path is not set.
    """
    del device  # unused. Set automatically
    if not isinstance(composer_trainer_hparams.train_dataset, SyntheticHparamsMixin):
        pytest.skip("Checkpointing tests require synthetic data")
        return
    if not isinstance(composer_trainer_hparams.val_dataset, SyntheticHparamsMixin):
        pytest.skip("Checkpointing tests require synthetic data")
        return
    checkpoint_a_folder = "first"
    checkpoint_b_folder = "second"
    middle_checkpoint = "ep1.pt"
    final_checkpoint = "ep2.pt"
    latest_checkpoint = composer_trainer_hparams.save_latest_filename.format(rank=dist.get_global_rank())
    composer_trainer_hparams = get_two_epoch_composer_hparams(composer_trainer_hparams, checkpoint_a_folder)
    composer_trainer_hparams.run_name = "big-chungus"
    second_trainer_hparams = copy.deepcopy(composer_trainer_hparams)
    # Add object store logger
    if use_object_store:
        remote_dir = str(tmp_path / "object_store")
        os.makedirs(remote_dir, exist_ok=True)
        for hparams in [composer_trainer_hparams, second_trainer_hparams]:
            object_store_logger = ObjectStoreLogger(
                provider="local",
                container='.',
                num_concurrent_uploads=1,
                use_procs=use_procs,
                provider_kwargs={
                    'key': remote_dir,
                },
                upload_staging_folder=str(tmp_path / "staging_folder"),
            )
            hparams.loggers = [object_store_logger]

    _test_checkpoint_trainer(composer_trainer_hparams)

    # Create checkpoint in seperate folder to load. Optionally delete original checkpoint by moving it.
    if delete_local_checkpoint:
        shutil.move(checkpoint_a_folder, checkpoint_b_folder)
    else:
        shutil.copytree(checkpoint_a_folder, checkpoint_b_folder, symlinks=True)
    # Recreate symlink in new folder
    new_latest_path = os.path.join(checkpoint_b_folder, latest_checkpoint)
    os.remove(new_latest_path)
    os.symlink(final_checkpoint, new_latest_path)

    # Original trainer loads from filesystem using load_path
    composer_trainer_hparams.load_path = os.path.join(checkpoint_b_folder, latest_checkpoint)

    # re-create the trainer from the YAML
    second_trainer_hparams.autoresume = True
    # This should be ignored with autoresume
    second_trainer_hparams.load_path = middle_checkpoint

    # pass in the two trainers, verify that the weights are the same and run_name is same
    trainer, second_trainer = assert_weights_equivalent(original_trainer_hparams=composer_trainer_hparams,
                                                        new_trainer_hparams=second_trainer_hparams,
                                                        overwrite_load_path=False,
                                                        save_overwrite=False)
    assert trainer.state.run_name == second_trainer.state.run_name


@pytest.mark.timeout(90)
@device('cpu', 'gpu')
def test_different_run_names(
    device: Device,
    composer_trainer_hparams: TrainerHparams,
):
    """strategy:
    - train two epochs and save checkpoints
    - load checkpoint with two different hparams and verify run_names are different as
        run_name should only be loaded from checkpoint if using autoresume
    """
    del device
    if not isinstance(composer_trainer_hparams.train_dataset, SyntheticHparamsMixin):
        pytest.skip("Checkpointing tests require synthetic data")
        return
    if not isinstance(composer_trainer_hparams.val_dataset, SyntheticHparamsMixin):
        pytest.skip("Checkpointing tests require synthetic data")
        return
    # Train original checkpoints
    checkpoint_a_folder = "first"
    final_checkpoint = "ep2.pt"
    composer_trainer_hparams = get_two_epoch_composer_hparams(composer_trainer_hparams, checkpoint_a_folder)
    composer_trainer_hparams.save_overwrite = True
    composer_trainer_hparams.load_weights_only = False
    composer_trainer_hparams.load_strict_model_weights = False
    _test_checkpoint_trainer(composer_trainer_hparams)
    composer_trainer_hparams.load_path = os.path.join(checkpoint_a_folder, final_checkpoint)

    # Create new trainer and change seed for new run_name generation
    second_trainer_hparams = copy.deepcopy(composer_trainer_hparams)
    second_trainer_hparams.seed = 2

    trainer_a = composer_trainer_hparams.initialize_object()
    trainer_b = second_trainer_hparams.initialize_object()

    assert trainer_a.state.run_name != trainer_b.state.run_name


@pytest.mark.timeout(90)
@device('cpu', 'gpu')
@pytest.mark.parametrize("save_overwrite", [
    True,
    False,
])
def test_save_overwrite(
    device: Device,
    composer_trainer_hparams: TrainerHparams,
    save_overwrite: bool,
):
    """strategy:
    - train two epochs. capture checkpoints after `save_interval` and ep2.
    - create a new trainer from the `save_interval` checkpoint, but with a new optimizer and scheduler.
    - assert that the model weights are the original model, even though the optimizer and scheduler are different.
    """
    del device
    if not isinstance(composer_trainer_hparams.train_dataset, SyntheticHparamsMixin):
        pytest.skip("Checkpointing tests require synthetic data")
        return
    if not isinstance(composer_trainer_hparams.val_dataset, SyntheticHparamsMixin):
        pytest.skip("Checkpointing tests require synthetic data")
        return

    checkpoint_a_folder = "first"
    middle_checkpoint = "ep1.pt"
    final_checkpoint = "ep2.pt"
    composer_trainer_hparams = get_two_epoch_composer_hparams(composer_trainer_hparams, checkpoint_a_folder)
    composer_trainer_hparams.save_overwrite = save_overwrite
    middle_trainer_hparams = copy.deepcopy(composer_trainer_hparams)
    final_trainer_hparams = copy.deepcopy(composer_trainer_hparams)
    _test_checkpoint_trainer(composer_trainer_hparams)

    # re-create the trainers from the YAMLs and move filepaths to rank zero process
    middle_checkpoint_path = [os.path.join(os.path.abspath(checkpoint_a_folder), middle_checkpoint)]
    dist.broadcast_object_list(middle_checkpoint_path)
    final_checkpoint_path = [os.path.join(os.path.abspath(checkpoint_a_folder), final_checkpoint)]
    dist.broadcast_object_list(final_checkpoint_path)

    # load model from middle checkpoint
    middle_trainer_hparams.load_path = middle_checkpoint_path[0]
    if save_overwrite:
        # succesfully load if save_overwrite is True
        trainer = middle_trainer_hparams.initialize_object()
        # Train for a minimal amount of time
        trainer.fit(duration="1ba")
    else:
        # raise FileExistsError if save_overwrite is False
        with pytest.raises(FileExistsError):
            trainer = middle_trainer_hparams.initialize_object()
            # Train for a minimal amount of time
            trainer.fit(duration="1ba")

    # load model from last checkpoint, which should work regardless of save_overwrite
    final_trainer_hparams.load_path = final_checkpoint_path[0]
    trainer = final_trainer_hparams.initialize_object()
    trainer.fit(duration="1ba")


@pytest.mark.timeout(90)
def test_checkpoint_with_object_store_logger(
    composer_trainer_hparams: TrainerHparams,
    tmp_path: pathlib.Path,
    monkeypatch: pytest.MonkeyPatch,
):
    """Train model while logging to object store.

    Load model from object store and ensure it's the same.
    """
    checkpoint_a_folder = "first"
    final_checkpoint = "ep2.pt"
    composer_trainer_hparams = get_two_epoch_composer_hparams(
        composer_trainer_hparams,
        checkpoint_a_folder,
    )

    # Train model and log to object store
    remote_dir = str(tmp_path / "object_store")
    os.makedirs(remote_dir, exist_ok=True)
    provider = "local"
    container = '.'
    monkeypatch.setenv("OBJECT_STORE_KEY", remote_dir)  # for the local option, the key is the path
    object_store_hparams = LibcloudObjectStoreHparams(
        provider=provider,
        container=container,
        key_environ="OBJECT_STORE_KEY",
    )
    run_name = "electric-zebra"
    composer_trainer_hparams.run_name = run_name
    second_trainer_hparams_object_store = copy.deepcopy(composer_trainer_hparams)
    second_trainer_hparams_logger = copy.deepcopy(composer_trainer_hparams)
    for hparams in [composer_trainer_hparams, second_trainer_hparams_logger]:
        object_store_logger = ObjectStoreLogger(
            provider=provider,
            container=container,
            provider_kwargs={
                'key': remote_dir,
            },
            num_concurrent_uploads=1,
            use_procs=False,
            upload_staging_folder=str(tmp_path / "staging_folder"),
        )
        hparams.loggers = [object_store_logger]
        if hparams is second_trainer_hparams_logger:
            hparams.load_logger_destination = object_store_logger

    artifact_name = f"{run_name}/checkpoints/ep2-ba10-rank" + "{rank}"
    trainer = composer_trainer_hparams.initialize_object()
    trainer.fit()

    trainer.close()

    # Load model weights using object store
    checkpoint_a_file_path = [os.path.join(os.path.abspath(checkpoint_a_folder), final_checkpoint)]
    dist.broadcast_object_list(checkpoint_a_file_path)
    composer_trainer_hparams.load_path = checkpoint_a_file_path[0]

    second_trainer_hparams_object_store.load_path = artifact_name
    second_trainer_hparams_object_store.load_object_store = object_store_hparams
    second_trainer_hparams_object_store.load_weights_only = True
    second_trainer_hparams_object_store.load_strict_model_weights = True
    composer_trainer_hparams.loggers = []

    assert_weights_equivalent(
        original_trainer_hparams=composer_trainer_hparams,
        new_trainer_hparams=second_trainer_hparams_object_store,
        overwrite_load_path=False,
    )

    # Load model weights using object store logger
    checkpoint_a_file_path = [os.path.join(os.path.abspath(checkpoint_a_folder), final_checkpoint)]
    dist.broadcast_object_list(checkpoint_a_file_path)

    second_trainer_hparams_logger.load_path = artifact_name
    second_trainer_hparams_logger.load_weights_only = True
    second_trainer_hparams_logger.load_strict_model_weights = True
    composer_trainer_hparams.loggers = []

    assert_weights_equivalent(
        original_trainer_hparams=composer_trainer_hparams,
        new_trainer_hparams=second_trainer_hparams_logger,
        overwrite_load_path=False,
    )


@pytest.mark.timeout(180)
@pytest.mark.parametrize("world_size", [
    pytest.param(1),
    pytest.param(2, marks=pytest.mark.world_size(2)),
])
@pytest.mark.parametrize("device,deepspeed_enabled,zero_stage", [
    pytest.param('cpu', False, None, id="cpu-ddp"),
    pytest.param('gpu', False, None, id="gpu-ddp", marks=pytest.mark.gpu),
    pytest.param('gpu', True, 0, id="deepspeed-zero0", marks=pytest.mark.gpu),
    pytest.param('gpu', True, 1, id="deepspeed-zero1", marks=pytest.mark.gpu),
    pytest.param('gpu', True, 2, id="deepspeed-zero2", marks=pytest.mark.gpu),
])
@pytest.mark.parametrize(
    "seed,save_interval,save_filename,resume_file,final_checkpoint",
    [
        [None, "1ep", "ep{epoch}-rank{rank}", "ep1-rank{rank}", "latest-rank{rank}"
        ],  # test randomized seed saving and symlinking
        [42, "1ep", "ep{epoch}-rank{rank}", "ep1-rank{rank}", "ep2-rank{rank}"],  # test save at epoch end
        [42, "1ep", "ep{epoch}-rank{rank}.tgz", "ep1-rank{rank}.tgz", "ep2-rank{rank}.tgz"
        ],  # test tarball with compression
        [42, "2ba", "ba{batch}-rank{rank}", "ba4-rank{rank}", "ba8-rank{rank}"],  # test save batch in partial epoch
        [42, "1ba", "ba{batch}-rank{rank}", "ba5-rank{rank}", "ba8-rank{rank}"],  # test save batch at epoch end
        [42, "2ba", "ba{batch}-rank{rank}", "ba6-rank{rank}", "ba8-rank{rank}"],  # test save batch after complete epoch
    ],
)
@pytest.mark.parametrize("model_name", [
    None,
    pytest.param("resnet50_synthetic", marks=pytest.mark.daily),
    pytest.param("gpt2_52m", marks=pytest.mark.daily),
])
def test_checkpoint(
    device: str,
    world_size: int,
    deepspeed_enabled: bool,
    zero_stage: Optional[int],
    composer_trainer_hparams: TrainerHparams,
    save_interval: str,
    save_filename: str,
    resume_file: str,
    final_checkpoint: str,
    seed: Optional[int],
    model_name: Optional[str],
    tmp_path: pathlib.Path,
):
    """strategy:
    - train two epochs. capture checkpoints after `checkpoint_interval` and ep2.
    - create a new trainer from the `checkpoint_interval` checkpoint, and train until end. checkpoint again.
    - assert that the checkpoint from the new trainer at the end is the same as the checkpoint from the first trainer at the end.
    """
    del world_size  # unused. Read via env variable

    if deepspeed_enabled:
        if not is_tar(resume_file):
            resume_file += ".tar"
        if not is_tar(final_checkpoint):
            final_checkpoint += ".tar"

    if model_name is not None:
        if device == "cpu":
            pytest.skip("Real models require a GPU -- otherwise they take too long")
        model_hparams = TrainerHparams.load(model_name)
        composer_trainer_hparams.train_dataset = model_hparams.train_dataset
        composer_trainer_hparams.val_dataset = model_hparams.val_dataset
        composer_trainer_hparams.model = model_hparams.model
        composer_trainer_hparams.optimizers = model_hparams.optimizers
        composer_trainer_hparams.schedulers = model_hparams.schedulers

    if not isinstance(composer_trainer_hparams.train_dataset, SyntheticHparamsMixin):
        pytest.skip("Checkpointing tests require synthetic data")
        return
    if not isinstance(composer_trainer_hparams.val_dataset, SyntheticHparamsMixin):
        pytest.skip("Checkpointing tests require synthetic data")
        return

    configure_model_hparams_for_synthetic(composer_trainer_hparams.model)

    assert isinstance(composer_trainer_hparams.train_dataset, DatasetHparams)
    configure_dataset_hparams_for_synthetic(composer_trainer_hparams.train_dataset, composer_trainer_hparams.model)
    composer_trainer_hparams.save_filename = save_filename
    composer_trainer_hparams.train_dataset.shuffle = False

    assert isinstance(composer_trainer_hparams.val_dataset, DatasetHparams)
    configure_dataset_hparams_for_synthetic(composer_trainer_hparams.val_dataset, composer_trainer_hparams.model)
    composer_trainer_hparams.val_dataset.shuffle = False

    composer_trainer_hparams.grad_accum = 2
    composer_trainer_hparams.loggers = []
    composer_trainer_hparams.train_batch_size = 8
    composer_trainer_hparams.eval_batch_size = 16
    num_epochs = 2
    composer_trainer_hparams.max_duration = f"{num_epochs}ep"
    composer_trainer_hparams.precision = Precision.FP32
    composer_trainer_hparams.callbacks = [DummyStatefulCallback(), EventCounterCallback()]
    composer_trainer_hparams.train_subset_num_batches = 5
    composer_trainer_hparams.eval_subset_num_batches = 5
    composer_trainer_hparams.device = DeviceCPU() if device == "cpu" else DeviceGPU()
    if deepspeed_enabled:
        assert zero_stage is not None
        if zero_stage > 0:
            if model_name is not None:
                pytest.skip(
                    textwrap.dedent(f"""\
                        Skipping test since deterministic mode is required for
                        non-trivial models, but deterministic mode isn't compatible with deepspeed
                        zero stage {zero_stage}"""))
        composer_trainer_hparams.deepspeed_config = {"zero_optimization": {"stage": zero_stage}}

    checkpoint_a_folder = str(tmp_path / "first")
    composer_trainer_hparams.save_folder = checkpoint_a_folder
    composer_trainer_hparams.save_interval = save_interval
    composer_trainer_hparams.seed = seed

    if resume_file.startswith("ba"):
        composer_trainer_hparams.eval_interval = "1ba"
    if resume_file.startswith("ep"):
        composer_trainer_hparams.eval_interval = "1ep"

    second_trainer_hparams = copy.deepcopy(composer_trainer_hparams)
    first_trainer = _test_checkpoint_trainer(composer_trainer_hparams)
    dist.barrier()  # Ensure all ranks wrote the checkpoint file
    save_interval_time = Time.from_timestring(save_interval)
    if save_interval_time.unit == TimeUnit.EPOCH:
        expected_num_checkpoints = ((num_epochs - 1) // save_interval_time.value) + 1
    else:
        expected_num_checkpoints = (
            (composer_trainer_hparams.train_subset_num_batches * num_epochs - 1) // save_interval_time.value) + 1
    checkpoint_saver = None
    for callback in first_trainer.state.callbacks:
        if isinstance(callback, CheckpointSaver):
            checkpoint_saver = callback
    assert checkpoint_saver is not None
    assert len(checkpoint_saver.saved_checkpoints) == expected_num_checkpoints

    rank_to_checkpoint_a_folder = dist.all_gather_object(os.path.abspath(checkpoint_a_folder))

    checkpoint_to_resume_filepath = os.path.join(rank_to_checkpoint_a_folder[0], resume_file)
    first_trainer_final_checkpoint_filepath = os.path.join(rank_to_checkpoint_a_folder[0], final_checkpoint)

    # Move the resume and final file to the rank 0 folder
    try:
        rank_checkpoint_filepath = os.path.join(checkpoint_a_folder, resume_file.format(rank=dist.get_global_rank()))
        shutil.copy2(rank_checkpoint_filepath,
                     checkpoint_to_resume_filepath.format(rank=dist.get_global_rank()),
                     follow_symlinks=True)
    except (shutil.SameFileError, FileNotFoundError):
        pass

    try:
        rank_checkpoint_filepath = os.path.join(checkpoint_a_folder,
                                                final_checkpoint.format(rank=dist.get_global_rank()))
        shutil.copy2(rank_checkpoint_filepath,
                     first_trainer_final_checkpoint_filepath.format(rank=dist.get_global_rank()),
                     follow_symlinks=True)
    except (shutil.SameFileError, FileNotFoundError):
        pass

    checkpoint_b_folder = os.path.join(rank_to_checkpoint_a_folder[0], "second")

    second_trainer_hparams.save_folder = checkpoint_b_folder
    second_trainer_hparams.load_path = checkpoint_to_resume_filepath
    second_trainer_hparams.load_weights_only = False
    second_trainer_hparams.load_strict_model_weights = False

    _test_checkpoint_trainer(second_trainer_hparams)
    dist.barrier()  # Ensure all ranks wrote the checkpoint file
    second_trainer_final_checkpoint_filepath = os.path.join(checkpoint_b_folder, final_checkpoint)

    assert_checkpoints_equivalent(
        checkpoint_file_a=first_trainer_final_checkpoint_filepath,
        checkpoint_file_b=second_trainer_final_checkpoint_filepath,
    )


def _test_checkpoint_trainer(trainer_hparams: TrainerHparams):
    trainer = trainer_hparams.initialize_object()
    trainer.fit()
    _validate_events_called_expected_number_of_times(trainer, ensure_time(trainer_hparams.eval_interval,
                                                                          TimeUnit.EPOCH))
    return trainer


def _validate_events_called_expected_number_of_times(trainer: Trainer, eval_interval: Time):
    state = trainer.state
    assert state.dataloader_label == "train"
    assert state.dataloader_len is not None
    assert state.max_duration is not None
    assert state.max_duration.unit == TimeUnit.EPOCH
    num_epochs = state.max_duration.value
    num_total_steps = num_epochs * int(state.dataloader_len)
    num_total_microbatches = num_total_steps * state.grad_accum
    num_evals = 0
    if eval_interval.unit == TimeUnit.BATCH:
        num_evals = num_total_steps // int(eval_interval)
    if eval_interval.unit == TimeUnit.EPOCH:
        num_evals = num_epochs // int(eval_interval)

    assert trainer.state.evaluators is not None
    for evaluator in trainer.state.evaluators:
        assert evaluator.dataloader is not None
    assert trainer.state.evaluators[0].subset_num_batches != -1
    assert trainer.state.evaluators[0].subset_num_batches is not None
    num_eval_steps = num_evals * trainer.state.evaluators[0].subset_num_batches * len(trainer.state.evaluators)

    event_to_num_expected_invocations = {
        Event.INIT: 1,
        Event.EPOCH_START: num_epochs,
        Event.BATCH_START: num_total_steps,
        Event.AFTER_DATALOADER: num_total_steps,
        Event.BEFORE_FORWARD: num_total_microbatches,
        Event.AFTER_FORWARD: num_total_microbatches,
        Event.BEFORE_LOSS: num_total_microbatches,
        Event.AFTER_LOSS: num_total_microbatches,
        Event.BEFORE_BACKWARD: num_total_microbatches,
        Event.AFTER_BACKWARD: num_total_microbatches,
        Event.BEFORE_TRAIN_BATCH: num_total_steps,
        Event.AFTER_TRAIN_BATCH: num_total_steps,
        Event.BATCH_END: num_total_steps,
        Event.BATCH_CHECKPOINT: num_total_steps,
        Event.EPOCH_END: num_epochs,
        Event.EPOCH_CHECKPOINT: num_epochs,
        Event.EVAL_START: num_evals,
        Event.EVAL_BATCH_START: num_eval_steps,
        Event.EVAL_BEFORE_FORWARD: num_eval_steps,
        Event.EVAL_AFTER_FORWARD: num_eval_steps,
        Event.EVAL_BATCH_END: num_eval_steps,
        Event.EVAL_END: num_evals,
    }

    for callback in trainer.state.callbacks:
        if isinstance(callback, EventCounterCallback):
            for event, expected in event_to_num_expected_invocations.items():
                actual = callback.event_to_num_calls[event]
                assert expected == actual, f"Event {event} expected to be called {expected} times, but instead it was called {actual} times"
            return
    assert False, "EventCounterCallback not found in callbacks"<|MERGE_RESOLUTION|>--- conflicted
+++ resolved
@@ -9,11 +9,7 @@
 import tempfile
 import textwrap
 import time
-<<<<<<< HEAD
-from typing import Any, Dict, List, Optional
-=======
-from typing import Any, Dict, Optional, Tuple
->>>>>>> 2fe5273f
+from typing import Any, Dict, List, Optional, Tuple
 
 import pytest
 import torch
