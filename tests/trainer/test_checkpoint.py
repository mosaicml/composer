--- conflicted
+++ resolved
@@ -447,10 +447,7 @@
     for evaluator in trainer.evaluators:
         assert evaluator.dataloader is not None
     assert trainer.evaluators[0].subset_num_batches != -1
-<<<<<<< HEAD
-=======
     assert trainer.evaluators[0].subset_num_batches is not None
->>>>>>> c7b165d5
     num_eval_steps = num_evals * trainer.evaluators[0].subset_num_batches * len(trainer.evaluators)
 
     event_to_num_expected_invocations = {
