--- conflicted
+++ resolved
@@ -104,33 +104,15 @@
 
 
 @pytest.fixture
-<<<<<<< HEAD
-def checkpointing_trainer_hparams(mosaic_trainer_hparams: TrainerHparams) -> TrainerHparams:
-    mosaic_trainer_hparams.grad_accum = 2
-    mosaic_trainer_hparams.max_duration = "2ep"
-    mosaic_trainer_hparams.save_folder = "checkpoints"
-    mosaic_trainer_hparams.save_interval = "1ba"
-    mosaic_trainer_hparams.callbacks.append(DummyStatefulCallbackHparams())
-    mosaic_trainer_hparams.callbacks.append(EventCounterCallbackHparams())
-    mosaic_trainer_hparams.train_subset_num_batches = 5
-    return mosaic_trainer_hparams
-=======
 def checkpointing_trainer_hparams(composer_trainer_hparams: TrainerHparams) -> TrainerHparams:
-    checkpointing_interval_unit = "it"
-    checkpointing_interval = 1
-    checkpointing_folder = "checkpoints"
-
-    checkpoint_saver = CheckpointSaverHparams(interval_unit=checkpointing_interval_unit,
-                                              interval=checkpointing_interval,
-                                              folder=checkpointing_folder)
     composer_trainer_hparams.grad_accum = 2
     composer_trainer_hparams.max_duration = "2ep"
-    composer_trainer_hparams.save_checkpoint = checkpoint_saver
+    composer_trainer_hparams.save_folder = "checkpoints"
+    composer_trainer_hparams.save_interval = "1ba"
     composer_trainer_hparams.callbacks.append(DummyStatefulCallbackHparams())
     composer_trainer_hparams.callbacks.append(EventCounterCallbackHparams())
     composer_trainer_hparams.train_subset_num_batches = 5
     return composer_trainer_hparams
->>>>>>> b937e1dc
 
 
 def assert_checkpoints_equivalent(hparams_file_a: str, checkpoint_file_a: str, hparams_file_b: str,
@@ -219,22 +201,11 @@
     composer_trainer_hparams.train_subset_num_batches = 5
     composer_trainer_hparams.device = device_hparams
     checkpoint_a_folder = "first"
-<<<<<<< HEAD
-    mosaic_trainer_hparams.save_folder = checkpoint_a_folder
-    mosaic_trainer_hparams.save_interval = "1ep"
-    mosaic_trainer_hparams.seed = None
-    mosaic_trainer_hparams.validate_every_n_batches = 1
-    mosaic_trainer_hparams.validate_every_n_epochs = 0
-=======
-    composer_trainer_hparams.save_checkpoint = CheckpointSaverHparams(
-        interval_unit="ep",
-        interval=1,
-        folder=checkpoint_a_folder,
-    )
+    composer_trainer_hparams.save_folder = checkpoint_a_folder
+    composer_trainer_hparams.save_interval = "1ep"
     composer_trainer_hparams.seed = None
     composer_trainer_hparams.validate_every_n_batches = 1
     composer_trainer_hparams.validate_every_n_epochs = 0
->>>>>>> b937e1dc
     final_checkpoint = "ep2.tar"
     _test_checkpoint_trainer(composer_trainer_hparams)
 
@@ -345,18 +316,9 @@
         composer_trainer_hparams.deepspeed = {"zero_stage": zero_stage}
 
     checkpoint_a_folder = "first"
-<<<<<<< HEAD
-    mosaic_trainer_hparams.save_folder = checkpoint_a_folder
-    mosaic_trainer_hparams.save_interval = "1ep" if checkpoint_filename.startswith("ep") else "2ba"
-    mosaic_trainer_hparams.seed = seed
-=======
-    composer_trainer_hparams.save_checkpoint = CheckpointSaverHparams(
-        interval_unit="ep" if checkpoint_filename.startswith("ep") else "it",
-        interval=1 if checkpoint_filename.startswith("ep") else 2,
-        folder=checkpoint_a_folder,
-    )
+    composer_trainer_hparams.save_folder = checkpoint_a_folder
+    composer_trainer_hparams.save_interval = "1ep" if checkpoint_filename.startswith("ep") else "2ba"
     composer_trainer_hparams.seed = seed
->>>>>>> b937e1dc
 
     composer_trainer_hparams.validate_every_n_batches = 0 if checkpoint_filename.startswith("it") else 1
     composer_trainer_hparams.validate_every_n_epochs = 0 if checkpoint_filename.startswith("ep") else 1
