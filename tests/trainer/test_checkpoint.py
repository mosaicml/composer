# Copyright 2021 MosaicML. All Rights Reserved.

import os
import random
import tarfile
import tempfile
from logging import Logger
from typing import Dict, Optional

import pytest
import torch
import torch.distributed
from _pytest.monkeypatch import MonkeyPatch

from composer.callbacks.callback_hparams import CallbackHparams
from composer.core.callback import Callback
from composer.core.event import Event
from composer.core.precision import Precision
from composer.core.state import State
from composer.core.types import Logger, StateDict
from composer.datasets import SyntheticHparamsMixin
from composer.optim import AdamWHparams
from composer.optim.scheduler import ConstantLRHparams, CosineAnnealingLRHparams
from composer.trainer.checkpoint_hparams import CheckpointLoaderHparams, CheckpointSaverHparams
from composer.trainer.deepspeed import DeepSpeedHparams
from composer.trainer.devices import CPUDeviceHparams, DeviceHparams, GPUDeviceHparams
from composer.trainer.trainer import Trainer
from composer.trainer.trainer_hparams import TrainerHparams, callback_registry
from composer.utils import run_directory
from tests.test_state import assert_state_equivalent
from tests.utils.deep_compare import deep_compare


class DummyStatefulCallback(Callback):

    def __init__(self) -> None:
        super().__init__()
        self.random_value = random.random()

    def state_dict(self) -> StateDict:
        return {
            "random_value": self.random_value,
        }

    def load_state_dict(self, state: StateDict) -> None:
        self.random_value = state["random_value"]


class DummyStatefulCallbackHparams(CallbackHparams):

    def initialize_object(self) -> DummyStatefulCallback:
        return DummyStatefulCallback()


class EventCounterCallback(Callback):

    def __init__(self) -> None:
        self.event_to_num_calls: Dict[Event, int] = {}

        for event in Event:
            self.event_to_num_calls[event] = 0

    def _run_event(self, event: Event, state: State, logger: Logger):
        if event == Event.TRAINING_START:
            # ignoring training start as it is called once per startup
            # and the states otherwise won't match
            return
        self.event_to_num_calls[event] += 1

    def state_dict(self) -> StateDict:
        return {"events": self.event_to_num_calls}

    def load_state_dict(self, state: StateDict) -> None:
        self.event_to_num_calls.update(state["events"])


class EventCounterCallbackHparams(CallbackHparams):

    def initialize_object(self) -> EventCounterCallback:
        return EventCounterCallback()


def assert_weights_equivalent(original_trainer_hparams: TrainerHparams, new_trainer_hparams: TrainerHparams) -> None:
    """
    Strategy: get the weights from a new trainer
    Then assert that they are equivalent to the weights from the original model.
    """

    # load_weights_only is False since the original Trainer is testing full checkpoint recovery
    assert new_trainer_hparams.load_checkpoint is not None
    original_trainer_hparams.load_checkpoint = CheckpointLoaderHparams(
        filepath=new_trainer_hparams.load_checkpoint.filepath, load_weights_only=False, strict_model_weights=False)

    original_trainer = Trainer.create_from_hparams(original_trainer_hparams)
    original_weights = original_trainer.state.model.parameters()

    new_trainer = Trainer.create_from_hparams(new_trainer_hparams)
    recovered_weights = new_trainer.state.model.parameters()

    for p1, p2 in zip(original_weights, recovered_weights):
        assert (p1.data.ne(p2.data).sum() == 0)


def assert_checkpoints_equivalent(hparams_file_a: str, checkpoint_file_a: str, hparams_file_b: str,
                                  checkpoint_file_b: str) -> None:

    with tempfile.TemporaryDirectory() as tmpdir:
        _, checkpoint_archive_name = os.path.split(checkpoint_file_a)
        checkpoint_name, _ = os.path.splitext(checkpoint_archive_name)

        a_checkpoint_dir = os.path.join(tmpdir, 'a')
        with tarfile.open(checkpoint_file_a) as tarball_a:
            tarball_a.extractall(a_checkpoint_dir)
        a_states_dir = os.path.join(a_checkpoint_dir, checkpoint_name, 'mosaic_states.pt')

        b_checkpoint_dir = os.path.join(tmpdir, 'b')
        with tarfile.open(checkpoint_file_a) as tarball_b:
            tarball_b.extractall(b_checkpoint_dir)
        b_states_dir = os.path.join(b_checkpoint_dir, checkpoint_name, 'mosaic_states.pt')

        checkpoint_a = torch.load(a_states_dir, map_location='cpu')
        checkpoint_b = torch.load(b_states_dir, map_location='cpu')

        deep_compare(checkpoint_a["rng"], checkpoint_b["rng"])

    hparams_a = TrainerHparams.create(hparams_file_a, cli_args=False)
    assert isinstance(hparams_a, TrainerHparams)
    hparams_b = TrainerHparams.create(hparams_file_b, cli_args=False)
    assert isinstance(hparams_b, TrainerHparams)

    assert hparams_b.load_checkpoint is not None
    assert hparams_b.save_checkpoint is not None
    hparams_a.load_checkpoint = CheckpointLoaderHparams(filepath=hparams_b.load_checkpoint.filepath,
                                                        load_weights_only=False,
                                                        strict_model_weights=False)
    assert hparams_a.save_checkpoint is not None
    hparams_a.save_checkpoint.folder = hparams_b.save_checkpoint.folder

    assert hparams_a.to_dict() == hparams_b.to_dict()

    hparams_a.load_checkpoint.filepath = checkpoint_file_a
    hparams_b.load_checkpoint.filepath = checkpoint_file_b

    trainer_a = Trainer.create_from_hparams(hparams=hparams_a)
    state_a = trainer_a.state

    trainer_b = Trainer.create_from_hparams(hparams=hparams_b)
    state_b = trainer_b.state

    assert_state_equivalent(state_a, state_b)


@pytest.fixture(autouse=True)
def inject_stateful_callback_hparams(monkeypatch: MonkeyPatch):
    monkeypatch.setitem(callback_registry, "dummy", DummyStatefulCallbackHparams)
    monkeypatch.setitem(callback_registry, "event_counter", EventCounterCallbackHparams)


@pytest.mark.timeout(90)
@pytest.mark.parametrize("device_hparams", [
    pytest.param(CPUDeviceHparams(), id="cpu"),
    pytest.param(GPUDeviceHparams(), id="gpu", marks=pytest.mark.gpu),
])
<<<<<<< HEAD
@pytest.mark.parametrize("interval_unit", ["it", "ep"])
@pytest.mark.parametrize("seed", [None, 42])
@pytest.mark.parametrize("validate_every_n_batches,validate_every_n_epochs", [
    (0, 1),
    (1, 0),
])
=======
>>>>>>> 6c138556
def test_load_weights(
    device_hparams: DeviceHparams,
    mosaic_trainer_hparams: TrainerHparams,
<<<<<<< HEAD
    interval_unit: str,
    seed: Optional[int],
    validate_every_n_batches: int,
    validate_every_n_epochs: int,
=======
>>>>>>> 6c138556
):
    """strategy:
    - train two epochs. capture checkpoints after `checkpoint_interval` and ep2.
    - create a new trainer from the `checkpoint_interval` checkpoint, but with a new optimizer and scheduler.
    - assert that the model weights are the original model, even though the optimizer and scheduler are different.
    """
    if not isinstance(mosaic_trainer_hparams.train_dataset, SyntheticHparamsMixin):
        pytest.skip("Checkpointing tests require synthetic data")
        return
    if not isinstance(mosaic_trainer_hparams.val_dataset, SyntheticHparamsMixin):
        pytest.skip("Checkpointing tests require synthetic data")
        return
    mosaic_trainer_hparams.device = device_hparams
    mosaic_trainer_hparams.train_dataset.use_synthetic = True
    mosaic_trainer_hparams.train_dataset.shuffle = False
    mosaic_trainer_hparams.val_dataset.use_synthetic = True
    mosaic_trainer_hparams.val_dataset.shuffle = False
    mosaic_trainer_hparams.grad_accum = 2
    mosaic_trainer_hparams.loggers = []
    mosaic_trainer_hparams.train_batch_size = 8
    mosaic_trainer_hparams.eval_batch_size = 16
    mosaic_trainer_hparams.max_epochs = 2
    mosaic_trainer_hparams.precision = Precision.FP32
    mosaic_trainer_hparams.callbacks = [DummyStatefulCallbackHparams(), EventCounterCallbackHparams()]
    mosaic_trainer_hparams.train_subset_num_batches = 5
    mosaic_trainer_hparams.device = device_hparams
    checkpoint_a_folder = "first"
    mosaic_trainer_hparams.save_checkpoint = CheckpointSaverHparams(
<<<<<<< HEAD
        interval_unit=interval_unit,
        interval=1,
        folder=checkpoint_a_folder,
    )
    mosaic_trainer_hparams.seed = seed
    mosaic_trainer_hparams.validate_every_n_batches = validate_every_n_batches
    mosaic_trainer_hparams.validate_every_n_epochs = validate_every_n_epochs
    final_checkpoint = ("ep2" if interval_unit == "ep" else "it8") + ".tgz"
=======
        interval_unit="ep",
        interval=1,
        folder=checkpoint_a_folder,
    )
    mosaic_trainer_hparams.seed = None
    mosaic_trainer_hparams.validate_every_n_batches = 1
    mosaic_trainer_hparams.validate_every_n_epochs = 0
    final_checkpoint = "ep2.pt"
>>>>>>> 6c138556
    _test_checkpoint_trainer(mosaic_trainer_hparams)

    trainer_1_hparams_filepath = run_directory.get_relative_to_run_directory(checkpoint_a_folder, "hparams.yaml")

    # re-create the trainer from the YAML
    second_trainer_hparams = TrainerHparams.create(trainer_1_hparams_filepath, cli_args=False)

    checkpoint_a_file_path = run_directory.get_relative_to_run_directory(checkpoint_a_folder, final_checkpoint)

    # load only model weights
    second_trainer_hparams.load_checkpoint = CheckpointLoaderHparams(filepath=checkpoint_a_file_path,
                                                                     load_weights_only=True,
                                                                     strict_model_weights=True)
    # setup a new optimizer
    second_trainer_hparams.optimizer = AdamWHparams()

    # setup a new LR scheduler
    scheduler_options = [ConstantLRHparams(), CosineAnnealingLRHparams(T_max=f"{second_trainer_hparams.max_epochs}ep")]
    second_trainer_hparams.schedulers = [random.choice(scheduler_options)]

    # ensure our new choice of scheduler is different than the original scheduler
    for idx in range(len(second_trainer_hparams.schedulers)):
        if idx < len(mosaic_trainer_hparams.schedulers):
            assert second_trainer_hparams.schedulers[idx] != mosaic_trainer_hparams.schedulers[idx]

    # pass in the two trainers, verify that the weights are the same
    assert_weights_equivalent(
        original_trainer_hparams=mosaic_trainer_hparams,
        new_trainer_hparams=second_trainer_hparams,
    )


@pytest.mark.timeout(90)
@pytest.mark.parametrize("world_size", [
    pytest.param(1),
    pytest.param(2, marks=pytest.mark.world_size(2)),
])
<<<<<<< HEAD
@pytest.mark.parametrize("device_hparams,deepspeed_enabled,zero_stage", [
    pytest.param(CPUDeviceHparams(), False, None, id="cpu-ddp"),
    pytest.param(GPUDeviceHparams(), False, None, id="gpu-ddp", marks=pytest.mark.gpu),
    pytest.param(GPUDeviceHparams(), True, 0, id="deepspeed-zero0", marks=[pytest.mark.gpu, pytest.mark.deepspeed]),
    pytest.param(GPUDeviceHparams(), True, 1, id="deepspeed-zero1", marks=[pytest.mark.gpu, pytest.mark.deepspeed]),
    pytest.param(GPUDeviceHparams(), True, 2, id="deepspeed-zero2", marks=[pytest.mark.gpu, pytest.mark.deepspeed]),
=======
@pytest.mark.parametrize("device_hparams,model_name", [
    pytest.param(CPUDeviceHparams(), None),
    pytest.param(GPUDeviceHparams(), None, marks=pytest.mark.gpu),
    pytest.param(GPUDeviceHparams(), "resnet50_synthetic", marks=pytest.mark.gpu),
    pytest.param(GPUDeviceHparams(), "gpt2_52m", marks=pytest.mark.gpu),
>>>>>>> 6c138556
])
@pytest.mark.parametrize("checkpoint_filename", ["ep1.tgz", "it4.tgz", "it1.tgz", "it6.tgz"])
@pytest.mark.parametrize("seed", [None, 42])
<<<<<<< HEAD
@pytest.mark.parametrize("validate_every_n_batches,validate_every_n_epochs", [
    (0, 1),
    (1, 0),
])
@pytest.mark.parametrize(
    "model_name",
    [
        None,
        # "resnet50_synthetic",
        # "gpt2_52m",
    ])
=======
>>>>>>> 6c138556
def test_checkpoint(
    device_hparams: DeviceHparams,
    world_size: int,
    deepspeed_enabled: bool,
    zero_stage: Optional[int],
    mosaic_trainer_hparams: TrainerHparams,
    checkpoint_filename: str,
    seed: Optional[int],
    model_name: Optional[str],
):
    """strategy:
    - train two epochs. capture checkpoints after `checkpoint_interval` and ep2.
    - create a new trainer from the `checkpoint_interval` checkpoint, and train until end. checkpoint again.
    - assert that the checkpoint from the new trainer at the end is the same as the checkpoint from the first trainer at the end.
    """
    del world_size  # unused. Read via env variable

    if not isinstance(device_hparams, GPUDeviceHparams) and deepspeed_enabled:
        pytest.skip("DeepSpeed tests must be ran on GPU")

    if model_name is not None:
        if not isinstance(device_hparams, GPUDeviceHparams):
            pytest.skip("Real models require a GPU -- otherwise they take too long")
        model_hparams = TrainerHparams.load(model_name)
        mosaic_trainer_hparams.train_dataset = model_hparams.train_dataset
        mosaic_trainer_hparams.val_dataset = model_hparams.val_dataset
        mosaic_trainer_hparams.model = model_hparams.model
        mosaic_trainer_hparams.optimizer = model_hparams.optimizer
        mosaic_trainer_hparams.schedulers = model_hparams.schedulers
    if not isinstance(mosaic_trainer_hparams.train_dataset, SyntheticHparamsMixin):
        pytest.skip("Checkpointing tests require synthetic data")
        return
    if not isinstance(mosaic_trainer_hparams.val_dataset, SyntheticHparamsMixin):
        pytest.skip("Checkpointing tests require synthetic data")
        return
    mosaic_trainer_hparams.train_dataset.use_synthetic = True
    mosaic_trainer_hparams.train_dataset.shuffle = False
    mosaic_trainer_hparams.val_dataset.use_synthetic = True
    mosaic_trainer_hparams.val_dataset.shuffle = False
    mosaic_trainer_hparams.grad_accum = 2
    mosaic_trainer_hparams.loggers = []
    mosaic_trainer_hparams.train_batch_size = 8
    mosaic_trainer_hparams.eval_batch_size = 16
    mosaic_trainer_hparams.max_epochs = 2
    mosaic_trainer_hparams.precision = Precision.FP32
    mosaic_trainer_hparams.callbacks = [DummyStatefulCallbackHparams(), EventCounterCallbackHparams()]
    mosaic_trainer_hparams.train_subset_num_batches = 5
    mosaic_trainer_hparams.device = device_hparams
    assert mosaic_trainer_hparams.deterministic_mode, "deterministic mode is required"

    if deepspeed_enabled:
        mosaic_trainer_hparams.deepspeed = DeepSpeedHparams(
            enabled=True,
            zero_stage=zero_stage,
        )

    checkpoint_a_folder = "first"
    mosaic_trainer_hparams.save_checkpoint = CheckpointSaverHparams(
        interval_unit="ep" if checkpoint_filename.startswith("ep") else "it",
        interval=1,
        folder=checkpoint_a_folder,
    )
    mosaic_trainer_hparams.seed = seed
<<<<<<< HEAD
    mosaic_trainer_hparams.validate_every_n_batches = validate_every_n_batches
    mosaic_trainer_hparams.validate_every_n_epochs = validate_every_n_epochs
    final_checkpoint = ("ep2" if checkpoint_filename.startswith("ep") else "it8") + ".tgz"
=======
    mosaic_trainer_hparams.validate_every_n_batches = 1
    mosaic_trainer_hparams.validate_every_n_epochs = 0
    final_checkpoint = "ep2.pt" if checkpoint_filename.startswith("ep") else "it8.pt"
>>>>>>> 6c138556
    _test_checkpoint_trainer(mosaic_trainer_hparams)
    checkpoint_a_file_path = os.path.join(checkpoint_a_folder, checkpoint_filename)
    checkpoint_b_file_path = run_directory.get_relative_to_run_directory(checkpoint_a_folder, final_checkpoint)
    trainer_1_hparams_filepath = run_directory.get_relative_to_run_directory(checkpoint_a_folder, "hparams.yaml")

    second_trainer_hparams = TrainerHparams.create(trainer_1_hparams_filepath, cli_args=False)
    checkpoint_b_folder = "second"
    assert second_trainer_hparams.save_checkpoint is not None
    second_trainer_hparams.save_checkpoint.folder = checkpoint_b_folder
    second_trainer_filepath = run_directory.get_relative_to_run_directory(checkpoint_a_file_path)
    second_trainer_hparams.load_checkpoint = CheckpointLoaderHparams(filepath=second_trainer_filepath,
                                                                     load_weights_only=False,
                                                                     strict_model_weights=False)

    _test_checkpoint_trainer(second_trainer_hparams)

    checkpoint_c_file_path = run_directory.get_relative_to_run_directory(checkpoint_b_folder, final_checkpoint)
    trainer_2_hparams_filepath = run_directory.get_relative_to_run_directory(checkpoint_b_folder, "hparams.yaml")

    assert_checkpoints_equivalent(
        hparams_file_a=trainer_1_hparams_filepath,
        checkpoint_file_a=checkpoint_b_file_path,
        hparams_file_b=trainer_2_hparams_filepath,
        checkpoint_file_b=checkpoint_c_file_path,
    )


def _test_checkpoint_trainer(trainer_hparams: TrainerHparams):
    callback_registry["dummy"] = DummyStatefulCallbackHparams
    callback_registry["event_counter"] = EventCounterCallbackHparams

    trainer = Trainer.create_from_hparams(trainer_hparams)
    trainer.fit()
    validate_events_called_expected_number_of_times(trainer)


def validate_events_called_expected_number_of_times(trainer: Trainer):
    state = trainer.state

    num_epochs = state.max_epochs
    num_total_steps = num_epochs * state.steps_per_epoch
    num_total_microbatches = num_total_steps * state.grad_accum
    num_evals = 0
    if trainer.validate_every_n_batches > 0:
        num_evals = num_total_steps // trainer.validate_every_n_batches
    if trainer.validate_every_n_epochs > 0:
        num_evals = num_epochs // trainer.validate_every_n_epochs
    assert state.eval_dataloader is not None
    assert trainer._eval_subset_num_batches is not None
    num_eval_steps = num_evals * trainer._eval_subset_num_batches

    event_to_num_expected_invocations = {
        Event.INIT: 1,
        # training start is being ignored, as it should be called once per startup
        Event.TRAINING_START: 0,
        Event.EPOCH_START: num_epochs,
        Event.BATCH_START: num_total_steps,
        Event.AFTER_DATALOADER: num_total_steps,
        Event.BEFORE_FORWARD: num_total_microbatches,
        Event.AFTER_FORWARD: num_total_microbatches,
        Event.BEFORE_LOSS: num_total_microbatches,
        Event.AFTER_LOSS: num_total_microbatches,
        Event.BEFORE_BACKWARD: num_total_microbatches,
        Event.AFTER_BACKWARD: num_total_microbatches,
        Event.BEFORE_TRAIN_BATCH: num_total_steps,
        Event.AFTER_TRAIN_BATCH: num_total_steps,
        Event.BATCH_END: num_total_steps,
        Event.EPOCH_END: num_epochs,
        Event.EVAL_START: num_evals,
        Event.EVAL_BATCH_START: num_eval_steps,
        Event.EVAL_BEFORE_FORWARD: num_eval_steps,
        Event.EVAL_AFTER_FORWARD: num_eval_steps,
        Event.EVAL_BATCH_END: num_eval_steps,
        Event.EVAL_END: num_evals,
        Event.TRAINING_END: 1,
    }

    for callback in trainer.engine.callbacks:
        if isinstance(callback, EventCounterCallback):
            for event, expected in event_to_num_expected_invocations.items():
                actual = callback.event_to_num_calls[event]
                assert expected == actual, f"Event {event} expected to be called {expected} times, but instead it was called {actual} times"
            return
    assert False, "EventCounterCallback not found in callbacks"<|MERGE_RESOLUTION|>--- conflicted
+++ resolved
@@ -161,25 +161,9 @@
     pytest.param(CPUDeviceHparams(), id="cpu"),
     pytest.param(GPUDeviceHparams(), id="gpu", marks=pytest.mark.gpu),
 ])
-<<<<<<< HEAD
-@pytest.mark.parametrize("interval_unit", ["it", "ep"])
-@pytest.mark.parametrize("seed", [None, 42])
-@pytest.mark.parametrize("validate_every_n_batches,validate_every_n_epochs", [
-    (0, 1),
-    (1, 0),
-])
-=======
->>>>>>> 6c138556
 def test_load_weights(
     device_hparams: DeviceHparams,
     mosaic_trainer_hparams: TrainerHparams,
-<<<<<<< HEAD
-    interval_unit: str,
-    seed: Optional[int],
-    validate_every_n_batches: int,
-    validate_every_n_epochs: int,
-=======
->>>>>>> 6c138556
 ):
     """strategy:
     - train two epochs. capture checkpoints after `checkpoint_interval` and ep2.
@@ -208,16 +192,6 @@
     mosaic_trainer_hparams.device = device_hparams
     checkpoint_a_folder = "first"
     mosaic_trainer_hparams.save_checkpoint = CheckpointSaverHparams(
-<<<<<<< HEAD
-        interval_unit=interval_unit,
-        interval=1,
-        folder=checkpoint_a_folder,
-    )
-    mosaic_trainer_hparams.seed = seed
-    mosaic_trainer_hparams.validate_every_n_batches = validate_every_n_batches
-    mosaic_trainer_hparams.validate_every_n_epochs = validate_every_n_epochs
-    final_checkpoint = ("ep2" if interval_unit == "ep" else "it8") + ".tgz"
-=======
         interval_unit="ep",
         interval=1,
         folder=checkpoint_a_folder,
@@ -226,7 +200,6 @@
     mosaic_trainer_hparams.validate_every_n_batches = 1
     mosaic_trainer_hparams.validate_every_n_epochs = 0
     final_checkpoint = "ep2.pt"
->>>>>>> 6c138556
     _test_checkpoint_trainer(mosaic_trainer_hparams)
 
     trainer_1_hparams_filepath = run_directory.get_relative_to_run_directory(checkpoint_a_folder, "hparams.yaml")
@@ -264,37 +237,16 @@
     pytest.param(1),
     pytest.param(2, marks=pytest.mark.world_size(2)),
 ])
-<<<<<<< HEAD
 @pytest.mark.parametrize("device_hparams,deepspeed_enabled,zero_stage", [
     pytest.param(CPUDeviceHparams(), False, None, id="cpu-ddp"),
     pytest.param(GPUDeviceHparams(), False, None, id="gpu-ddp", marks=pytest.mark.gpu),
     pytest.param(GPUDeviceHparams(), True, 0, id="deepspeed-zero0", marks=[pytest.mark.gpu, pytest.mark.deepspeed]),
     pytest.param(GPUDeviceHparams(), True, 1, id="deepspeed-zero1", marks=[pytest.mark.gpu, pytest.mark.deepspeed]),
     pytest.param(GPUDeviceHparams(), True, 2, id="deepspeed-zero2", marks=[pytest.mark.gpu, pytest.mark.deepspeed]),
-=======
-@pytest.mark.parametrize("device_hparams,model_name", [
-    pytest.param(CPUDeviceHparams(), None),
-    pytest.param(GPUDeviceHparams(), None, marks=pytest.mark.gpu),
-    pytest.param(GPUDeviceHparams(), "resnet50_synthetic", marks=pytest.mark.gpu),
-    pytest.param(GPUDeviceHparams(), "gpt2_52m", marks=pytest.mark.gpu),
->>>>>>> 6c138556
 ])
 @pytest.mark.parametrize("checkpoint_filename", ["ep1.tgz", "it4.tgz", "it1.tgz", "it6.tgz"])
 @pytest.mark.parametrize("seed", [None, 42])
-<<<<<<< HEAD
-@pytest.mark.parametrize("validate_every_n_batches,validate_every_n_epochs", [
-    (0, 1),
-    (1, 0),
-])
-@pytest.mark.parametrize(
-    "model_name",
-    [
-        None,
-        # "resnet50_synthetic",
-        # "gpt2_52m",
-    ])
-=======
->>>>>>> 6c138556
+@pytest.mark.parametrize("model_name", [None, "resnet50_synthetic", "gpt2_52m"])
 def test_checkpoint(
     device_hparams: DeviceHparams,
     world_size: int,
@@ -346,6 +298,7 @@
     assert mosaic_trainer_hparams.deterministic_mode, "deterministic mode is required"
 
     if deepspeed_enabled:
+        assert zero_stage is not None
         mosaic_trainer_hparams.deepspeed = DeepSpeedHparams(
             enabled=True,
             zero_stage=zero_stage,
@@ -358,15 +311,9 @@
         folder=checkpoint_a_folder,
     )
     mosaic_trainer_hparams.seed = seed
-<<<<<<< HEAD
-    mosaic_trainer_hparams.validate_every_n_batches = validate_every_n_batches
-    mosaic_trainer_hparams.validate_every_n_epochs = validate_every_n_epochs
-    final_checkpoint = ("ep2" if checkpoint_filename.startswith("ep") else "it8") + ".tgz"
-=======
     mosaic_trainer_hparams.validate_every_n_batches = 1
     mosaic_trainer_hparams.validate_every_n_epochs = 0
-    final_checkpoint = "ep2.pt" if checkpoint_filename.startswith("ep") else "it8.pt"
->>>>>>> 6c138556
+    final_checkpoint = ("ep2" if checkpoint_filename.startswith("ep") else "it8") + ".tgz"
     _test_checkpoint_trainer(mosaic_trainer_hparams)
     checkpoint_a_file_path = os.path.join(checkpoint_a_folder, checkpoint_filename)
     checkpoint_b_file_path = run_directory.get_relative_to_run_directory(checkpoint_a_folder, final_checkpoint)
