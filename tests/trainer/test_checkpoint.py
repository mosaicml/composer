# Copyright 2021 MosaicML. All Rights Reserved.

import os
import pathlib
import shutil
import tarfile
import tempfile
import textwrap
import time
from typing import Any, Dict, Optional

import pytest
import torch
import torch.distributed
from _pytest.monkeypatch import MonkeyPatch

from composer.callbacks.callback_hparams import CallbackHparams
from composer.callbacks.checkpoint_saver import CheckpointSaver
from composer.core.callback import Callback
from composer.core.event import Event
from composer.core.precision import Precision
from composer.core.state import State
from composer.core.time import Time, TimeUnit
from composer.datasets import DatasetHparams, SyntheticHparamsMixin
from composer.loggers import Logger
from composer.optim import AdamWHparams, CosineAnnealingSchedulerHparams
from composer.trainer.devices import CPUDeviceHparams, DeviceHparams, GPUDeviceHparams
from composer.trainer.trainer import Trainer
from composer.trainer.trainer_hparams import TrainerHparams, callback_registry
from composer.utils import dist, is_tar
from tests.test_state import assert_state_equivalent
from tests.utils.deep_compare import deep_compare
from tests.utils.synthetic_utils import configure_dataset_for_synthetic, configure_model_for_synthetic


class DummyStatefulCallback(Callback):

    def __init__(self) -> None:
        super().__init__()
        self.random_value = time.time_ns()

    def state_dict(self) -> Dict[str, Any]:
        return {
            "random_value": self.random_value,
        }

    def load_state_dict(self, state: Dict[str, Any]) -> None:
        self.random_value = state["random_value"]


class DummyStatefulCallbackHparams(CallbackHparams):

    def initialize_object(self) -> DummyStatefulCallback:
        return DummyStatefulCallback()


class EventCounterCallback(Callback):

    def __init__(self) -> None:
        self.event_to_num_calls: Dict[Event, int] = {}

        for event in Event:
            self.event_to_num_calls[event] = 0

    def run_event(self, event: Event, state: State, logger: Logger):
        del state, logger  # unused
        self.event_to_num_calls[event] += 1

    def state_dict(self) -> Dict[str, Any]:
        return {"events": self.event_to_num_calls}

    def load_state_dict(self, state: Dict[str, Any]) -> None:
        self.event_to_num_calls.update(state["events"])


class EventCounterCallbackHparams(CallbackHparams):

    def initialize_object(self) -> EventCounterCallback:
        return EventCounterCallback()


def assert_weights_equivalent(original_trainer_hparams: TrainerHparams, new_trainer_hparams: TrainerHparams) -> None:
    """
    Strategy: get the weights from a new trainer
    Then assert that they are equivalent to the weights from the original model.
    """

    # load_weights_only is False since the original Trainer is testing full checkpoint recovery
    original_trainer_hparams.load_path = new_trainer_hparams.load_path
    original_trainer_hparams.load_weights_only = False
    original_trainer_hparams.load_strict_model_weights = False
    original_trainer_hparams.save_overwrite = True

    original_trainer = original_trainer_hparams.initialize_object()
    original_weights = original_trainer.state.model.parameters()

    new_trainer_hparams.save_overwrite = True
    new_trainer = new_trainer_hparams.initialize_object()
    recovered_weights = new_trainer.state.model.parameters()

    for p1, p2 in zip(original_weights, recovered_weights):
        assert (p1.data == p2.data).all()


def _load_checkpoint(checkpoint_dir: str, filename: str):
    filename = filename.format(rank=0)
    if not is_tar(filename):
        return torch.load(filename, map_location='cpu')

    with tarfile.open(filename) as tarball:
        tarball.extractall(checkpoint_dir)
    states_path = os.path.join(checkpoint_dir, 'composer_states.pt')
    return torch.load(states_path, map_location='cpu')


def assert_checkpoints_equivalent(
    hparams_a: TrainerHparams,
    checkpoint_file_a: str,
    hparams_b: TrainerHparams,
    checkpoint_file_b: str,
) -> None:

    with tempfile.TemporaryDirectory() as tmpdir:
        a_checkpoint_dir = os.path.join(tmpdir, 'a')
        b_checkpoint_dir = os.path.join(tmpdir, 'b')

        checkpoint_a = _load_checkpoint(a_checkpoint_dir, checkpoint_file_a)
        checkpoint_b = _load_checkpoint(b_checkpoint_dir, checkpoint_file_b)

        deep_compare(checkpoint_a["rng"], checkpoint_b["rng"])

    assert hparams_b.load_path is not None
    assert hparams_b.save_folder is not None
    hparams_a.load_path = hparams_b.load_path
    hparams_a.load_weights_only = False
    hparams_a.save_overwrite = True
    hparams_a.load_strict_model_weights = False
    hparams_a.save_folder = hparams_b.save_folder
    hparams_b.save_overwrite = True

    assert hparams_a.to_dict() == hparams_b.to_dict()

    hparams_a.load_path = checkpoint_file_a
    hparams_b.load_path = checkpoint_file_b

    trainer_a = hparams_a.initialize_object()
    state_a = trainer_a.state

    trainer_b = hparams_b.initialize_object()
    state_b = trainer_b.state

    assert_state_equivalent(state_a, state_b)


@pytest.fixture(autouse=True)
def inject_stateful_callback_hparams(monkeypatch: MonkeyPatch):
    monkeypatch.setitem(callback_registry, "dummy", DummyStatefulCallbackHparams)
    monkeypatch.setitem(callback_registry, "event_counter", EventCounterCallbackHparams)


@pytest.mark.timeout(90)
@pytest.mark.parametrize("device_hparams", [
    pytest.param(CPUDeviceHparams(), id="cpu"),
    pytest.param(GPUDeviceHparams(), id="gpu", marks=pytest.mark.gpu),
])
def test_load_weights(
    device_hparams: DeviceHparams,
    composer_trainer_hparams: TrainerHparams,
):
    """strategy:
    - train two epochs. capture checkpoints after `checkpoint_interval` and ep2.
    - create a new trainer from the `checkpoint_interval` checkpoint, but with a new optimizer and scheduler.
    - assert that the model weights are the original model, even though the optimizer and scheduler are different.
    """
    if not isinstance(composer_trainer_hparams.train_dataset, SyntheticHparamsMixin):
        pytest.skip("Checkpointing tests require synthetic data")
        return
    if not isinstance(composer_trainer_hparams.val_dataset, SyntheticHparamsMixin):
        pytest.skip("Checkpointing tests require synthetic data")
        return
    composer_trainer_hparams.device = device_hparams
    composer_trainer_hparams.train_dataset.use_synthetic = True
    composer_trainer_hparams.train_dataset.shuffle = False
    composer_trainer_hparams.val_dataset.use_synthetic = True
    composer_trainer_hparams.val_dataset.shuffle = False
    composer_trainer_hparams.grad_accum = 2
    composer_trainer_hparams.loggers = []
    composer_trainer_hparams.train_batch_size = 8
    composer_trainer_hparams.eval_batch_size = 16
    composer_trainer_hparams.max_duration = "2ep"
    composer_trainer_hparams.precision = Precision.FP32
    composer_trainer_hparams.callbacks = [DummyStatefulCallbackHparams(), EventCounterCallbackHparams()]
    composer_trainer_hparams.train_subset_num_batches = 5
    composer_trainer_hparams.device = device_hparams
    checkpoint_a_folder = "first"
    composer_trainer_hparams.save_folder = checkpoint_a_folder
    composer_trainer_hparams.save_filename = "ep{epoch}.pt"
    composer_trainer_hparams.save_interval = "1ep"
    composer_trainer_hparams.seed = None
    composer_trainer_hparams.validate_every_n_batches = 1
    composer_trainer_hparams.validate_every_n_epochs = 0
    final_checkpoint = "ep2.pt"
    _test_checkpoint_trainer(composer_trainer_hparams)

    # re-create the trainer from the YAML
    second_trainer_hparams = TrainerHparams.create(data=composer_trainer_hparams.to_dict(), cli_args=False)

    # Reduce the filepath to get the location on the rank zero process
    checkpoint_a_file_path = [os.path.join(os.path.abspath(checkpoint_a_folder), final_checkpoint)]
    dist.broadcast_object_list(checkpoint_a_file_path)

    # load only model weights
    second_trainer_hparams.load_path = checkpoint_a_file_path[0]
    second_trainer_hparams.load_weights_only = True
    second_trainer_hparams.load_strict_model_weights = True
    # setup a new optimizer
    second_trainer_hparams.optimizer = AdamWHparams()

    # setup a new LR scheduler
    second_trainer_hparams.schedulers = [CosineAnnealingSchedulerHparams(t_max=second_trainer_hparams.max_duration)]

    # ensure our new choice of scheduler is different than the original scheduler
    for idx in range(len(second_trainer_hparams.schedulers)):
        if idx < len(composer_trainer_hparams.schedulers):
            assert second_trainer_hparams.schedulers[idx] != composer_trainer_hparams.schedulers[idx]

    # pass in the two trainers, verify that the weights are the same
    assert_weights_equivalent(
        original_trainer_hparams=composer_trainer_hparams,
        new_trainer_hparams=second_trainer_hparams,
    )


@pytest.mark.timeout(180)
@pytest.mark.parametrize("world_size", [
    pytest.param(1),
    pytest.param(2, marks=pytest.mark.world_size(2)),
])
@pytest.mark.parametrize("device_hparams,deepspeed_enabled,zero_stage", [
    pytest.param(CPUDeviceHparams(), False, None, id="cpu-ddp"),
    pytest.param(GPUDeviceHparams(), False, None, id="gpu-ddp", marks=pytest.mark.gpu),
    pytest.param(GPUDeviceHparams(), True, 0, id="deepspeed-zero0", marks=pytest.mark.gpu),
    pytest.param(GPUDeviceHparams(), True, 1, id="deepspeed-zero1", marks=pytest.mark.gpu),
    pytest.param(GPUDeviceHparams(), True, 2, id="deepspeed-zero2", marks=pytest.mark.gpu),
])
@pytest.mark.parametrize(
    "seed,save_interval,save_filename,resume_file,final_checkpoint",
    [
        [None, "1ep", "ep{epoch}-rank{rank}", "ep1-rank{rank}", "latest-rank{rank}"
        ],  # test randomized seed saving and symlinking
        [42, "1ep", "ep{epoch}-rank{rank}", "ep1-rank{rank}", "ep2-rank{rank}"],  # test save at epoch end
        [42, "1ep", "ep{epoch}-rank{rank}.tgz", "ep1-rank{rank}.tgz", "ep2-rank{rank}.tgz"
        ],  # test tarball with compression
        [42, "2ba", "ba{batch}-rank{rank}", "ba4-rank{rank}", "ba8-rank{rank}"],  # test save batch in partial epoch
        [42, "1ba", "ba{batch}-rank{rank}", "ba5-rank{rank}", "ba8-rank{rank}"],  # test save batch at epoch end
        [42, "2ba", "ba{batch}-rank{rank}", "ba6-rank{rank}", "ba8-rank{rank}"],  # test save batch after complete epoch
    ],
)
@pytest.mark.parametrize("model_name", [None, "resnet50_synthetic", "gpt2_52m"])
def test_checkpoint(
    device_hparams: DeviceHparams,
    world_size: int,
    deepspeed_enabled: bool,
    zero_stage: Optional[int],
    composer_trainer_hparams: TrainerHparams,
    save_interval: str,
    save_filename: str,
    resume_file: str,
    final_checkpoint: str,
    seed: Optional[int],
    model_name: Optional[str],
    tmpdir: pathlib.Path,
):
    """strategy:
    - train two epochs. capture checkpoints after `checkpoint_interval` and ep2.
    - create a new trainer from the `checkpoint_interval` checkpoint, and train until end. checkpoint again.
    - assert that the checkpoint from the new trainer at the end is the same as the checkpoint from the first trainer at the end.
    """
    del world_size  # unused. Read via env variable

    if not isinstance(device_hparams, GPUDeviceHparams) and deepspeed_enabled:
        pytest.skip("DeepSpeed tests must be ran on GPU")

    if deepspeed_enabled:
        if not is_tar(resume_file):
            resume_file += ".tar"
        if not is_tar(final_checkpoint):
            final_checkpoint += ".tar"

    if model_name is not None:
        if not isinstance(device_hparams, GPUDeviceHparams):
            pytest.skip("Real models require a GPU -- otherwise they take too long")
        model_hparams = TrainerHparams.load(model_name)
        composer_trainer_hparams.train_dataset = model_hparams.train_dataset
        composer_trainer_hparams.val_dataset = model_hparams.val_dataset
        composer_trainer_hparams.model = model_hparams.model
        composer_trainer_hparams.optimizer = model_hparams.optimizer
        composer_trainer_hparams.schedulers = model_hparams.schedulers

    if not isinstance(composer_trainer_hparams.train_dataset, SyntheticHparamsMixin):
        pytest.skip("Checkpointing tests require synthetic data")
        return
    if not isinstance(composer_trainer_hparams.val_dataset, SyntheticHparamsMixin):
        pytest.skip("Checkpointing tests require synthetic data")
        return

<<<<<<< HEAD
    configure_model_for_synthetic(composer_trainer_hparams.model)

    assert isinstance(composer_trainer_hparams.train_dataset, DatasetHparams)
    configure_dataset_for_synthetic(composer_trainer_hparams.train_dataset, composer_trainer_hparams.model)
    composer_trainer_hparams.save_name_format = save_name_format
=======
    composer_trainer_hparams.save_filename = save_filename
    composer_trainer_hparams.train_dataset.use_synthetic = True
>>>>>>> 8fc28476
    composer_trainer_hparams.train_dataset.shuffle = False

    assert isinstance(composer_trainer_hparams.val_dataset, DatasetHparams)
    configure_dataset_for_synthetic(composer_trainer_hparams.val_dataset, composer_trainer_hparams.model)
    composer_trainer_hparams.val_dataset.shuffle = False

    composer_trainer_hparams.grad_accum = 2
    composer_trainer_hparams.loggers = []
    composer_trainer_hparams.train_batch_size = 8
    composer_trainer_hparams.eval_batch_size = 16
    num_epochs = 2
    composer_trainer_hparams.max_duration = f"{num_epochs}ep"
    composer_trainer_hparams.precision = Precision.FP32
    composer_trainer_hparams.callbacks = [DummyStatefulCallbackHparams(), EventCounterCallbackHparams()]
    composer_trainer_hparams.train_subset_num_batches = 5
    composer_trainer_hparams.eval_subset_num_batches = 5
    composer_trainer_hparams.device = device_hparams
    if deepspeed_enabled:
        assert zero_stage is not None
        if zero_stage > 0:
            composer_trainer_hparams.deterministic_mode = False
            if model_name is not None:
                pytest.skip(
                    textwrap.dedent(f"""\
                        Skipping test since deterministic mode is required for
                        non-trivial models, but deterministic mode isn't compatible with deepspeed
                        zero stage {zero_stage}"""))
        composer_trainer_hparams.deepspeed = {"zero_optimization": {"stage": zero_stage}}

    checkpoint_a_folder = str(tmpdir / "first")
    composer_trainer_hparams.save_folder = checkpoint_a_folder
    composer_trainer_hparams.save_interval = save_interval
    composer_trainer_hparams.seed = seed

    composer_trainer_hparams.validate_every_n_batches = 1 if resume_file.startswith("ba") else 0
    composer_trainer_hparams.validate_every_n_epochs = 1 if resume_file.startswith("ep") else 0
    first_trainer = _test_checkpoint_trainer(composer_trainer_hparams)
    save_interval_time = Time.from_timestring(save_interval)
    if save_interval_time.unit == TimeUnit.EPOCH:
        expected_num_checkpoints = ((num_epochs - 1) // save_interval_time.value) + 1
    else:
        expected_num_checkpoints = (
            (composer_trainer_hparams.train_subset_num_batches * num_epochs - 1) // save_interval_time.value) + 1
    checkpoint_saver = None
    for callback in first_trainer.state.callbacks:
        if isinstance(callback, CheckpointSaver):
            checkpoint_saver = callback
    assert checkpoint_saver is not None
    assert len(checkpoint_saver.saved_checkpoints) == expected_num_checkpoints

    rank_to_checkpoint_a_folder = dist.all_gather_object(os.path.abspath(checkpoint_a_folder))

    checkpoint_to_resume_filepath = os.path.join(rank_to_checkpoint_a_folder[0], resume_file)
    first_trainer_final_checkpoint_filepath = os.path.join(rank_to_checkpoint_a_folder[0], final_checkpoint)

    # Move the resume and final file to the rank 0 folder
    try:
        rank_checkpoint_filepath = os.path.join(checkpoint_a_folder, resume_file.format(rank=dist.get_global_rank()))
        shutil.copy2(rank_checkpoint_filepath,
                     checkpoint_to_resume_filepath.format(rank=dist.get_global_rank()),
                     follow_symlinks=True)
    except (shutil.SameFileError, FileNotFoundError):
        pass

    try:
        rank_checkpoint_filepath = os.path.join(checkpoint_a_folder,
                                                final_checkpoint.format(rank=dist.get_global_rank()))
        shutil.copy2(rank_checkpoint_filepath,
                     first_trainer_final_checkpoint_filepath.format(rank=dist.get_global_rank()),
                     follow_symlinks=True)
    except (shutil.SameFileError, FileNotFoundError):
        pass

    second_trainer_hparams = TrainerHparams.create(data=composer_trainer_hparams.to_dict(), cli_args=False)
    checkpoint_b_folder = os.path.join(rank_to_checkpoint_a_folder[0], "second")

    second_trainer_hparams.save_folder = checkpoint_b_folder
    second_trainer_hparams.load_path = checkpoint_to_resume_filepath
    second_trainer_hparams.load_weights_only = False
    second_trainer_hparams.load_strict_model_weights = False

    _test_checkpoint_trainer(second_trainer_hparams)
    second_trainer_final_checkpoint_filepath = os.path.join(checkpoint_b_folder, final_checkpoint)

    assert_checkpoints_equivalent(
        hparams_a=composer_trainer_hparams,
        checkpoint_file_a=first_trainer_final_checkpoint_filepath,
        hparams_b=second_trainer_hparams,
        checkpoint_file_b=second_trainer_final_checkpoint_filepath,
    )


def _test_checkpoint_trainer(trainer_hparams: TrainerHparams):
    callback_registry["dummy"] = DummyStatefulCallbackHparams
    callback_registry["event_counter"] = EventCounterCallbackHparams

    trainer = trainer_hparams.initialize_object()
    trainer.fit()
    _validate_events_called_expected_number_of_times(trainer)
    return trainer


def _validate_events_called_expected_number_of_times(trainer: Trainer):
    state = trainer.state

    assert state.max_duration.unit == TimeUnit.EPOCH
    num_epochs = state.max_duration.value
    num_total_steps = num_epochs * state.steps_per_epoch
    num_total_microbatches = num_total_steps * state.grad_accum
    num_evals = 0
    if trainer._validate_every_n_batches > 0:
        num_evals = num_total_steps // trainer._validate_every_n_batches
    if trainer._validate_every_n_epochs > 0:
        num_evals = num_epochs // trainer._validate_every_n_epochs

    assert state.evaluators is not None
    for evaluator in state.evaluators:
        assert evaluator.dataloader is not None
    assert trainer._eval_subset_num_batches is not None
    num_eval_steps = num_evals * trainer._eval_subset_num_batches * len(state.evaluators)

    event_to_num_expected_invocations = {
        Event.INIT: 1,
        Event.EPOCH_START: num_epochs,
        Event.BATCH_START: num_total_steps,
        Event.AFTER_DATALOADER: num_total_steps,
        Event.BEFORE_FORWARD: num_total_microbatches,
        Event.AFTER_FORWARD: num_total_microbatches,
        Event.BEFORE_LOSS: num_total_microbatches,
        Event.AFTER_LOSS: num_total_microbatches,
        Event.BEFORE_BACKWARD: num_total_microbatches,
        Event.AFTER_BACKWARD: num_total_microbatches,
        Event.BEFORE_TRAIN_BATCH: num_total_steps,
        Event.AFTER_TRAIN_BATCH: num_total_steps,
        Event.BATCH_END: num_total_steps,
        Event.BATCH_CHECKPOINT: num_total_steps,
        Event.EPOCH_END: num_epochs,
        Event.EPOCH_CHECKPOINT: num_epochs,
        Event.EVAL_START: num_evals,
        Event.EVAL_BATCH_START: num_eval_steps,
        Event.EVAL_BEFORE_FORWARD: num_eval_steps,
        Event.EVAL_AFTER_FORWARD: num_eval_steps,
        Event.EVAL_BATCH_END: num_eval_steps,
        Event.EVAL_END: num_evals,
    }

    for callback in trainer.state.callbacks:
        if isinstance(callback, EventCounterCallback):
            for event, expected in event_to_num_expected_invocations.items():
                actual = callback.event_to_num_calls[event]
                assert expected == actual, f"Event {event} expected to be called {expected} times, but instead it was called {actual} times"
            return
    assert False, "EventCounterCallback not found in callbacks"<|MERGE_RESOLUTION|>--- conflicted
+++ resolved
@@ -304,16 +304,11 @@
         pytest.skip("Checkpointing tests require synthetic data")
         return
 
-<<<<<<< HEAD
     configure_model_for_synthetic(composer_trainer_hparams.model)
 
     assert isinstance(composer_trainer_hparams.train_dataset, DatasetHparams)
     configure_dataset_for_synthetic(composer_trainer_hparams.train_dataset, composer_trainer_hparams.model)
-    composer_trainer_hparams.save_name_format = save_name_format
-=======
     composer_trainer_hparams.save_filename = save_filename
-    composer_trainer_hparams.train_dataset.use_synthetic = True
->>>>>>> 8fc28476
     composer_trainer_hparams.train_dataset.shuffle = False
 
     assert isinstance(composer_trainer_hparams.val_dataset, DatasetHparams)
