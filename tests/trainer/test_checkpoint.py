--- conflicted
+++ resolved
@@ -1,6 +1,7 @@
 # Copyright 2021 MosaicML. All Rights Reserved.
 
 import os
+import pathlib
 import random
 import tarfile
 import tempfile
@@ -26,12 +27,7 @@
 from composer.trainer.devices import CPUDeviceHparams, DeviceHparams, GPUDeviceHparams
 from composer.trainer.trainer import Trainer
 from composer.trainer.trainer_hparams import TrainerHparams, callback_registry
-<<<<<<< HEAD
-from composer.utils.object_store import ObjectStoreProviderHparams
-=======
-from composer.utils import run_directory
 from composer.utils.checkpoint import _is_archive
->>>>>>> 63bfca45
 from tests.test_state import assert_state_equivalent
 from tests.utils.deep_compare import deep_compare
 
@@ -103,10 +99,11 @@
 
 
 @pytest.fixture
-def checkpointing_trainer_hparams(composer_trainer_hparams: TrainerHparams) -> TrainerHparams:
+def checkpointing_trainer_hparams(composer_trainer_hparams: TrainerHparams,
+                                  rank_zero_tmpdir: pathlib.Path) -> TrainerHparams:
     composer_trainer_hparams.grad_accum = 2
     composer_trainer_hparams.max_duration = "2ep"
-    composer_trainer_hparams.save_folder = "checkpoints"
+    composer_trainer_hparams.save_folder_format = str(rank_zero_tmpdir / "checkpoints")
     composer_trainer_hparams.save_interval = "1ba"
     composer_trainer_hparams.callbacks.append(DummyStatefulCallbackHparams())
     composer_trainer_hparams.callbacks.append(EventCounterCallbackHparams())
@@ -138,11 +135,11 @@
         deep_compare(checkpoint_a["rng"], checkpoint_b["rng"])
 
     assert hparams_b.load_path_format is not None
-    assert hparams_b.save_folder is not None
+    assert hparams_b.save_folder_format is not None
     hparams_a.load_path_format = hparams_b.load_path_format
     hparams_a.load_weights_only = False
     hparams_a.load_strict_model_weights = False
-    hparams_a.save_folder = hparams_b.save_folder
+    hparams_a.save_folder_format = hparams_b.save_folder_format
 
     assert hparams_a.to_dict() == hparams_b.to_dict()
 
@@ -199,8 +196,8 @@
     composer_trainer_hparams.callbacks = [DummyStatefulCallbackHparams(), EventCounterCallbackHparams()]
     composer_trainer_hparams.train_subset_num_batches = 5
     composer_trainer_hparams.device = device_hparams
-    checkpoint_a_folder = "first"
-    composer_trainer_hparams.save_folder = checkpoint_a_folder
+    checkpoint_a_folder = str(rank_zero_tmpdir / "first")
+    composer_trainer_hparams.save_folder_format = checkpoint_a_folder
     composer_trainer_hparams.save_name_format = "ep{epoch}.pt"
     composer_trainer_hparams.save_interval = "1ep"
     composer_trainer_hparams.seed = None
@@ -212,7 +209,7 @@
     # re-create the trainer from the YAML
     second_trainer_hparams = TrainerHparams.create(data=composer_trainer_hparams.to_dict(), cli_args=False)
 
-    checkpoint_a_file_path = os.path.join(run_directory.get_run_directory(), checkpoint_a_folder, final_checkpoint)
+    checkpoint_a_file_path = os.path.join(checkpoint_a_folder, final_checkpoint)
 
     # load only model weights
     second_trainer_hparams.load_path_format = checkpoint_a_file_path
@@ -251,12 +248,14 @@
 @pytest.mark.parametrize(
     "seed,save_interval,save_name_format,resume_file,final_checkpoint",
     [
-        [None, "1ep", "ep{epoch}", "ep1", "latest-rank{rank}"],  # test randomized seed saving and symlinking
-        [42, "1ep", "ep{epoch}", "ep1", "ep2"],  # test save at epoch end
-        [42, "1ep", "ep{epoch}.tgz", "ep1.tgz", "ep2.tgz"],  # test tarball with compression
-        [42, "2ba", "ba{batch}", "ba4", "ba8"],  # test save batch in partial epoch
-        [42, "1ba", "ba{batch}", "ba5", "ba8"],  # test save batch at epoch end
-        [42, "2ba", "ba{batch}", "ba6", "ba8"],  # test save batch after complete epoch
+        [None, "1ep", "ep{epoch}-rank{rank}", "ep1-rank{rank}", "latest-rank{rank}"
+        ],  # test randomized seed saving and symlinking
+        [42, "1ep", "ep{epoch}-rank{rank}", "ep1-rank{rank}", "ep2-rank{rank}"],  # test save at epoch end
+        [42, "1ep", "ep{epoch}-rank{rank}.tgz", "ep1-rank{rank}.tgz", "ep2-rank{rank}.tgz"
+        ],  # test tarball with compression
+        [42, "2ba", "ba{batch}-rank{rank}", "ba4-rank{rank}", "ba8-rank{rank}"],  # test save batch in partial epoch
+        [42, "1ba", "ba{batch}-rank{rank}", "ba5-rank{rank}", "ba8-rank{rank}"],  # test save batch at epoch end
+        [42, "2ba", "ba{batch}-rank{rank}", "ba6-rank{rank}", "ba8-rank{rank}"],  # test save batch after complete epoch
     ],
 )
 @pytest.mark.parametrize("model_name", [None, "resnet50_synthetic", "gpt2_52m"])
@@ -272,6 +271,7 @@
     final_checkpoint: str,
     seed: Optional[int],
     model_name: Optional[str],
+    rank_zero_tmpdir: pathlib.Path,
 ):
     """strategy:
     - train two epochs. capture checkpoints after `checkpoint_interval` and ep2.
@@ -333,8 +333,8 @@
                         zero stage {zero_stage}"""))
         composer_trainer_hparams.deepspeed = {"zero_optimization": {"stage": zero_stage}}
 
-    checkpoint_a_folder = "first"
-    composer_trainer_hparams.save_folder = checkpoint_a_folder
+    checkpoint_a_folder = str(rank_zero_tmpdir / "first")
+    composer_trainer_hparams.save_folder_format = checkpoint_a_folder
     composer_trainer_hparams.save_interval = save_interval
     composer_trainer_hparams.seed = seed
 
@@ -353,29 +353,25 @@
             checkpoint_saver = callback
     assert checkpoint_saver is not None
     assert len(checkpoint_saver.saved_checkpoints) == expected_num_checkpoints
-    checkpoint_a_file_path = os.path.join(checkpoint_a_folder, resume_file)
-    checkpoint_b_file_path = os.path.join(run_directory.get_node_run_directory(), "rank_{rank}", checkpoint_a_folder,
-                                          final_checkpoint)
+    checkpoint_to_resume_filepath_format = os.path.join(checkpoint_a_folder, resume_file)
+    first_trainer_final_checkpoint_filepath_format = os.path.join(checkpoint_a_folder, final_checkpoint)
 
     second_trainer_hparams = TrainerHparams.create(data=composer_trainer_hparams.to_dict(), cli_args=False)
-    checkpoint_b_folder = "second"
-
-    second_trainer_hparams.save_folder = checkpoint_b_folder
-    second_trainer_filepath = os.path.join(run_directory.get_node_run_directory(), "rank_{rank}",
-                                           checkpoint_a_file_path)
-    second_trainer_hparams.load_path_format = second_trainer_filepath
+    checkpoint_b_folder = str(rank_zero_tmpdir / "second")
+
+    second_trainer_hparams.save_folder_format = checkpoint_b_folder
+    second_trainer_hparams.load_path_format = checkpoint_to_resume_filepath_format
     second_trainer_hparams.load_weights_only = False
     second_trainer_hparams.load_strict_model_weights = False
 
     _test_checkpoint_trainer(second_trainer_hparams)
-    checkpoint_c_file_path = os.path.join(run_directory.get_node_run_directory(), "rank_{rank}", checkpoint_b_folder,
-                                          final_checkpoint)
+    second_trainer_final_checkpoint_filepath_format = os.path.join(checkpoint_b_folder, final_checkpoint)
 
     assert_checkpoints_equivalent(
         hparams_a=composer_trainer_hparams,
-        checkpoint_file_a=checkpoint_b_file_path,
+        checkpoint_file_a=first_trainer_final_checkpoint_filepath_format,
         hparams_b=second_trainer_hparams,
-        checkpoint_file_b=checkpoint_c_file_path,
+        checkpoint_file_b=second_trainer_final_checkpoint_filepath_format,
     )
 
 
