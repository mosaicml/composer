--- conflicted
+++ resolved
@@ -18,11 +18,7 @@
 from composer.trainer.devices import CPUDeviceHparams, DeviceHparams, GPUDeviceHparams
 from composer.trainer.trainer import Trainer
 from composer.trainer.trainer_hparams import TrainerHparams, callback_registry
-<<<<<<< HEAD
-from composer.utils.ddp import is_rank_zero
-=======
 from composer.utils import ddp
->>>>>>> 79e15a42
 from tests.test_state import assert_state_equivalent
 from tests.utils.deep_compare import deep_compare
 
@@ -177,11 +173,7 @@
     checkpoint_c_file_path = os.path.join(checkpoint_b_folder, final_checkpoint)
     trainer_2_hparams_filepath = os.path.join(checkpoint_b_folder, "hparams.yaml")
 
-<<<<<<< HEAD
-    if is_rank_zero():
-=======
     if ddp.get_global_rank() == 0:
->>>>>>> 79e15a42
 
         assert_checkpoints_equivalent(
             hparams_file_a=trainer_1_hparams_filepath,
