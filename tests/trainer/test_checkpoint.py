--- conflicted
+++ resolved
@@ -788,7 +788,6 @@
         if is_compressed_pt(latest_filename) and not get_compressor(latest_filename).exists:
             pytest.skip(reason=f'compressor not found for {latest_filename}')
 
-<<<<<<< HEAD
         if use_object_store:
             save_folder = 's3://bucket_name/first'
         else:
@@ -834,6 +833,7 @@
                         autoresume=True,
                         load_path='ignore_me.pt',  # this should be ignored
                         load_ignore_keys=['*'],  # this should be ignored
+                        save_overwrite=save_overwrite,
                     )
 
                     self._assert_weights_equivalent(
@@ -850,53 +850,7 @@
                         ), 'Original metrics do not equal metrics from loaded checkpoint.'
 
                     assert trainer_1.state.run_name == trainer_2.state.run_name
-=======
-        trainer_1 = self.get_trainer(
-            latest_filename=latest_filename,
-            file_extension=file_extension,
-            save_folder='first',
-            device=device,
-            run_name='big-chungus',
-            autoresume=True,
-            loggers=[self.get_logger(tmp_path)] if use_object_store else [],
-            save_metrics=save_metrics,
-        )
-
-        # trains the model, saving the checkpoint files
-        trainer_1.fit()
-        trainer_1.close()
-
-        if delete_local:
-            # delete files locally, forcing trainer to look in object store
-            shutil.rmtree('first')
-
-        trainer_2 = self.get_trainer(
-            latest_filename=latest_filename,
-            save_folder='first',
-            device=device,
-            run_name='big-chungus',
-            autoresume=True,
-            load_path='ignore_me.pt',  # this should be ignored
-            load_ignore_keys=['*'],  # this should be ignored
-            save_overwrite=save_overwrite,
-            loggers=[self.get_logger(tmp_path)] if use_object_store else [],
-        )
-
-        self._assert_weights_equivalent(
-            trainer_1.state.model,
-            trainer_2.state.model,
-        )
-
-        if save_metrics:
-            assert self._metrics_equal(
-                trainer_1.state.train_metrics,
-                trainer_2.state.train_metrics,
-                trainer_1.state.eval_metrics,
-                trainer_2.state.eval_metrics,
-            ), 'Original metrics do not equal metrics from loaded checkpoint.'
-
-        assert trainer_1.state.run_name == trainer_2.state.run_name
->>>>>>> 56ccc2eb
+
 
     @pytest.mark.parametrize(('save_folder'), [None, 'first'])
     def test_autoresume_from_callback(
