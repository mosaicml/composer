--- conflicted
+++ resolved
@@ -21,7 +21,7 @@
 from composer.core.precision import Precision
 from composer.core.time import Time, TimeUnit
 from composer.datasets import DatasetHparams, SyntheticHparamsMixin
-from composer.loggers import ObjectStoreLoggerHparams, WandBLoggerHparams
+from composer.loggers import ObjectStoreLoggerHparams
 from composer.optim import AdamWHparams, CosineAnnealingSchedulerHparams
 from composer.trainer.devices import CPUDeviceHparams, DeviceHparams, GPUDeviceHparams
 from composer.trainer.trainer import Trainer
@@ -216,7 +216,6 @@
     )
 
 
-<<<<<<< HEAD
 @pytest.mark.timeout(90)
 @pytest.mark.parametrize("device_hparams", [
     pytest.param(CPUDeviceHparams(), id="cpu"),
@@ -256,7 +255,49 @@
     composer_trainer_hparams.callbacks = [DummyStatefulCallbackHparams(), EventCounterCallbackHparams()]
     composer_trainer_hparams.train_subset_num_batches = 5
     composer_trainer_hparams.device = device_hparams
-=======
+    checkpoint_a_folder = "first"
+    composer_trainer_hparams.save_folder = checkpoint_a_folder
+    composer_trainer_hparams.save_filename = "ep{epoch}.pt"
+    composer_trainer_hparams.save_interval = "1ep"
+    composer_trainer_hparams.save_overwrite = save_overwrite
+    composer_trainer_hparams.seed = None
+    composer_trainer_hparams.validate_every_n_batches = 1
+    composer_trainer_hparams.validate_every_n_epochs = 0
+    middle_checkpoint = "ep1.pt"
+    final_checkpoint = "ep2.pt"
+    _test_checkpoint_trainer(composer_trainer_hparams)
+
+    # Make train loop noop for future calls. Note that we require training when testing save_overwrite as
+    # validation for save_overwrite occurs at Event.FIT_START. This is because the state of the loaded
+    # checkpoint is not available at Event.INIT.
+    composer_trainer_hparams.max_duration = "0ep"
+
+    # re-create the trainers from the YAMLs and move filepaths to rank zero process
+    middle_trainer_hparams = TrainerHparams.create(data=composer_trainer_hparams.to_dict(), cli_args=False)
+    middle_checkpoint_path = [os.path.join(os.path.abspath(checkpoint_a_folder), middle_checkpoint)]
+    dist.broadcast_object_list(middle_checkpoint_path)
+    final_trainer_hparams = TrainerHparams.create(data=composer_trainer_hparams.to_dict(), cli_args=False)
+    final_checkpoint_path = [os.path.join(os.path.abspath(checkpoint_a_folder), final_checkpoint)]
+    dist.broadcast_object_list(final_checkpoint_path)
+
+    # load model from middle checkpoint
+    middle_trainer_hparams.load_path = middle_checkpoint_path[0]
+    if save_overwrite:
+        # succesfully load if save_overwrite is True
+        trainer = middle_trainer_hparams.initialize_object()
+        trainer.fit()
+    else:
+        # raise FileExistsError if save_overwrite is False
+        with pytest.raises(FileExistsError):
+            trainer = middle_trainer_hparams.initialize_object()
+            trainer.fit()
+
+    # load model from last checkpoint, which should work regardless of save_overwrite
+    final_trainer_hparams.load_path = final_checkpoint_path[0]
+    trainer = final_trainer_hparams.initialize_object()
+    trainer.fit()
+
+
 pytest.mark.timeout(90)
 
 
@@ -288,50 +329,10 @@
     )
     composer_trainer_hparams.loggers = [object_store_logger_hparams]
     composer_trainer_hparams.max_duration = "2ep"
->>>>>>> bf4e32cc
     checkpoint_a_folder = "first"
     composer_trainer_hparams.save_folder = checkpoint_a_folder
     composer_trainer_hparams.save_filename = "ep{epoch}.pt"
     composer_trainer_hparams.save_interval = "1ep"
-<<<<<<< HEAD
-    composer_trainer_hparams.save_overwrite = save_overwrite
-    composer_trainer_hparams.seed = None
-    composer_trainer_hparams.validate_every_n_batches = 1
-    composer_trainer_hparams.validate_every_n_epochs = 0
-    middle_checkpoint = "ep1.pt"
-    final_checkpoint = "ep2.pt"
-    _test_checkpoint_trainer(composer_trainer_hparams)
-
-    # Make train loop noop for future calls. Note that we require training when testing save_overwrite as
-    # validation for save_overwrite occurs at Event.FIT_START. This is because the state of the loaded
-    # checkpoint is not available at Event.INIT.
-    composer_trainer_hparams.max_duration = "0ep"
-
-    # re-create the trainers from the YAMLs and move filepaths to rank zero process
-    middle_trainer_hparams = TrainerHparams.create(data=composer_trainer_hparams.to_dict(), cli_args=False)
-    middle_checkpoint_path = [os.path.join(os.path.abspath(checkpoint_a_folder), middle_checkpoint)]
-    dist.broadcast_object_list(middle_checkpoint_path)
-    final_trainer_hparams = TrainerHparams.create(data=composer_trainer_hparams.to_dict(), cli_args=False)
-    final_checkpoint_path = [os.path.join(os.path.abspath(checkpoint_a_folder), final_checkpoint)]
-    dist.broadcast_object_list(final_checkpoint_path)
-
-    # load model from middle checkpoint
-    middle_trainer_hparams.load_path = middle_checkpoint_path[0]
-    if save_overwrite:
-        # succesfully load if save_overwrite is True
-        trainer = middle_trainer_hparams.initialize_object()
-        trainer.fit()
-    else:
-        # raise FileExistsError if save_overwrite is False
-        with pytest.raises(FileExistsError):
-            trainer = middle_trainer_hparams.initialize_object()
-            trainer.fit()
-
-    # load model from last checkpoint, which should work regardless of save_overwrite
-    final_trainer_hparams.load_path = final_checkpoint_path[0]
-    trainer = final_trainer_hparams.initialize_object()
-    trainer.fit()
-=======
     composer_trainer_hparams.seed = None
     composer_trainer_hparams.validate_every_n_batches = 1
     composer_trainer_hparams.validate_every_n_epochs = 0
@@ -375,7 +376,6 @@
         new_trainer_hparams=second_trainer_hparams,
         overwrite_load_path=False,
     )
->>>>>>> bf4e32cc
 
 
 @pytest.mark.timeout(180)
