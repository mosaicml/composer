--- conflicted
+++ resolved
@@ -188,22 +188,18 @@
         )
 
     @device('cpu', 'gpu')
-<<<<<<< HEAD
-    def test_load_weights(self, device):
-
-        trainer_1 = self.get_trainer(
-            save_folder='first',
-            device=device,
-        )
+    @pytest.mark.parametrize('load_weights_only', [True, False])
+    def test_load_weights(self, device, load_weights_only):
+
+        trainer_1 = self.get_trainer(save_folder='first', device=device)
         trainer_1.fit()
         trainer_1.close()
 
         last_checkpoint = os.path.join('first', 'ep2.pt')
         trainer_2 = self.get_trainer(
             load_path=last_checkpoint,
-            load_weights_only=True,
-            load_strict_model_weights=True,
-            device=device,
+            load_weights_only=load_weights_only,
+            load_strict_model_weights=load_weights_only,
         )
 
         # check weights loaded properly
@@ -211,6 +207,24 @@
             trainer_1.state.model,
             trainer_2.state.model,
         )
+
+        # check callbacks state
+        stateful_callbacks_equal = self._stateful_callbacks_equal(
+            trainer_1.state.callbacks,
+            trainer_2.state.callbacks,
+        )
+        if load_weights_only:
+            # callback state should not have been loaded
+            assert not stateful_callbacks_equal
+        else:
+            assert stateful_callbacks_equal
+
+    def _stateful_callbacks_equal(self, callbacks1, callbacks2):
+
+        cb1 = next((cb for cb in callbacks1 if isinstance(cb, DummyStatefulCallback)))
+        cb2 = next((cb for cb in callbacks2 if isinstance(cb, DummyStatefulCallback)))
+
+        return cb1.random_value == cb2.random_value
 
     def test_load_weights_object_store(self, tmp_path):
 
@@ -277,164 +291,40 @@
             loggers=[self.get_logger(tmp_path)] if use_object_store else [],
         )
 
-        # TODO (mihir): should be checking the entire state
-        # not just the model?
         self._assert_weights_equivalent(
             trainer_1.state.model,
             trainer_2.state.model,
         )
 
-=======
-    @pytest.mark.parametrize('load_weights_only', [True, False])
-    def test_load_weights(self, device, load_weights_only):
-
-        trainer_1 = self.get_trainer(save_folder='first', device=device)
+        assert trainer_1.state.run_name == trainer_2.state.run_name
+
+    def test_different_run_names(self):
+
+        trainer_1 = self.get_trainer(
+            save_folder='first/',
+            seed=12345,
+        )
         trainer_1.fit()
         trainer_1.close()
 
-        last_checkpoint = os.path.join('first', 'ep2.pt')
         trainer_2 = self.get_trainer(
-            load_path=last_checkpoint,
-            load_weights_only=load_weights_only,
-            load_strict_model_weights=load_weights_only,
-        )
-
-        # check weights loaded properly
-        self._assert_weights_equivalent(
-            trainer_1.state.model,
-            trainer_2.state.model,
-        )
-
-        # check callbacks state
-        stateful_callbacks_equal = self._stateful_callbacks_equal(
-            trainer_1.state.callbacks,
-            trainer_2.state.callbacks,
-        )
-        if load_weights_only:
-            # callback state should not have been loaded
-            assert not stateful_callbacks_equal
-        else:
-            assert stateful_callbacks_equal
-
-    def _stateful_callbacks_equal(self, callbacks1, callbacks2):
-
-        cb1 = next((cb for cb in callbacks1 if isinstance(cb, DummyStatefulCallback)))
-        cb2 = next((cb for cb in callbacks2 if isinstance(cb, DummyStatefulCallback)))
-
-        return cb1.random_value == cb2.random_value
-
-    def test_load_weights_object_store(self, tmp_path):
-
-        pytest.importorskip('libcloud')
-
-        trainer_1 = self.get_trainer(
-            save_folder='first',
-            loggers=[self.get_logger(tmp_path)],
-            run_name='electric-zebra',
-        )
-        trainer_1.fit()
-        trainer_1.close()
-
-        trainer_2 = self.get_trainer(
-            loggers=[self.get_logger(tmp_path)],
-            run_name='electric-zebra',
-            load_path='electric-zebra/checkpoints/latest-rank0',
-            load_object_store=self.get_logger(tmp_path),
-        )
-
-        # check weights loaded properly
-        self._assert_weights_equivalent(
-            trainer_1.state.model,
-            trainer_2.state.model,
-        )
+            load_path=os.path.join('first', 'ep2.pt'),
+            seed=12345,
+        )
+
+        assert trainer_1.state.run_name != trainer_2.state.run_name
 
     @device('cpu', 'gpu')
-    @pytest.mark.parametrize('use_object_store', [True, False])
-    @pytest.mark.parametrize('delete_local', [True, False])
-    def test_autoresume(
-        self,
-        device: str,
-        tmp_path: pathlib.Path,
-        use_object_store: bool,
-        delete_local: bool,
-    ):
-        if delete_local and not use_object_store:
-            pytest.skip('Invalid test setting.')
-
-        if use_object_store:
-            pytest.importorskip('libcloud')
+    @pytest.mark.parametrize('save_overwrite', [True, False])
+    def test_save_overwrite(self, device, save_overwrite):
 
         trainer_1 = self.get_trainer(
             save_folder='first',
             device=device,
-            run_name='big-chungus',
-            loggers=[self.get_logger(tmp_path)] if use_object_store else [],
-        )
-
-        # trains the model, saving the checkpoint files
+        )
         trainer_1.fit()
         trainer_1.close()
 
-        if delete_local:
-            # delete files locally, forcing trainer to look in object store
-            shutil.rmtree('first')
-
-        trainer_2 = self.get_trainer(
-            save_folder='first',
-            device=device,
-            run_name='big-chungus',
-            autoresume=True,
-            load_path='ignore_me.pt',  # this should be ignored
-            loggers=[self.get_logger(tmp_path)] if use_object_store else [],
-        )
-
-        self._assert_weights_equivalent(
-            trainer_1.state.model,
-            trainer_2.state.model,
-        )
-
->>>>>>> db70fd15
-        assert trainer_1.state.run_name == trainer_2.state.run_name
-
-    def test_different_run_names(self):
-
-        trainer_1 = self.get_trainer(
-            save_folder='first/',
-            seed=12345,
-        )
-        trainer_1.fit()
-        trainer_1.close()
-
-        trainer_2 = self.get_trainer(
-            load_path=os.path.join('first', 'ep2.pt'),
-<<<<<<< HEAD
-            seed=67890,
-=======
-            seed=12345,
->>>>>>> db70fd15
-        )
-
-        assert trainer_1.state.run_name != trainer_2.state.run_name
-
-    @device('cpu', 'gpu')
-    @pytest.mark.parametrize('save_overwrite', [True, False])
-    def test_save_overwrite(self, device, save_overwrite):
-
-        trainer_1 = self.get_trainer(
-            save_folder='first',
-            device=device,
-        )
-        trainer_1.fit()
-        trainer_1.close()
-
-<<<<<<< HEAD
-        if save_overwrite:
-            ctx = contextlib.nullcontext
-        else:
-            ctx = functools.partial(pytest.raises, FileExistsError)
-
-        with ctx():  # expect FileExistsError if save_overwrite=False
-=======
         ctx = None
         if save_overwrite:
             ctx = contextlib.nullcontext()
@@ -442,7 +332,6 @@
             ctx = pytest.raises(FileExistsError)
 
         with ctx:  # expect FileExistsError if save_overwrite=False
->>>>>>> db70fd15
             trainer_2 = self.get_trainer(
                 save_folder='first',
                 save_overwrite=save_overwrite,
@@ -574,7 +463,6 @@
 
         print(resume_file)
         print(os.listdir(os.path.join(save_folder, 'first')))
-<<<<<<< HEAD
 
         trainer_2 = self.get_trainer(
             save_folder=os.path.join(save_folder, 'second'),
@@ -589,22 +477,6 @@
         trainer_2.fit()
         trainer_2.close()
 
-=======
-
-        trainer_2 = self.get_trainer(
-            save_folder=os.path.join(save_folder, 'second'),
-            save_filename=save_filename,
-            save_interval=save_interval,
-            eval_interval=save_interval,
-            deepspeed_config=deepspeed_config,
-            seed=seed,
-            device=device,
-            load_path=resume_file,  # <-- resume training from file
-        )
-        trainer_2.fit()
-        trainer_2.close()
-
->>>>>>> db70fd15
         self._assert_checkpoints_equivalent(
             save_folder / 'first' / final_checkpoint,
             save_folder / 'second' / final_checkpoint,
