--- conflicted
+++ resolved
@@ -20,13 +20,8 @@
 @pytest.mark.gpu
 @world_size(4)
 @pytest.mark.skipif(version.parse(torch.__version__) < version.parse('2.3'), reason='requires PyTorch 2.3+')
-<<<<<<< HEAD
 @pytest.mark.parametrize('tensor_parallel_degree', [1, 2])
 def test_tp_train(world_size: int, tensor_parallel_degree: int):
-=======
-@pytest.mark.filterwarnings(r'ignore:.*\(TP\) is experimental.*:FutureWarning')
-def test_tp_train(world_size: int):
->>>>>>> 893f398b
     from torch.distributed.tensor.parallel import ColwiseParallel, RowwiseParallel
 
     model = SimpleModel()
@@ -38,7 +33,6 @@
         'fc2': RowwiseParallel(),
     }
 
-<<<<<<< HEAD
     if tensor_parallel_degree == 1:
         ctx = pytest.warns(UserWarning, match='*Tensor parallelism will not be used*')
     else:
@@ -55,15 +49,6 @@
                     'tensor_parallel_degree': 2,
                 },
                 'fsdp': {},
-=======
-    trainer = Trainer(
-        model=model,
-        train_dataloader=dataloader,
-        parallelism_config={
-            'tp': {
-                'layer_plan': layer_plan,
-                'tensor_parallel_degree': 2,
->>>>>>> 893f398b
             },
             max_duration='3ba',
         )
