--- conflicted
+++ resolved
@@ -435,12 +435,8 @@
         if not should_error:
             assert_state_equivalent(init_trainer.state, fit_trainer.state)
 
-<<<<<<< HEAD
-    @pytest.mark.parametrize("grad_clip_norm,context_manager", [(-1.0, contextlib.nullcontext),
+    @pytest.mark.parametrize('grad_clip_norm,context_manager', [(-1.0, contextlib.nullcontext),
                                                                 (1.0, pytest.deprecated_call)])
-=======
-    @pytest.mark.parametrize('grad_clip_norm', [-1.0, 1.0])
->>>>>>> 16622c94
     def test_grad_clip_norm(
         self,
         train_dataloader: DataLoader,
