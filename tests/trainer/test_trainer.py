--- conflicted
+++ resolved
@@ -385,18 +385,13 @@
         assert trainer.state.deepspeed_enabled
         trainer.fit()
 
-<<<<<<< HEAD
     @pytest.mark.gpu
     def test_device(self, model: ComposerModel):
         trainer = Trainer(model=model, device='gpu')
         assert next(trainer.state.model.parameters()).device.type == 'cuda'
 
-    @pytest.mark.parametrize("precision", list(Precision))
-    @pytest.mark.parametrize("device", ["cpu", pytest.param("gpu", marks=pytest.mark.gpu)])
-=======
     @pytest.mark.parametrize('precision', list(Precision))
     @pytest.mark.parametrize('device', ['cpu', pytest.param('gpu', marks=pytest.mark.gpu)])
->>>>>>> 8694ab87
     def test_precision(
         self,
         model: ComposerModel,
