# Copyright 2022 MosaicML Composer authors
# SPDX-License-Identifier: Apache-2.0

import collections.abc
import contextlib
import copy
import datetime
import os
import pathlib
<<<<<<< HEAD
from typing import List, Optional, Union
=======
import time
from typing import Dict, List, Optional, Union
>>>>>>> de758227

import pytest
import torch
from torch.nn.parallel import DistributedDataParallel
from torch.utils.data import DataLoader
from torchmetrics import Accuracy

from composer import Trainer
from composer.algorithms import CutOut, LabelSmoothing, algorithm_registry
from composer.callbacks import LRMonitor
from composer.core.callback import Callback
from composer.core.evaluator import Evaluator
from composer.core.event import Event
from composer.core.precision import Precision
from composer.core.state import State
from composer.core.time import Time, TimeUnit
from composer.datasets import DataLoaderHparams, ImagenetDatasetHparams
from composer.datasets.ffcv_utils import write_ffcv_dataset
from composer.loggers.in_memory_logger import InMemoryLogger
from composer.loggers.logger import Logger
from composer.models.base import ComposerModel
from composer.optim.scheduler import ExponentialScheduler
from composer.trainer.devices import Device
from composer.trainer.trainer_hparams import callback_registry, logger_registry
from composer.utils import dist
from composer.utils.object_store import ObjectStoreHparams
from tests.algorithms.algorithm_settings import get_settings
from tests.common import (RandomClassificationDataset, RandomImageDataset, SimpleConvModel, SimpleModel, device,
                          world_size)
from tests.common.events import EventCounterCallback
from tests.test_state import assert_state_equivalent


class SleepyCallback(Callback):

    def __init__(self, sleep_duration: datetime.timedelta, event: Event) -> None:
        self.sleep_duration = sleep_duration
        self.event = event

    def run_event(self, event: Event, state: State, logger: Logger) -> None:
        if event == self.event:
            time.sleep(self.sleep_duration.total_seconds())


class TestTrainerInit():

    @pytest.fixture
    def model(self):
        return SimpleModel()

    def test_minimal_init(self, model: ComposerModel):
        Trainer(model=model)

    @world_size(1, 2)
    def test_model_ddp_wrapped(self, model: ComposerModel, world_size: int):
        trainer = Trainer(model=model)
        should_be_ddp_wrapped = dist.get_world_size() > 1
        assert isinstance(trainer.state.model, DistributedDataParallel) == should_be_ddp_wrapped

    def test_loggers_before_callbacks(self, model: ComposerModel):
        trainer = Trainer(
            model=model,
            loggers=[InMemoryLogger()],
            callbacks=[LRMonitor()],
        )
        assert isinstance(trainer.state.callbacks[0], InMemoryLogger)
        assert isinstance(trainer.state.callbacks[2], LRMonitor)

    def test_invalid_device(self, model: ComposerModel):
        with pytest.raises(ValueError, match="magic_device"):
            Trainer(model=model, device="magic_device")

    @device('gpu', 'cpu')
    def test_optimizer_params_on_device(
        self,
        model: ComposerModel,
        device: str,
    ):
        # Train a model
        train_dataloader = DataLoader(RandomClassificationDataset())
        optimizer = torch.optim.SGD(model.parameters(), lr=0.01)
        max_duration = "2ba"
        trainer = Trainer(
            model=model,
            max_duration=max_duration,
            train_dataloader=train_dataloader,
            optimizers=optimizer,
        )
        trainer.fit()

        # Assert that the parameters are on the correct devices
        parameters = trainer.state.optimizers[0].param_groups[0]["params"]
        target_device = 'cuda' if device == 'gpu' else 'cpu'
        assert all(param.device.type == target_device for param in parameters)


class TestTrainerInitOrFit:
    """Validate that certain parameters can be passed in on `Trainer.__init__()` or `Trainer.fit()`"""

    @pytest.fixture
    def train_dataloader(self):
        return DataLoader(dataset=RandomClassificationDataset(), batch_size=2)

    @pytest.fixture
    def model(self):
        return SimpleModel()

    @pytest.fixture
    def max_duration(self):
        return Time(1, TimeUnit.EPOCH)

    @pytest.mark.parametrize("train_subset_num_batches", [-1, 1])
    @pytest.mark.parametrize("compute_training_metrics", [True, False])
    def test_train_dataloader(
        self,
        train_dataloader: DataLoader,
        model: ComposerModel,
        max_duration: Time[int],
        train_subset_num_batches: int,
        compute_training_metrics: bool,
    ):
        # Copy the model so the fit_trainer can start with the same parameter values as the init_trainer
        copied_model = copy.deepcopy(model)

        # Train once with the train_dataloader params on Trainer.__init__()
        init_trainer = Trainer(
            model=model,
            max_duration=max_duration,
            train_dataloader=train_dataloader,
            train_subset_num_batches=train_subset_num_batches,
            compute_training_metrics=compute_training_metrics,
        )
        init_trainer.fit()

        # Train again with the train_dataloader params specified on Trainer.fit()
        fit_trainer = Trainer(
            model=copied_model,
            max_duration=max_duration,
        )
        fit_trainer.fit(
            train_dataloader=train_dataloader,
            train_subset_num_batches=train_subset_num_batches,
            compute_training_metrics=compute_training_metrics,
        )

        # Assert that the states are equivalent
        assert_state_equivalent(init_trainer.state, fit_trainer.state)

    @pytest.mark.parametrize("max_duration", [1, "1ep", "1ba", Time(1, TimeUnit.EPOCH)])
    def test_max_duration(
        self,
        train_dataloader: DataLoader,
        model: ComposerModel,
        max_duration: Time[int],
    ):
        # Copy the model so the fit_trainer can start with the same parameter values as the init_trainer
        copied_model = copy.deepcopy(model)

        # Train once with the max_duration param on Trainer.__init__()
        init_trainer = Trainer(
            model=model,
            max_duration=max_duration,
            train_dataloader=train_dataloader,
        )
        init_trainer.fit()

        # Train again with the max_duration param specified on Trainer.fit()
        fit_trainer = Trainer(
            model=copied_model,
            train_dataloader=train_dataloader,
        )
        fit_trainer.fit(duration=max_duration)

        # Assert that the states are equivalent
        assert_state_equivalent(init_trainer.state, fit_trainer.state)

    @pytest.mark.parametrize("reset_time", [True, False])
    @pytest.mark.parametrize("new_duration", [
        Time.from_timestring("1ep"),
        Time.from_timestring("1ba"),
        Time.from_timestring("2ep"),
        None,
    ])
    def test_reset_time(
        self,
        train_dataloader: DataLoader,
        model: ComposerModel,
        max_duration: Time[int],
        new_duration: Time,
        reset_time: bool,
    ):
        # Train once
        trainer = Trainer(
            model=model,
            max_duration=max_duration,
            train_dataloader=train_dataloader,
        )
        trainer.fit()

        # Get the timestamp
        first_timestamp = trainer.state.timestamp

        # It should error if the time is not being reset. Otherwise, it should be reset and train OK.
        error_msg = "Please provide the `duration` or specify `reset_time=True`"
        ctx = pytest.raises(ValueError,
                            match=error_msg) if not new_duration and not reset_time else contextlib.nullcontext()
        with ctx:
            # Train again for the same amount of time
            trainer.fit(
                duration=new_duration,
                train_dataloader=train_dataloader,
                reset_time=reset_time,
            )

        # If the fit did not error (new_duration is specified), then assert that the time
        # matches what is expected
        if new_duration is not None:
            if reset_time:
                assert trainer.state.timestamp.get(new_duration.unit) == new_duration
            else:
                first_timestamp_in_new_unit = getattr(first_timestamp, new_duration.unit.name.lower())
                assert trainer.state.timestamp.get(new_duration.unit) == first_timestamp_in_new_unit + new_duration

    @pytest.mark.parametrize("scale_schedule_ratio", [1.0, 2.0])
    @pytest.mark.parametrize("step_schedulers_every_batch", [None, True, False])
    def test_schedulers(
        self,
        train_dataloader: DataLoader,
        model: ComposerModel,
        max_duration: Time[int],
        scale_schedule_ratio: float,
        step_schedulers_every_batch: Optional[bool],
    ):
        # Copy the model so the fit_trainer can start with the same parameter values as the init_trainer
        copied_model = copy.deepcopy(model)

        # Train once with the scheduler params on Trainer.__init__()
        scheduler = ExponentialScheduler(2.0)
        init_trainer = Trainer(
            model=model,
            max_duration=max_duration,
            train_dataloader=train_dataloader,
            schedulers=scheduler,
            scale_schedule_ratio=scale_schedule_ratio,
            step_schedulers_every_batch=step_schedulers_every_batch,
        )
        init_trainer.fit()

        # Train again with the scheduler params specified on Trainer.fit()
        fit_trainer = Trainer(
            model=copied_model,
            max_duration=max_duration,
            train_dataloader=train_dataloader,
        )
        fit_trainer.fit(
            schedulers=scheduler,
            scale_schedule_ratio=scale_schedule_ratio,
            step_schedulers_every_batch=step_schedulers_every_batch,
        )

        # Assert that the states are equivalent
        assert_state_equivalent(init_trainer.state, fit_trainer.state)

    @pytest.mark.parametrize("eval_subset_num_batches", [-1, 1])
    @pytest.mark.parametrize("eval_interval", ["1ep", "1ba"])
    @pytest.mark.parametrize(
        "eval_dataloader",
        [
            DataLoader(RandomClassificationDataset(size=2)),  # a normal dataloader
            Evaluator(label='eval', dataloader=DataLoader(RandomClassificationDataset(size=2)),
                      metrics=Accuracy()),  # an evaluator
            [  # multiple evaluators
                Evaluator(label='eval1', dataloader=DataLoader(RandomClassificationDataset(size=2)),
                          metrics=Accuracy()),
                Evaluator(label='eval2', dataloader=DataLoader(RandomClassificationDataset(size=2)), metrics=Accuracy())
            ],
        ])
    def test_eval_dataloader(
        self,
        train_dataloader: DataLoader,
        model: ComposerModel,
        max_duration: Time[int],
        eval_subset_num_batches: int,
        eval_interval: str,
        eval_dataloader: Union[Evaluator, DataLoader, List[Evaluator]],
    ):
        # Copy the model so the fit_trainer can start with the same parameter values as the init_trainer
        copied_model = copy.deepcopy(model)

        # Train once with the eval_dataloader params on Trainer.__init__()
        init_event_counter_callback = EventCounterCallback()  # track the number of times eval is called
        init_trainer = Trainer(
            model=model,
            max_duration=max_duration,
            train_dataloader=train_dataloader,
            eval_dataloader=eval_dataloader,
            callbacks=[init_event_counter_callback],
            eval_subset_num_batches=eval_subset_num_batches,
            eval_interval=eval_interval,
        )
        init_trainer.fit()

        # Train again with the eval_dataloader params specified on Trainer.fit()
        fit_event_counter_callback = EventCounterCallback()  # track the number of times eval is called
        fit_trainer = Trainer(
            model=copied_model,
            max_duration=max_duration,
            train_dataloader=train_dataloader,
            callbacks=[fit_event_counter_callback],
        )
        fit_trainer.fit(
            eval_dataloader=eval_dataloader,
            eval_subset_num_batches=eval_subset_num_batches,
            eval_interval=eval_interval,
        )

        # Assert that the states are equivalent
        assert_state_equivalent(init_trainer.state, fit_trainer.state)

    def test_grad_accum(
        self,
        train_dataloader: DataLoader,
        model: ComposerModel,
        max_duration: Time[int],
    ):
        grad_accum = 2

        # Copy the model so the fit_trainer can start with the same parameter values as the init_trainer
        copied_model = copy.deepcopy(model)

        # Train once with the grad_accum param on Trainer.__init__()
        init_event_counter_callback = EventCounterCallback()  # track the number of times microbatches are trained
        init_trainer = Trainer(
            model=model,
            max_duration=max_duration,
            train_dataloader=train_dataloader,
            grad_accum=grad_accum,
            callbacks=[init_event_counter_callback],
        )
        init_trainer.fit()

        # Train again with the grad_accum param specified on Trainer.fit()
        fit_event_counter_callback = EventCounterCallback()  # track the number of times microbatches are trained
        fit_trainer = Trainer(
            model=copied_model,
            max_duration=max_duration,
            train_dataloader=train_dataloader,
            callbacks=[fit_event_counter_callback],
        )
        fit_trainer.fit(grad_accum=grad_accum)

        # Assert that the states are equivalent
        assert_state_equivalent(init_trainer.state, fit_trainer.state)

    @pytest.mark.gpu
    @pytest.mark.parametrize("precision", list(Precision))
    def test_deepspeed(
        self,
        model: ComposerModel,
        precision: Precision,
        max_duration: Time[int],
        train_dataloader: DataLoader,
    ):
        if precision == Precision.BF16:
            pytest.importorskip("torch", minversion="1.10", reason="BF16 precision requires PyTorch 1.10+")

        trainer = Trainer(
            model=model,
            precision=precision,
            deepspeed_config={},
            max_duration=max_duration,
            train_dataloader=train_dataloader,
        )

        assert trainer.state.is_model_deepspeed

        trainer.fit()

    @pytest.mark.parametrize("precision", list(Precision))
    @pytest.mark.parametrize("device", ["cpu", pytest.param("gpu", marks=pytest.mark.gpu)])
    def test_precision(
        self,
        model: ComposerModel,
        precision: Precision,
        device: str,
        train_dataloader: DataLoader,
        max_duration: Time[int],
    ):
        # Copy the model so the fit_trainer can start with the same parameter values as the init_trainer
        copied_model = copy.deepcopy(model)

        if precision == Precision.BF16:
            pytest.importorskip("torch", minversion="1.10", reason="BF16 precision requires PyTorch 1.10+")

        should_error = False
        ctx = contextlib.nullcontext()
        if device == "cpu" and precision != Precision.FP32:
            ctx = pytest.raises(ValueError, match="not supproted for CPU training")
            should_error = True
        elif precision == Precision.FP16:
            ctx = pytest.raises(ValueError, match="FP16 precision is only supported when training with DeepSpeed")
            should_error = True

        with ctx:
            # Train once with the precision param on Trainer.__init__()
            init_trainer = Trainer(
                model=model,
                max_duration=max_duration,
                train_dataloader=train_dataloader,
                precision=precision,
            )

        if not should_error:

            init_trainer.fit()

        # Train again with the precision param specified on Trainer.fit()
        fit_trainer = Trainer(
            model=copied_model,
            max_duration=max_duration,
            train_dataloader=train_dataloader,
        )
        with ctx:
            fit_trainer.fit(precision=precision)

        # Assert that the states are equivalent, if we did train
        if not should_error:
            assert_state_equivalent(init_trainer.state, fit_trainer.state)

    @pytest.mark.parametrize("grad_clip_norm", [-1.0, 1.0])
    def test_grad_clip_norm(
        self,
        train_dataloader: DataLoader,
        model: ComposerModel,
        max_duration: Time[int],
        grad_clip_norm: float,
    ):
        # Copy the model so the fit_trainer can start with the same parameter values as the init_trainer
        copied_model = copy.deepcopy(model)

        # Train once with the grad_clip_norm param on Trainer.__init__()
        init_trainer = Trainer(
            model=model,
            max_duration=max_duration,
            train_dataloader=train_dataloader,
            grad_clip_norm=grad_clip_norm,
        )
        init_trainer.fit()

        # Train again with the grad_clip_norm param specified on Trainer.fit()
        fit_trainer = Trainer(
            model=copied_model,
            max_duration=max_duration,
            train_dataloader=train_dataloader,
        )
        fit_trainer.fit(grad_clip_norm=grad_clip_norm)

        # Assert that the states are equivalent
        assert_state_equivalent(init_trainer.state, fit_trainer.state)

    @pytest.mark.timeout(5.0)
    def test_dataloader_active_iterator_error(self, model: ComposerModel):
        dataloader = DataLoader(
            dataset=RandomClassificationDataset(),
            persistent_workers=True,
            num_workers=1,
        )

        # spin one sample
        _ = next(dataloader.__iter__())

        # Assert the error is raised if the dataloader is specified in init
        with pytest.raises(ValueError, match="active iterator"):
            Trainer(
                model=model,
                train_dataloader=dataloader,
            )

        # Or if the dataloader is specified on fit
        with pytest.raises(ValueError, match="active iterator"):
            trainer = Trainer(model=model)
            trainer.fit(train_dataloader=dataloader)

    def test_multiple_calls_to_fit(
        self,
        train_dataloader: DataLoader,
        model: ComposerModel,
        max_duration: Time[int],
    ):
        """Test that the trainer supports multiple calls to fit."""
        # Note that callbacks are tested seperately in tests/callbacks/test_callbacks.py
        # To ensure that they support multiple calls of Event.INIT and Event.FIT
        trainer = Trainer(
            model=model,
            max_duration=max_duration,
            train_dataloader=train_dataloader,
        )

        # Train once
        trainer.fit()

        # Train again.
        trainer.fit(duration=max_duration)

        assert trainer.state.timestamp.get(max_duration.unit) == 2 * max_duration

    @pytest.mark.timeout(10)
    @pytest.mark.parametrize("eval_interval", ["1ba", "1ep"])
    def test_eval_is_excluded_from_wct_tracking(
        self,
        train_dataloader: DataLoader,
        model: ComposerModel,
        eval_interval: str,
    ):
        # Construct the trainer with a callback that sleeps during evaluation
        sleep_duration = datetime.timedelta(seconds=0.5)
        sleepy_callback = SleepyCallback(
            sleep_duration=sleep_duration,
            event=Event.EVAL_AFTER_FORWARD,
        )
        event_counter_callback = EventCounterCallback()
        trainer = Trainer(
            model=model,
            train_dataloader=train_dataloader,
            train_subset_num_batches=2,  # make training fast
            eval_dataloader=DataLoader(dataset=RandomClassificationDataset(), batch_size=2),
            callbacks=[sleepy_callback, event_counter_callback],
            eval_interval=eval_interval,
            max_duration="2ep",
            eval_subset_num_batches=1,
        )

        # Train
        trainer.fit()

        # Validate that eval was called
        expected_num_evals = 4 if eval_interval == "1ba" else 2
        assert event_counter_callback.event_to_num_calls[Event.EVAL_START] == expected_num_evals

        # Validate the timestamps.
        # Training duration should be less than the sleeping
        assert trainer.state.timestamp.total_wct < sleep_duration * expected_num_evals
        # The last evaluation duration should be at least as much as the sleeping
        assert trainer.state.eval_timestamp.total_wct > sleep_duration

    @pytest.mark.world_size(2)
    def test_wct_consistency_across_ranks(
        self,
        train_dataloader: DataLoader,
        model: ComposerModel,
    ):
        """Test that the wct is the same across multiple ranks"""
        trainer = Trainer(
            model=model,
            train_dataloader=train_dataloader,
            max_duration="1ba",
        )

        trainer.fit()

        # First check that the timestamp is non-zero
        timestamp = trainer.state.timestamp
        assert timestamp.total_wct.total_seconds() > 0
        assert timestamp.epoch_wct.total_seconds() > 0
        assert timestamp.batch_wct.total_seconds() > 0

        # Validate it is the same across ranks
        my_timestamp_tensor = torch.tensor([
            timestamp.total_wct.total_seconds(),
            timestamp.epoch_wct.total_seconds(),
            timestamp.batch_wct.total_seconds(),
        ],
                                           dtype=torch.float64)
        rank_zero_timestamp_tensor = torch.tensor([
            timestamp.total_wct.total_seconds(),
            timestamp.epoch_wct.total_seconds(),
            timestamp.batch_wct.total_seconds(),
        ],
                                                  dtype=torch.float64)
        dist.broadcast(rank_zero_timestamp_tensor, src=0)
        assert torch.all(my_timestamp_tensor == rank_zero_timestamp_tensor)

    @pytest.mark.parametrize("unit", [TimeUnit.EPOCH, TimeUnit.BATCH, TimeUnit.SAMPLE])
    def test_training_duration_unit(
        self,
        train_dataloader: DataLoader,
        model: ComposerModel,
        unit: TimeUnit,
    ):
        """Test that the time is correctly set, and events fire correctly, with multiple calls to fit,
        regardless of the time unit"""

        # Construct the trainer
        event_counter_callback = EventCounterCallback()
        trainer = Trainer(
            model=model,
            train_dataloader=train_dataloader,
            callbacks=[event_counter_callback],
        )

        # Get the batch size
        batch_size = train_dataloader.batch_size
        assert batch_size is not None

        # Get the dataloader length
        dataloader_len = trainer.state.dataloader_len
        assert dataloader_len is not None
        dataloader_len = int(dataloader_len)

        # Get the dataset size
        assert train_dataloader.dataset is not None
        assert isinstance(train_dataloader.dataset, collections.abc.Sized)
        num_samples_per_epoch = len(train_dataloader.dataset)
        assert num_samples_per_epoch % batch_size == 0, "This test assumes no drop_last"

        # Determine the duration (given the unit) and the number of calls to .fit()
        # to train 1 epoch
        if unit == TimeUnit.SAMPLE:
            duration = Time.from_sample(batch_size)
            num_steps_per_epoch = num_samples_per_epoch // batch_size
        elif unit == TimeUnit.BATCH:
            duration = Time.from_batch(1)
            num_steps_per_epoch = dataloader_len
        elif unit == TimeUnit.EPOCH:
            duration = Time.from_epoch(1)
            num_steps_per_epoch = 1
        else:
            raise ValueError(f"Unsupported unit: {unit}")

        current_epoch_time = datetime.timedelta(seconds=0)

        # Train for one epoch, incrementally in steps of size `duration`
        for i in range(num_steps_per_epoch):
            # Train for `duration`
            trainer.fit(duration=duration)

            # Determine the number of batches trained
            if unit in (TimeUnit.SAMPLE, TimeUnit.BATCH):
                num_batches_trained = i + 1
            else:
                num_batches_trained = dataloader_len

            # Validate the time
            assert trainer.state.timestamp.batch == num_batches_trained
            assert trainer.state.timestamp.sample == num_batches_trained * batch_size
            assert trainer.state.timestamp.token == 0  # tokens not tracked
            assert trainer.state.timestamp.token_in_epoch == 0  # tokens not tracked
            assert trainer.state.timestamp.total_wct > current_epoch_time

            # Validate the event counter callback
            assert event_counter_callback.event_to_num_calls[Event.EPOCH_START] == 1
            assert event_counter_callback.event_to_num_calls[Event.BATCH_START] == num_batches_trained
            assert event_counter_callback.event_to_num_calls[Event.BATCH_END] == num_batches_trained
            assert event_counter_callback.event_to_num_calls[Event.BATCH_CHECKPOINT] == num_batches_trained

            if num_batches_trained < num_steps_per_epoch:
                # Not yet finished the epoch
                assert trainer.state.timestamp.epoch == 0
                assert trainer.state.timestamp.batch_in_epoch == num_batches_trained
                assert trainer.state.timestamp.sample_in_epoch == num_batches_trained * batch_size
                assert event_counter_callback.event_to_num_calls[Event.EPOCH_END] == 0
                assert event_counter_callback.event_to_num_calls[Event.EPOCH_CHECKPOINT] == 0
                assert trainer.state.timestamp.epoch_wct > current_epoch_time
                assert trainer.state.timestamp.epoch_wct == trainer.state.timestamp.total_wct
                if i > 0:
                    assert trainer.state.timestamp.epoch_wct > trainer.state.timestamp.batch_wct
                else:
                    assert trainer.state.timestamp.epoch_wct == trainer.state.timestamp.batch_wct
            else:
                # Finished the epoch
                assert trainer.state.timestamp.epoch == 1
                assert trainer.state.timestamp.batch_in_epoch == 0
                assert trainer.state.timestamp.sample_in_epoch == 0
                assert event_counter_callback.event_to_num_calls[Event.EPOCH_END] == 1
                assert event_counter_callback.event_to_num_calls[Event.EPOCH_CHECKPOINT] == 1
                assert trainer.state.timestamp.epoch_wct == datetime.timedelta(seconds=0)
                assert trainer.state.timestamp.batch_wct == datetime.timedelta(seconds=0)

            current_epoch_time = trainer.state.timestamp.total_wct

        # Train for a second epoch
        # Validate that batch_in_epoch / sample_in_epoch are reset properly
        for i in range(num_steps_per_epoch):
            # Train for `duration`
            trainer.fit(duration=duration)

            # Determine the number of batches trained in the epoch
            if unit in (TimeUnit.SAMPLE, TimeUnit.BATCH):
                num_batches_trained = i + 1
            else:
                num_batches_trained = dataloader_len

            # Validate the time
            assert trainer.state.timestamp.batch == dataloader_len + num_batches_trained
            assert trainer.state.timestamp.sample == num_samples_per_epoch + num_batches_trained * batch_size
            assert trainer.state.timestamp.token == 0  # tokens not tracked
            assert trainer.state.timestamp.token_in_epoch == 0  # tokens not tracked
            assert trainer.state.timestamp.total_wct > trainer.state.timestamp.batch_wct
            assert trainer.state.timestamp.total_wct > trainer.state.timestamp.epoch_wct

            # Validate the event counter callback
            assert event_counter_callback.event_to_num_calls[Event.EPOCH_START] == 2
            assert event_counter_callback.event_to_num_calls[Event.BATCH_START] == dataloader_len + num_batches_trained
            assert event_counter_callback.event_to_num_calls[Event.BATCH_END] == dataloader_len + num_batches_trained
            assert event_counter_callback.event_to_num_calls[
                Event.BATCH_CHECKPOINT] == dataloader_len + num_batches_trained

            if num_batches_trained < num_steps_per_epoch:
                # Not yet finished the epoch
                assert trainer.state.timestamp.epoch == 1
                assert trainer.state.timestamp.batch_in_epoch == num_batches_trained
                assert trainer.state.timestamp.sample_in_epoch == num_batches_trained * batch_size
                assert event_counter_callback.event_to_num_calls[Event.EPOCH_END] == 1
                assert event_counter_callback.event_to_num_calls[Event.EPOCH_CHECKPOINT] == 1
            else:
                # Finished the epoch
                assert trainer.state.timestamp.epoch == 2
                assert trainer.state.timestamp.batch_in_epoch == 0
                assert trainer.state.timestamp.sample_in_epoch == 0
                assert event_counter_callback.event_to_num_calls[Event.EPOCH_END] == 2
                assert event_counter_callback.event_to_num_calls[Event.EPOCH_CHECKPOINT] == 2


@world_size(1, 2)
@device('cpu', 'gpu', 'gpu-amp', precision=True)
@pytest.mark.timeout(15)  # higher timeout as each model is trained twice
class TestTrainerEquivalence():

    default_threshold = {'atol': 0, 'rtol': 0}
    reference_model = None
    reference_folder = None

    def assert_models_equal(self, model_1, model_2, threshold=None):
        if threshold is None:
            threshold = self.default_threshold

        assert model_1 is not model_2, "Same model should not be compared."
        for param1, param2 in zip(model_1.parameters(), model_2.parameters()):
            torch.testing.assert_allclose(param1, param2, **threshold)

    @pytest.fixture
    def config(self, device: Device, precision: Precision, world_size: int, rank_zero_seed: int):
        """Returns the reference config."""

        return {
            'model': SimpleModel(),
            'train_dataloader': DataLoader(
                dataset=RandomClassificationDataset(),
                batch_size=4,
                shuffle=False,
            ),
            'eval_dataloader': DataLoader(
                dataset=RandomClassificationDataset(),
                shuffle=False,
            ),
            'max_duration': '2ep',
            'seed': rank_zero_seed,
            'device': device,
            'precision': precision,
            'loggers': [],  # no progress bar
        }

    @pytest.fixture(autouse=True)
    def create_reference_model(self, config, tmp_path_factory, *args):
        """Trains the reference model, and saves checkpoints."""
        config = copy.deepcopy(config)  # ensure the reference model is not passed to tests

        save_folder = tmp_path_factory.mktemp("{device}-{precision}".format(**config))
        config.update({'save_interval': '1ep', 'save_folder': str(save_folder), 'save_filename': 'ep{epoch}.pt'})

        trainer = Trainer(**config)
        trainer.fit()

        self.reference_model = trainer.state.model
        self.reference_folder = save_folder

    def test_determinism(self, config, *args):
        trainer = Trainer(**config)
        trainer.fit()

        self.assert_models_equal(trainer.state.model, self.reference_model)

    def test_grad_accum(self, config, precision, *args):
        # grad accum requires non-zero tolerance
        # Precision.AMP requires a even higher tolerance.
        threshold = {
            'atol': 1e-04 if precision == Precision.AMP else 1e-08,
            'rtol': 1e-02 if precision == Precision.AMP else 1e-05,
        }

        config.update({
            'grad_accum': 2,
        })

        trainer = Trainer(**config)
        trainer.fit()

        self.assert_models_equal(trainer.state.model, self.reference_model, threshold=threshold)

    def test_max_duration(self, config, *args):
        num_batches = 2 * len(config["train_dataloader"])  # convert 2ep to batches
        config['max_duration'] = f'{num_batches}ba'

        trainer = Trainer(**config)
        trainer.fit()
        self.assert_models_equal(trainer.state.model, self.reference_model)

    def test_checkpoint(self, config, *args):
        # load from epoch 1 checkpoint and finish training
        checkpoint_file = os.path.join(self.reference_folder, 'ep1.pt')
        config['load_path'] = checkpoint_file

        trainer = Trainer(**config)
        assert trainer.state.timestamp.epoch == "1ep"  # ensure checkpoint state loaded
        trainer.fit()

        self.assert_models_equal(trainer.state.model, self.reference_model)

    def test_algorithm_different(self, config, *args):
        # as a control, we train with an algorithm and
        # expect the test to fail
        config['algorithms'] = [LabelSmoothing(0.1)]
        trainer = Trainer(**config)
        trainer.fit()

        with pytest.raises(AssertionError):
            self.assert_models_equal(trainer.state.model, self.reference_model)

    def test_model_init(self, config, *args):
        # as a control test, we reinitialize the model weights, and
        # expect the resulting trained model to differe from the reference.
        config['model'] = SimpleModel()

        trainer = Trainer(**config)
        trainer.fit()

        with pytest.raises(AssertionError):
            self.assert_models_equal(trainer.state.model, self.reference_model)


class AssertDataAugmented(Callback):
    """Helper callback that asserts test whether the augmented batch was passed to the model during the forward pass.
    The original batch is passed through the model and we assert that the outputs are not the same. This is to be used
    in conjunction with an algorithm that augments the data during AFTER_DATALOADER event.

    Assumes gradient accumulation 1.
    """

    def __init__(self, dataset):
        self.dataset = dataset

    def after_forward(self, state, logger):
        if state.grad_accum != 1:
            raise ValueError(f'This check assumes grad_accum of 1, got {state.grad_accum}')
        batch_idx = state.timestamp.batch_in_epoch.value
        batch_size = state.batch_num_samples
        original_batch = self.dataset[batch_idx:batch_idx + batch_size]
        original_outputs = state.model(original_batch)

        assert not torch.allclose(original_outputs[0], state.outputs[0])


class TestTrainerEvents():

    @pytest.fixture
    def config(self, rank_zero_seed: int):
        return {
            'model': SimpleConvModel(),
            'train_dataloader': DataLoader(
                dataset=RandomImageDataset(size=16),
                batch_size=4,
            ),
            'eval_dataloader': None,
            'max_duration': '1ep',
            'loggers': [],
            'seed': rank_zero_seed,
        }

    def test_data_augmented(self, config):
        config['algorithms'] = [CutOut()]

        # we give the callback access to the dataset to test
        # that the images have been augmented.
        config['callbacks'] = [
            AssertDataAugmented(dataset=config['train_dataloader'].dataset),
        ]
        trainer = Trainer(**config)
        trainer.fit()

    def test_data_not_augmented(self, config):
        config['callbacks'] = [
            AssertDataAugmented(dataset=config['train_dataloader'].dataset),
        ]
        trainer = Trainer(**config)
        with pytest.raises(AssertionError):
            trainer.fit()


@pytest.mark.timeout(15)
class TestTrainerAssets:
    """The below is a catch-all test that runs the Trainer with each algorithm, callback, and loggers. Success is
    defined as a successful training run.

    This should eventually be replaced by functional
    tests for each object, in situ of our trainer.

    We use the hparams_registry associated with our
    config management to retrieve the objects to test.
    """

    @pytest.fixture(params=[1, 2], ids=['ga-1', 'ga-2'])
    def config(self, rank_zero_seed: int, request):
        grad_accum = request.param

        return {
            'model': SimpleConvModel(),
            'train_dataloader': DataLoader(
                dataset=RandomImageDataset(size=16),
                batch_size=4,
            ),
            'eval_dataloader': DataLoader(
                dataset=RandomImageDataset(size=16),
                batch_size=4,
            ),
            'max_duration': '2ep',
            'loggers': [],  # no progress bar
            'seed': rank_zero_seed,
            'grad_accum': grad_accum,
        }

    # Note: Not all algorithms, callbacks, and loggers are compatible
    #       with the above configuration. The fixtures below filter and
    #       create the objects to test.

    @pytest.fixture(params=callback_registry.items(), ids=tuple(callback_registry.keys()))
    def callback(self, request):
        name, hparams = request.param

        if name == 'mlperf':
            pytest.skip('mlperf callback tested separately.')

        if name == 'early_stopper' or name == 'threshold_stopper':
            pytest.skip('early_stopper and threshold_stopper callback tested separately.')

        callback = hparams().initialize_object()

        return callback

    @pytest.fixture(params=logger_registry.items(), ids=tuple(logger_registry.keys()))
    def logger(self, request, tmp_path: pathlib.Path, monkeypatch: pytest.MonkeyPatch):

        name, hparams = request.param

        remote_dir = str(tmp_path / "remote_dir")
        os.makedirs(remote_dir)
        local_dir = str(tmp_path / "local_dir")
        os.makedirs(local_dir)
        monkeypatch.setenv("OBJECT_STORE_KEY", remote_dir)  # for the local option, the key is the path
        provider_hparams = ObjectStoreHparams(
            provider='local',
            key_environ="OBJECT_STORE_KEY",
            container=".",
        )

        required_args = {}
        if name == 'wandb':
            pytest.importorskip('wandb', reason='Required wandb')
        if name == 'object_store':
            required_args['object_store_hparams'] = provider_hparams
            required_args['use_procs'] = False

        if name == 'object_store_logger':
            monkeypatch.setenv("KEY_ENVIRON", str(tmp_path))

            logger = hparams(
                provider='local',
                container='.',
                key_environ="KEY_ENVIRON",
            ).initialize_object()
        else:
            logger = hparams(**required_args).initialize_object()

        return logger

    """
    Tests that training completes.
    """

    def test_callbacks(self, config, callback):
        config['callbacks'] = [callback]
        trainer = Trainer(**config)
        trainer.fit()

    @pytest.mark.filterwarnings(
        r"ignore:Specifying the ProgressBarLogger via `loggers` is deprecated:DeprecationWarning")
    def test_loggers(self, config, logger):
        config['loggers'] = [logger]
        trainer = Trainer(**config)
        trainer.fit()

    """
    Tests that training with multiple fits complete.
    Note: future functional tests should test for
    idempotency (e.g functionally)
    """

    def test_callbacks_multiple_calls(self, config, callback):
        config['callbacks'] = [callback]
        trainer = Trainer(**config)
        self._test_multiple_fits(trainer)

    @pytest.mark.filterwarnings("ignore:Specifying the ProgressBarLogger via `loggers` is deprecated:DeprecationWarning"
                               )
    def test_loggers_multiple_calls(self, config, logger):
        config['loggers'] = [logger]
        trainer = Trainer(**config)
        self._test_multiple_fits(trainer)

    def _test_multiple_fits(self, trainer):
        trainer.fit()
        trainer.state.max_duration *= 2
        trainer.fit()


class TestTrainerAlgorithms:

    @pytest.mark.parametrize("name", algorithm_registry.list_algorithms())
    @pytest.mark.timeout(5)
    @device('gpu')
    def test_algorithm_trains(self, name: str, device: str):
        if name in ('no_op_model', 'scale_schedule'):
            pytest.skip('stub algorithms')

        if name in ('cutmix, mixup, label_smoothing'):
            # see: https://github.com/mosaicml/composer/issues/362
            pytest.importorskip("torch", minversion="1.10", reason="Pytorch 1.10 required.")

        setting = get_settings(name)
        if setting is None:
            pytest.xfail('No setting provided in algorithm_settings.')

        trainer = Trainer(
            model=setting['model'],
            train_dataloader=DataLoader(dataset=setting['dataset'], batch_size=4),
            max_duration='2ep',
            device=device,
        )
        trainer.fit()

        # fit again for another epoch
        trainer.fit(duration='1ep')


@pytest.mark.vision
@pytest.mark.timeout(30)
class TestFFCVDataloaders:

    train_file = None
    val_file = None
    tmp_path = None

    @pytest.fixture(autouse=True)
    def create_dataset(self, tmp_path_factory: pytest.TempPathFactory):
        dataset_train = RandomImageDataset(size=16, is_PIL=True)
        self.tmp_path = tmp_path_factory.mktemp("ffcv")
        output_train_file = str(self.tmp_path / "train.ffcv")
        write_ffcv_dataset(dataset_train, write_path=output_train_file, num_workers=1, write_mode='proportion')
        dataset_val = RandomImageDataset(size=16, is_PIL=True)
        output_val_file = str(self.tmp_path / "val.ffcv")
        write_ffcv_dataset(dataset_val, write_path=output_val_file, num_workers=1, write_mode='proportion')
        self.train_file = output_train_file
        self.val_file = output_val_file

    def _get_dataloader(self, is_train):
        assert self.tmp_path is not None
        assert self.train_file is not None
        assert self.val_file is not None
        dl_hparams = DataLoaderHparams(num_workers=0)
        ds_hparams = ImagenetDatasetHparams(is_train=is_train,
                                            use_ffcv=True,
                                            ffcv_dir=str(self.tmp_path),
                                            ffcv_dest=self.train_file if is_train else self.val_file)
        return ds_hparams.initialize_object(batch_size=4, dataloader_hparams=dl_hparams)

    @pytest.fixture
    def config(self):
        try:
            import ffcv
        except ImportError as e:
            raise ImportError(("Composer was installed without ffcv support. "
                               "To use ffcv with Composer, please install ffcv in your environment.")) from e
        train_dataloader = self._get_dataloader(is_train=True)
        val_dataloader = self._get_dataloader(is_train=False)
        assert isinstance(train_dataloader, ffcv.Loader)
        assert isinstance(val_dataloader, ffcv.Loader)
        return {
            'model': SimpleConvModel(),
            'train_dataloader': train_dataloader,
            'eval_dataloader': val_dataloader,
            'max_duration': '2ep',
        }

    """
    Tests that training completes with ffcv dataloaders.
    """

    @device('gpu-amp', precision=True)
    def test_ffcv(self, config, device, precision):
        config['device'] = device
        config['precision'] = precision
        trainer = Trainer(**config)
        trainer.fit()<|MERGE_RESOLUTION|>--- conflicted
+++ resolved
@@ -7,12 +7,8 @@
 import datetime
 import os
 import pathlib
-<<<<<<< HEAD
+import time
 from typing import List, Optional, Union
-=======
-import time
-from typing import Dict, List, Optional, Union
->>>>>>> de758227
 
 import pytest
 import torch
