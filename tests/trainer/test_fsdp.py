# Copyright 2022 MosaicML Composer authors
# SPDX-License-Identifier: Apache-2.0

import pytest
import torch
from packaging import version
from torch.utils.data import DataLoader

from composer.models import ComposerClassifier
from composer.trainer.trainer import Trainer
from composer.utils import dist
from tests.common import EmbeddedWeightTiedModel, RandomClassificationDataset, SimpleWeightTiedModel


@pytest.mark.parametrize('model', [SimpleWeightTiedModel, EmbeddedWeightTiedModel])
@pytest.mark.parametrize('mixed_precision', ['FULL', 'DEFAULT', 'PURE'])
@pytest.mark.parametrize('device', ['cpu', 'meta'])
@pytest.mark.parametrize('reentrant', [True, False])
@pytest.mark.filterwarnings('ignore::UserWarning')
@pytest.mark.gpu
@pytest.mark.skipif(version.parse(torch.__version__) < version.parse('1.13.0'),
                    reason='requires PyTorch 1.13 or higher')
<<<<<<< HEAD
def test_fsdp_device_initialization(model: ComposerClassifier, device: str, reentrant):
=======
def test_fsdp_device_initialization(model: ComposerClassifier, mixed_precision: str, device: str):
>>>>>>> fd990bdc
    """test FSDP device initialization for a simple model with weight tying and a model where two modules
    from separate submodules have weight tying applied. This test also covers both 'cpu' and
    'meta' devices. This is because 'meta' will result in deferred initialization until FSDP is initialized

    """
    num_classes = 10
    model = model(num_features=num_classes, device=device)
    dataset = RandomClassificationDataset(shape=(num_classes,), size=2, num_classes=num_classes)
    dataloader = DataLoader(dataset, sampler=dist.get_sampler(dataset))
    optimizer = torch.optim.SGD(model.parameters(), lr=0.01)

    trainer = Trainer(
        model=model,
        optimizers=optimizer,
        train_dataloader=dataloader,
<<<<<<< HEAD
        fsdp_config={'reentrant': reentrant},
=======
        fsdp_config={'mixed_precision': mixed_precision},
>>>>>>> fd990bdc
        max_duration='3ba',
    )

    trainer.fit()
    if isinstance(model, SimpleWeightTiedModel):
        with trainer.state.model.module.summon_full_params(trainer.state.model.module):  # type: ignore
            weight_1 = model.mlp.fc1.weight
            weight_2 = model.mlp.fc2.weight
            assert (id(weight_1) == id(weight_2))
            assert (torch.equal(weight_1, weight_2))

    if isinstance(model, EmbeddedWeightTiedModel):
        with trainer.state.model.module.summon_full_params(trainer.state.model.module):  # type: ignore
            weight_1 = model.net1.fc1.weight
            weight_2 = model.net2.fc1.weight
            assert (id(weight_1) == id(weight_2))
            assert (torch.equal(weight_1, weight_2))<|MERGE_RESOLUTION|>--- conflicted
+++ resolved
@@ -20,11 +20,7 @@
 @pytest.mark.gpu
 @pytest.mark.skipif(version.parse(torch.__version__) < version.parse('1.13.0'),
                     reason='requires PyTorch 1.13 or higher')
-<<<<<<< HEAD
-def test_fsdp_device_initialization(model: ComposerClassifier, device: str, reentrant):
-=======
-def test_fsdp_device_initialization(model: ComposerClassifier, mixed_precision: str, device: str):
->>>>>>> fd990bdc
+def test_fsdp_device_initialization(model: ComposerClassifier, mixed_precision: str, device: str, reentrant: bool):
     """test FSDP device initialization for a simple model with weight tying and a model where two modules
     from separate submodules have weight tying applied. This test also covers both 'cpu' and
     'meta' devices. This is because 'meta' will result in deferred initialization until FSDP is initialized
@@ -40,11 +36,10 @@
         model=model,
         optimizers=optimizer,
         train_dataloader=dataloader,
-<<<<<<< HEAD
-        fsdp_config={'reentrant': reentrant},
-=======
-        fsdp_config={'mixed_precision': mixed_precision},
->>>>>>> fd990bdc
+        fsdp_config={
+          'reentrant': reentrant,
+          'mixed_precision': mixed_precision
+        },
         max_duration='3ba',
     )
 
