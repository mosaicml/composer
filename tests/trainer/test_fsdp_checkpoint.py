--- conflicted
+++ resolved
@@ -298,65 +298,6 @@
 
 
 @pytest.mark.gpu
-<<<<<<< HEAD
-@world_size(2)
-@pytest.mark.skipif(version.parse(torch.__version__) < version.parse('1.13.0'),
-                    reason='requires PyTorch 1.13 or higher')
-@pytest.mark.filterwarnings(r'ignore:TypedStorage is deprecated.:UserWarning')
-def test_map_with_sharded(world_size, tmp_path: pathlib.Path):
-    map_metric = MAP()
-
-    targets = [
-        {
-            'boxes': torch.tensor([[258.15, 41.29, 606.41, 285.07]], device='cuda'),
-            'labels': torch.tensor([4], device='cuda'),
-        },  # coco image id 42
-        {
-            'boxes': torch.tensor([[61.00, 22.75, 565.00, 632.42], [12.66, 3.32, 281.26, 275.23]], device='cuda'),
-            'labels': torch.tensor([3, 2], device='cuda'),
-        },  # coco image id 73
-    ]
-
-    # Perfect result
-    predictions = [
-        {
-            'boxes': torch.tensor([[258.15, 41.29, 606.41, 285.07]], device='cuda'),
-            'scores': torch.tensor([0.236], device='cuda'),
-            'labels': torch.tensor([4], device='cuda'),
-        },  # coco image id 42
-        {
-            'boxes': torch.tensor([[61.00, 22.75, 565.00, 632.42], [12.66, 3.32, 281.26, 275.23]], device='cuda'),
-            'scores': torch.tensor([0.318, 0.726], device='cuda'),
-            'labels': torch.tensor([3, 2], device='cuda'),
-        },  # coco image id 73
-    ]
-
-    map_metric.update(predictions, targets)
-    map_metric.compute()
-
-    tmp_path = dist.all_gather_object(tmp_path)[0]
-
-    trainer1 = get_trainer(
-        save_folder=str(tmp_path),
-        fsdp_state_dict_type='sharded',
-        train_metrics=map_metric,
-    )
-
-    trainer1._checkpoint_saver._save_checkpoint(trainer1.state, trainer1.logger)  # type: ignore
-
-    trainer2 = get_trainer(
-        load_path=str(tmp_path / 'ba0'),
-        fsdp_state_dict_type='sharded',
-        train_metrics=MAP(),
-    )
-
-    _compare_metrics_between_state_dicts(trainer1.state.state_dict(), trainer2.state.state_dict())
-    assert False
-
-
-@pytest.mark.gpu
-=======
->>>>>>> 3442cc25
 @pytest.mark.remote
 @world_size(2)
 @pytest.mark.parametrize('precision', ['amp_bf16', 'amp_fp16'])
