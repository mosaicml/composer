# Copyright 2021 MosaicML. All Rights Reserved.

from typing import List

import numpy as np
import pytest
import torch
from torch.optim import Optimizer
from torch.optim.lr_scheduler import ExponentialLR

<<<<<<< HEAD
=======
from composer.algorithms import ScaleScheduleHparams
from composer.core import State
from composer.core.callback import Callback
>>>>>>> e7e6c8bf
from composer.core.time import TimeUnit
from composer.core.types import PyTorchScheduler
from composer.loggers.logger import Logger
from composer.optim import MultiStepSchedulerHparams, SGDHparams
from composer.trainer import TrainerHparams
from composer.trainer._scale_schedule import scale_pytorch_scheduler
from tests.common.models import SimpleModel


@pytest.fixture
def optimizer():
    return torch.optim.SGD(SimpleModel().parameters(), lr=1)


def flatten(lst: list):
    return [x for sublst in lst for x in sublst]


@pytest.mark.parametrize('ssr', [0.5, 0.75, 1.0])
@pytest.mark.filterwarnings(r"ignore:.*Detected call of \`lr_schedule.*:UserWarning")
class TestScaleSchedule():

    @staticmethod
    def _test(targets: List[float], scheduler: PyTorchScheduler, epochs: int, optimizer: Optimizer, ssr: float):
        scale_pytorch_scheduler(scheduler, ssr)
        for epoch in range(epochs):
            for param_group in optimizer.param_groups:
                torch.testing.assert_allclose(targets[epoch], param_group['lr'])
            scheduler.step()

    def test_scale_schedule_step_lr(self, optimizer: Optimizer, ssr: float):
        epochs = int(9 * ssr)
        step_size = int(3 * ssr)
        gamma = 0.1
        targets = flatten([[1.0 * (gamma**n)] * step_size for n in range(30)])
        targets = targets[:epochs]

        scheduler = torch.optim.lr_scheduler.StepLR(optimizer, step_size=3, gamma=0.1)
        self._test(targets, scheduler, epochs, optimizer, ssr)

    def test_scale_schedule_multistep_lr(self, optimizer: Optimizer, ssr: float):
        epochs = int(9 * ssr)
        milestones = np.diff([0, int(2 * ssr), int(7 * ssr), epochs])
        gamma = 0.1
        targets = flatten([[1.0 * (gamma**n)] * ms for n, ms in enumerate(milestones)])
        targets = targets[:epochs]

        scheduler = torch.optim.lr_scheduler.MultiStepLR(optimizer, [2, 7], gamma)
        self._test(targets, scheduler, epochs, optimizer, ssr)

    def test_scale_schedule_exponential(self, optimizer: Optimizer, ssr: float):
        epochs = int(9 * ssr)
        targets = [1.0 * 0.1**(x / ssr) for x in range(epochs)]
        scheduler = ExponentialLR(optimizer, gamma=0.1)
        self._test(targets, scheduler, epochs, optimizer, ssr)

    @pytest.mark.xfail
    def test_scale_schedule_cosine(self, optimizer: Optimizer, ssr: float):
        raise NotImplementedError

    @pytest.mark.xfail
    def test_scale_schedule_cosine_warm_restarts(self, optimizer: Optimizer, ssr: float):
        raise NotImplementedError


class CheckScaleSchedule(Callback):

    def __init__(self, ssr: float) -> None:
        self.ssr = ssr

    def fit_start(self, state: State, logger: Logger) -> None:
        scheduler = state.schedulers[0]

        test_steps = [int(20 * self.ssr), int(40 * self.ssr), int(60 * self.ssr)]
        target_lrs = [1.0, 0.1, 0.01]
        current_step = 0
        for test_step, target_lr in zip(test_steps, target_lrs):

            while current_step < test_step:
                state.timer.on_batch_complete()
                current_step += 1

            scheduler.step()

            assert scheduler.get_last_lr()[0] == pytest.approx(target_lr)


@pytest.mark.parametrize('ssr', [0.5, 0.75, 1.0])
<<<<<<< HEAD
=======
@pytest.mark.parametrize('use_algorithm', [
    False,
    pytest.param(True, marks=pytest.mark.filterwarnings(r"ignore:.*ScaleScheduleDeprecationWarning.*")),
])
>>>>>>> e7e6c8bf
class TestScaleScheduleTrainer():

    @pytest.mark.filterwarnings(r"ignore:.*Detected call of \`lr_schedule.*:UserWarning")
    def test_epochs_scaled(
        self,
        ssr: float,
        composer_trainer_hparams: TrainerHparams,
    ):

        composer_trainer_hparams.optimizer = SGDHparams(lr=1.0)
        composer_trainer_hparams.max_duration = '10ep'
        composer_trainer_hparams.schedulers = [MultiStepSchedulerHparams(milestones=['30ba', '50ba'], gamma=0.1)]

<<<<<<< HEAD
        composer_trainer_hparams.scale_schedule_ratio = ssr
=======
        if use_algorithm:
            composer_trainer_hparams.algorithms = [ScaleScheduleHparams(ratio=ssr)]
        else:
            composer_trainer_hparams.scale_schedule_ratio = ssr

>>>>>>> e7e6c8bf
        trainer = composer_trainer_hparams.initialize_object()
        trainer.state.callbacks.append(CheckScaleSchedule(ssr))

        assert trainer.state.max_duration is not None
        assert trainer.state.max_duration.unit == TimeUnit.EPOCH
        assert trainer.state.max_duration.value == int(10 * ssr)

        trainer.fit()<|MERGE_RESOLUTION|>--- conflicted
+++ resolved
@@ -8,13 +8,7 @@
 from torch.optim import Optimizer
 from torch.optim.lr_scheduler import ExponentialLR
 
-<<<<<<< HEAD
-=======
-from composer.algorithms import ScaleScheduleHparams
-from composer.core import State
-from composer.core.callback import Callback
->>>>>>> e7e6c8bf
-from composer.core.time import TimeUnit
+from composer.core import Callback, State, TimeUnit
 from composer.core.types import PyTorchScheduler
 from composer.loggers.logger import Logger
 from composer.optim import MultiStepSchedulerHparams, SGDHparams
@@ -102,13 +96,6 @@
 
 
 @pytest.mark.parametrize('ssr', [0.5, 0.75, 1.0])
-<<<<<<< HEAD
-=======
-@pytest.mark.parametrize('use_algorithm', [
-    False,
-    pytest.param(True, marks=pytest.mark.filterwarnings(r"ignore:.*ScaleScheduleDeprecationWarning.*")),
-])
->>>>>>> e7e6c8bf
 class TestScaleScheduleTrainer():
 
     @pytest.mark.filterwarnings(r"ignore:.*Detected call of \`lr_schedule.*:UserWarning")
@@ -122,15 +109,9 @@
         composer_trainer_hparams.max_duration = '10ep'
         composer_trainer_hparams.schedulers = [MultiStepSchedulerHparams(milestones=['30ba', '50ba'], gamma=0.1)]
 
-<<<<<<< HEAD
         composer_trainer_hparams.scale_schedule_ratio = ssr
-=======
-        if use_algorithm:
-            composer_trainer_hparams.algorithms = [ScaleScheduleHparams(ratio=ssr)]
-        else:
-            composer_trainer_hparams.scale_schedule_ratio = ssr
+        trainer = composer_trainer_hparams.initialize_object()
 
->>>>>>> e7e6c8bf
         trainer = composer_trainer_hparams.initialize_object()
         trainer.state.callbacks.append(CheckScaleSchedule(ssr))
 
