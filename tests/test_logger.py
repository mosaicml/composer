--- conflicted
+++ resolved
@@ -88,10 +88,8 @@
         assert mock_tqdm.update.call_count == trainer.state.steps_per_epoch
         mock_tqdm.close.assert_called_once()
     for mock_tqdm in is_train_to_mock_tqdms[False]:
-<<<<<<< HEAD
+        # TODO Anis - there are some problems here that need fixing
         assert trainer.state.evaluators is not None
         assert mock_tqdm.update.call_count == sum(len(evaluator.dataloader) for evaluator in trainer.state.evaluators)
-=======
         assert mock_tqdm.update.call_count == trainer._eval_subset_num_batches
->>>>>>> 8d5cac6c
         mock_tqdm.close.assert_called_once()