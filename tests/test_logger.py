--- conflicted
+++ resolved
@@ -37,11 +37,7 @@
     dummy_state.epoch = 2
     logger = Logger(dummy_state, backends=[log_destination])
     monkeypatch.setattr(dist, "get_rank", lambda: 0)
-<<<<<<< HEAD
-    log_destination.run_event(Event.TRAINING_START, dummy_state, logger)
-=======
     log_destination.run_event(Event.INIT, dummy_state, logger)
->>>>>>> d568aa62
     logger.metric_fit({"metric": "fit"})  # should print
     logger.metric_epoch({"metric": "epoch"})  # should print
     logger.metric_batch({"metric": "batch"})  # should print
@@ -61,53 +57,4 @@
             '[EPOCH][step=2]: { "metric": "epoch", }\n',
             '[BATCH][step=2]: { "metric": "batch", }\n',
             '[EPOCH][step=3]: { "metric": "epoch2", }\n',
-<<<<<<< HEAD
-        ]
-
-
-class TestCoreLogger:
-
-    @pytest.mark.world_size(2)
-    def test_deferred(self, dummy_state_without_rank: State, log_file_name: str, log_destination: FileLoggerBackend):
-        dummy_state = dummy_state_without_rank
-        dummy_state.step = 2
-        dummy_state.epoch = 0
-        logger = Logger(dummy_state, backends=[log_destination])
-        logger.metric_batch({"metric": "before_training_start"})
-        log_destination.run_event(Event.TRAINING_START, dummy_state, logger)
-        logger.metric_batch({"metric": "after_training_start"})
-        log_destination.run_event(Event.BATCH_END, dummy_state, logger)
-        log_destination.run_event(Event.TRAINING_END, dummy_state, logger)
-        if is_rank_zero():
-            with open(log_file_name, 'r') as f:
-                assert f.readlines() == [
-                    '[BATCH][step=2]: { "metric": "before_training_start", }\n',
-                    '[BATCH][step=2]: { "metric": "after_training_start", }\n',
-                ]
-            return
-        else:
-            assert not os.path.exists(log_file_name), "nothing should be logged on rank 1"
-
-    def test_deep_copy(self, dummy_state_without_rank: State, log_destination: FileLoggerBackend,
-                       monkeypatch: MonkeyPatch, log_file_name: str):
-        # This test ensures that the logger deepcopies the logged metric when using deferred logging
-        dummy_state = dummy_state_without_rank
-        dummy_state.step = 2
-        dummy_state.epoch = 0
-        logger = Logger(dummy_state, backends=[log_destination])
-        metric_data = [["hello"]]
-        logger.metric_batch({"metric": metric_data})
-        metric_data[0] = ["world"]
-        monkeypatch.setattr(dist, "get_rank", lambda: 0)
-        log_destination.run_event(Event.TRAINING_START, dummy_state, logger)
-        logger.metric_batch({"metric": metric_data})
-        log_destination.run_event(Event.BATCH_END, dummy_state, logger)
-        log_destination.run_event(Event.TRAINING_END, dummy_state, logger)
-        with open(log_file_name, 'r') as f:
-            assert f.readlines() == [
-                '[BATCH][step=2]: { "metric": [["hello"]], }\n',
-                '[BATCH][step=2]: { "metric": [["world"]], }\n',
-            ]
-=======
-        ]
->>>>>>> d568aa62
+        ]