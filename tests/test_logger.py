--- conflicted
+++ resolved
@@ -13,13 +13,8 @@
 from composer.core.logging import Logger, LogLevel
 from composer.core.state import State
 from composer.loggers.file_logger import FileLoggerBackend
-<<<<<<< HEAD
-from composer.loggers.logger_hparams import FileLoggerBackendHparams
-from composer.utils.ddp import is_rank_zero
-=======
 from composer.loggers.logger_hparams import FileLoggerBackendHparams, TQDMLoggerBackendHparams
 from composer.trainer.trainer_hparams import TrainerHparams
->>>>>>> 79e15a42
 
 
 @pytest.fixture
@@ -74,35 +69,12 @@
         False: [],
     }
 
-<<<<<<< HEAD
-    @pytest.mark.world_size(2)
-    def test_deferred(self, dummy_state_without_rank: State, log_file_name: str, log_destination: FileLoggerBackend):
-        dummy_state = dummy_state_without_rank
-        dummy_state.step = 2
-        dummy_state.epoch = 0
-        logger = Logger(dummy_state, backends=[log_destination])
-        logger.metric_batch({"metric": "before_training_start"})
-        log_destination.training_start(dummy_state, logger)
-        logger.metric_batch({"metric": "after_training_start"})
-        log_destination.batch_end(dummy_state, logger)
-        log_destination.training_end(dummy_state, logger)
-        if is_rank_zero():
-            with open(log_file_name, 'r') as f:
-                assert f.readlines() == [
-                    '[BATCH][step=2]: { "metric": "before_training_start", }\n',
-                    '[BATCH][step=2]: { "metric": "after_training_start", }\n',
-                ]
-            return
-        else:
-            assert not os.path.exists(log_file_name), "nothing should be logged on rank 1"
-=======
     def get_mock_tqdm(position: int, *args, **kwargs):
         del args, kwargs  # unused
         is_train = position == 0
         mock_tqdm = MagicMock()
         is_train_to_mock_tqdms[is_train].append(mock_tqdm)
         return mock_tqdm
->>>>>>> 79e15a42
 
     monkeypatch.setattr(tqdm, "tqdm", get_mock_tqdm)
     mosaic_trainer_hparams.loggers = [TQDMLoggerBackendHparams()]
