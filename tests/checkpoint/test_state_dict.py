--- conflicted
+++ resolved
@@ -13,12 +13,6 @@
 from torch.optim.lr_scheduler import StepLR
 from torch.utils.data import DataLoader
 
-<<<<<<< HEAD
-from composer.checkpoint import (get_metadata_state_dict, get_model_state_dict, get_optim_state_dict,
-                                get_resumption_state_dict)
-from composer.devices import DeviceGPU, DeviceCPU
-from composer.utils import dist, reproducibility
-=======
 from composer.algorithms import SWA
 from composer.callbacks import SpeedMonitor
 from composer.checkpoint import (
@@ -29,8 +23,7 @@
 )
 from composer.core import State
 from composer.devices import DeviceCPU, DeviceGPU
-from composer.utils import dist
->>>>>>> 6ac70c1a
+from composer.utils import dist, reproducibility
 from tests.common.compare import deep_compare
 from tests.common.markers import world_size
 from tests.common.models import EvenSimplerMLP, SimpleComposerMLP, configure_tiny_gpt2_hf_model
@@ -540,13 +533,8 @@
 @pytest.mark.filterwarnings('ignore:SWA has')
 def test_get_resumption_state_dict():
 
-<<<<<<< HEAD
     model, optimizer = _init_model_and_optimizer(use_composer_model=True, take_step=True, device='cpu')
     
-=======
-    model, optimizer = _init_model_and_optimizer(use_composer_model=True, take_step=True)
-
->>>>>>> 6ac70c1a
     rank_zero_seed = 10
     run_name = 'test_run'
     device = DeviceCPU()
@@ -607,13 +595,8 @@
     else:
         from torch.cuda.amp.grad_scaler import GradScaler
 
-<<<<<<< HEAD
     model, _ = _init_model_and_optimizer(use_composer_model=True, take_step=False, device='cuda')
     
-=======
-    model, _ = _init_model_and_optimizer(use_composer_model=True, take_step=False)
-
->>>>>>> 6ac70c1a
     rank_zero_seed = 10
     run_name = 'test_run'
     device = DeviceCPU()
@@ -630,7 +613,6 @@
     )
     rsd = get_resumption_state_dict(state)
     assert 'scaler' in rsd
-<<<<<<< HEAD
     assert set(rsd['scaler'].keys()) == {"scale", 
                                      "growth_factor",
                                      "backoff_factor",
@@ -639,8 +621,3 @@
     
     assert 'rng' in rsd
     deep_compare(rsd['rng'], reproducibility.get_rng_state())
-=======
-    assert set(
-        rsd['scaler'].keys(),
-    ) == {'scale', 'growth_factor', 'backoff_factor', 'growth_interval', '_growth_tracker'}
->>>>>>> 6ac70c1a
