# Copyright 2024 MosaicML Composer authors
# SPDX-License-Identifier: Apache-2.0

from typing import Any, Dict, Tuple, Union
from unittest.mock import MagicMock

import torch
from packaging import version
from torch.distributed.fsdp import FullyShardedDataParallel as FSDP
from torch.distributed.fsdp.api import CPUOffload
from torch.optim import adam
from torch.optim.lr_scheduler import StepLR
from torch.utils.data import DataLoader

from composer.algorithms import SWA
from composer.callbacks import SpeedMonitor
from composer.core import State
from composer.devices import Device, DeviceCPU, DeviceGPU
from composer.models import ComposerModel
from tests.common.models import EvenSimplerMLP, SimpleComposerMLP

__all__ = [
    'init_model_and_optimizer',
    'init_model',
    'init_optimizer',
    'init_state',
]


def init_state(
    use_fsdp: bool = False,
    device: str = 'cpu',
    include_schedulers=False,
    include_callbacks=False,
    include_algorithms=False,
    use_grad_scaler=False,
<<<<<<< HEAD
    rank_zero_seed = 10,
    run_name = 'test_run',
    take_step = False,
=======
    rank_zero_seed=10,
    run_name='test_run',
>>>>>>> 55a344a9
) -> State:
    model, optimizer = init_model_and_optimizer(
        use_fsdp=use_fsdp,
        use_composer_model=True,
        take_step=take_step,
        device=device,
    )

    test_dataset_sd = {'test': 0}
    device_obj: Device = DeviceCPU() if device == 'cpu' else DeviceGPU()

    dataloader = MagicMock(spec=DataLoader)
    dataloader.dataset = MagicMock()
    dataloader.dataset.state_dict = MagicMock(return_value=test_dataset_sd)
    kwargs = {}

    if include_callbacks:
        kwargs['callbacks'] = [SpeedMonitor(), SpeedMonitor()]
    if include_algorithms:
        kwargs['algorithms'] = [SWA()]
    if use_grad_scaler:
        if version.parse(torch.__version__) >= version.parse('2.3.0'):
            from torch.amp.grad_scaler import GradScaler
        else:
            from torch.cuda.amp.grad_scaler import GradScaler
        kwargs['scaler'] = GradScaler()

    state = State(
        model=model,
        rank_zero_seed=rank_zero_seed,
        run_name=run_name,
        device=device_obj,
        train_dataloader=dataloader,
        optimizers=[optimizer],
        **kwargs,
    )
    if include_schedulers:
        state.schedulers = StepLR(optimizer=optimizer, step_size=2)
    return state


def init_model_and_optimizer(
    use_composer_model: bool = True,
    num_classes=3,
    batch_size=5,
    num_features=8,
    take_step=True,
    use_fsdp=False,
    tensor_type='sharded_tensor',
    device='cuda',
) -> Tuple[Union[ComposerModel, torch.nn.Module], torch.optim.Optimizer]:
    model, loss_fn = init_model(
        use_composer_model,
        num_classes=num_classes,
        num_features=num_features,
        use_fsdp=use_fsdp,
        tensor_type=tensor_type,
        device=device,
    )

    optimizer = init_optimizer(
        model,
        loss_fn,
        use_composer_model=use_composer_model,
        num_classes=num_classes,
        batch_size=batch_size,
        num_features=num_features,
        take_step=take_step,
        device=device,
    )

    return model, optimizer


def init_model(
    use_composer_model: bool = False,
    num_classes=3,
    num_features=8,
    use_fsdp=False,
    device='cuda',
    tensor_type='sharded_tensor',
    sync_module_states=True,
    cpu_offload=False,
) -> Tuple[Union[ComposerModel, torch.nn.Module], Any]:
    if use_composer_model:
        model = SimpleComposerMLP(num_features=num_features, num_classes=num_classes, device=device)
        loss_fn = model._loss_fn
    else:
        model = EvenSimplerMLP(num_features=num_features, num_out_features=num_classes, device=device)
        loss_fn = torch.nn.CrossEntropyLoss()

    if use_fsdp:
        fsdp_kwargs: Dict[str, Any] = dict(
            use_orig_params=True,
            sync_module_states=sync_module_states,  # To enable easy comparison between rank 0 unsharded model and full state dict
            cpu_offload=CPUOffload(offload_params=True) if cpu_offload else None,
            device_id=torch.device('cpu') if device == 'cpu' else None,
        )

        if tensor_type == 'dtensor':
            from torch.distributed.device_mesh import init_device_mesh
            device_mesh = init_device_mesh('cuda', (2,))
            fsdp_kwargs['device_mesh'] = device_mesh

        model = FSDP(
            model,
            **fsdp_kwargs,
        )

    return model, loss_fn


def init_optimizer(
    model,
    loss_fn,
    use_composer_model: bool = False,
    num_classes=3,
    batch_size=5,
    num_features=8,
    take_step=True,
    device='cuda',
):
    inputs = torch.randn(batch_size, num_features, device=device)
    targets = torch.randint(low=0, high=num_classes, size=(batch_size,), device=device, dtype=torch.long)
    batch = (inputs, targets) if use_composer_model else inputs
    optimizer = adam.Adam(model.parameters())
    outputs = model(batch)
    loss = loss_fn(outputs, targets)
    loss.backward()
    if take_step:
        optimizer.step()
    return optimizer<|MERGE_RESOLUTION|>--- conflicted
+++ resolved
@@ -34,14 +34,9 @@
     include_callbacks=False,
     include_algorithms=False,
     use_grad_scaler=False,
-<<<<<<< HEAD
     rank_zero_seed = 10,
     run_name = 'test_run',
     take_step = False,
-=======
-    rank_zero_seed=10,
-    run_name='test_run',
->>>>>>> 55a344a9
 ) -> State:
     model, optimizer = init_model_and_optimizer(
         use_fsdp=use_fsdp,
