# Copyright 2022 MosaicML Composer authors
# SPDX-License-Identifier: Apache-2.0

import contextlib
import os
import random
import types
from pathlib import Path

import pytest
import torch
from torch.utils.data import DataLoader

from composer import Evaluator
from composer.core import DataSpec

# isort: off
from composer.datasets.in_context_learning_evaluation import (
    InContextLearningCodeEvalDataset,
    InContextLearningDataset,
    InContextLearningMultipleChoiceTaskDataset,
    InContextLearningQATaskDataset,
    InContextLearningSchemaTaskDataset,
    _get_continuation_span,
    _get_fewshot_sample_idxs,
    _make_padded_input,
    _tokenizer_needs_prefix_space,
    _trim_context,
    get_icl_task_dataloader,
    strip_data,
)
# isort: on
from composer.datasets.utils import MultiTokenEOSCriteria
from composer.loggers import InMemoryLogger
from composer.metrics import (InContextLearningCodeEvalAccuracy, InContextLearningLMAccuracy,
                              InContextLearningMultipleChoiceAccuracy, InContextLearningQAAccuracy)
from composer.models import HuggingFaceModel
from composer.trainer import Trainer
from composer.utils import dist, reproducibility
from tests.common import device, world_size


def test_strip_data():
    data_to_strip = {'strip_data': '  boo!  \n', 'has_space': '  wa hoo!', 'end_space': 'yoohoo!  '}
    stripped_data = strip_data(data_to_strip)
    for k, v in stripped_data.items():
        assert k in data_to_strip
        assert not v[0].isspace()
        assert not v[-1].isspace()


@pytest.mark.skip(reason="Currently don't have a tokenizer that satisfies this test")
def test_tokenizer_needs_prefix_space_when_space_not_needed(tiny_gpt2_tokenizer):
    assert not _tokenizer_needs_prefix_space(tiny_gpt2_tokenizer)


def test_tokenizer_needs_prefix_space_when_space_needed():
    transformers = pytest.importorskip('transformers')
    tokenizer = transformers.AutoTokenizer.from_pretrained('facebook/opt-125m',
                                                           use_fast=False)  # type: ignore reportUnboundVariable
    assert _tokenizer_needs_prefix_space(tokenizer)


def test_trim_context():
    context = [0] * 99 + [1] * 2037
    continuation = [2] * 10
    max_seq_len = 2048
    trimmed_context = _trim_context(context, continuation, max_seq_len=max_seq_len)
    assert len(trimmed_context) == 2038
    assert trimmed_context[0] == 0
    assert trimmed_context[1] == 1


def test_trim_context_no_continuation():
    context = [0] * 2048
    max_seq_len = 2048
    trimmed_context = _trim_context(context, [], max_seq_len=max_seq_len)
    assert len(trimmed_context) == 2048
    context = [0] * 3000 + [1]
    max_seq_len = 2048
    trimmed_context = _trim_context(context, [], max_seq_len=max_seq_len)
    assert len(trimmed_context) == 2048
    assert trimmed_context[-1] == 1


def test_get_continuation_span():
    context = [0] * 200
    continuation = [1] * 3
    cont_span = _get_continuation_span(context, continuation)
    assert torch.all(torch.eq(cont_span, torch.tensor([200, 201, 202])))
    continuation = [1]
    cont_span = _get_continuation_span(context, continuation)
    assert torch.all(torch.eq(cont_span, torch.tensor([200])))


@pytest.mark.parametrize('padding_side', ['left', 'right', 'middle'])
def test_make_padding(tiny_gpt2_tokenizer, padding_side):
    context = tiny_gpt2_tokenizer(' cat' * 2000)['input_ids']
    padding_id = tiny_gpt2_tokenizer.eos_token_id

    error_context = contextlib.nullcontext() if padding_side in {'left', 'right'} else pytest.raises(ValueError)

    with error_context:
        input_ids = _make_padded_input(context, [], 2048, padding_id, padding_side=padding_side)

        if padding_side == 'left':
            assert input_ids[0] == tiny_gpt2_tokenizer.eos_token_id
            assert input_ids[48:].tolist() == context
        elif padding_side == 'right':
            assert input_ids[-1] == tiny_gpt2_tokenizer.eos_token_id
            assert input_ids[:-48].tolist() == context


def test_batch_padding_logic_no_padding(tiny_gpt2_tokenizer):
    continuation = tiny_gpt2_tokenizer(' dog' * 2000)['input_ids']
    context = tiny_gpt2_tokenizer(' cat' * 2000)['input_ids']
    max_seq_len = 2048
    trimmed_context = _trim_context(context, continuation, max_seq_len)
    continuation_spans = _get_continuation_span(trimmed_context, continuation)
    padded_input = _make_padded_input(trimmed_context,
                                      continuation,
                                      max_seq_len,
                                      tiny_gpt2_tokenizer.pad_token_id,
                                      padding_side='right')
    assert continuation_spans[0] == 48 and continuation_spans[-1] == 2047
    assert len(padded_input) == 2048
    assert tiny_gpt2_tokenizer.pad_token_id not in padded_input


def test_batch_padding_logic_with_padding(tiny_gpt2_tokenizer):
    continuation = tiny_gpt2_tokenizer(' dog' * 200)['input_ids']
    context = tiny_gpt2_tokenizer(' cat' * 200)['input_ids']
    max_seq_len = 2048
    trimmed_context = _trim_context(context, continuation, max_seq_len)
    continuation_spans = _get_continuation_span(trimmed_context, continuation)
    padded_input = _make_padded_input(trimmed_context,
                                      continuation,
                                      max_seq_len,
                                      tiny_gpt2_tokenizer.pad_token_id,
                                      padding_side='right')
    assert continuation_spans[0] == 200 and continuation_spans[-1] == 399
    assert len(padded_input) == 2048
    assert padded_input[-1] == tiny_gpt2_tokenizer.pad_token_id


def test_fewshot_sample_idxs():
    rng = random.Random(1234)

    fewshot_idxs = _get_fewshot_sample_idxs(dataset_size=5, num_fewshot=4, example_idx=4, rng=rng)
    assert fewshot_idxs == {0, 1, 2, 3}

    fewshot_idxs = _get_fewshot_sample_idxs(dataset_size=5, num_fewshot=5, example_idx=4, rng=rng)
    assert fewshot_idxs == {0, 1, 2, 3}

    fewshot_idxs = _get_fewshot_sample_idxs(dataset_size=5, num_fewshot=500, example_idx=4, rng=rng)
    assert fewshot_idxs == {0, 1, 2, 3}

    fewshot_idxs = _get_fewshot_sample_idxs(dataset_size=10, num_fewshot=7, example_idx=4, rng=rng)
    assert len(fewshot_idxs) == 7 and 4 not in fewshot_idxs


def test_fewshot_sample_idxs_randomness():
    dataset_size = 10000
    num_fewshot = 5

    rng_1_seed_1234 = random.Random(1234)
    rng_2_seed_1234 = random.Random(1234)
    rng_3_seed_11 = random.Random(11)

    rng_1_sample_1 = _get_fewshot_sample_idxs(dataset_size, num_fewshot, 1, rng_1_seed_1234)
    rng_2_sample_1 = _get_fewshot_sample_idxs(dataset_size, num_fewshot, 1, rng_2_seed_1234)
    rng_3_sample_1 = _get_fewshot_sample_idxs(dataset_size, num_fewshot, 1, rng_3_seed_11)

    assert rng_1_sample_1 == rng_2_sample_1
    assert rng_1_sample_1 != rng_3_sample_1

    rng_1_sample_2 = _get_fewshot_sample_idxs(dataset_size, num_fewshot, 2, rng_1_seed_1234)
    rng_2_sample_2 = _get_fewshot_sample_idxs(dataset_size, num_fewshot, 2, rng_2_seed_1234)
    rng_3_sample_2 = _get_fewshot_sample_idxs(dataset_size, num_fewshot, 2, rng_3_seed_11)

    assert rng_1_sample_2 == rng_2_sample_2
    assert rng_1_sample_2 != rng_3_sample_2


@pytest.mark.filterwarnings(
    r'ignore:The repository for mosaicml/test_dataset contains custom code which must*:FutureWarning')
def test_update_generation_kwargs(tiny_gpt2_tokenizer, tmp_path):
    tokenizer = tiny_gpt2_tokenizer
    seqlen = 2048
    num_fewshot = 0
    prompt_string = ''
    hf_loading_vars = {
        'split': 'test',
        'name': 'invoker',
    }
    hf_parsing_map = {'context': ['quas', 'wex', 'exort'], 'answer': ['spell']}
    gen_kwargs = {'test_arg1': 1, 'test_arg2': 2}

    dl = InContextLearningDataset(dataset_uri='hf://mosaicml/test_dataset',
                                  tokenizer=tokenizer,
                                  max_seq_len=seqlen,
                                  pad_tok_id=tokenizer.eos_token_id,
                                  num_fewshot=num_fewshot,
                                  fewshot_random_seed=1,
                                  prompt_string=prompt_string,
                                  example_delimiter='\n',
                                  prelimiter='Orbs: ',
                                  continuation_delimiter='\nSpell:',
                                  destination_path=str(tmp_path / 'test_dataset_lm_juggernaut.jsonl'),
                                  hf_loading_vars=hf_loading_vars,
                                  hf_parsing_map=hf_parsing_map,
                                  generation_kwargs=gen_kwargs)
    assert dl.base_batch['generation_kwargs'] == {'test_arg1': 1, 'test_arg2': 2}


def test_stop_sequences_criteria(tiny_gpt2_tokenizer):
    pytest.importorskip('transformers')
    eos_criteria = MultiTokenEOSCriteria('\n\n', tiny_gpt2_tokenizer, 2)
    seq1 = tiny_gpt2_tokenizer('Dogs are furry')['input_ids']
    seq2 = tiny_gpt2_tokenizer('Dogs are furry\n\n')['input_ids']
    seq1 = [50257] * (len(seq2) - len(seq1)) + seq1
    input_ids = torch.tensor([seq1, seq2])
    assert not eos_criteria(input_ids.type(torch.long), None)  # pyright: ignore[reportGeneralTypeIssues]

    eos_criteria = MultiTokenEOSCriteria('\n\n', tiny_gpt2_tokenizer, 2)
    seq1 = tiny_gpt2_tokenizer('Dogs are furry\n\n')['input_ids']
    seq2 = tiny_gpt2_tokenizer('Dogs are furry\n\n')['input_ids']
    input_ids = torch.tensor([seq1, seq2])
    assert eos_criteria(input_ids.type(torch.long), None)  # pyright: ignore[reportGeneralTypeIssues]


def test_stop_sequences_criteria_sentencepiece(tiny_llama_tokenizer):
    pytest.importorskip('datasets')

    tokenizer = tiny_llama_tokenizer
    eos_criteria = MultiTokenEOSCriteria('\n\n', tokenizer, 2)
    seq1 = tokenizer('\n\nDogs')['input_ids']  # check to make sure starting with the start sequence doesnt break it
    seq2 = tokenizer('Dogs are furry\n\n')['input_ids']
    seq1 = [50257] * (len(seq2) - len(seq1)) + seq1
    input_ids = torch.tensor([seq1, seq2])
    assert not eos_criteria(input_ids.type(torch.long), None)  # pyright: ignore[reportGeneralTypeIssues]

    eos_criteria = MultiTokenEOSCriteria('\n\n', tokenizer, 2)
    seq1 = tokenizer('Dogs are furry\n\n')['input_ids']
    seq2 = tokenizer('Dogs are furry\n\n')['input_ids']
    input_ids = torch.tensor([seq1, seq2])
    assert eos_criteria(input_ids.type(torch.long), None)  # pyright: ignore[reportGeneralTypeIssues]


@pytest.mark.filterwarnings(
    r'ignore:The repository for mosaicml/test_dataset contains custom code which must*:FutureWarning')
def test_update_generation_kwargs_no_kwargs(tiny_gpt2_tokenizer, tmp_path):
    tokenizer = tiny_gpt2_tokenizer
    seqlen = 2048
    num_fewshot = 0
    prompt_string = ''
    hf_loading_vars = {
        'split': 'test',
        'name': 'invoker',
    }
    hf_parsing_map = {'context': ['quas', 'wex', 'exort'], 'answer': ['spell']}

    dl = InContextLearningDataset(dataset_uri='hf://mosaicml/test_dataset',
                                  tokenizer=tokenizer,
                                  max_seq_len=seqlen,
                                  pad_tok_id=tokenizer.eos_token_id,
                                  num_fewshot=num_fewshot,
                                  fewshot_random_seed=1,
                                  prompt_string=prompt_string,
                                  example_delimiter='\n',
                                  prelimiter='Orbs: ',
                                  continuation_delimiter='\nSpell:',
                                  destination_path=str(tmp_path / 'test_dataset_lm_juggernaut.jsonl'),
                                  hf_loading_vars=hf_loading_vars,
                                  hf_parsing_map=hf_parsing_map)
    assert not dl.base_batch['generation_kwargs']


@pytest.mark.filterwarnings(
    r'ignore:The repository for mosaicml/test_dataset contains custom code which must*:FutureWarning')
def test_construct_context(tiny_gpt2_tokenizer, tmp_path):
    tokenizer = tiny_gpt2_tokenizer
    seqlen = 2048
    num_fewshot = 0
    prompt_string = ''
    hf_loading_vars = {
        'split': 'test',
        'name': 'invoker',
    }
    hf_parsing_map = {'context': ['quas', 'wex', 'exort'], 'answer': ['spell']}

    dl = InContextLearningDataset(dataset_uri='hf://mosaicml/test_dataset',
                                  tokenizer=tokenizer,
                                  max_seq_len=seqlen,
                                  pad_tok_id=tokenizer.eos_token_id,
                                  num_fewshot=num_fewshot,
                                  fewshot_random_seed=1,
                                  prompt_string=prompt_string,
                                  example_delimiter='\n',
                                  prelimiter='Orbs: ',
                                  continuation_delimiter='\nSpell: ',
                                  destination_path=str(tmp_path / 'test_dataset_lm_juggernaut.jsonl'),
                                  hf_loading_vars=hf_loading_vars,
                                  hf_parsing_map=hf_parsing_map)
    constructed_context = dl.construct_context({'context': 'quas quas exort', 'answer': 'ice wall'})
    assert constructed_context == 'Orbs: quas quas exort\nSpell: '
    constructed_context = dl.construct_context({'context': 'quas quas exort', 'answer': 'ice wall'}, add_answer=True)
    assert constructed_context == 'Orbs: quas quas exort\nSpell: ice wall'
    constructed_context = dl.construct_context({
        'context': 'quas quas exort',
        'answer': 'ice wall'
    },
                                               preceding_text='The harsh White Waste beckons!',
                                               add_answer=True)
    assert constructed_context == '\nOrbs: quas quas exort\nSpell: ice wall'


@pytest.mark.filterwarnings(
    r'ignore:The repository for mosaicml/test_dataset contains custom code which must*:FutureWarning')
def test_get_answer_from_example(tiny_gpt2_tokenizer, tmp_path):
    tokenizer = tiny_gpt2_tokenizer
    seqlen = 2048
    num_fewshot = 0
    prompt_string = ''
    hf_loading_vars = {
        'split': 'test',
        'name': 'invoker',
    }
    hf_parsing_map = {'context': ['quas', 'wex', 'exort'], 'answer': ['spell']}

    dl = InContextLearningDataset(dataset_uri='hf://mosaicml/test_dataset',
                                  tokenizer=tokenizer,
                                  max_seq_len=seqlen,
                                  pad_tok_id=tokenizer.eos_token_id,
                                  num_fewshot=num_fewshot,
                                  fewshot_random_seed=1,
                                  prompt_string=prompt_string,
                                  example_delimiter='\n',
                                  prelimiter='Orbs: ',
                                  continuation_delimiter='\nSpell:',
                                  destination_path=str(tmp_path / 'test_dataset_lm_juggernaut.jsonl'),
                                  hf_loading_vars=hf_loading_vars,
                                  hf_parsing_map=hf_parsing_map)
    answer = dl.get_answer_from_example({'context': 'wex exort exort', 'answer': 'alacrity'})
    assert answer == ' alacrity'


@pytest.mark.filterwarnings(
    r'ignore:The repository for mosaicml/test_dataset contains custom code which must*:FutureWarning')
def test_fix_eos_on_preamble(tmp_path):
    transformers = pytest.importorskip('transformers')
    tokenizer = transformers.AutoTokenizer.from_pretrained('facebook/opt-125m',
                                                           use_fast=False)  # type: ignore reportUnboundVariable
    seqlen = 2048
    num_fewshot = 0
    prompt_string = ''
    hf_loading_vars = {
        'split': 'test',
        'name': 'invoker',
    }
    hf_parsing_map = {'context': ['quas', 'wex', 'exort'], 'answer': ['spell']}

    dl = InContextLearningDataset(dataset_uri='hf://mosaicml/test_dataset',
                                  tokenizer=tokenizer,
                                  max_seq_len=seqlen,
                                  pad_tok_id=tokenizer.eos_token_id,
                                  num_fewshot=num_fewshot,
                                  fewshot_random_seed=1,
                                  prompt_string=prompt_string,
                                  example_delimiter='\n',
                                  prelimiter='Orbs: ',
                                  continuation_delimiter='\nSpell:',
                                  destination_path=str(tmp_path / 'test_dataset_lm_juggernaut.jsonl'),
                                  hf_loading_vars=hf_loading_vars,
                                  hf_parsing_map=hf_parsing_map)
    preamble = 'blah blah blah.'
    tokenized_preamble = tokenizer.encode(preamble)
    tokenized_preamble += [tokenizer.eos_token_id]
    fixed_preamble = dl._fix_eos_on_preamble(tokenized_preamble)
    assert tokenized_preamble[:-1] == fixed_preamble
    assert fixed_preamble[-1] != tokenizer.eos_token_id


@pytest.mark.filterwarnings(
    r'ignore:The repository for mosaicml/test_dataset contains custom code which must*:FutureWarning')
def test_tokenize_example_with_tokenize_labels(tiny_gpt2_tokenizer, tmp_path):
    tokenizer = tiny_gpt2_tokenizer
    seqlen = 2048
    num_fewshot = 0
    prompt_string = ''
    hf_loading_vars = {
        'split': 'test',
        'name': 'invoker',
    }
    hf_parsing_map = {'context': ['quas', 'wex', 'exort'], 'answer': ['spell']}

    dl = InContextLearningDataset(dataset_uri='hf://mosaicml/test_dataset',
                                  tokenizer=tokenizer,
                                  max_seq_len=seqlen,
                                  pad_tok_id=tokenizer.eos_token_id,
                                  num_fewshot=num_fewshot,
                                  fewshot_random_seed=1,
                                  prompt_string=prompt_string,
                                  example_delimiter='\n',
                                  prelimiter='Orbs: ',
                                  continuation_delimiter='\nSpell: ',
                                  destination_path=str(tmp_path / 'test_dataset_lm_juggernaut.jsonl'),
                                  hf_loading_vars=hf_loading_vars,
                                  hf_parsing_map=hf_parsing_map,
                                  tokenize_labels=True)
    tokenized_example = dl.tokenize_example('What spell does this invoke? ', 'exort exort wex\nSpell: ',
                                            {'answer': ' Meatball'})
    tokenized_input = [2061, 4822, 857, 428, 26342, 30, 220, 1069, 419, 409, 419, 356, 87, 198, 31221, 25, 19145, 1894]
    assert tokenized_example['context'][:len(tokenized_input)].tolist() == tokenized_input
    assert tokenized_example['context'][-1] == tokenizer.eos_token_id
    assert type(tokenized_example['answer'][0]) == int
    assert len(tokenized_example['context']) == seqlen
    assert 'continuation_indices' in tokenized_example


@pytest.mark.filterwarnings(
    r'ignore:The repository for mosaicml/test_dataset contains custom code which must*:FutureWarning')
def test_tokenize_example_with_no_tokenize_labels(tiny_gpt2_tokenizer, tmp_path):
    tokenizer = tiny_gpt2_tokenizer
    seqlen = 2048
    num_fewshot = 0
    prompt_string = ''
    hf_loading_vars = {
        'split': 'test',
        'name': 'invoker',
    }
    hf_parsing_map = {'context': ['quas', 'wex', 'exort'], 'answer': ['spell']}

    dl = InContextLearningDataset(dataset_uri='hf://mosaicml/test_dataset',
                                  tokenizer=tokenizer,
                                  max_seq_len=seqlen,
                                  pad_tok_id=tokenizer.eos_token_id,
                                  num_fewshot=num_fewshot,
                                  fewshot_random_seed=1,
                                  prompt_string=prompt_string,
                                  example_delimiter='\n',
                                  prelimiter='Orbs: ',
                                  continuation_delimiter='\nSpell: ',
                                  destination_path=str(tmp_path / 'test_dataset_lm_juggernaut.jsonl'),
                                  hf_loading_vars=hf_loading_vars,
                                  hf_parsing_map=hf_parsing_map,
                                  tokenize_labels=False)
    tokenized_example = dl.tokenize_example('What spell does this invoke? ', 'exort exort wex\nSpell: ',
                                            {'answer': ' Meatball'})
    tokenized_input = [2061, 4822, 857, 428, 26342, 30, 220, 1069, 419, 409, 419, 356, 87, 198, 31221, 25]
    assert tokenized_example['context'][:len(tokenized_input)].tolist() == tokenized_input
    assert tokenized_example['context'][-1] == tokenizer.eos_token_id
    assert len(tokenized_example['context']) == seqlen
    assert type(tokenized_example['answer']) == str


def test_qa_set_cot_no_cot(tmp_path):
    pytest.importorskip('datasets')
    local_data = os.path.join(os.path.dirname(__file__), 'local_data')
    dataset_uri = f'{local_data}/triviaqa_small.jsonl'
    transformers = pytest.importorskip('transformers')
    tokenizer = transformers.AutoTokenizer.from_pretrained('facebook/opt-125m')  # type: ignore reportUnboundVariable

    tmp_path_to_broadcast = str(os.path.abspath(tmp_path))
    gathered_paths = dist.all_gather_object(tmp_path_to_broadcast)
    dl = InContextLearningQATaskDataset(
        dataset_uri=dataset_uri,
        tokenizer=tokenizer,
        max_seq_len=1024,
        pad_tok_id=tokenizer.eos_token_id,
        num_fewshot=0,
        fewshot_random_seed=1234,
        prompt_string='',
        example_delimiter='\n',
        continuation_delimiter=': ',
        destination_path=str(Path(gathered_paths[0]) / 'icl.jsonl'),
    )
    assert not dl.has_cot


def test_qa_set_cot_has_cot(tmp_path):
    pytest.importorskip('datasets')
    local_data = os.path.join(os.path.dirname(__file__), 'local_data')
    dataset_uri = f'{local_data}/gsm8k_small.jsonl'
    transformers = pytest.importorskip('transformers')
    tokenizer = transformers.AutoTokenizer.from_pretrained('facebook/opt-125m')  # type: ignore reportUnboundVariable

    tmp_path_to_broadcast = str(os.path.abspath(tmp_path))
    gathered_paths = dist.all_gather_object(tmp_path_to_broadcast)
    dl = InContextLearningQATaskDataset(
        dataset_uri=dataset_uri,
        tokenizer=tokenizer,
        max_seq_len=1024,
        pad_tok_id=tokenizer.eos_token_id,
        num_fewshot=0,
        fewshot_random_seed=1234,
        prompt_string='',
        example_delimiter='\n',
        continuation_delimiter=': ',
        destination_path=str(Path(gathered_paths[0]) / 'icl.jsonl'),
    )
    assert dl.has_cot


def test_qa_get_max_answer_length(tiny_gpt2_tokenizer, tmp_path):
    local_data = os.path.join(os.path.dirname(__file__), 'local_data')
    dataset_uri = f'{local_data}/triviaqa_small.jsonl'
    tokenizer = tiny_gpt2_tokenizer

    tmp_path_to_broadcast = str(os.path.abspath(tmp_path))
    gathered_paths = dist.all_gather_object(tmp_path_to_broadcast)
    dl = InContextLearningQATaskDataset(
        dataset_uri=dataset_uri,
        tokenizer=tokenizer,
        max_seq_len=1024,
        pad_tok_id=tokenizer.eos_token_id,
        num_fewshot=0,
        fewshot_random_seed=1234,
        prompt_string='',
        example_delimiter='',
        continuation_delimiter='',
        cot_delimiter='',
        destination_path=str(Path(gathered_paths[0]) / 'icl.jsonl'),
    )
    # empirical number from the small test dataset
    assert dl.max_answer_length == 7


def test_qa_get_answer_from_example_with_no_cot(tmp_path, tiny_gpt2_tokenizer):
    pytest.importorskip('datasets')
    local_data = os.path.join(os.path.dirname(__file__), 'local_data')
    dataset_uri = f'{local_data}/triviaqa_small.jsonl'

    tmp_path_to_broadcast = str(os.path.abspath(tmp_path))
    gathered_paths = dist.all_gather_object(tmp_path_to_broadcast)
    dl = InContextLearningQATaskDataset(
        dataset_uri=dataset_uri,
        tokenizer=tiny_gpt2_tokenizer,
        max_seq_len=1024,
        pad_tok_id=tiny_gpt2_tokenizer.eos_token_id,
        num_fewshot=0,
        fewshot_random_seed=1234,
        prompt_string='',
        example_delimiter='\n',
        continuation_delimiter=': ',
        cot_delimiter=' ### ',
        destination_path=str(Path(gathered_paths[0]) / 'icl.jsonl'),
    )
    answer = dl.get_answer_from_example({
        'context': 'empty',
        'answer': 'this is the correct answer',
        'chain_of_thought': "Let's think step by step. "
    })
    assert answer == 'this is the correct answer'


def test_qa_get_answer_from_example_with_cot(tmp_path, tiny_gpt2_tokenizer):
    pytest.importorskip('datasets')
    local_data = os.path.join(os.path.dirname(__file__), 'local_data')
    dataset_uri = f'{local_data}/triviaqa_small.jsonl'

    tmp_path_to_broadcast = str(os.path.abspath(tmp_path))
    gathered_paths = dist.all_gather_object(tmp_path_to_broadcast)
    dl = InContextLearningQATaskDataset(
        dataset_uri=dataset_uri,
        tokenizer=tiny_gpt2_tokenizer,
        max_seq_len=1024,
        pad_tok_id=tiny_gpt2_tokenizer.eos_token_id,
        num_fewshot=0,
        fewshot_random_seed=1234,
        prompt_string='',
        example_delimiter='\n',
        continuation_delimiter=': ',
        cot_delimiter=' ### ',
        destination_path=str(Path(gathered_paths[0]) / 'icl.jsonl'),
    )
    dl.has_cot = True
    answer = dl.get_answer_from_example({
        'context': 'empty',
        'answer': 'this is the correct answer',
        'chain_of_thought': "Let's think step by step. "
    })
    assert answer == "Let's think step by step.  ### this is the correct answer"


def test_qa_tokenize_example(tiny_gpt2_tokenizer, tmp_path):
    pytest.importorskip('datasets')
    local_data = os.path.join(os.path.dirname(__file__), 'local_data')
    dataset_uri = f'{local_data}/triviaqa_small.jsonl'

    tmp_path_to_broadcast = str(os.path.abspath(tmp_path))
    gathered_paths = dist.all_gather_object(tmp_path_to_broadcast)
    dl = InContextLearningQATaskDataset(
        dataset_uri=dataset_uri,
        tokenizer=tiny_gpt2_tokenizer,
        max_seq_len=1024,
        pad_tok_id=tiny_gpt2_tokenizer.eos_token_id,
        num_fewshot=0,
        fewshot_random_seed=1234,
        prompt_string='',
        example_delimiter='\n',
        continuation_delimiter=': ',
        cot_delimiter=' ### ',
        destination_path=str(Path(gathered_paths[0]) / 'icl.jsonl'),
    )
    dl.has_cot = True
    tokenized_example = dl.tokenize_example(
        'starting prompt', 'a context', {
            'context': 'empty',
            'answer': 'this is the correct answer',
            'aliases': ['this is the right answer', 'this is the best answer'],
            'chain_of_thought': "Let's think step by step. "
        })
    assert 'aliases' in tokenized_example
    assert tokenized_example['aliases'] == ['this is the right answer', 'this is the best answer']


def test_code_adjust_padding(tiny_gpt2_tokenizer, tmp_path):
    local_data = os.path.join(os.path.dirname(__file__), 'local_data')
    dataset_uri = f'{local_data}/human_eval_small.jsonl'
    tokenizer = tiny_gpt2_tokenizer
    seqlen = 2048
    num_fewshot = 0
    prompt_string = ''
    gen_kwargs = {'temperature': .9, 'top_p': .95, 'num_beams': 9000}

    dl = InContextLearningCodeEvalDataset(
        dataset_uri=dataset_uri,
        tokenizer=tokenizer,
        max_seq_len=seqlen,
        pad_tok_id=tokenizer.eos_token_id,
        num_fewshot=num_fewshot,
        fewshot_random_seed=1,
        prompt_string=prompt_string,
        example_delimiter='\n',
        prelimiter='Code start:',
        continuation_delimiter='\nPlease code:',
        destination_path=str(tmp_path / 'test_human_eval_small.jsonl'),
        generation_kwargs=gen_kwargs,
        generations_per_sample=10,
    )

    assert all(len(data['prompt']) == 148 for data in dl.dataset)  # pyright: ignore [reportGeneralTypeIssues]


def test_code_update_gen_kwargs(tiny_gpt2_tokenizer, tmp_path):
    local_data = os.path.join(os.path.dirname(__file__), 'local_data')
    dataset_uri = f'{local_data}/human_eval_small.jsonl'
    tokenizer = tiny_gpt2_tokenizer
    seqlen = 2048
    num_fewshot = 0
    prompt_string = ''
    gen_kwargs = {'temperature': .9, 'top_p': .95, 'num_beams': 9000}

    dl = InContextLearningCodeEvalDataset(
        dataset_uri=dataset_uri,
        tokenizer=tokenizer,
        max_seq_len=seqlen,
        pad_tok_id=tokenizer.eos_token_id,
        num_fewshot=num_fewshot,
        fewshot_random_seed=1,
        prompt_string=prompt_string,
        example_delimiter='\n',
        prelimiter='Code start:',
        continuation_delimiter='\nPlease code:',
        destination_path=str(tmp_path / 'test_human_eval_small.jsonl'),
        generation_kwargs=gen_kwargs,
        generations_per_sample=10,
    )
    assert dl.base_batch['generation_kwargs']['num_beams'] == 9000
    assert dl.base_batch['generation_kwargs']['top_p'] == .95
    assert dl.base_batch['generation_kwargs']['temperature'] == .9
    assert dl.base_batch['generation_kwargs']['do_sample'] == True


def test_mc_tokenize_example(tiny_gpt2_tokenizer, tmp_path):
    local_data = os.path.join(os.path.dirname(__file__), 'local_data')
    dataset_uri = f'{local_data}/mmlu_small.jsonl'
    tokenizer = tiny_gpt2_tokenizer
    seqlen = 2048
    num_fewshot = 0
    prompt_string = ''
    seqlen = 2048
    dl = InContextLearningMultipleChoiceTaskDataset(
        dataset_uri=dataset_uri,
        tokenizer=tokenizer,
        max_seq_len=seqlen,
        pad_tok_id=tokenizer.eos_token_id,
        num_fewshot=num_fewshot,
        fewshot_random_seed=1,
        prompt_string=prompt_string,
        example_delimiter='\n',
        continuation_delimiter=' ### ',
        destination_path=str(tmp_path / 'test_human_eval_small.jsonl'),
    )
    example = {
        'context': "Who's the best eval researcher?\n A. Jeremy\n B. Tessa\n C. Max\n D. Other\nAnswer: ",
        'choices': ['A', 'B', 'C', 'D'],
        'gold': 2
    }
    tokenized_example = dl.tokenize_example(prompt_and_fewshot='Answer the following: ',
                                            ctxt=example['context'],
                                            example=example)
    unpadded_queries = [context[context != tokenizer.eos_token_id] for context in tokenized_example['query']]
    untokenized_inputs = [tokenizer.decode(unpadded_input) for unpadded_input in unpadded_queries]
    correct_output = [
        "Answer the following: Who's the best eval researcher?\n A. Jeremy\n B. Tessa\n C. Max\n D. Other\nAnswer: A",
        "Answer the following: Who's the best eval researcher?\n A. Jeremy\n B. Tessa\n C. Max\n D. Other\nAnswer: B",
        "Answer the following: Who's the best eval researcher?\n A. Jeremy\n B. Tessa\n C. Max\n D. Other\nAnswer: C",
        "Answer the following: Who's the best eval researcher?\n A. Jeremy\n B. Tessa\n C. Max\n D. Other\nAnswer: D"
    ]
    assert untokenized_inputs == correct_output


def test_schema_construct_context(tiny_gpt2_tokenizer, tmp_path):
    local_data = os.path.join(os.path.dirname(__file__), 'local_data')
    dataset_uri = f'{local_data}/winograd_small.jsonl'
    tokenizer = tiny_gpt2_tokenizer
    seqlen = 2048
    num_fewshot = 0
    seqlen = 2048
    dl = InContextLearningSchemaTaskDataset(
        dataset_uri=dataset_uri,
        tokenizer=tokenizer,
        max_seq_len=seqlen,
        pad_tok_id=tokenizer.eos_token_id,
        num_fewshot=num_fewshot,
        fewshot_random_seed=1,
        prompt_string='',
        example_delimiter='\n',
        continuation_delimiter=' ### ',
        destination_path=str(tmp_path / 'test_human_eval_small.jsonl'),
    )
    example = {'context_options': ['cont one', 'cont two'], 'gold': 0, 'continuation': 'this is a continuation'}
    constructed_context = dl.construct_context(example)
    assert constructed_context == 'cont one ### this is a continuation'
    constructed_context = dl.construct_context(example, preceding_text='text')
    assert constructed_context == '\ncont one ### this is a continuation'


def test_schema_construct_multiple_contexts(tiny_gpt2_tokenizer, tmp_path):
    local_data = os.path.join(os.path.dirname(__file__), 'local_data')
    dataset_uri = f'{local_data}/winograd_small.jsonl'
    tokenizer = tiny_gpt2_tokenizer
    seqlen = 2048
    num_fewshot = 0
    prompt_string = ''
    seqlen = 2048
    dl = InContextLearningSchemaTaskDataset(
        dataset_uri=dataset_uri,
        tokenizer=tokenizer,
        max_seq_len=seqlen,
        pad_tok_id=tokenizer.eos_token_id,
        num_fewshot=num_fewshot,
        fewshot_random_seed=1,
        prompt_string=prompt_string,
        example_delimiter='\n',
        continuation_delimiter=' ### ',
        destination_path=str(tmp_path / 'test_human_eval_small.jsonl'),
    )
    example = {'context_options': ['cont one', 'cont two'], 'gold': 0, 'continuation': 'this is a continuation'}
    constructed_contexts = dl._construct_multiple_contexts(example)
    assert constructed_contexts == ['cont one', 'cont two']
    constructed_contexts = dl._construct_multiple_contexts(example, preceding_text='some text')
    assert constructed_contexts == ['\ncont one ###', '\ncont two ###']


def test_schema_tokenize_example(tiny_gpt2_tokenizer, tmp_path):
    local_data = os.path.join(os.path.dirname(__file__), 'local_data')
    dataset_uri = f'{local_data}/winograd_small.jsonl'
    tokenizer = tiny_gpt2_tokenizer
    seqlen = 2048
    num_fewshot = 0
    prompt_string = ''
    seqlen = 2048
    dl = InContextLearningSchemaTaskDataset(
        dataset_uri=dataset_uri,
        tokenizer=tokenizer,
        max_seq_len=seqlen,
        pad_tok_id=tokenizer.eos_token_id,
        num_fewshot=num_fewshot,
        fewshot_random_seed=1,
        prompt_string=prompt_string,
        example_delimiter='\n',
        continuation_delimiter=' ### ',
        destination_path=str(tmp_path / 'test_human_eval_small.jsonl'),
    )
    example = {'context_options': ['context one', 'context two'], 'gold': 0, 'continuation': 'this is a continuation'}
    tokenized_example = dl.tokenize_example(prompt_and_fewshot='prompt ',
                                            context_options=example['context_options'],
                                            example=example)
    assert all(tiny_gpt2_tokenizer.decode(cont) == ' this is a continuation' for cont in tokenized_example['answer'])
    unpadded_inputs = [context[context != tokenizer.eos_token_id] for context in tokenized_example['context_options']]
    untokenized_inputs = [tokenizer.decode(unpadded_input) for unpadded_input in unpadded_inputs]
    assert untokenized_inputs == [
        'prompt context one this is a continuation', 'prompt context two this is a continuation'
    ]


@pytest.mark.parametrize('dataset_uri', ['mmlu_small.jsonl'])
def test_mc_task_dataloader_subcategories(dataset_uri, tiny_gpt2_tokenizer, tmp_path):
    pytest.importorskip('datasets')

    local_data = os.path.join(os.path.dirname(__file__), 'local_data')

    tokenizer = tiny_gpt2_tokenizer
    dataset_uri = f'{local_data}/{dataset_uri}'
    batch_size = 8
    seqlen = 64
    dls = get_icl_task_dataloader('multiple_choice',
                                  dataset_uri=dataset_uri,
                                  tokenizer=tokenizer,
                                  batch_size=batch_size,
                                  max_seq_len=seqlen,
                                  pad_tok_id=tokenizer.eos_token_id,
                                  num_fewshot=2,
                                  prompt_string='The following are multiple choice questions (with answers).\n',
                                  example_delimiter='\n',
                                  continuation_delimiter='Answer: ',
                                  destination_path=str(tmp_path / 'icl.jsonl'),
                                  has_categories=True)
    assert isinstance(dls, dict)

    assert 'computer_security' in dls
    dl = dls['computer_security']
    assert isinstance(dl.dataloader, DataLoader)  # pyright
    batch = next(dl.dataloader._get_iterator())
    assert dl.dataloader.__len__() == 2
    assert 'input_ids' in batch
    assert tuple(batch['input_ids'].shape) == (batch_size, seqlen)
    assert 'attention_mask' in batch
    assert tuple(batch['attention_mask'].shape) == (batch_size, seqlen)
    assert 'continuation_indices' in batch
    assert isinstance(batch['continuation_indices'], list) and len(batch['continuation_indices']) == batch_size
    assert 'mode' in batch
    assert batch['mode'] == 'icl_task'
    min_idx = min(batch['continuation_indices'][0]).item()
    max_idx = max(batch['continuation_indices'][0]).item()
    assert tokenizer.decode(batch['input_ids'][0][min_idx:max_idx + 1]) == ' A'


@pytest.mark.parametrize('dataset_uri', [
    'pubmed_sm.jsonl',
])
def test_lm_task_dataloader_extra_space(dataset_uri, tiny_gpt2_tokenizer, tmp_path):
    pytest.importorskip('datasets')

    local_data = os.path.join(os.path.dirname(__file__), 'local_data')

    tokenizer = tiny_gpt2_tokenizer
    dataset_uri = f'{local_data}/{dataset_uri}'
    batch_size = 2
    seqlen = 64
    dl = get_icl_task_dataloader('language_modeling',
                                 dataset_uri=dataset_uri,
                                 tokenizer=tokenizer,
                                 batch_size=batch_size,
                                 max_seq_len=seqlen,
                                 pad_tok_id=tokenizer.eos_token_id,
                                 num_fewshot=10,
                                 prompt_string='',
                                 example_delimiter='\n',
                                 continuation_delimiter=' ',
                                 destination_path=str(tmp_path / 'icl.jsonl'))
    assert isinstance(dl, DataSpec)
    assert isinstance(dl.dataloader, DataLoader)  # pyright
    batch = next(dl.dataloader._get_iterator())

    assert 'input_ids' in batch
    assert tuple(batch['input_ids'].shape) == (batch_size, seqlen)
    assert 'attention_mask' in batch
    assert tuple(batch['attention_mask'].shape) == (batch_size, seqlen)
    assert 'continuation_indices' in batch
    assert isinstance(batch['continuation_indices'], list) and len(batch['continuation_indices']) == batch_size
    assert 'mode' in batch
    assert batch['mode'] == 'icl_task'
    min_idx = min(batch['continuation_indices'][0]).item()
    max_idx = max(batch['continuation_indices'][0]).item()
    assert '  ' not in tokenizer.decode(batch['input_ids'][0][0:max_idx + 1])
    assert tokenizer.decode(batch['input_ids'][0][min_idx:max_idx + 1]) == ' yes'


@pytest.mark.parametrize('dataset_uri', [
    'lambada_small.jsonl',
])
def test_lm_task_dataloader(dataset_uri, tiny_gpt2_tokenizer, tmp_path):
    pytest.importorskip('datasets')

    local_data = os.path.join(os.path.dirname(__file__), 'local_data')

    tokenizer = tiny_gpt2_tokenizer
    dataset_uri = f'{local_data}/{dataset_uri}'
    batch_size = 2
    seqlen = 64
    dl = get_icl_task_dataloader('language_modeling',
                                 dataset_uri=dataset_uri,
                                 tokenizer=tokenizer,
                                 batch_size=batch_size,
                                 max_seq_len=seqlen,
                                 pad_tok_id=tokenizer.eos_token_id,
                                 num_fewshot=0,
                                 prompt_string='',
                                 example_delimiter='\n',
                                 continuation_delimiter='',
                                 destination_path=str(tmp_path / 'icl.jsonl'))
    assert isinstance(dl, DataSpec)
    assert isinstance(dl.dataloader, DataLoader)  # pyright
    batch = next(dl.dataloader._get_iterator())

    assert 'input_ids' in batch
    assert tuple(batch['input_ids'].shape) == (batch_size, seqlen)
    assert 'attention_mask' in batch
    assert tuple(batch['attention_mask'].shape) == (batch_size, seqlen)
    assert 'continuation_indices' in batch
    assert isinstance(batch['continuation_indices'], list) and len(batch['continuation_indices']) == batch_size
    assert 'mode' in batch
    assert batch['mode'] == 'icl_task'
    min_idx = min(batch['continuation_indices'][0]).item()
    max_idx = max(batch['continuation_indices'][0]).item()
    assert tokenizer.decode(batch['input_ids'][0][min_idx:max_idx + 1]) == ' glen'


@pytest.mark.parametrize('dataset_uri', ['winograd_small.jsonl'])
def test_schema_task_dataloader(dataset_uri, tiny_gpt2_tokenizer, tmp_path):
    pytest.importorskip('datasets')

    local_data = os.path.join(os.path.dirname(__file__), 'local_data')

    tokenizer = tiny_gpt2_tokenizer
    dataset_uri = f'{local_data}/{dataset_uri}'
    batch_size = 2
    seqlen = 64
    dl = get_icl_task_dataloader('schema',
                                 dataset_uri=dataset_uri,
                                 tokenizer=tokenizer,
                                 batch_size=batch_size,
                                 max_seq_len=seqlen,
                                 pad_tok_id=tokenizer.eos_token_id,
                                 num_fewshot=1,
                                 prompt_string='',
                                 example_delimiter='\n',
                                 continuation_delimiter='',
                                 destination_path=str(tmp_path / 'icl.jsonl'))
    assert isinstance(dl, DataSpec)
    assert isinstance(dl.dataloader, DataLoader)
    batch = next(dl.dataloader._get_iterator())

    choices_per_question = 2
    assert 'input_ids' in batch
    assert tuple(batch['input_ids'].shape) == (batch_size, seqlen)
    assert 'attention_mask' in batch
    assert tuple(batch['attention_mask'].shape) == (batch_size, seqlen)
    assert 'continuation_indices' in batch
    assert isinstance(batch['continuation_indices'], list) and len(batch['continuation_indices']) == batch_size
    assert 'mode' in batch
    assert batch['mode'] == 'icl_task'
    assert 'gold_indices' in batch
    assert isinstance(batch['gold_indices'], list) and len(batch['gold_indices']) == batch_size // choices_per_question
    assert 'choice_groupings' in batch
    assert isinstance(batch['choice_groupings'], list) and len(
        batch['choice_groupings']) == batch_size // choices_per_question

    min_idx = min(batch['continuation_indices'][0]).item()
    max_idx = max(batch['continuation_indices'][0]).item()
    assert tokenizer.decode(batch['input_ids'][0][min_idx:max_idx + 1]) == ' feared violence.'


@pytest.mark.parametrize('dataset_uri', ['winograd_small.jsonl'])
def test_schema_task_dataloader_sentpiece_tokenizer(dataset_uri, tmp_path, tiny_llama_tokenizer):
    pytest.importorskip('datasets')
    transformers = pytest.importorskip('transformers')

    local_data = os.path.join(os.path.dirname(__file__), 'local_data')
<<<<<<< HEAD

    tokenizer = tiny_llama_tokenizer
=======
    tokenizer = transformers.AutoTokenizer.from_pretrained(
        'huggyllama/llama-7b',  # type: ignore reportUnboundVariable
        use_fast=False)
>>>>>>> 39eb8173
    dataset_uri = f'{local_data}/{dataset_uri}'
    batch_size = 2
    seqlen = 64
    dl = get_icl_task_dataloader('schema',
                                 dataset_uri=dataset_uri,
                                 tokenizer=tokenizer,
                                 batch_size=batch_size,
                                 max_seq_len=seqlen,
                                 pad_tok_id=tokenizer.eos_token_id,
                                 num_fewshot=1,
                                 prompt_string='',
                                 example_delimiter='\n',
                                 continuation_delimiter=' ',
                                 destination_path=str(tmp_path / 'icl.jsonl'))
    assert isinstance(dl, DataSpec)
    assert isinstance(dl.dataloader, DataLoader)
    batch = next(dl.dataloader._get_iterator())

    choices_per_question = 2
    assert 'input_ids' in batch
    assert tuple(batch['input_ids'].shape) == (batch_size, seqlen)
    assert 'attention_mask' in batch
    assert tuple(batch['attention_mask'].shape) == (batch_size, seqlen)
    assert 'continuation_indices' in batch
    assert isinstance(batch['continuation_indices'], list) and len(batch['continuation_indices']) == batch_size
    assert 'mode' in batch
    assert batch['mode'] == 'icl_task'
    assert 'gold_indices' in batch
    assert isinstance(batch['gold_indices'], list) and len(batch['gold_indices']) == batch_size // choices_per_question
    assert 'choice_groupings' in batch
    assert isinstance(batch['choice_groupings'], list) and len(
        batch['choice_groupings']) == batch_size // choices_per_question

    max_idx = max(batch['continuation_indices'][0]).item()
    assert tokenizer.decode(
        batch['input_ids'][0][0:max_idx + 1]
    ) == "<s>The trophy doesn't fit into the brown suitcase because the suitcase is too small. \nThe city councilmen refused the demonstrators a permit because the city councilmen feared violence."


@pytest.mark.parametrize('dataset_uri', ['lambada_small.jsonl'])
@pytest.mark.parametrize('num_fewshot', [0, 1])
def test_lm_task_dataloader_opt_tokenizer(tiny_opt_tokenizer, dataset_uri, num_fewshot, tmp_path):
    pytest.importorskip('datasets')

    local_data = os.path.join(os.path.dirname(__file__), 'local_data')

    tokenizer = tiny_opt_tokenizer
    dataset_uri = f'{local_data}/{dataset_uri}'
    batch_size = 2
    seqlen = 512
    dl = get_icl_task_dataloader('language_modeling',
                                 dataset_uri=dataset_uri,
                                 tokenizer=tokenizer,
                                 batch_size=batch_size,
                                 max_seq_len=seqlen,
                                 pad_tok_id=tokenizer.eos_token_id,
                                 num_fewshot=num_fewshot,
                                 prompt_string='',
                                 example_delimiter='\n',
                                 continuation_delimiter='',
                                 destination_path=str(tmp_path / 'icl.jsonl'))
    assert isinstance(dl, DataSpec)
    assert isinstance(dl.dataloader, DataLoader)  # pyright
    batch = next(dl.dataloader._get_iterator())

    assert 'input_ids' in batch
    assert tuple(batch['input_ids'].shape) == (batch_size, seqlen)
    assert 'attention_mask' in batch
    assert tuple(batch['attention_mask'].shape) == (batch_size, seqlen)
    assert 'continuation_indices' in batch
    assert isinstance(batch['continuation_indices'], list) and len(batch['continuation_indices']) == batch_size
    assert 'mode' in batch
    assert batch['mode'] == 'icl_task'
    min_idx = min(batch['continuation_indices'][0]).item()
    max_idx = max(batch['continuation_indices'][0]).item()
    assert tokenizer.decode(batch['input_ids'][0][min_idx:max_idx + 1]) == ' glen'
    assert tokenizer.decode(batch['input_ids'][0][0:min_idx]).startswith('</s>')
    assert tokenizer.decode(batch['input_ids'][0][0:min_idx]).count('</s>') == 1


@pytest.mark.parametrize('dataset_uri', ['piqa_small.jsonl'])
@pytest.mark.parametrize('num_fewshot', [0, 1])
def test_mc_task_dataloader_opt_tokenizer(tiny_opt_tokenizer, dataset_uri, num_fewshot, tmp_path):
    pytest.importorskip('datasets')

    local_data = os.path.join(os.path.dirname(__file__), 'local_data')

    tokenizer = tiny_opt_tokenizer

    dataset_uri = f'{local_data}/{dataset_uri}'
    batch_size = 4
    seqlen = 64
    dl = get_icl_task_dataloader('multiple_choice',
                                 dataset_uri=dataset_uri,
                                 tokenizer=tokenizer,
                                 batch_size=batch_size,
                                 max_seq_len=seqlen,
                                 pad_tok_id=tokenizer.eos_token_id,
                                 num_fewshot=num_fewshot,
                                 prompt_string='',
                                 example_delimiter='\n',
                                 continuation_delimiter=': ',
                                 destination_path=str(tmp_path / 'icl.jsonl'))
    assert isinstance(dl, DataSpec)
    assert isinstance(dl.dataloader, DataLoader)  # pyright
    batch = next(dl.dataloader._get_iterator())

    choices_per_question = 2
    assert dl.get_num_samples_in_batch(batch) == 2
    assert 'input_ids' in batch
    assert tuple(batch['input_ids'].shape) == (batch_size, seqlen)
    assert 'attention_mask' in batch
    assert tuple(batch['attention_mask'].shape) == (batch_size, seqlen)
    assert 'continuation_indices' in batch
    assert isinstance(batch['continuation_indices'], list) and len(batch['continuation_indices']) == batch_size
    assert 'mode' in batch
    assert batch['mode'] == 'icl_task'
    assert 'gold_indices' in batch
    assert isinstance(batch['gold_indices'], list) and len(batch['gold_indices']) == batch_size // choices_per_question
    assert 'choice_groupings' in batch
    assert isinstance(batch['choice_groupings'], list) and len(
        batch['choice_groupings']) == batch_size // choices_per_question

    min_idx = min(batch['continuation_indices'][0]).item()
    max_idx = max(batch['continuation_indices'][0]).item()
    assert tokenizer.decode(batch['input_ids'][0][min_idx:max_idx + 1]) == ' Pour it onto a plate'
    assert tokenizer.decode(batch['input_ids'][0][0:min_idx]).startswith('</s>')
    assert tokenizer.decode(batch['input_ids'][0][0:min_idx]).count('</s>') == 1


@pytest.mark.parametrize('dataset_uri', ['piqa_small.jsonl'])
@pytest.mark.parametrize('num_fewshot', [0, 1])
def test_mc_split_batch(tiny_opt_tokenizer, dataset_uri, num_fewshot, tmp_path):
    pytest.importorskip('datasets')

    local_data = os.path.join(os.path.dirname(__file__), 'local_data')

    tokenizer = tiny_opt_tokenizer

    dataset_uri = f'{local_data}/{dataset_uri}'
    batch_size = 4
    seqlen = 512
    dl = get_icl_task_dataloader('multiple_choice',
                                 dataset_uri=dataset_uri,
                                 tokenizer=tokenizer,
                                 batch_size=batch_size,
                                 max_seq_len=seqlen,
                                 pad_tok_id=tokenizer.eos_token_id,
                                 num_fewshot=num_fewshot,
                                 prompt_string='',
                                 example_delimiter='\n',
                                 continuation_delimiter=': ',
                                 destination_path=str(tmp_path / 'icl.jsonl'))
    assert isinstance(dl, DataSpec)
    assert isinstance(dl.dataloader, DataLoader)  # pyright
    batch = next(dl.dataloader._get_iterator())
    choices_per_question = 2
    real_microbatch_size = batch_size // 2
    logical_microbatch_size = real_microbatch_size // choices_per_question
    microbatches = dl.split_batch(batch, logical_microbatch_size)
    assert len(microbatches) == 2
    for i, microbatch in enumerate(microbatches):
        assert dl.get_num_samples_in_batch(microbatch) == 1
        assert 'input_ids' in microbatch
        assert tuple(microbatch['input_ids'].shape) == (real_microbatch_size, seqlen)
        assert 'attention_mask' in microbatch
        assert tuple(microbatch['attention_mask'].shape) == (real_microbatch_size, seqlen)
        assert 'continuation_indices' in microbatch
        assert isinstance(microbatch['continuation_indices'], list) and len(
            microbatch['continuation_indices']) == real_microbatch_size
        assert 'mode' in microbatch
        assert microbatch['mode'] == 'icl_task'
        assert 'gold_indices' in microbatch
        assert isinstance(microbatch['gold_indices'], list) and len(
            microbatch['gold_indices']) == real_microbatch_size // choices_per_question
        assert 'choice_groupings' in microbatch
        assert isinstance(microbatch['choice_groupings'], list) and len(
            microbatch['choice_groupings']) == real_microbatch_size // choices_per_question

        min_idx = min(microbatch['continuation_indices'][0]).item()
        max_idx = max(microbatch['continuation_indices'][0]).item()
        if i == 0:
            assert tokenizer.decode(microbatch['input_ids'][0][min_idx:max_idx + 1]) == ' Pour it onto a plate'
        elif i == 1:
            assert tokenizer.decode(
                microbatch['input_ids'][0][min_idx:max_idx +
                                           1]) == ' Weld the metal together to get it to stay firmly in place'
        assert tokenizer.decode(microbatch['input_ids'][0][0:min_idx]).startswith('</s>')
        assert tokenizer.decode(microbatch['input_ids'][0][0:min_idx]).count('</s>') == 1


@pytest.mark.parametrize('dataset_uri', ['triviaqa_small.jsonl'])
def test_qa_split_batch(tiny_opt_tokenizer, dataset_uri, tmp_path):
    pytest.importorskip('datasets')
    local_data = os.path.join(os.path.dirname(__file__), 'local_data')
    dataset_uri = f'{local_data}/{dataset_uri}'
    tokenizer = tiny_opt_tokenizer

    tmp_path_to_broadcast = str(os.path.abspath(tmp_path))
    gathered_paths = dist.all_gather_object(tmp_path_to_broadcast)  # for dist
    dl = get_icl_task_dataloader(
        icl_task_type='question_answering',
        dataset_uri=dataset_uri,
        tokenizer=tokenizer,
        batch_size=8,
        max_seq_len=1024,
        pad_tok_id=tokenizer.eos_token_id,
        num_fewshot=0,
        prompt_string='',
        example_delimiter='\n',
        continuation_delimiter=': ',
        destination_path=str(Path(gathered_paths[0]) / 'icl.jsonl'),
    )

    assert isinstance(dl, DataSpec)  # pyright

    batch = next(iter(dl.dataloader))
    split_batch = dl.split_batch(batch, 3)

    assert len(split_batch) == 2
    split1 = split_batch[0]
    split2 = split_batch[1]

    assert split1['input_ids'].shape[0] == 3
    assert split2['input_ids'].shape[0] == 1

    assert split1['attention_mask'].shape[0] == 3
    assert split2['attention_mask'].shape[0] == 1

    assert isinstance(split1['mode'], str)
    assert isinstance(split2['mode'], str)

    assert len(split1['labels']) == 3
    assert len(split2['labels']) == 1
    assert all(isinstance(v, list) for v in split1['labels'] + split2['labels'])

    assert isinstance(split1['generation_length'], int)
    assert isinstance(split2['generation_length'], int)

    assert isinstance(split1['generation_kwargs'], dict)
    assert isinstance(split2['generation_kwargs'], dict)


@pytest.mark.parametrize('dataset_uri', ['triviaqa_small.jsonl'])
@pytest.mark.parametrize('num_fewshot', [0])
@pytest.mark.parametrize('prompt_string', ['I am a prompt', ''])
def test_qa_task_dataloader_w_null_eos(dataset_uri, tiny_gpt2_tokenizer, tmp_path, num_fewshot, prompt_string):
    pytest.importorskip('datasets')

    local_data = os.path.join(os.path.dirname(__file__), 'local_data')

    tokenizer = tiny_gpt2_tokenizer
    dataset_uri = f'{local_data}/{dataset_uri}'
    batch_size = 4
    seqlen = 512
    tiny_gpt2_tokenizer.eos_token_id = None
    with pytest.raises(ValueError):
        _ = get_icl_task_dataloader('question_answering',
                                    dataset_uri,
                                    tokenizer,
                                    batch_size,
                                    max_seq_len=seqlen,
                                    pad_tok_id=tokenizer.eos_token_id,
                                    num_fewshot=num_fewshot,
                                    prompt_string=prompt_string,
                                    example_delimiter='\n',
                                    question_prelimiter='Q: ',
                                    continuation_delimiter='\nA:',
                                    destination_path=str(tmp_path / f'icl_{num_fewshot}.jsonl'))


@pytest.mark.parametrize('dataset_uri', ['triviaqa_small.jsonl'])
@pytest.mark.parametrize('num_fewshot', [0, 2])
@pytest.mark.parametrize('prompt_string', ['I am a prompt', ''])
def test_qa_task_dataloader(dataset_uri, tiny_gpt2_tokenizer, tmp_path, num_fewshot, prompt_string):
    pytest.importorskip('datasets')

    local_data = os.path.join(os.path.dirname(__file__), 'local_data')

    tokenizer = tiny_gpt2_tokenizer
    dataset_uri = f'{local_data}/{dataset_uri}'
    batch_size = 4
    seqlen = 512
    # empirical number from the small test dataset
    maximum_answer_length = 7
    dl = get_icl_task_dataloader('question_answering',
                                 dataset_uri=dataset_uri,
                                 tokenizer=tokenizer,
                                 batch_size=batch_size,
                                 max_seq_len=seqlen,
                                 pad_tok_id=tokenizer.eos_token_id,
                                 num_fewshot=num_fewshot,
                                 prompt_string=prompt_string,
                                 example_delimiter='\n',
                                 question_prelimiter='Q: ',
                                 continuation_delimiter='\nA:',
                                 destination_path=str(tmp_path / f'icl_{num_fewshot}.jsonl'))
    assert isinstance(dl, DataSpec)

    assert isinstance(dl.dataloader, DataLoader)  # pyright
    batch = next(dl.dataloader._get_iterator())

    assert tuple(batch['input_ids'].shape) == (batch_size, seqlen - maximum_answer_length)
    assert tuple(batch['attention_mask'].shape) == (batch_size, seqlen - maximum_answer_length)
    assert batch['mode'] == 'generate'
    # the maximum generation length from the small test data

    assert batch['generation_length'] == maximum_answer_length
    assert all(item[0] == tokenizer.eos_token_id for item in batch['input_ids'])

    decoded_batch = tokenizer.batch_decode(batch['input_ids'])
    assert all(item.count('Q: ') == num_fewshot + 1 for item in decoded_batch)
    assert all(item.count('\nA:') == num_fewshot + 1 for item in decoded_batch)

    if len(prompt_string) > 0:
        assert all(item.count('I am a prompt') == 1 for item in decoded_batch)
    assert all(
        set(found) == set(expected)
        for found, expected in zip(batch['labels'], [['David Seville'], ['Skorpio', 'Scorpio']]))
    assert decoded_batch[0].endswith('Q: Who was the man behind The Chipmunks?\nA:')
    assert decoded_batch[1].endswith('Q: What star sign is Jamie Lee Curtis?\nA:')
    assert 'eos_token_id' in batch['generation_kwargs']


@pytest.mark.parametrize('dataset_uri', ['gsm8k_small.jsonl'])
@pytest.mark.parametrize('num_fewshot', [0, 2])
def test_qa_task_with_cot_dataloader(dataset_uri, tiny_gpt2_tokenizer, tmp_path, num_fewshot):
    pytest.importorskip('datasets')

    local_data = os.path.join(os.path.dirname(__file__), 'local_data')

    tokenizer = tiny_gpt2_tokenizer
    dataset_uri = f'{local_data}/{dataset_uri}'
    batch_size = 2
    seqlen = 512
    # empirical number from the small test dataset
    maximum_answer_length = 132
    dl = get_icl_task_dataloader('question_answering',
                                 dataset_uri=dataset_uri,
                                 tokenizer=tokenizer,
                                 batch_size=batch_size,
                                 max_seq_len=seqlen,
                                 pad_tok_id=tokenizer.eos_token_id,
                                 num_fewshot=num_fewshot,
                                 prompt_string='',
                                 example_delimiter='\n',
                                 question_prelimiter='Q: ',
                                 continuation_delimiter="\nA: Let's think step by step. ",
                                 cot_delimiter=' #### ',
                                 destination_path=str(tmp_path / f'icl_{num_fewshot}.jsonl'))
    assert isinstance(dl, DataSpec)
    assert isinstance(dl.dataloader, DataLoader)  # pyright
    batch = next(dl.dataloader._get_iterator())
    assert tuple(batch['input_ids'].shape) == (batch_size, seqlen - maximum_answer_length)
    assert tuple(batch['attention_mask'].shape) == (batch_size, seqlen - maximum_answer_length)
    assert batch['mode'] == 'generate'
    # the maximum generation length from the small test data
    assert batch['generation_length'] == maximum_answer_length
    assert all(item[0] == tokenizer.eos_token_id for item in batch['input_ids'])
    decoded_batch = tokenizer.batch_decode(batch['input_ids'])
    assert all(item.count('Q: ') == num_fewshot + 1 for item in decoded_batch)
    assert all(item.count('\nA:') == num_fewshot + 1 for item in decoded_batch)

    assert batch['labels'] == [['18'], ['3']]
    if num_fewshot == 0:
        assert decoded_batch[0].endswith(
            "Q: Janet’s ducks lay 16 eggs per day. She eats three for breakfast every morning and bakes muffins for her friends every day with four. She sells the remainder at the farmers' market daily for $2 per fresh duck egg. How much in dollars does she make every day at the farmers' market?\nA: Let's think step by step."
        )
        assert decoded_batch[1].endswith(
            "Q: A robe takes 2 bolts of blue fiber and half that much white fiber.  How many bolts in total does it take?\nA: Let's think step by step."
        )
    elif num_fewshot == 2:
        assert decoded_batch[0].endswith(
            "Q: Josh decides to try flipping a house.  He buys a house for $80,000 and then puts in $50,000 in repairs.  This increased the value of the house by 150%.  How much profit did he make?\nA: Let's think step by step. The cost of the house and repairs came out to 80,000+50,000=$<<80000+50000=130000>>130,000\nHe increased the value of the house by 80,000*1.5=<<80000*1.5=120000>>120,000\nSo the new value of the house is 120,000+80,000=$<<120000+80000=200000>>200,000\nSo he made a profit of 200,000-130,000=$<<200000-130000=70000>>70,000 #### 70000\nQ: James decides to run 3 sprints 3 times a week.  He runs 60 meters each sprint.  How many total meters does he run a week?\nA: Let's think step by step. He sprints 3*3=<<3*3=9>>9 times\nSo he runs 9*60=<<9*60=540>>540 meters #### 540\nQ: Janet’s ducks lay 16 eggs per day. She eats three for breakfast every morning and bakes muffins for her friends every day with four. She sells the remainder at the farmers' market daily for $2 per fresh duck egg. How much in dollars does she make every day at the farmers' market?\nA: Let's think step by step."
        )
        assert decoded_batch[1].endswith(
            "Q: Janet’s ducks lay 16 eggs per day. She eats three for breakfast every morning and bakes muffins for her friends every day with four. She sells the remainder at the farmers' market daily for $2 per fresh duck egg. How much in dollars does she make every day at the farmers' market?\nA: Let's think step by step. Janet sells 16 - 3 - 4 = <<16-3-4=9>>9 duck eggs a day.\nShe makes 9 * 2 = $<<9*2=18>>18 every day at the farmer’s market. #### 18\nQ: Josh decides to try flipping a house.  He buys a house for $80,000 and then puts in $50,000 in repairs.  This increased the value of the house by 150%.  How much profit did he make?\nA: Let's think step by step. The cost of the house and repairs came out to 80,000+50,000=$<<80000+50000=130000>>130,000\nHe increased the value of the house by 80,000*1.5=<<80000*1.5=120000>>120,000\nSo the new value of the house is 120,000+80,000=$<<120000+80000=200000>>200,000\nSo he made a profit of 200,000-130,000=$<<200000-130000=70000>>70,000 #### 70000\nQ: A robe takes 2 bolts of blue fiber and half that much white fiber.  How many bolts in total does it take?\nA: Let's think step by step."
        )


@pytest.mark.parametrize('dataset_uri', ['piqa_small.jsonl'])
def test_mc_task_dataloader(dataset_uri, tiny_gpt2_tokenizer, tmp_path):
    pytest.importorskip('datasets')

    local_data = os.path.join(os.path.dirname(__file__), 'local_data')

    tokenizer = tiny_gpt2_tokenizer
    dataset_uri = f'{local_data}/{dataset_uri}'
    batch_size = 2
    seqlen = 64
    dl = get_icl_task_dataloader('multiple_choice',
                                 dataset_uri=dataset_uri,
                                 tokenizer=tokenizer,
                                 batch_size=batch_size,
                                 max_seq_len=seqlen,
                                 pad_tok_id=tokenizer.eos_token_id,
                                 num_fewshot=1,
                                 prompt_string='',
                                 example_delimiter='\n',
                                 continuation_delimiter=': ',
                                 destination_path=str(tmp_path / 'icl.jsonl'))
    assert isinstance(dl, DataSpec)
    assert isinstance(dl.dataloader, DataLoader)  # pyright
    batch = next(dl.dataloader._get_iterator())

    choices_per_question = 2
    assert 'input_ids' in batch
    assert tuple(batch['input_ids'].shape) == (batch_size, seqlen)
    assert 'attention_mask' in batch
    assert tuple(batch['attention_mask'].shape) == (batch_size, seqlen)
    assert 'continuation_indices' in batch
    assert isinstance(batch['continuation_indices'], list) and len(batch['continuation_indices']) == batch_size
    assert 'mode' in batch
    assert batch['mode'] == 'icl_task'
    assert 'gold_indices' in batch
    assert isinstance(batch['gold_indices'], list) and len(batch['gold_indices']) == batch_size // choices_per_question
    assert 'choice_groupings' in batch
    assert isinstance(batch['choice_groupings'], list) and len(
        batch['choice_groupings']) == batch_size // choices_per_question

    min_idx = min(batch['continuation_indices'][0]).item()
    max_idx = max(batch['continuation_indices'][0]).item()
    assert tokenizer.decode(batch['input_ids'][0][min_idx:max_idx + 1]) == ' Pour it onto a plate'


@pytest.mark.parametrize('dataset_uri', ['human_eval_small.jsonl'])
def test_code_eval_split_batch(dataset_uri, tmp_path):
    pytest.importorskip('datasets')
    local_data = os.path.join(os.path.dirname(__file__), 'local_data')
    dataset_uri = f'{local_data}/{dataset_uri}'
    transformers = pytest.importorskip('transformers')
    tokenizer = transformers.AutoTokenizer.from_pretrained(
        'EleutherAI/gpt-neox-20b')  # type: ignore reportUnboundVariable

    tmp_path_to_broadcast = str(os.path.abspath(tmp_path))
    gathered_paths = dist.all_gather_object(tmp_path_to_broadcast)
    dl = get_icl_task_dataloader(
        'code_evaluation',
        dataset_uri=dataset_uri,
        tokenizer=tokenizer,
        batch_size=8,
        max_seq_len=1024,
        pad_tok_id=tokenizer.eos_token_id,
        num_fewshot=2,
        prompt_string='',
        example_delimiter='\n',
        continuation_delimiter='',
        destination_path=str(Path(gathered_paths[0]) / 'icl.jsonl'),
        generations_per_sample=4,
    )

    assert isinstance(dl, DataSpec)  # pyright

    batch = next(iter(dl.dataloader))
    split_batch = dl.split_batch(batch, 3)

    assert len(split_batch) == 2
    split1 = split_batch[0]
    split2 = split_batch[1]

    assert split1['input_ids'].shape[0] == 3
    assert split2['input_ids'].shape[0] == 1

    assert split1['attention_mask'].shape[0] == 3
    assert split2['attention_mask'].shape[0] == 1

    assert isinstance(split1['mode'], str)
    assert isinstance(split2['mode'], str)

    list_split = {
        'labels': str,
        'prompts': str,
        'tests': str,
        'entry_points': str,
        'test_inputs': list,
        'test_outputs': list,
        'languages': str,
    }
    for k, v in list_split.items():
        assert len(split1[k]) == 3
        assert len(split2[k]) == 1
        assert all(isinstance(val, v) for val in split1[k] + split2[k])

    assert isinstance(split1['pass_at_k'], int)
    assert isinstance(split2['pass_at_k'], int)

    assert isinstance(split1['generation_length'], int)
    assert isinstance(split2['generation_length'], int)

    assert isinstance(split1['generation_kwargs'], dict)
    assert isinstance(split2['generation_kwargs'], dict)


@pytest.mark.parametrize('dataset_uri', ['human_eval_small.jsonl'])
@pytest.mark.parametrize('num_fewshot', [0, 2])
@pytest.mark.parametrize('prompt_string', ['Please code:\n', ''])
@pytest.mark.parametrize('generations_per_sample', [1, 3])
def test_code_eval_sentpiece_dataloader(dataset_uri, tmp_path, num_fewshot, prompt_string, generations_per_sample,
                                        tiny_llama_tokenizer):
    pytest.importorskip('datasets')

    local_data = os.path.join(os.path.dirname(__file__), 'local_data')

<<<<<<< HEAD
    tokenizer = tiny_llama_tokenizer
=======
    transformers = pytest.importorskip('transformers')
    tokenizer = transformers.AutoTokenizer.from_pretrained('huggyllama/llama-7b')  # type: ignore reportUnboundVariable
>>>>>>> 39eb8173
    dataset_uri = f'{local_data}/{dataset_uri}'
    batch_size = 4
    seqlen = 2048

    dl = get_icl_task_dataloader('code_evaluation',
                                 dataset_uri=dataset_uri,
                                 tokenizer=tokenizer,
                                 batch_size=batch_size,
                                 max_seq_len=seqlen,
                                 pad_tok_id=tokenizer.eos_token_id,
                                 num_fewshot=num_fewshot,
                                 prompt_string=prompt_string,
                                 example_delimiter='\n',
                                 continuation_delimiter='',
                                 question_prelimiter='Code start: \n',
                                 destination_path=str(tmp_path / f'icl_{num_fewshot}.jsonl'),
                                 generations_per_sample=generations_per_sample)
    assert isinstance(dl, DataSpec)

    assert isinstance(dl.dataloader, DataLoader)  # pyright
    batch = next(dl.dataloader._get_iterator())

    max_prompt_length = 0
    if isinstance(dl.dataloader.dataset, InContextLearningCodeEvalDataset):
        max_prompt_length = dl.dataloader.dataset.max_prompt_length
    assert tuple(batch['input_ids'].shape) == (batch_size, max_prompt_length)
    assert tuple(batch['attention_mask'].shape) == (batch_size, max_prompt_length)
    assert batch['mode'] == 'generate'
    # the maximum generation length from the small test data
    assert batch['generation_length'] == 129
    assert any(item[0] != tokenizer.eos_token_id for item in batch['input_ids'])  # longest should be pushed left

    decoded_batch = tokenizer.batch_decode(batch['input_ids'])
    assert all(item.count('Code start: \n') == num_fewshot + 1 for item in decoded_batch)

    if len(prompt_string) > 0:
        assert all(item.count('Please code:\n') == 1 for item in decoded_batch)

    assert batch['labels'] == [
        '    for idx, elem in enumerate(numbers):\n        for idx2, elem2 in enumerate(numbers):\n            if idx != idx2:\n                distance = abs(elem - elem2)\n                if distance < threshold:\n                    return True\n\n    return False\n',
        "    result = []\n    current_string = []\n    current_depth = 0\n\n    for c in paren_string:\n        if c == '(':\n            current_depth += 1\n            current_string.append(c)\n        elif c == ')':\n            current_depth -= 1\n            current_string.append(c)\n\n            if current_depth == 0:\n                result.append(''.join(current_string))\n                current_string.clear()\n\n    return result\n",
        '    return number % 1.0\n',
        '    balance = 0\n\n    for op in operations:\n        balance += op\n        if balance < 0:\n            return True\n\n    return False\n',
    ]

    assert decoded_batch[0].endswith(
        "Code start: \nfrom typing import List\n\n\ndef has_close_elements(numbers: List[float], threshold: float) -> bool:\n    \"\"\" Check if in given list of numbers, are any two numbers closer to each other than\n    given threshold.\n    >>> has_close_elements([1.0, 2.0, 3.0], 0.5)\n    False\n    >>> has_close_elements([1.0, 2.8, 3.0, 4.0, 5.0, 2.0], 0.3)\n    True\n    \"\"\"\n"
    )
    assert decoded_batch[1].endswith(
        "Code start: \nfrom typing import List\n\n\ndef separate_paren_groups(paren_string: str) -> List[str]:\n    \"\"\" Input to this function is a string containing multiple groups of nested parentheses. Your goal is to\n    separate those group into separate strings and return the list of those.\n    Separate groups are balanced (each open brace is properly closed) and not nested within each other\n    Ignore any spaces in the input string.\n    >>> separate_paren_groups('( ) (( )) (( )( ))')\n    ['()', '(())', '(()())']\n    \"\"\"\n"
    )
    assert decoded_batch[2].endswith(
        "Code start: \n\n\ndef truncate_number(number: float) -> float:\n    \"\"\" Given a positive floating point number, it can be decomposed into\n    and integer part (largest integer smaller than given number) and decimals\n    (leftover part always smaller than 1).\n\n    Return the decimal part of the number.\n    >>> truncate_number(3.5)\n    0.5\n    \"\"\"\n"
    )
    assert decoded_batch[3].endswith(
        "Code start: \nfrom typing import List\n\n\ndef below_zero(operations: List[int]) -> bool:\n    \"\"\" You're given a list of deposit and withdrawal operations on a bank account that starts with\n    zero balance. Your task is to detect if at any point the balance of account fallls below zero, and\n    at that point function should return True. Otherwise it should return False.\n    >>> below_zero([1, 2, 3])\n    False\n    >>> below_zero([1, 2, -4, 5])\n    True\n    \"\"\"\n"
    )


@pytest.mark.parametrize('dataset_uri', ['human_eval_small.jsonl'])
def test_code_eval_test_cases(dataset_uri, tmp_path, tiny_llama_tokenizer):
    pytest.importorskip('datasets')

    local_data = os.path.join(os.path.dirname(__file__), 'local_data')

<<<<<<< HEAD
    tokenizer = tiny_llama_tokenizer
=======
    transformers = pytest.importorskip('transformers')
    tokenizer = transformers.AutoTokenizer.from_pretrained('huggyllama/llama-7b')  # type: ignore reportUnboundVariable
>>>>>>> 39eb8173
    dataset_uri = f'{local_data}/{dataset_uri}'
    batch_size = 4
    seqlen = 512

    dl = get_icl_task_dataloader('code_evaluation',
                                 dataset_uri=dataset_uri,
                                 tokenizer=tokenizer,
                                 batch_size=batch_size,
                                 max_seq_len=seqlen,
                                 pad_tok_id=tokenizer.eos_token_id,
                                 num_fewshot=0,
                                 prompt_string='',
                                 example_delimiter='\n',
                                 continuation_delimiter='',
                                 question_prelimiter='Code start: \n',
                                 destination_path=str(tmp_path / f'icl_.jsonl'),
                                 generations_per_sample=1)
    assert isinstance(dl, DataSpec)

    assert isinstance(dl.dataloader, DataLoader)  # pyright
    batch = next(dl.dataloader._get_iterator())

    max_prompt_length = 0
    if isinstance(dl.dataloader.dataset, InContextLearningCodeEvalDataset):
        max_prompt_length = dl.dataloader.dataset.max_prompt_length
    assert tuple(batch['input_ids'].shape) == (batch_size, max_prompt_length)
    assert tuple(batch['attention_mask'].shape) == (batch_size, max_prompt_length)
    assert batch['mode'] == 'generate'
    # the maximum generation length from the small test data
    assert batch['generation_length'] == 129
    assert any(item[0] != tokenizer.eos_token_id for item in batch['input_ids'])  # longest should be pushed left

    mod = types.ModuleType('test_module')
    for prompt, solution, inputs, outputs, entry_point in zip(batch['prompts'], batch['labels'], batch['test_inputs'],
                                                              batch['test_outputs'], batch['entry_points']):
        exec(prompt + solution, mod.__dict__)
        for test_input, test_output in zip(inputs, outputs):
            result = mod.__dict__[entry_point](*eval(test_input))
            assert result == eval(test_output)


@pytest.mark.parametrize('dataset_uri', ['human_eval_small.jsonl'])
def test_code_eval_pass_at_k_validity(dataset_uri, tmp_path, tiny_llama_tokenizer):
    pytest.importorskip('datasets')

    local_data = os.path.join(os.path.dirname(__file__), 'local_data')

<<<<<<< HEAD
    tokenizer = tiny_llama_tokenizer
=======
    transformers = pytest.importorskip('transformers')
    tokenizer = transformers.AutoTokenizer.from_pretrained('huggyllama/llama-7b')  # type: ignore reportUnboundVariable
>>>>>>> 39eb8173
    dataset_uri = f'{local_data}/{dataset_uri}'
    batch_size = 2
    seqlen = 64

    with pytest.raises(ValueError, match=r'.* pass_at_k .*'):
        get_icl_task_dataloader('code_evaluation',
                                dataset_uri=dataset_uri,
                                tokenizer=tokenizer,
                                batch_size=batch_size,
                                max_seq_len=seqlen,
                                pad_tok_id=tokenizer.eos_token_id,
                                num_fewshot=0,
                                prompt_string='',
                                example_delimiter='\n',
                                continuation_delimiter='',
                                question_prelimiter='Code start: \n',
                                destination_path=str(tmp_path / f'icl_.jsonl'),
                                pass_at_k=10,
                                generations_per_sample=1)


@pytest.mark.parametrize('dataset_uri', ['human_eval_small.jsonl'])
@pytest.mark.parametrize('num_fewshot', [0, 2])
@pytest.mark.parametrize('prompt_string', ['Please code:\n', ''])
@pytest.mark.parametrize('generations_per_sample', [1, 3])
def test_code_eval_task_dataloader(dataset_uri, tmp_path, num_fewshot, prompt_string, generations_per_sample):
    pytest.importorskip('datasets')

    local_data = os.path.join(os.path.dirname(__file__), 'local_data')

    transformers = pytest.importorskip('transformers')
    tokenizer = transformers.AutoTokenizer.from_pretrained('mosaicml/mpt-7b')  # type: ignore reportUnboundVariable
    dataset_uri = f'{local_data}/{dataset_uri}'
    batch_size = 4
    seqlen = 2048

    dl = get_icl_task_dataloader('code_evaluation',
                                 dataset_uri=dataset_uri,
                                 tokenizer=tokenizer,
                                 batch_size=batch_size,
                                 max_seq_len=seqlen,
                                 pad_tok_id=tokenizer.eos_token_id,
                                 num_fewshot=num_fewshot,
                                 prompt_string=prompt_string,
                                 example_delimiter='\n',
                                 continuation_delimiter='',
                                 question_prelimiter='Code start: \n',
                                 destination_path=str(tmp_path / f'icl_{num_fewshot}.jsonl'),
                                 generations_per_sample=generations_per_sample,
                                 generation_kwargs={
                                     'temperature': .9,
                                     'top_k': 40
                                 })
    assert isinstance(dl, DataSpec)

    assert isinstance(dl.dataloader, DataLoader)  # pyright
    batch = next(dl.dataloader._get_iterator())

    max_prompt_length = 0
    if isinstance(dl.dataloader.dataset, InContextLearningCodeEvalDataset):
        max_prompt_length = dl.dataloader.dataset.max_prompt_length
    assert tuple(batch['input_ids'].shape) == (batch_size, max_prompt_length)
    assert tuple(batch['attention_mask'].shape) == (batch_size, max_prompt_length)
    assert batch['mode'] == 'generate'
    # the maximum generation length from the small test data
    assert batch['generation_length'] == 122
    assert any(item[0] != tokenizer.eos_token_id for item in batch['input_ids'])  # longest should be pushed left

    decoded_batch = tokenizer.batch_decode(batch['input_ids'])
    assert all(item.count('Code start: \n') == num_fewshot + 1 for item in decoded_batch)

    if len(prompt_string) > 0:
        assert all(item.count('Please code:\n') == 1 for item in decoded_batch)

    assert batch['labels'] == [
        '    for idx, elem in enumerate(numbers):\n        for idx2, elem2 in enumerate(numbers):\n            if idx != idx2:\n                distance = abs(elem - elem2)\n                if distance < threshold:\n                    return True\n\n    return False\n',
        "    result = []\n    current_string = []\n    current_depth = 0\n\n    for c in paren_string:\n        if c == '(':\n            current_depth += 1\n            current_string.append(c)\n        elif c == ')':\n            current_depth -= 1\n            current_string.append(c)\n\n            if current_depth == 0:\n                result.append(''.join(current_string))\n                current_string.clear()\n\n    return result\n",
        '    return number % 1.0\n',
        '    balance = 0\n\n    for op in operations:\n        balance += op\n        if balance < 0:\n            return True\n\n    return False\n',
    ]

    assert decoded_batch[0].endswith(
        "Code start: \nfrom typing import List\n\n\ndef has_close_elements(numbers: List[float], threshold: float) -> bool:\n    \"\"\" Check if in given list of numbers, are any two numbers closer to each other than\n    given threshold.\n    >>> has_close_elements([1.0, 2.0, 3.0], 0.5)\n    False\n    >>> has_close_elements([1.0, 2.8, 3.0, 4.0, 5.0, 2.0], 0.3)\n    True\n    \"\"\"\n"
    )
    assert decoded_batch[1].endswith(
        "Code start: \nfrom typing import List\n\n\ndef separate_paren_groups(paren_string: str) -> List[str]:\n    \"\"\" Input to this function is a string containing multiple groups of nested parentheses. Your goal is to\n    separate those group into separate strings and return the list of those.\n    Separate groups are balanced (each open brace is properly closed) and not nested within each other\n    Ignore any spaces in the input string.\n    >>> separate_paren_groups('( ) (( )) (( )( ))')\n    ['()', '(())', '(()())']\n    \"\"\"\n"
    )
    assert decoded_batch[2].endswith(
        "Code start: \n\n\ndef truncate_number(number: float) -> float:\n    \"\"\" Given a positive floating point number, it can be decomposed into\n    and integer part (largest integer smaller than given number) and decimals\n    (leftover part always smaller than 1).\n\n    Return the decimal part of the number.\n    >>> truncate_number(3.5)\n    0.5\n    \"\"\"\n"
    )
    assert decoded_batch[3].endswith(
        "Code start: \nfrom typing import List\n\n\ndef below_zero(operations: List[int]) -> bool:\n    \"\"\" You're given a list of deposit and withdrawal operations on a bank account that starts with\n    zero balance. Your task is to detect if at any point the balance of account fallls below zero, and\n    at that point function should return True. Otherwise it should return False.\n    >>> below_zero([1, 2, 3])\n    False\n    >>> below_zero([1, 2, -4, 5])\n    True\n    \"\"\"\n"
    )


@pytest.mark.parametrize('dataset_uri', ['human_eval_small.jsonl'])
@pytest.mark.parametrize('num_fewshot', [0, 1])
def test_eval_split_batch(tiny_opt_tokenizer, dataset_uri, num_fewshot, tmp_path):
    pytest.importorskip('datasets')

    local_data = os.path.join(os.path.dirname(__file__), 'local_data')
    transformers = pytest.importorskip('transformers')
    tokenizer = transformers.AutoTokenizer.from_pretrained('mosaicml/mpt-7b')  # type: ignore reportUnboundVariable
    dataset_uri = f'{local_data}/{dataset_uri}'
    batch_size = 4
    seqlen = 512

    dl = get_icl_task_dataloader('code_evaluation',
                                 dataset_uri=dataset_uri,
                                 tokenizer=tokenizer,
                                 batch_size=batch_size,
                                 max_seq_len=seqlen,
                                 pad_tok_id=tokenizer.eos_token_id,
                                 num_fewshot=num_fewshot,
                                 prompt_string='',
                                 example_delimiter='\n',
                                 continuation_delimiter='',
                                 question_prelimiter='Code start: \n',
                                 destination_path=str(tmp_path / f'icl_{num_fewshot}.jsonl'),
                                 generations_per_sample=1,
                                 generation_kwargs={
                                     'temperature': .9,
                                     'top_k': 40
                                 })
    assert isinstance(dl, DataSpec)
    assert isinstance(dl.dataloader, DataLoader)  # pyright
    batch = next(dl.dataloader._get_iterator())
    microbatch_size = 1
    microbatches = dl.split_batch(batch, microbatch_size)
    assert len(microbatches) == 4
    for microbatch in microbatches:
        assert dl.get_num_samples_in_batch(microbatch) == 1
        assert 'input_ids' in microbatch
        # TODO: what should this be?
        # assert tuple(microbatch['input_ids'].shape) == (microbatch_size, seqlen)
        assert 'attention_mask' in microbatch
        # assert tuple(microbatch['attention_mask'].shape) == (microbatch_size, seqlen)
        assert isinstance(microbatch['generation_kwargs'], dict)
        assert microbatch['generation_kwargs']['temperature'] == .9
        assert microbatch['generation_kwargs']['top_k'] == 40
        assert microbatch['generation_kwargs']['pad_token_id'] == 0
        assert microbatch['generation_kwargs']['num_beams'] == 1
        assert microbatch['generation_kwargs']['num_return_sequences'] == 1
        assert microbatch['generation_kwargs']['do_sample'] == True
        assert microbatch['generation_kwargs']['use_cache'] == True
        assert microbatch['generation_kwargs']['eos_token_id'] == 0


@pytest.mark.parametrize('dataset_uri', ['lambada_small.jsonl'])
@pytest.mark.parametrize('num_fewshot', [0, 5])
@device('gpu')
def test_lm_task_evaluation(device, dataset_uri, num_fewshot, tiny_gpt2_tokenizer, tmp_path):
    pytest.importorskip('datasets')
    in_memory_logger = InMemoryLogger()  # track the logged metrics in the in_memory_logger
    local_data = os.path.join(os.path.dirname(__file__), 'local_data')
    dataset_uri = f'{local_data}/{dataset_uri}'
    tokenizer = tiny_gpt2_tokenizer
    batch_size = 2
    dl = get_icl_task_dataloader(
        'language_modeling',
        dataset_uri=dataset_uri,
        tokenizer=tokenizer,
        batch_size=batch_size,
        max_seq_len=2048,
        pad_tok_id=tokenizer.eos_token_id,
        num_fewshot=num_fewshot,
        prompt_string='',
        example_delimiter='\n',
        continuation_delimiter='',
        destination_path=str(tmp_path / 'icl.jsonl'),
    )

    evaluator = Evaluator(label='lambada', dataloader=dl, metric_names=['InContextLearningLMAccuracy'])

    transformers = pytest.importorskip('transformers')
    config = transformers.AutoConfig.from_pretrained('EleutherAI/gpt-neo-125M')
    model = transformers.AutoModelForCausalLM.from_config(config)
    model = HuggingFaceModel(
        model=model,
        tokenizer=None,
        eval_metrics=[InContextLearningLMAccuracy()],
        use_logits=True,
    )

    trainer = Trainer(model=model, max_duration='1ep', loggers=in_memory_logger)
    trainer.eval(eval_dataloader=evaluator, subset_num_batches=2)
    assert 'metrics/lambada/InContextLearningLMAccuracy' in in_memory_logger.data.keys()
    assert in_memory_logger.data['metrics/lambada/InContextLearningLMAccuracy'][0][1].item() == 0


@pytest.mark.parametrize('num_fewshot', [0, 5])
@pytest.mark.parametrize('dataset_uri', ['winograd_small.jsonl'])
@pytest.mark.filterwarnings(r'ignore:Cannot split .* of length.*:UserWarning')
def test_schema_task_evaluation(num_fewshot, dataset_uri, tiny_gpt2_tokenizer, tmp_path, tiny_gpt2_model):
    pytest.importorskip('datasets')
    in_memory_logger = InMemoryLogger()  # track the logged metrics in the in_memory_logger
    local_data = os.path.join(os.path.dirname(__file__), 'local_data')
    dataset_uri = f'{local_data}/{dataset_uri}'
    tokenizer = tiny_gpt2_tokenizer
    batch_size = 8
    dl = get_icl_task_dataloader(
        'schema',
        dataset_uri=dataset_uri,
        tokenizer=tokenizer,
        batch_size=batch_size,
        max_seq_len=1024,
        pad_tok_id=tokenizer.eos_token_id,
        num_fewshot=num_fewshot,
        prompt_string='',
        example_delimiter='\n',
        continuation_delimiter=': ',
        destination_path=str(tmp_path / 'icl.jsonl'),
    )

    evaluator = Evaluator(label='winograd', dataloader=dl, metric_names=['InContextLearningMultipleChoiceAccuracy'])

    model = HuggingFaceModel(
        model=tiny_gpt2_model,
        tokenizer=tokenizer,
        eval_metrics=[InContextLearningMultipleChoiceAccuracy()],
        use_logits=True,
    )

    trainer = Trainer(model=model, max_duration='1ba', loggers=in_memory_logger)
    trainer.eval(eval_dataloader=evaluator)
    assert 'metrics/winograd/InContextLearningMultipleChoiceAccuracy' in in_memory_logger.data.keys()
    assert in_memory_logger.data['metrics/winograd/InContextLearningMultipleChoiceAccuracy'][0][1].item() > 0
    num_samples = 0
    with open(dataset_uri) as f:
        for _ in f:
            num_samples += 1
    assert trainer.state.eval_metrics['winograd']['InContextLearningMultipleChoiceAccuracy'].total == num_samples


@pytest.mark.parametrize('dataset_uri', ['mmlu_small.jsonl'])
@pytest.mark.parametrize('num_fewshot', [0, 5])
@device('gpu')
@world_size(1, 2)
@pytest.mark.filterwarnings(r'ignore:Cannot split .* of length.*:UserWarning')
def test_mc_task_evaluation_subcategories(device, world_size, dataset_uri, num_fewshot, tiny_gpt2_model,
                                          tiny_gpt2_tokenizer, tmp_path):
    pytest.importorskip('datasets')
    in_memory_logger = InMemoryLogger()  # track the logged metrics in the in_memory_logger
    local_data = os.path.join(os.path.dirname(__file__), 'local_data')
    dataset_uri = f'{local_data}/{dataset_uri}'
    tokenizer = tiny_gpt2_tokenizer
    batch_size = 8
    max_seq_len = 64
    tmp_path_to_broadcast = str(os.path.abspath(tmp_path))
    gathered_paths = dist.all_gather_object(tmp_path_to_broadcast)
    reproducibility.seed_all(1234)
    dls = get_icl_task_dataloader('multiple_choice',
                                  dataset_uri=dataset_uri,
                                  tokenizer=tokenizer,
                                  batch_size=batch_size,
                                  max_seq_len=max_seq_len,
                                  pad_tok_id=tokenizer.eos_token_id,
                                  num_fewshot=num_fewshot,
                                  prompt_string='',
                                  example_delimiter='\n',
                                  continuation_delimiter=': ',
                                  destination_path=str(Path(gathered_paths[0]) / 'icl.jsonl'),
                                  has_categories=True)

    assert isinstance(dls, dict)
    evaluators = [
        Evaluator(label='mmlu/' + k, dataloader=dl, metric_names=['InContextLearningMultipleChoiceAccuracy'])
        for k, dl in dls.items()
    ]

    model = HuggingFaceModel(
        model=tiny_gpt2_model,
        tokenizer=tiny_gpt2_tokenizer,
        eval_metrics=[InContextLearningMultipleChoiceAccuracy()],
        use_logits=True,
    )

    trainer = Trainer(model=model, loggers=in_memory_logger)
    trainer.eval(eval_dataloader=evaluators)
    assert 'metrics/mmlu/computer_security/InContextLearningMultipleChoiceAccuracy' in in_memory_logger.data.keys()
    assert in_memory_logger.data['metrics/mmlu/computer_security/InContextLearningMultipleChoiceAccuracy'][0][1].item(
    ) > 0
    total = trainer.state.eval_metrics['mmlu/computer_security']['InContextLearningMultipleChoiceAccuracy'].total
    dist.all_reduce(total)  # type: ignore
    assert total.item() == 4  # type: ignore


@pytest.mark.parametrize('dataset_uri', ['piqa_small.jsonl', 'hellaswag_small.jsonl'])
@pytest.mark.parametrize('num_fewshot', [0, 5])
@pytest.mark.filterwarnings(r'ignore:Cannot split .* of length.*:UserWarning')
@device('gpu')
@world_size(1, 2)
def test_mc_task_evaluation(device, world_size, num_fewshot, dataset_uri, tiny_gpt2_tokenizer, tmp_path,
                            tiny_gpt2_model):
    pytest.importorskip('datasets')
    in_memory_logger = InMemoryLogger()  # track the logged metrics in the in_memory_logger
    local_data = os.path.join(os.path.dirname(__file__), 'local_data')
    dataset_uri = f'{local_data}/{dataset_uri}'
    tokenizer = tiny_gpt2_tokenizer
    batch_size = 8
    tmp_path_to_broadcast = str(os.path.abspath(tmp_path))
    gathered_paths = dist.all_gather_object(tmp_path_to_broadcast)

    # seed because the fewshot selection is currently unseeded
    reproducibility.seed_all(1234)
    dl = get_icl_task_dataloader(
        'multiple_choice',
        dataset_uri=dataset_uri,
        tokenizer=tokenizer,
        batch_size=batch_size,
        max_seq_len=64,
        pad_tok_id=tokenizer.eos_token_id,
        num_fewshot=num_fewshot,
        prompt_string='',
        example_delimiter='\n',
        continuation_delimiter=': ',
        destination_path=str(Path(gathered_paths[0]) / 'icl.jsonl'),
    )

    evaluator = Evaluator(label='mc', dataloader=dl, metric_names=['InContextLearningMultipleChoiceAccuracy'])

    model = HuggingFaceModel(
        model=tiny_gpt2_model,
        tokenizer=tiny_gpt2_tokenizer,
        eval_metrics=[InContextLearningMultipleChoiceAccuracy()],
        use_logits=True,
    )

    trainer = Trainer(model=model, max_duration='1ba', loggers=in_memory_logger)
    trainer.eval(eval_dataloader=evaluator)
    assert 'metrics/mc/InContextLearningMultipleChoiceAccuracy' in in_memory_logger.data.keys()
    assert in_memory_logger.data['metrics/mc/InContextLearningMultipleChoiceAccuracy'][0][1].item() >= 0
    num_samples = 0
    with open(dataset_uri) as f:
        for _ in f:
            num_samples += 1
    total = trainer.state.eval_metrics['mc']['InContextLearningMultipleChoiceAccuracy'].total
    dist.all_reduce(total)  # type: ignore
    assert total.item() == num_samples  # type: ignore


@pytest.mark.parametrize('num_fewshot', [0, 5])
@pytest.mark.parametrize('dataset_uri', ['triviaqa_small.jsonl'])
@pytest.mark.filterwarnings(r'ignore:.*The dataloader_len \(2\) is greater than the length.*:UserWarning')
@pytest.mark.filterwarnings(r'ignore:Cannot split .* of length.*:UserWarning')
@device('gpu')
@world_size(1, 2)
def test_qa_task_evaluation_opt_tokenizer(device, world_size, tiny_opt_tokenizer, tiny_opt_model, num_fewshot,
                                          dataset_uri, tmp_path):
    pytest.importorskip('datasets')
    in_memory_logger = InMemoryLogger()  # track the logged metrics in the in_memory_logger
    local_data = os.path.join(os.path.dirname(__file__), 'local_data')
    dataset_uri = f'{local_data}/{dataset_uri}'
    tokenizer = tiny_opt_tokenizer

    batch_size = 4
    tmp_path_to_broadcast = str(os.path.abspath(tmp_path))
    gathered_paths = dist.all_gather_object(tmp_path_to_broadcast)
    dl = get_icl_task_dataloader(
        'question_answering',
        dataset_uri=dataset_uri,
        tokenizer=tokenizer,
        batch_size=batch_size,
        max_seq_len=1024,
        pad_tok_id=tokenizer.eos_token_id,
        num_fewshot=num_fewshot,
        prompt_string='',
        example_delimiter='\n',
        continuation_delimiter=': ',
        destination_path=str(Path(gathered_paths[0]) / 'icl.jsonl'),
    )

    evaluator = Evaluator(label='triviaqa', dataloader=dl, metric_names=['InContextLearningQAAccuracy'])
    model = HuggingFaceModel(
        model=tiny_opt_model,
        tokenizer=tokenizer,
        eval_metrics=[InContextLearningQAAccuracy()],
        use_logits=True,
    )

    trainer = Trainer(model=model, max_duration='1ba', loggers=in_memory_logger)

    trainer.eval(eval_dataloader=evaluator, subset_num_batches=2)
    assert 'metrics/triviaqa/InContextLearningQAAccuracy' in in_memory_logger.data.keys()
    assert in_memory_logger.data['metrics/triviaqa/InContextLearningQAAccuracy'][0][1].item() == 0


@pytest.mark.parametrize('num_fewshot', [5])
@pytest.mark.parametrize('dataset_uri', ['gsm8k_small.jsonl'])
@device('gpu')
@world_size(1, 2)
@pytest.mark.filterwarnings(r'ignore:.*The dataloader_len \(2\) is greater than the length.*:UserWarning')
@pytest.mark.filterwarnings(r'ignore:Cannot split .* of length.*:UserWarning')
def test_qa_task_evaluation_with_cot_opt_tokenizer(device, world_size, tiny_opt_tokenizer, tiny_opt_model, num_fewshot,
                                                   dataset_uri, tmp_path):
    pytest.importorskip('datasets')
    in_memory_logger = InMemoryLogger()  # track the logged metrics in the in_memory_logger
    local_data = os.path.join(os.path.dirname(__file__), 'local_data')
    dataset_uri = f'{local_data}/{dataset_uri}'
    tokenizer = tiny_opt_tokenizer

    batch_size = 4
    tmp_path_to_broadcast = str(os.path.abspath(tmp_path))
    gathered_paths = dist.all_gather_object(tmp_path_to_broadcast)
    dl = get_icl_task_dataloader(
        'question_answering',
        dataset_uri=dataset_uri,
        tokenizer=tokenizer,
        batch_size=batch_size,
        max_seq_len=1024,
        pad_tok_id=tokenizer.eos_token_id,
        num_fewshot=num_fewshot,
        prompt_string='',
        example_delimiter='\n',
        continuation_delimiter="A: Let's think step by step. ",
        cot_delimiter=' #### ',
        destination_path=str(Path(gathered_paths[0]) / 'icl.jsonl'),
    )

    evaluator = Evaluator(label='gsm8k', dataloader=dl, metric_names=['InContextLearningQAAccuracy'])
    model = HuggingFaceModel(
        model=tiny_opt_model,
        tokenizer=tokenizer,
        eval_metrics=[InContextLearningQAAccuracy()],
        use_logits=True,
    )

    trainer = Trainer(model=model, max_duration='1ba', loggers=in_memory_logger)

    trainer.eval(eval_dataloader=evaluator, subset_num_batches=2)
    assert 'metrics/gsm8k/InContextLearningQAAccuracy' in in_memory_logger.data.keys()
    assert in_memory_logger.data['metrics/gsm8k/InContextLearningQAAccuracy'][0][1].item() == 0


@pytest.mark.parametrize('dataset_uri', ['triviaqa_small.jsonl'])
@pytest.mark.parametrize('num_fewshot', [0, 5])
@device('gpu')
@world_size(1, 2)
@pytest.mark.filterwarnings(r'ignore:.*The dataloader_len \(2\) is greater than the length.*:UserWarning')
def test_qa_task_evaluation(device, world_size, num_fewshot, dataset_uri, tiny_gpt2_tokenizer, tiny_gpt2_model,
                            tmp_path):
    pytest.importorskip('datasets')
    in_memory_logger = InMemoryLogger()  # track the logged metrics in the in_memory_logger
    local_data = os.path.join(os.path.dirname(__file__), 'local_data')
    dataset_uri = f'{local_data}/{dataset_uri}'
    tokenizer = tiny_gpt2_tokenizer
    batch_size = 2
    tmp_path_to_broadcast = str(os.path.abspath(tmp_path))
    gathered_paths = dist.all_gather_object(tmp_path_to_broadcast)
    dl = get_icl_task_dataloader(
        'question_answering',
        dataset_uri=dataset_uri,
        tokenizer=tokenizer,
        batch_size=batch_size,
        max_seq_len=1024,
        pad_tok_id=tokenizer.eos_token_id,
        num_fewshot=num_fewshot,
        prompt_string='',
        example_delimiter='\n',
        continuation_delimiter=': ',
        destination_path=str(Path(gathered_paths[0]) / 'icl.jsonl'),
    )

    evaluator = Evaluator(label='triviaqa', dataloader=dl, metric_names=['InContextLearningQAAccuracy'])

    model = HuggingFaceModel(
        model=tiny_gpt2_model,
        tokenizer=tiny_gpt2_tokenizer,
        eval_metrics=[InContextLearningQAAccuracy()],
        use_logits=True,
    )

    trainer = Trainer(model=model, max_duration='1ba', loggers=in_memory_logger)

    trainer.eval(eval_dataloader=evaluator, subset_num_batches=2)
    assert 'metrics/triviaqa/InContextLearningQAAccuracy' in in_memory_logger.data.keys()
    assert in_memory_logger.data['metrics/triviaqa/InContextLearningQAAccuracy'][0][1].item() == 0


@pytest.mark.parametrize('dataset_uri', ['gsm8k_small.jsonl'])
@pytest.mark.parametrize('num_fewshot', [5])
@pytest.mark.filterwarnings(r'ignore:.*The dataloader_len \(2\) is greater than the length.*:UserWarning')
@device('gpu')
@world_size(1, 2)
def test_qa_task_with_cot_evaluation(device, world_size, num_fewshot, dataset_uri, tiny_gpt2_tokenizer, tiny_gpt2_model,
                                     tmp_path):
    pytest.importorskip('datasets')
    in_memory_logger = InMemoryLogger()  # track the logged metrics in the in_memory_logger
    local_data = os.path.join(os.path.dirname(__file__), 'local_data')
    dataset_uri = f'{local_data}/{dataset_uri}'
    tokenizer = tiny_gpt2_tokenizer
    batch_size = 2
    tmp_path_to_broadcast = str(os.path.abspath(tmp_path))
    gathered_paths = dist.all_gather_object(tmp_path_to_broadcast)
    dl = get_icl_task_dataloader(
        'question_answering',
        dataset_uri=dataset_uri,
        tokenizer=tokenizer,
        batch_size=batch_size,
        max_seq_len=1024,
        pad_tok_id=tokenizer.eos_token_id,
        num_fewshot=num_fewshot,
        prompt_string='',
        example_delimiter='\n',
        continuation_delimiter="A: Let's think step by step",
        cot_delimiter=' #### ',
        destination_path=str(Path(gathered_paths[0]) / 'icl.jsonl'),
    )

    evaluator = Evaluator(label='gsm8k', dataloader=dl, metric_names=['InContextLearningQAAccuracy'])

    model = HuggingFaceModel(
        model=tiny_gpt2_model,
        tokenizer=tiny_gpt2_tokenizer,
        eval_metrics=[InContextLearningQAAccuracy()],
        use_logits=True,
    )

    trainer = Trainer(model=model, max_duration='1ba', loggers=in_memory_logger)

    trainer.eval(eval_dataloader=evaluator, subset_num_batches=2)
    assert 'metrics/gsm8k/InContextLearningQAAccuracy' in in_memory_logger.data.keys()
    assert in_memory_logger.data['metrics/gsm8k/InContextLearningQAAccuracy'][0][1].item() == 0


def test_code_eval_requires_envvar(monkeypatch):
    monkeypatch.delenv('CODE_EVAL_DEVICE', raising=False)
    with pytest.raises(ValueError, match='Attempting to use InContextLearningCodeEvalAccuracy but.*'):
        InContextLearningCodeEvalAccuracy().get_client()


def test_code_eval_requires_valid_envvar(monkeypatch):
    monkeypatch.setenv('CODE_EVAL_DEVICE', 'bigchungus')
    with pytest.raises(ValueError, match='Environment variable `CODE_EVAL_DEVICE` must be on.*'):
        InContextLearningCodeEvalAccuracy().get_client()


@pytest.mark.parametrize('dataset_uri', ['human_eval_small.jsonl'])
@pytest.mark.parametrize('num_fewshot', [0])
@pytest.mark.parametrize('generations_per_sample', range(1, 3))
@device('gpu')
@world_size(1, 2)
@pytest.mark.filterwarnings(r'ignore:.*The dataloader_len \(2\) is greater than the length.*:UserWarning')
def test_code_eval_microbatching(monkeypatch, device, world_size, tiny_opt_tokenizer, tiny_opt_model, num_fewshot,
                                 dataset_uri, tmp_path, generations_per_sample):
    pytest.importorskip('datasets')
    monkeypatch.setenv('CODE_EVAL_DEVICE', 'LOCAL')
    in_memory_logger = InMemoryLogger()  # track the logged metrics in the in_memory_logger
    local_data = os.path.join(os.path.dirname(__file__), 'local_data')
    dataset_uri = f'{local_data}/{dataset_uri}'
    tokenizer = tiny_opt_tokenizer
    batch_size = 4

    tmp_path_to_broadcast = str(os.path.abspath(tmp_path))
    gathered_paths = dist.all_gather_object(tmp_path_to_broadcast)
    dl = get_icl_task_dataloader(
        'code_evaluation',
        dataset_uri=dataset_uri,
        tokenizer=tokenizer,
        batch_size=batch_size,
        max_seq_len=150,
        pad_tok_id=tokenizer.eos_token_id,
        num_fewshot=num_fewshot,
        prompt_string='',
        example_delimiter='\n',
        continuation_delimiter=': ',
        destination_path=str(Path(gathered_paths[0]) / 'icl.jsonl'),
        generations_per_sample=generations_per_sample,
    )

    evaluator = Evaluator(label='humaneval',
                          dataloader=dl,
                          metric_names=['InContextLearningCodeEvalAccuracy'],
                          device_eval_microbatch_size=1)
    model = HuggingFaceModel(
        model=tiny_opt_model,
        tokenizer=tokenizer,
        eval_metrics=[InContextLearningCodeEvalAccuracy()],
        use_logits=True,
    )

    trainer = Trainer(model=model, max_duration='1ba', loggers=in_memory_logger)
    torch.use_deterministic_algorithms(False)
    trainer.eval(eval_dataloader=evaluator, subset_num_batches=2)
    torch.use_deterministic_algorithms(True)
    assert 'metrics/humaneval/InContextLearningCodeEvalAccuracy' in in_memory_logger.data.keys()
    assert in_memory_logger.data['metrics/humaneval/InContextLearningCodeEvalAccuracy'][0][1].item() == 0


@pytest.mark.parametrize('dataset_uri', ['human_eval_small.jsonl'])
@pytest.mark.parametrize('num_fewshot', [0])
@pytest.mark.parametrize('generations_per_sample', range(1, 3))
@device('gpu')
@world_size(1, 2)
@pytest.mark.filterwarnings(r'ignore:.*The dataloader_len \(2\) is greater than the length.*:UserWarning')
def test_code_eval_sentpiece_evaluation(monkeypatch, device, world_size, num_fewshot, dataset_uri, tiny_t5_tokenizer,
                                        tiny_t5_model, tmp_path, generations_per_sample):
    pytest.importorskip('datasets')
    monkeypatch.setenv('CODE_EVAL_DEVICE', 'LOCAL')
    in_memory_logger = InMemoryLogger()  # track the logged metrics in the in_memory_logger
    local_data = os.path.join(os.path.dirname(__file__), 'local_data')
    dataset_uri = f'{local_data}/{dataset_uri}'
    tokenizer = tiny_t5_tokenizer
    batch_size = 2
    tmp_path_to_broadcast = str(os.path.abspath(tmp_path))
    gathered_paths = dist.all_gather_object(tmp_path_to_broadcast)
    dl = get_icl_task_dataloader(
        'code_evaluation',
        dataset_uri=dataset_uri,
        tokenizer=tokenizer,
        batch_size=batch_size,
        max_seq_len=175,
        pad_tok_id=tokenizer.eos_token_id,
        num_fewshot=num_fewshot,
        prompt_string='',
        example_delimiter='\n',
        continuation_delimiter=': ',
        destination_path=str(Path(gathered_paths[0]) / 'icl.jsonl'),
        generations_per_sample=generations_per_sample,
    )

    evaluator = Evaluator(label='humaneval', dataloader=dl, metric_names=['InContextLearningCodeEvalAccuracy'])
    model = HuggingFaceModel(
        model=tiny_t5_model,
        tokenizer=tiny_t5_tokenizer,
        eval_metrics=[InContextLearningCodeEvalAccuracy()],
        use_logits=True,
    )

    trainer = Trainer(model=model, max_duration='1ba', loggers=in_memory_logger)
    torch.use_deterministic_algorithms(False)
    trainer.eval(eval_dataloader=evaluator, subset_num_batches=2)
    torch.use_deterministic_algorithms(True)
    assert 'metrics/humaneval/InContextLearningCodeEvalAccuracy' in in_memory_logger.data.keys()
    assert in_memory_logger.data['metrics/humaneval/InContextLearningCodeEvalAccuracy'][0][1].item() == 0


@pytest.mark.parametrize('dataset_uri', ['human_eval_small.jsonl'])
@pytest.mark.parametrize('num_fewshot', [0, 2])
@pytest.mark.parametrize('generations_per_sample', [1])
@pytest.mark.filterwarnings(r'ignore: Input length of input_ids is')
@device('gpu')
@world_size(1, 2)
@pytest.mark.filterwarnings(r'ignore:.*The dataloader_len \(2\) is greater than the length.*:UserWarning')
def test_code_eval_task_evaluation(monkeypatch, device, world_size, num_fewshot, dataset_uri, tiny_gpt2_tokenizer,
                                   tiny_gpt2_model, tmp_path, generations_per_sample):
    pytest.importorskip('datasets')
    monkeypatch.setenv('CODE_EVAL_DEVICE', 'LOCAL')
    in_memory_logger = InMemoryLogger()  # track the logged metrics in the in_memory_logger
    local_data = os.path.join(os.path.dirname(__file__), 'local_data')
    dataset_uri = f'{local_data}/{dataset_uri}'
    tokenizer = tiny_gpt2_tokenizer
    batch_size = 2
    tmp_path_to_broadcast = str(os.path.abspath(tmp_path))
    gathered_paths = dist.all_gather_object(tmp_path_to_broadcast)
    dl = get_icl_task_dataloader(
        'code_evaluation',
        dataset_uri=dataset_uri,
        tokenizer=tokenizer,
        batch_size=batch_size,
        max_seq_len=64 * num_fewshot,
        pad_tok_id=tokenizer.eos_token_id,
        num_fewshot=num_fewshot,
        prompt_string='',
        example_delimiter='\n',
        continuation_delimiter=': ',
        destination_path=str(Path(gathered_paths[0]) / 'icl.jsonl'),
        generations_per_sample=generations_per_sample,
    )

    evaluator = Evaluator(label='humaneval', dataloader=dl, metric_names=['InContextLearningCodeEvalAccuracy'])
    model = HuggingFaceModel(
        model=tiny_gpt2_model,
        tokenizer=tiny_gpt2_tokenizer,
        eval_metrics=[InContextLearningCodeEvalAccuracy()],
        use_logits=True,
    )

    trainer = Trainer(model=model, max_duration='1ba', loggers=in_memory_logger)
    torch.use_deterministic_algorithms(False)
    trainer.eval(eval_dataloader=evaluator, subset_num_batches=2)
    torch.use_deterministic_algorithms(True)
    assert 'metrics/humaneval/InContextLearningCodeEvalAccuracy' in in_memory_logger.data.keys()
    assert in_memory_logger.data['metrics/humaneval/InContextLearningCodeEvalAccuracy'][0][1].item() == 0


@pytest.mark.parametrize('dataset_uri', ['lambada_small.jsonl'])
def test_lm_spacing_dataloader(dataset_uri, tiny_gpt2_tokenizer, tmp_path):
    pytest.importorskip('datasets')

    local_data = os.path.join(os.path.dirname(__file__), 'local_data')

    tokenizer = tiny_gpt2_tokenizer
    dataset_uri = f'{local_data}/{dataset_uri}'
    batch_size = 2
    seqlen = 512
    dl = get_icl_task_dataloader('language_modeling',
                                 dataset_uri=dataset_uri,
                                 tokenizer=tokenizer,
                                 batch_size=batch_size,
                                 max_seq_len=seqlen,
                                 pad_tok_id=tokenizer.eos_token_id,
                                 num_fewshot=1,
                                 prompt_string='',
                                 example_delimiter='\n',
                                 continuation_delimiter=' UNIQUE ',
                                 destination_path=str(tmp_path / 'icl.jsonl'))
    assert isinstance(dl, DataSpec)
    assert isinstance(dl.dataloader, DataLoader)  # pyright
    first_batch = next(dl.dataloader._get_iterator())
    second_batch = next(dl.dataloader._get_iterator())

    first_batch_text = tokenizer.decode(first_batch['input_ids'][0], skip_special_tokens=True)
    second_batch_text = tokenizer.decode(second_batch['input_ids'][0], skip_special_tokens=True)

    first_batch_without_last_word = ' '.join(first_batch_text.split(' ')[:-1])
    second_batch_without_last_word = ' '.join(second_batch_text.split(' ')[:-1])

    assert first_batch_without_last_word.endswith(' UNIQUE')
    assert second_batch_without_last_word.endswith(' UNIQUE')

    assert first_batch_without_last_word.count(' UNIQUE ') == 1
    assert second_batch_without_last_word.count(' UNIQUE ') == 1


@pytest.mark.parametrize('dataset_uri', ['hf://mosaicml/test_dataset'])
@pytest.mark.parametrize('num_fewshot', [0, 1])
@pytest.mark.parametrize('prompt_string', ['Complete the voiceline: ', ''])
@pytest.mark.parametrize('hf_loading_vars', [{
    'split': 'test',
    'name': 'juggernaut',
}])
@pytest.mark.parametrize('hf_parsing_map', [None, {'context': ['context'], 'continuation': ['continuation']}])
@pytest.mark.filterwarnings(
    r'ignore:The repository for mosaicml/test_dataset contains custom code which must*:FutureWarning')
def test_hf_dataloading_lm_dataloader(dataset_uri, tiny_gpt2_tokenizer, tmp_path, num_fewshot, prompt_string,
                                      hf_loading_vars, hf_parsing_map):
    pytest.importorskip('datasets')

    tokenizer = tiny_gpt2_tokenizer
    batch_size = 2
    seqlen = 2048
    dl = get_icl_task_dataloader('language_modeling',
                                 dataset_uri=dataset_uri,
                                 tokenizer=tokenizer,
                                 batch_size=batch_size,
                                 max_seq_len=seqlen,
                                 pad_tok_id=tokenizer.eos_token_id,
                                 num_fewshot=0,
                                 prompt_string='',
                                 example_delimiter='\n',
                                 continuation_delimiter=' ',
                                 destination_path=str(tmp_path / 'test_dataset_lm_juggernaut.jsonl'),
                                 hf_loading_vars=hf_loading_vars,
                                 hf_parsing_map=hf_parsing_map)
    assert isinstance(dl, DataSpec)
    assert isinstance(dl.dataloader, DataLoader)  # pyright
    batch = next(dl.dataloader._get_iterator())

    assert 'input_ids' in batch
    assert tuple(batch['input_ids'].shape) == (batch_size, seqlen)
    assert 'attention_mask' in batch
    assert tuple(batch['attention_mask'].shape) == (batch_size, seqlen)
    assert 'continuation_indices' in batch
    assert isinstance(batch['continuation_indices'], list) and len(batch['continuation_indices']) == batch_size
    assert 'mode' in batch
    assert batch['mode'] == 'icl_task'
    min_idx = min(batch['continuation_indices'][0]).item()
    max_idx = max(batch['continuation_indices'][0]).item()
    assert tokenizer.decode(batch['input_ids'][0][min_idx:max_idx + 1]) == ' and me.'

    decoded_batch = [tokenizer.decode(row[row != tokenizer.eos_token_id]) for row in batch['input_ids']]
    assert decoded_batch[0] == "Looks like it's just you and me."
    assert decoded_batch[1] == "There's a fine line between bravery and stupidity."


@pytest.mark.parametrize('dataset_uri', ['hf://mosaicml/test_dataset'])
@pytest.mark.parametrize('num_fewshot', [0, 1])
@pytest.mark.parametrize('prompt_string', ['What spell does this invoke? ', ''])
@pytest.mark.parametrize('hf_loading_vars', [{
    'split': 'test',
    'name': 'invoker',
}])
@pytest.mark.parametrize('hf_parsing_map', [{'context': ['quas', 'wex', 'exort'], 'answer': ['spell']}])
@pytest.mark.filterwarnings(
    r'ignore:The repository for mosaicml/test_dataset contains custom code which must*:FutureWarning')
def test_hf_dataloading_custom_parsing(dataset_uri, tiny_gpt2_tokenizer, tmp_path, num_fewshot, prompt_string,
                                       hf_loading_vars, hf_parsing_map):
    pytest.importorskip('datasets')

    tokenizer = tiny_gpt2_tokenizer
    batch_size = 2
    seqlen = 2048

    # empirical number from the small test dataset
    maximum_answer_length = 4

    dl = get_icl_task_dataloader('question_answering',
                                 dataset_uri=dataset_uri,
                                 tokenizer=tokenizer,
                                 batch_size=batch_size,
                                 max_seq_len=seqlen,
                                 pad_tok_id=tokenizer.eos_token_id,
                                 num_fewshot=num_fewshot,
                                 prompt_string=prompt_string,
                                 example_delimiter='\n',
                                 question_prelimiter='Orbs: ',
                                 continuation_delimiter='\nSpell:',
                                 destination_path=str(tmp_path / 'test_dataset_lm_juggernaut.jsonl'),
                                 hf_loading_vars=hf_loading_vars,
                                 hf_parsing_map=hf_parsing_map)
    assert isinstance(dl, DataSpec)
    assert isinstance(dl.dataloader, DataLoader)  # pyright
    batch = next(dl.dataloader._get_iterator())

    assert tuple(batch['input_ids'].shape) == (batch_size, seqlen - maximum_answer_length)
    assert tuple(batch['attention_mask'].shape) == (batch_size, seqlen - maximum_answer_length)
    assert batch['mode'] == 'generate'
    # the maximum generation length from the small test data
    assert batch['generation_length'] == maximum_answer_length
    assert all(item[0] == tokenizer.eos_token_id for item in batch['input_ids'])

    decoded_batch = tokenizer.batch_decode(batch['input_ids'])
    assert all(item.count('Orbs: ') == num_fewshot + 1 for item in decoded_batch)
    assert all(item.count('\nSpell:') == num_fewshot + 1 for item in decoded_batch)

    if len(prompt_string) > 0:
        assert all(item.count('What spell does this invoke? ') == 1 for item in decoded_batch)
    assert all(
        set(found) == set(expected) for found, expected in zip(batch['labels'], [['defeaning blast'], ['cold snap']]))
    assert decoded_batch[0].endswith('Orbs: quas wex exort\nSpell:')
    assert decoded_batch[1].endswith('Orbs: quas quas quas\nSpell:')<|MERGE_RESOLUTION|>--- conflicted
+++ resolved
@@ -971,14 +971,7 @@
     transformers = pytest.importorskip('transformers')
 
     local_data = os.path.join(os.path.dirname(__file__), 'local_data')
-<<<<<<< HEAD
-
     tokenizer = tiny_llama_tokenizer
-=======
-    tokenizer = transformers.AutoTokenizer.from_pretrained(
-        'huggyllama/llama-7b',  # type: ignore reportUnboundVariable
-        use_fast=False)
->>>>>>> 39eb8173
     dataset_uri = f'{local_data}/{dataset_uri}'
     batch_size = 2
     seqlen = 64
@@ -1482,12 +1475,7 @@
 
     local_data = os.path.join(os.path.dirname(__file__), 'local_data')
 
-<<<<<<< HEAD
     tokenizer = tiny_llama_tokenizer
-=======
-    transformers = pytest.importorskip('transformers')
-    tokenizer = transformers.AutoTokenizer.from_pretrained('huggyllama/llama-7b')  # type: ignore reportUnboundVariable
->>>>>>> 39eb8173
     dataset_uri = f'{local_data}/{dataset_uri}'
     batch_size = 4
     seqlen = 2048
@@ -1553,12 +1541,7 @@
 
     local_data = os.path.join(os.path.dirname(__file__), 'local_data')
 
-<<<<<<< HEAD
     tokenizer = tiny_llama_tokenizer
-=======
-    transformers = pytest.importorskip('transformers')
-    tokenizer = transformers.AutoTokenizer.from_pretrained('huggyllama/llama-7b')  # type: ignore reportUnboundVariable
->>>>>>> 39eb8173
     dataset_uri = f'{local_data}/{dataset_uri}'
     batch_size = 4
     seqlen = 512
@@ -1606,12 +1589,7 @@
 
     local_data = os.path.join(os.path.dirname(__file__), 'local_data')
 
-<<<<<<< HEAD
     tokenizer = tiny_llama_tokenizer
-=======
-    transformers = pytest.importorskip('transformers')
-    tokenizer = transformers.AutoTokenizer.from_pretrained('huggyllama/llama-7b')  # type: ignore reportUnboundVariable
->>>>>>> 39eb8173
     dataset_uri = f'{local_data}/{dataset_uri}'
     batch_size = 2
     seqlen = 64
