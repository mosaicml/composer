--- conflicted
+++ resolved
@@ -18,13 +18,8 @@
                               InContextLearningQAAccuracy)
 from composer.models import HuggingFaceModel
 from composer.trainer import Trainer
-<<<<<<< HEAD
-from composer.utils import dist
+from composer.utils import dist, reproducibility
 from tests.common import device, world_size
-=======
-from composer.utils import reproducibility
-from tests.common import device
->>>>>>> 77a6c8d1
 
 
 def test_fewshot_sample_idxs():
