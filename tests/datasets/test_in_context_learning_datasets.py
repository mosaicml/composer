--- conflicted
+++ resolved
@@ -11,7 +11,7 @@
 from transformers import AutoTokenizer
 
 from composer.datasets.in_context_learning_evaluation import (_get_fewshot_sample_idxs, _make_padded_input,
-                                                              get_icl_task_dataloaders, make_evaluators)
+                                                              get_dataloaders_with_category, make_evaluators)
 from composer.loggers import InMemoryLogger
 from composer.metrics import (InContextLearningLMAccuracy, InContextLearningMultipleChoiceAccuracy,
                               InContextLearningQAAccuracy)
@@ -43,7 +43,6 @@
     assert continuation_spans[0] == 48 and continuation_spans[-1] == 2047
 
 
-<<<<<<< HEAD
 @pytest.mark.parametrize('dataset_uri', ['jeopardy_small.jsonl'])
 def test_lm_task_dataloader_jeopardy(dataset_uri, tiny_gpt2_tokenizer, tmp_path):
     local_data = os.path.join(os.path.dirname(__file__), 'local_data')
@@ -52,17 +51,17 @@
     dataset_uri = f'{local_data}/{dataset_uri}'
     batch_size = 2
     seqlen = 2048
-    dls = get_icl_task_dataloaders('language_modeling',
-                                   dataset_uri, ['science', 'world_history'],
-                                   tokenizer,
-                                   batch_size,
-                                   max_seq_len=seqlen,
-                                   pad_tok_id=tokenizer.eos_token_id,
-                                   num_fewshot=4,
-                                   prompt_string='',
-                                   example_delimiter='\n',
-                                   continuation_delimiter='. Answer: ',
-                                   destination_path=str(tmp_path / 'icl.jsonl'))
+    dls = get_dataloaders_with_category('language_modeling',
+                                        dataset_uri, ['science', 'world_history'],
+                                        tokenizer,
+                                        batch_size,
+                                        max_seq_len=seqlen,
+                                        pad_tok_id=tokenizer.eos_token_id,
+                                        num_fewshot=4,
+                                        prompt_string='',
+                                        example_delimiter='\n',
+                                        continuation_delimiter='. Answer: ',
+                                        destination_path=str(tmp_path / 'icl.jsonl'))
 
     assert set(dls.keys()) == set(['', '/science', '/world_history'])
     assert isinstance(dls[''].dataloader, DataLoader)  # pyright
@@ -86,17 +85,17 @@
     dataset_uri = f'{local_data}/{dataset_uri}'
     batch_size = 2
     seqlen = 2048
-    dls = get_icl_task_dataloaders('language_modeling',
-                                   dataset_uri, ['science', 'world_history'],
-                                   tokenizer,
-                                   batch_size,
-                                   max_seq_len=seqlen,
-                                   pad_tok_id=tokenizer.eos_token_id,
-                                   num_fewshot=4,
-                                   prompt_string='',
-                                   example_delimiter='\n',
-                                   continuation_delimiter='. Answer: ',
-                                   destination_path=str(tmp_path / 'icl.jsonl'))
+    dls = get_dataloaders_with_category('language_modeling',
+                                        dataset_uri, ['science', 'world_history'],
+                                        tokenizer,
+                                        batch_size,
+                                        max_seq_len=seqlen,
+                                        pad_tok_id=tokenizer.eos_token_id,
+                                        num_fewshot=4,
+                                        prompt_string='',
+                                        example_delimiter='\n',
+                                        continuation_delimiter='. Answer: ',
+                                        destination_path=str(tmp_path / 'icl.jsonl'))
 
     assert set(dls.keys()) == set(['', '/science', '/world_history'])
     assert isinstance(dls[''].dataloader, DataLoader)  # pyright
@@ -110,7 +109,8 @@
     assert isinstance(batch['continuation_indices'], list) and len(batch['continuation_indices']) == batch_size
     assert 'mode' in batch
     assert batch['mode'] == 'icl_task'
-=======
+
+
 @pytest.mark.parametrize('padding_side', ['left', 'right', 'middle'])
 def test_make_padding(tiny_gpt2_tokenizer, padding_side):
     context = tiny_gpt2_tokenizer(' cat' * 2000)['input_ids']
@@ -127,7 +127,6 @@
         elif padding_side == 'right':
             assert input_ids[-1] == tiny_gpt2_tokenizer.eos_token_id
             assert input_ids[:-48].tolist() == context
->>>>>>> 27ffecf7
 
 
 @pytest.mark.parametrize('dataset_uri', ['lambada_small.jsonl'])
@@ -140,17 +139,17 @@
     dataset_uri = f'{local_data}/{dataset_uri}'
     batch_size = 2
     seqlen = 2048
-    dl = get_icl_task_dataloaders('language_modeling',
-                                  dataset_uri, [],
-                                  tokenizer,
-                                  batch_size,
-                                  max_seq_len=seqlen,
-                                  pad_tok_id=tokenizer.eos_token_id,
-                                  num_fewshot=0,
-                                  prompt_string='',
-                                  example_delimiter='\n',
-                                  continuation_delimiter='',
-                                  destination_path=str(tmp_path / 'icl.jsonl'))['']
+    dl = get_dataloaders_with_category('language_modeling',
+                                       dataset_uri, [],
+                                       tokenizer,
+                                       batch_size,
+                                       max_seq_len=seqlen,
+                                       pad_tok_id=tokenizer.eos_token_id,
+                                       num_fewshot=0,
+                                       prompt_string='',
+                                       example_delimiter='\n',
+                                       continuation_delimiter='',
+                                       destination_path=str(tmp_path / 'icl.jsonl'))['']
 
     assert isinstance(dl.dataloader, DataLoader)  # pyright
     batch = next(dl.dataloader._get_iterator())
@@ -179,17 +178,17 @@
     dataset_uri = f'{local_data}/{dataset_uri}'
     batch_size = 2
     seqlen = 2048
-    dl = get_icl_task_dataloaders('language_modeling',
-                                  dataset_uri, [],
-                                  tokenizer,
-                                  batch_size,
-                                  max_seq_len=seqlen,
-                                  pad_tok_id=tokenizer.eos_token_id,
-                                  num_fewshot=num_fewshot,
-                                  prompt_string='',
-                                  example_delimiter='\n',
-                                  continuation_delimiter='',
-                                  destination_path=str(tmp_path / 'icl.jsonl'))['']
+    dl = get_dataloaders_with_category('language_modeling',
+                                       dataset_uri, [],
+                                       tokenizer,
+                                       batch_size,
+                                       max_seq_len=seqlen,
+                                       pad_tok_id=tokenizer.eos_token_id,
+                                       num_fewshot=num_fewshot,
+                                       prompt_string='',
+                                       example_delimiter='\n',
+                                       continuation_delimiter='',
+                                       destination_path=str(tmp_path / 'icl.jsonl'))['']
 
     assert isinstance(dl.dataloader, DataLoader)  # pyright
     batch = next(dl.dataloader._get_iterator())
@@ -221,17 +220,17 @@
     dataset_uri = f'{local_data}/{dataset_uri}'
     batch_size = 2
     seqlen = 2048
-    dl = get_icl_task_dataloaders('multiple_choice',
-                                  dataset_uri, [],
-                                  tokenizer,
-                                  batch_size,
-                                  max_seq_len=seqlen,
-                                  pad_tok_id=tokenizer.eos_token_id,
-                                  num_fewshot=num_fewshot,
-                                  prompt_string='',
-                                  example_delimiter='\n',
-                                  continuation_delimiter=': ',
-                                  destination_path=str(tmp_path / 'icl.jsonl'))['']
+    dl = get_dataloaders_with_category('multiple_choice',
+                                       dataset_uri, [],
+                                       tokenizer,
+                                       batch_size,
+                                       max_seq_len=seqlen,
+                                       pad_tok_id=tokenizer.eos_token_id,
+                                       num_fewshot=num_fewshot,
+                                       prompt_string='',
+                                       example_delimiter='\n',
+                                       continuation_delimiter=': ',
+                                       destination_path=str(tmp_path / 'icl.jsonl'))['']
 
     assert isinstance(dl.dataloader, DataLoader)  # pyright
     batch = next(dl.dataloader._get_iterator())
@@ -272,21 +271,21 @@
     seqlen = 2048
     # empirical number from the small test dataset
     maximum_answer_length = 9
-    dl = get_icl_task_dataloader('question_answering',
-                                 dataset_uri,
-                                 tokenizer,
-                                 batch_size,
-                                 max_seq_len=seqlen,
-                                 pad_tok_id=tokenizer.eos_token_id,
-                                 num_fewshot=num_fewshot,
-                                 prompt_string=prompt_string,
-                                 example_delimiter='\n',
-                                 question_prelimiter='Q: ',
-                                 continuation_delimiter='\nA:',
-                                 destination_path=str(tmp_path / f'icl_{num_fewshot}.jsonl'))
-
-    assert isinstance(dl.dataloader, DataLoader)  # pyright
-    batch = next(dl.dataloader._get_iterator())
+    dls = get_dataloaders_with_category('question_answering',
+                                        dataset_uri, [],
+                                        tokenizer,
+                                        batch_size,
+                                        max_seq_len=seqlen,
+                                        pad_tok_id=tokenizer.eos_token_id,
+                                        num_fewshot=num_fewshot,
+                                        prompt_string=prompt_string,
+                                        example_delimiter='\n',
+                                        question_prelimiter='Q: ',
+                                        continuation_delimiter='\nA:',
+                                        destination_path=str(tmp_path / f'icl_{num_fewshot}.jsonl'))
+
+    assert isinstance(dls[''].dataloader, DataLoader)  # pyright
+    batch = next(dls[''].dataloader._get_iterator())
 
     assert tuple(batch['input_ids'].shape) == (batch_size, seqlen - maximum_answer_length)
     assert tuple(batch['attention_mask'].shape) == (batch_size, seqlen - maximum_answer_length)
@@ -308,6 +307,56 @@
     assert decoded_batch[1].endswith('Q: What star sign is Jamie Lee Curtis?\nA:')
 
 
+@pytest.mark.parametrize('dataset_uri', ['triviaqa_small_entities.jsonl'])
+@pytest.mark.parametrize('num_fewshot', [0, 1, 2])
+@pytest.mark.parametrize('prompt_string', ['I am a prompt', ''])
+def test_qa_task_dataloader_entities(dataset_uri, tiny_gpt2_tokenizer, tmp_path, num_fewshot, prompt_string):
+    pytest.importorskip('datasets')
+
+    local_data = os.path.join(os.path.dirname(__file__), 'local_data')
+
+    tokenizer = tiny_gpt2_tokenizer
+    dataset_uri = f'{local_data}/{dataset_uri}'
+    batch_size = 2
+    seqlen = 2048
+    # empirical number from the small test dataset
+    maximum_answer_length = 7
+    dls = get_dataloaders_with_category('question_answering',
+                                        dataset_uri, ['foo'],
+                                        tokenizer,
+                                        batch_size,
+                                        max_seq_len=seqlen,
+                                        pad_tok_id=tokenizer.eos_token_id,
+                                        num_fewshot=num_fewshot,
+                                        prompt_string=prompt_string,
+                                        example_delimiter='\n',
+                                        question_prelimiter='Q: ',
+                                        continuation_delimiter='\nA:',
+                                        destination_path=str(tmp_path / f'icl_{num_fewshot}.jsonl'))
+
+    assert isinstance(dls[''].dataloader, DataLoader)  # pyright
+    batch = next(dls[''].dataloader._get_iterator())
+
+    assert tuple(batch['input_ids'].shape) == (batch_size, seqlen - maximum_answer_length)
+    assert tuple(batch['attention_mask'].shape) == (batch_size, seqlen - maximum_answer_length)
+    assert batch['mode'] == 'generate'
+    # the maximum generation length from the small test data
+    assert batch['generation_length'] == maximum_answer_length
+    assert all(item[0] == tokenizer.eos_token_id for item in batch['input_ids'])
+
+    decoded_batch = tokenizer.batch_decode(batch['input_ids'])
+    assert all([item.count('Q: ') == num_fewshot + 1 for item in decoded_batch])
+    assert all([item.count('\nA:') == num_fewshot + 1 for item in decoded_batch])
+
+    if len(prompt_string) > 0:
+        assert all([item.count('I am a prompt') == 1 for item in decoded_batch])
+
+    assert batch['labels'] == [['David Seville'], ['Scorpio', 'Skorpio']]
+
+    assert decoded_batch[0].endswith('Q: Who was the man behind The Chipmunks?\nA:')
+    assert decoded_batch[1].endswith('Q: What star sign is Jamie Lee Curtis?\nA:')
+
+
 @pytest.mark.parametrize('dataset_uri', ['piqa_small.jsonl'])
 def test_mc_task_dataloader(dataset_uri, tiny_gpt2_tokenizer, tmp_path):
     pytest.importorskip('datasets')
@@ -318,17 +367,17 @@
     dataset_uri = f'{local_data}/{dataset_uri}'
     batch_size = 2
     seqlen = 2048
-    dl = get_icl_task_dataloaders('multiple_choice',
-                                  dataset_uri, [],
-                                  tokenizer,
-                                  batch_size,
-                                  max_seq_len=seqlen,
-                                  pad_tok_id=tokenizer.eos_token_id,
-                                  num_fewshot=1,
-                                  prompt_string='',
-                                  example_delimiter='\n',
-                                  continuation_delimiter=': ',
-                                  destination_path=str(tmp_path / 'icl.jsonl'))['']
+    dl = get_dataloaders_with_category('multiple_choice',
+                                       dataset_uri, [],
+                                       tokenizer,
+                                       batch_size,
+                                       max_seq_len=seqlen,
+                                       pad_tok_id=tokenizer.eos_token_id,
+                                       num_fewshot=1,
+                                       prompt_string='',
+                                       example_delimiter='\n',
+                                       continuation_delimiter=': ',
+                                       destination_path=str(tmp_path / 'icl.jsonl'))['']
 
     assert isinstance(dl.dataloader, DataLoader)  # pyright
     batch = next(dl.dataloader._get_iterator())
@@ -361,17 +410,17 @@
     dataset_uri = f'{local_data}/{dataset_uri}'
     batch_size = 2
     seqlen = 2048
-    dls = get_icl_task_dataloaders('multiple_choice',
-                                   dataset_uri, ['foo', 'bar'],
-                                   tokenizer,
-                                   batch_size,
-                                   max_seq_len=seqlen,
-                                   pad_tok_id=tokenizer.eos_token_id,
-                                   num_fewshot=1,
-                                   prompt_string='',
-                                   example_delimiter='\n',
-                                   continuation_delimiter=': ',
-                                   destination_path=str(tmp_path / 'icl.jsonl'))
+    dls = get_dataloaders_with_category('multiple_choice',
+                                        dataset_uri, ['foo', 'bar'],
+                                        tokenizer,
+                                        batch_size,
+                                        max_seq_len=seqlen,
+                                        pad_tok_id=tokenizer.eos_token_id,
+                                        num_fewshot=1,
+                                        prompt_string='',
+                                        example_delimiter='\n',
+                                        continuation_delimiter=': ',
+                                        destination_path=str(tmp_path / 'icl.jsonl'))
 
     assert isinstance(dls[''].dataloader, DataLoader)  # pyright
     batch = next(dls[''].dataloader._get_iterator())
@@ -406,17 +455,17 @@
     dataset_uri = f'{local_data}/{dataset_uri}'
     batch_size = 2
     seqlen = 2048
-    dls = get_icl_task_dataloaders('multiple_choice',
-                                   dataset_uri, ['foo'],
-                                   tokenizer,
-                                   batch_size,
-                                   max_seq_len=seqlen,
-                                   pad_tok_id=tokenizer.eos_token_id,
-                                   num_fewshot=1,
-                                   prompt_string='',
-                                   example_delimiter='\n',
-                                   continuation_delimiter=': ',
-                                   destination_path=str(tmp_path / 'icl.jsonl'))
+    dls = get_dataloaders_with_category('multiple_choice',
+                                        dataset_uri, ['foo'],
+                                        tokenizer,
+                                        batch_size,
+                                        max_seq_len=seqlen,
+                                        pad_tok_id=tokenizer.eos_token_id,
+                                        num_fewshot=1,
+                                        prompt_string='',
+                                        example_delimiter='\n',
+                                        continuation_delimiter=': ',
+                                        destination_path=str(tmp_path / 'icl.jsonl'))
 
     assert isinstance(dls[''].dataloader, DataLoader)  # pyright
     batch = next(dls[''].dataloader._get_iterator())
@@ -445,7 +494,7 @@
 
 @pytest.mark.parametrize('dataset_uri', ['lambada_small.jsonl'])
 @pytest.mark.parametrize('num_fewshot', [0, 5])
-@device('cpu')
+@device('gpu')
 def test_lm_task_evaluation(device, dataset_uri, num_fewshot, tiny_gpt2_tokenizer, tmp_path):
     pytest.importorskip('datasets')
     in_memory_logger = InMemoryLogger()  # track the logged metrics in the in_memory_logger
@@ -487,7 +536,7 @@
 
 @pytest.mark.parametrize('dataset_uri', ['jeopardy_small.jsonl'])
 @pytest.mark.parametrize('num_fewshot', [5])
-@device('cpu')
+@device('gpu')
 def test_lm_task_evaluation_jeopardy(device, dataset_uri, num_fewshot, tiny_gpt2_tokenizer, tmp_path):
     pytest.importorskip('datasets')
     in_memory_logger = InMemoryLogger()  # track the logged metrics in the in_memory_logger
@@ -532,7 +581,7 @@
 
 @pytest.mark.parametrize('dataset_uri', ['wiki_people_small.jsonl'])
 @pytest.mark.parametrize('num_fewshot', [5])
-@device('cpu')
+@device('gpu')
 def test_lm_task_evaluation_wiki(device, dataset_uri, num_fewshot, tiny_gpt2_tokenizer, tmp_path):
     pytest.importorskip('datasets')
     in_memory_logger = InMemoryLogger()  # track the logged metrics in the in_memory_logger
@@ -577,24 +626,20 @@
 
 
 @pytest.mark.parametrize('dataset_uri', ['piqa_small.jsonl', 'hellaswag_small.jsonl'])
-@device('cpu')
+@device('gpu')
+@world_size(1, 2)
 @pytest.mark.parametrize('num_fewshot', [0, 5])
-def test_mc_task_evaluation(device, num_fewshot, dataset_uri, tiny_gpt2_tokenizer, tmp_path, tiny_gpt2_model):
+def test_mc_task_evaluation(device, world_size, num_fewshot, dataset_uri, tiny_gpt2_tokenizer, tmp_path,
+                            tiny_gpt2_model):
     pytest.importorskip('datasets')
     in_memory_logger = InMemoryLogger()  # track the logged metrics in the in_memory_logger
     local_data = os.path.join(os.path.dirname(__file__), 'local_data')
     dataset_uri = f'{local_data}/{dataset_uri}'
     tokenizer = tiny_gpt2_tokenizer
-
-<<<<<<< HEAD
+    reproducibility.seed_all(1234)
     evaluators = make_evaluators(
         'mc',
         ['InContextLearningMultipleChoiceAccuracy'],
-=======
-    # seed because the fewshot selection is currently unseeded
-    reproducibility.seed_all(1234)
-    dl = get_icl_task_dataloader(
->>>>>>> 27ffecf7
         'multiple_choice',
         dataset_uri,
         [],
@@ -609,13 +654,8 @@
         destination_path=str(tmp_path / 'icl.jsonl'),
     )
 
-<<<<<<< HEAD
     config = transformers.AutoConfig.from_pretrained('EleutherAI/gpt-neo-125M')
     model = transformers.AutoModelForCausalLM.from_config(config)
-=======
-    evaluator = Evaluator(label='lambada', dataloader=dl, metric_names=['InContextLearningMultipleChoiceAccuracy'])
-
->>>>>>> 27ffecf7
     model = HuggingFaceModel(
         model=tiny_gpt2_model,
         tokenizer=None,
@@ -624,14 +664,8 @@
     )
 
     trainer = Trainer(model=model, max_duration='1ba', loggers=in_memory_logger)
-<<<<<<< HEAD
     trainer.eval(eval_dataloader=evaluators, subset_num_batches=2)
     assert 'metrics/mc/InContextLearningMultipleChoiceAccuracy' in in_memory_logger.data.keys()
-    assert in_memory_logger.data['metrics/mc/InContextLearningMultipleChoiceAccuracy'][0][1].item() > 0
-=======
-    trainer.eval(eval_dataloader=evaluator, subset_num_batches=2)
-    assert 'metrics/lambada/InContextLearningMultipleChoiceAccuracy' in in_memory_logger.data.keys()
-    assert in_memory_logger.data['metrics/lambada/InContextLearningMultipleChoiceAccuracy'][0][1].item() > 0
 
 
 @pytest.mark.parametrize('dataset_uri', ['triviaqa_small.jsonl'])
@@ -648,11 +682,14 @@
 
     tmp_path_to_broadcast = str(os.path.abspath(tmp_path))
     gathered_paths = dist.all_gather_object(tmp_path_to_broadcast)
-    dl = get_icl_task_dataloader(
+    evaluators = make_evaluators(
+        'triviaqa',
+        ['InContextLearningQAAccuracy'],
         'question_answering',
         dataset_uri,
+        [],
         tokenizer,
-        2,
+        8,
         max_seq_len=1024,
         pad_tok_id=tokenizer.eos_token_id,
         num_fewshot=num_fewshot,
@@ -662,8 +699,6 @@
         destination_path=str(Path(gathered_paths[0]) / 'icl.jsonl'),
     )
 
-    evaluator = Evaluator(label='triviaqa', dataloader=dl, metric_names=['InContextLearningQAAccuracy'])
-
     model = HuggingFaceModel(
         model=tiny_gpt2_model,
         tokenizer=tiny_gpt2_tokenizer,
@@ -673,7 +708,6 @@
 
     trainer = Trainer(model=model, max_duration='1ba', loggers=in_memory_logger)
 
-    trainer.eval(eval_dataloader=evaluator, subset_num_batches=2)
+    trainer.eval(eval_dataloader=evaluators, subset_num_batches=2)
     assert 'metrics/triviaqa/InContextLearningQAAccuracy' in in_memory_logger.data.keys()
-    assert in_memory_logger.data['metrics/triviaqa/InContextLearningQAAccuracy'][0][1].item() == 0
->>>>>>> 27ffecf7
+    assert in_memory_logger.data['metrics/triviaqa/InContextLearningQAAccuracy'][0][1].item() == 0