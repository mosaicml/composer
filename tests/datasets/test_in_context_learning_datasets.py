# Copyright 2022 MosaicML Composer authors
# SPDX-License-Identifier: Apache-2.0

import contextlib
import os
import random
import types
from pathlib import Path

import pytest
import torch
import transformers
from torch.utils.data import DataLoader
from transformers import AutoTokenizer

from composer import Evaluator
from composer.core import DataSpec
from composer.datasets.in_context_learning_evaluation import (InContextLearningCodeEvalDataset,
                                                              _get_fewshot_sample_idxs, _make_padded_input,
                                                              get_icl_task_dataloader)
from composer.loggers import InMemoryLogger
from composer.metrics import (InContextLearningCodeEvalAccuracy, InContextLearningLMAccuracy,
                              InContextLearningMultipleChoiceAccuracy, InContextLearningQAAccuracy)
from composer.models import HuggingFaceModel
from composer.trainer import Trainer
from composer.utils import dist, reproducibility
from tests.common import device, world_size


def test_fewshot_sample_idxs():
    rng = random.Random(1234)

    fewshot_idxs = _get_fewshot_sample_idxs(dataset_size=5, num_fewshot=4, sample_idx=4, rng=rng)
    assert fewshot_idxs == {0, 1, 2, 3}

    fewshot_idxs = _get_fewshot_sample_idxs(dataset_size=5, num_fewshot=5, sample_idx=4, rng=rng)
    assert fewshot_idxs == {0, 1, 2, 3}

    fewshot_idxs = _get_fewshot_sample_idxs(dataset_size=5, num_fewshot=500, sample_idx=4, rng=rng)
    assert fewshot_idxs == {0, 1, 2, 3}

    fewshot_idxs = _get_fewshot_sample_idxs(dataset_size=10, num_fewshot=7, sample_idx=4, rng=rng)
    assert len(fewshot_idxs) == 7 and 4 not in fewshot_idxs


def test_fewshot_sample_idxs_randomness():
    dataset_size = 10000
    num_fewshot = 5

    rng_1_seed_1234 = random.Random(1234)
    rng_2_seed_1234 = random.Random(1234)
    rng_3_seed_11 = random.Random(11)

    rng_1_sample_1 = _get_fewshot_sample_idxs(dataset_size, num_fewshot, 1, rng_1_seed_1234)
    rng_2_sample_1 = _get_fewshot_sample_idxs(dataset_size, num_fewshot, 1, rng_2_seed_1234)
    rng_3_sample_1 = _get_fewshot_sample_idxs(dataset_size, num_fewshot, 1, rng_3_seed_11)

    assert rng_1_sample_1 == rng_2_sample_1
    assert rng_1_sample_1 != rng_3_sample_1

    rng_1_sample_2 = _get_fewshot_sample_idxs(dataset_size, num_fewshot, 2, rng_1_seed_1234)
    rng_2_sample_2 = _get_fewshot_sample_idxs(dataset_size, num_fewshot, 2, rng_2_seed_1234)
    rng_3_sample_2 = _get_fewshot_sample_idxs(dataset_size, num_fewshot, 2, rng_3_seed_11)

    assert rng_1_sample_2 == rng_2_sample_2
    assert rng_1_sample_2 != rng_3_sample_2


def test_batch_padding_logic(tiny_gpt2_tokenizer):
    continuation = tiny_gpt2_tokenizer(' dog' * 2000)['input_ids']
    context = tiny_gpt2_tokenizer(' cat' * 2000)['input_ids']
    _, continuation_spans = _make_padded_input(context, continuation, 2048, tiny_gpt2_tokenizer.eos_token_id)
    # the context (of len 2000) gets clipped to len 48 so that the whole continuation can fit
    assert continuation_spans[0] == 48 and continuation_spans[-1] == 2047


@pytest.mark.parametrize('padding_side', ['left', 'right', 'middle'])
def test_make_padding(tiny_gpt2_tokenizer, padding_side):
    context = tiny_gpt2_tokenizer(' cat' * 2000)['input_ids']
    padding_id = tiny_gpt2_tokenizer.eos_token_id

    error_context = contextlib.nullcontext() if padding_side in {'left', 'right'} else pytest.raises(ValueError)

    with error_context:
        input_ids, _ = _make_padded_input(context, [], 2048, padding_id, padding_side=padding_side)

        if padding_side == 'left':
            assert input_ids[0] == tiny_gpt2_tokenizer.eos_token_id
            assert input_ids[48:].tolist() == context
        elif padding_side == 'right':
            assert input_ids[-1] == tiny_gpt2_tokenizer.eos_token_id
            assert input_ids[:-48].tolist() == context


@pytest.mark.parametrize('dataset_uri', ['mmlu_small.jsonl'])
def test_mc_task_dataloader_subcategories(dataset_uri, tiny_gpt2_tokenizer, tmp_path):
    pytest.importorskip('datasets')

    local_data = os.path.join(os.path.dirname(__file__), 'local_data')

    tokenizer = tiny_gpt2_tokenizer
    dataset_uri = f'{local_data}/{dataset_uri}'
    batch_size = 8
    seqlen = 64
    dls = get_icl_task_dataloader('multiple_choice',
                                  dataset_uri,
                                  tokenizer,
                                  batch_size,
                                  max_seq_len=seqlen,
                                  pad_tok_id=tokenizer.eos_token_id,
                                  num_fewshot=2,
                                  prompt_string='The following are multiple choice questions (with answers).\n',
                                  example_delimiter='\n',
                                  continuation_delimiter='Answer: ',
                                  destination_path=str(tmp_path / 'icl.jsonl'),
                                  has_categories=True)
    assert isinstance(dls, dict)

    assert 'computer_security' in dls
    dl = dls['computer_security']
    assert isinstance(dl.dataloader, DataLoader)  # pyright
    batch = next(dl.dataloader._get_iterator())
    assert dl.dataloader.__len__() == 2
    assert 'input_ids' in batch
    assert tuple(batch['input_ids'].shape) == (batch_size, seqlen)
    assert 'attention_mask' in batch
    assert tuple(batch['attention_mask'].shape) == (batch_size, seqlen)
    assert 'continuation_indices' in batch
    assert isinstance(batch['continuation_indices'], list) and len(batch['continuation_indices']) == batch_size
    assert 'mode' in batch
    assert batch['mode'] == 'icl_task'
    min_idx = min(batch['continuation_indices'][0]).item()
    max_idx = max(batch['continuation_indices'][0]).item()
    assert tokenizer.decode(batch['input_ids'][0][min_idx:max_idx + 1]) == ' A'


@pytest.mark.parametrize('dataset_uri', [
    'pubmed_sm.jsonl',
])
def test_lm_task_dataloader_extra_space(dataset_uri, tiny_gpt2_tokenizer, tmp_path):
    pytest.importorskip('datasets')

    local_data = os.path.join(os.path.dirname(__file__), 'local_data')

    tokenizer = tiny_gpt2_tokenizer
    dataset_uri = f'{local_data}/{dataset_uri}'
    batch_size = 2
    seqlen = 64
    dl = get_icl_task_dataloader('language_modeling',
                                 dataset_uri,
                                 tokenizer,
                                 batch_size,
                                 max_seq_len=seqlen,
                                 pad_tok_id=tokenizer.eos_token_id,
                                 num_fewshot=10,
                                 prompt_string='',
                                 example_delimiter='\n',
                                 continuation_delimiter=' ',
                                 destination_path=str(tmp_path / 'icl.jsonl'))
    assert isinstance(dl, DataSpec)
    assert isinstance(dl.dataloader, DataLoader)  # pyright
    batch = next(dl.dataloader._get_iterator())

    assert 'input_ids' in batch
    assert tuple(batch['input_ids'].shape) == (batch_size, seqlen)
    assert 'attention_mask' in batch
    assert tuple(batch['attention_mask'].shape) == (batch_size, seqlen)
    assert 'continuation_indices' in batch
    assert isinstance(batch['continuation_indices'], list) and len(batch['continuation_indices']) == batch_size
    assert 'mode' in batch
    assert batch['mode'] == 'icl_task'
    min_idx = min(batch['continuation_indices'][0]).item()
    max_idx = max(batch['continuation_indices'][0]).item()
    assert '  ' not in tokenizer.decode(batch['input_ids'][0][0:max_idx + 1])
    assert tokenizer.decode(batch['input_ids'][0][min_idx:max_idx + 1]) == ' yes'


@pytest.mark.parametrize('dataset_uri', [
    'lambada_small.jsonl',
])
def test_lm_task_dataloader(dataset_uri, tiny_gpt2_tokenizer, tmp_path):
    pytest.importorskip('datasets')

    local_data = os.path.join(os.path.dirname(__file__), 'local_data')

    tokenizer = tiny_gpt2_tokenizer
    dataset_uri = f'{local_data}/{dataset_uri}'
    batch_size = 2
    seqlen = 64
    dl = get_icl_task_dataloader('language_modeling',
                                 dataset_uri,
                                 tokenizer,
                                 batch_size,
                                 max_seq_len=seqlen,
                                 pad_tok_id=tokenizer.eos_token_id,
                                 num_fewshot=0,
                                 prompt_string='',
                                 example_delimiter='\n',
                                 continuation_delimiter='',
                                 destination_path=str(tmp_path / 'icl.jsonl'))
    assert isinstance(dl, DataSpec)
    assert isinstance(dl.dataloader, DataLoader)  # pyright
    batch = next(dl.dataloader._get_iterator())

    assert 'input_ids' in batch
    assert tuple(batch['input_ids'].shape) == (batch_size, seqlen)
    assert 'attention_mask' in batch
    assert tuple(batch['attention_mask'].shape) == (batch_size, seqlen)
    assert 'continuation_indices' in batch
    assert isinstance(batch['continuation_indices'], list) and len(batch['continuation_indices']) == batch_size
    assert 'mode' in batch
    assert batch['mode'] == 'icl_task'
    min_idx = min(batch['continuation_indices'][0]).item()
    max_idx = max(batch['continuation_indices'][0]).item()
    assert tokenizer.decode(batch['input_ids'][0][min_idx:max_idx + 1]) == ' glen'


@pytest.mark.parametrize('dataset_uri', ['winograd_small.jsonl'])
def test_schema_task_dataloader(dataset_uri, tiny_gpt2_tokenizer, tmp_path):
    pytest.importorskip('datasets')

    local_data = os.path.join(os.path.dirname(__file__), 'local_data')

    tokenizer = tiny_gpt2_tokenizer
    dataset_uri = f'{local_data}/{dataset_uri}'
    batch_size = 2
    seqlen = 64
    dl = get_icl_task_dataloader('schema',
                                 dataset_uri,
                                 tokenizer,
                                 batch_size,
                                 max_seq_len=seqlen,
                                 pad_tok_id=tokenizer.eos_token_id,
                                 num_fewshot=1,
                                 prompt_string='',
                                 example_delimiter='\n',
                                 continuation_delimiter='',
                                 destination_path=str(tmp_path / 'icl.jsonl'))
    assert isinstance(dl, DataSpec)
    assert isinstance(dl.dataloader, DataLoader)
    batch = next(dl.dataloader._get_iterator())

    choices_per_question = 2
    assert 'input_ids' in batch
    assert tuple(batch['input_ids'].shape) == (batch_size, seqlen)
    assert 'attention_mask' in batch
    assert tuple(batch['attention_mask'].shape) == (batch_size, seqlen)
    assert 'continuation_indices' in batch
    assert isinstance(batch['continuation_indices'], list) and len(batch['continuation_indices']) == batch_size
    assert 'mode' in batch
    assert batch['mode'] == 'icl_task'
    assert 'gold_indices' in batch
    assert isinstance(batch['gold_indices'], list) and len(batch['gold_indices']) == batch_size // choices_per_question
    assert 'choice_groupings' in batch
    assert isinstance(batch['choice_groupings'], list) and len(
        batch['choice_groupings']) == batch_size // choices_per_question

    min_idx = min(batch['continuation_indices'][0]).item()
    max_idx = max(batch['continuation_indices'][0]).item()
    assert tokenizer.decode(batch['input_ids'][0][min_idx:max_idx + 1]) == ' feared violence.'


@pytest.mark.parametrize('dataset_uri', ['winograd_small.jsonl'])
def test_schema_task_dataloader_sentpiece_tokenizer(dataset_uri, tmp_path):
    pytest.importorskip('datasets')

    local_data = os.path.join(os.path.dirname(__file__), 'local_data')

    tokenizer = AutoTokenizer.from_pretrained('huggyllama/llama-7b', use_fast=False)
    dataset_uri = f'{local_data}/{dataset_uri}'
    batch_size = 2
    seqlen = 64
    dl = get_icl_task_dataloader('schema',
                                 dataset_uri,
                                 tokenizer,
                                 batch_size,
                                 max_seq_len=seqlen,
                                 pad_tok_id=tokenizer.eos_token_id,
                                 num_fewshot=1,
                                 prompt_string='',
                                 example_delimiter='\n',
                                 continuation_delimiter=' ',
                                 destination_path=str(tmp_path / 'icl.jsonl'))
    assert isinstance(dl, DataSpec)
    assert isinstance(dl.dataloader, DataLoader)
    batch = next(dl.dataloader._get_iterator())

    choices_per_question = 2
    assert 'input_ids' in batch
    assert tuple(batch['input_ids'].shape) == (batch_size, seqlen)
    assert 'attention_mask' in batch
    assert tuple(batch['attention_mask'].shape) == (batch_size, seqlen)
    assert 'continuation_indices' in batch
    assert isinstance(batch['continuation_indices'], list) and len(batch['continuation_indices']) == batch_size
    assert 'mode' in batch
    assert batch['mode'] == 'icl_task'
    assert 'gold_indices' in batch
    assert isinstance(batch['gold_indices'], list) and len(batch['gold_indices']) == batch_size // choices_per_question
    assert 'choice_groupings' in batch
    assert isinstance(batch['choice_groupings'], list) and len(
        batch['choice_groupings']) == batch_size // choices_per_question

    max_idx = max(batch['continuation_indices'][0]).item()
    assert tokenizer.decode(
        batch['input_ids'][0][0:max_idx + 1]
    ) == "<s>The trophy doesn't fit into the brown suitcase because the suitcase is too small. \nThe city councilmen refused the demonstrators a permit because the city councilmen feared violence."


@pytest.mark.parametrize('dataset_uri', ['lambada_small.jsonl'])
@pytest.mark.parametrize('num_fewshot', [0, 1])
def test_lm_task_dataloader_opt_tokenizer(tiny_opt_tokenizer, dataset_uri, num_fewshot, tmp_path):
    pytest.importorskip('datasets')

    local_data = os.path.join(os.path.dirname(__file__), 'local_data')

    tokenizer = tiny_opt_tokenizer
    dataset_uri = f'{local_data}/{dataset_uri}'
    batch_size = 2
    seqlen = 512
    dl = get_icl_task_dataloader('language_modeling',
                                 dataset_uri,
                                 tokenizer,
                                 batch_size,
                                 max_seq_len=seqlen,
                                 pad_tok_id=tokenizer.eos_token_id,
                                 num_fewshot=num_fewshot,
                                 prompt_string='',
                                 example_delimiter='\n',
                                 continuation_delimiter='',
                                 destination_path=str(tmp_path / 'icl.jsonl'))
    assert isinstance(dl, DataSpec)
    assert isinstance(dl.dataloader, DataLoader)  # pyright
    batch = next(dl.dataloader._get_iterator())

    assert 'input_ids' in batch
    assert tuple(batch['input_ids'].shape) == (batch_size, seqlen)
    assert 'attention_mask' in batch
    assert tuple(batch['attention_mask'].shape) == (batch_size, seqlen)
    assert 'continuation_indices' in batch
    assert isinstance(batch['continuation_indices'], list) and len(batch['continuation_indices']) == batch_size
    assert 'mode' in batch
    assert batch['mode'] == 'icl_task'
    min_idx = min(batch['continuation_indices'][0]).item()
    max_idx = max(batch['continuation_indices'][0]).item()
    assert tokenizer.decode(batch['input_ids'][0][min_idx:max_idx + 1]) == ' glen'
    assert tokenizer.decode(batch['input_ids'][0][0:min_idx]).startswith('</s>')
    assert tokenizer.decode(batch['input_ids'][0][0:min_idx]).count('</s>') == 1


@pytest.mark.parametrize('dataset_uri', ['piqa_small.jsonl'])
@pytest.mark.parametrize('num_fewshot', [0, 1])
def test_mc_task_dataloader_opt_tokenizer(tiny_opt_tokenizer, dataset_uri, num_fewshot, tmp_path):
    pytest.importorskip('datasets')

    local_data = os.path.join(os.path.dirname(__file__), 'local_data')

    tokenizer = tiny_opt_tokenizer

    dataset_uri = f'{local_data}/{dataset_uri}'
    batch_size = 4
    seqlen = 64
    dl = get_icl_task_dataloader('multiple_choice',
                                 dataset_uri,
                                 tokenizer,
                                 batch_size,
                                 max_seq_len=seqlen,
                                 pad_tok_id=tokenizer.eos_token_id,
                                 num_fewshot=num_fewshot,
                                 prompt_string='',
                                 example_delimiter='\n',
                                 continuation_delimiter=': ',
                                 destination_path=str(tmp_path / 'icl.jsonl'))
    assert isinstance(dl, DataSpec)
    assert isinstance(dl.dataloader, DataLoader)  # pyright
    batch = next(dl.dataloader._get_iterator())

    choices_per_question = 2
    assert dl.get_num_samples_in_batch(batch) == 2
    assert 'input_ids' in batch
    assert tuple(batch['input_ids'].shape) == (batch_size, seqlen)
    assert 'attention_mask' in batch
    assert tuple(batch['attention_mask'].shape) == (batch_size, seqlen)
    assert 'continuation_indices' in batch
    assert isinstance(batch['continuation_indices'], list) and len(batch['continuation_indices']) == batch_size
    assert 'mode' in batch
    assert batch['mode'] == 'icl_task'
    assert 'gold_indices' in batch
    assert isinstance(batch['gold_indices'], list) and len(batch['gold_indices']) == batch_size // choices_per_question
    assert 'choice_groupings' in batch
    assert isinstance(batch['choice_groupings'], list) and len(
        batch['choice_groupings']) == batch_size // choices_per_question

    min_idx = min(batch['continuation_indices'][0]).item()
    max_idx = max(batch['continuation_indices'][0]).item()
    assert tokenizer.decode(batch['input_ids'][0][min_idx:max_idx + 1]) == ' Pour it onto a plate'
    assert tokenizer.decode(batch['input_ids'][0][0:min_idx]).startswith('</s>')
    assert tokenizer.decode(batch['input_ids'][0][0:min_idx]).count('</s>') == 1


@pytest.mark.parametrize('dataset_uri', ['piqa_small.jsonl'])
@pytest.mark.parametrize('num_fewshot', [0, 1])
def test_mc_split_batch(tiny_opt_tokenizer, dataset_uri, num_fewshot, tmp_path):
    pytest.importorskip('datasets')

    local_data = os.path.join(os.path.dirname(__file__), 'local_data')

    tokenizer = tiny_opt_tokenizer

    dataset_uri = f'{local_data}/{dataset_uri}'
    batch_size = 4
    seqlen = 512
    dl = get_icl_task_dataloader('multiple_choice',
                                 dataset_uri,
                                 tokenizer,
                                 batch_size,
                                 max_seq_len=seqlen,
                                 pad_tok_id=tokenizer.eos_token_id,
                                 num_fewshot=num_fewshot,
                                 prompt_string='',
                                 example_delimiter='\n',
                                 continuation_delimiter=': ',
                                 destination_path=str(tmp_path / 'icl.jsonl'))
    assert isinstance(dl, DataSpec)
    assert isinstance(dl.dataloader, DataLoader)  # pyright
    batch = next(dl.dataloader._get_iterator())
    choices_per_question = 2
    real_microbatch_size = batch_size // 2
    logical_microbatch_size = real_microbatch_size // choices_per_question
    microbatches = dl.split_batch(batch, logical_microbatch_size)
    assert len(microbatches) == 2
    for i, microbatch in enumerate(microbatches):
        assert dl.get_num_samples_in_batch(microbatch) == 1
        assert 'input_ids' in microbatch
        assert tuple(microbatch['input_ids'].shape) == (real_microbatch_size, seqlen)
        assert 'attention_mask' in microbatch
        assert tuple(microbatch['attention_mask'].shape) == (real_microbatch_size, seqlen)
        assert 'continuation_indices' in microbatch
        assert isinstance(microbatch['continuation_indices'], list) and len(
            microbatch['continuation_indices']) == real_microbatch_size
        assert 'mode' in microbatch
        assert microbatch['mode'] == 'icl_task'
        assert 'gold_indices' in microbatch
        assert isinstance(microbatch['gold_indices'], list) and len(
            microbatch['gold_indices']) == real_microbatch_size // choices_per_question
        assert 'choice_groupings' in microbatch
        assert isinstance(microbatch['choice_groupings'], list) and len(
            microbatch['choice_groupings']) == real_microbatch_size // choices_per_question

        min_idx = min(microbatch['continuation_indices'][0]).item()
        max_idx = max(microbatch['continuation_indices'][0]).item()
        if i == 0:
            assert tokenizer.decode(microbatch['input_ids'][0][min_idx:max_idx + 1]) == ' Pour it onto a plate'
        elif i == 1:
            assert tokenizer.decode(
                microbatch['input_ids'][0][min_idx:max_idx +
                                           1]) == ' Weld the metal together to get it to stay firmly in place'
        assert tokenizer.decode(microbatch['input_ids'][0][0:min_idx]).startswith('</s>')
        assert tokenizer.decode(microbatch['input_ids'][0][0:min_idx]).count('</s>') == 1


@pytest.mark.parametrize('dataset_uri', ['triviaqa_small.jsonl'])
def test_qa_split_batch(tiny_opt_tokenizer, dataset_uri, tmp_path):
    pytest.importorskip('datasets')
    local_data = os.path.join(os.path.dirname(__file__), 'local_data')
    dataset_uri = f'{local_data}/{dataset_uri}'
    tokenizer = tiny_opt_tokenizer

    tmp_path_to_broadcast = str(os.path.abspath(tmp_path))
    gathered_paths = dist.all_gather_object(tmp_path_to_broadcast)
    dl = get_icl_task_dataloader(
        'question_answering',
        dataset_uri,
        tokenizer,
        8,
        max_seq_len=64,
        pad_tok_id=tokenizer.eos_token_id,
        num_fewshot=0,
        prompt_string='',
        example_delimiter='\n',
        continuation_delimiter=': ',
        destination_path=str(Path(gathered_paths[0]) / 'icl.jsonl'),
    )

    assert isinstance(dl, DataSpec)  # pyright

    batch = next(iter(dl.dataloader))
    split_batch = dl.split_batch(batch, 3)

    assert len(split_batch) == 2
    split1 = split_batch[0]
    split2 = split_batch[1]

    assert split1['input_ids'].shape[0] == 3
    assert split2['input_ids'].shape[0] == 1

    assert split1['attention_mask'].shape[0] == 3
    assert split2['attention_mask'].shape[0] == 1

    assert isinstance(split1['mode'], str)
    assert isinstance(split2['mode'], str)

    assert len(split1['labels']) == 3
    assert len(split2['labels']) == 1
    assert all(isinstance(v, list) for v in split1['labels'] + split2['labels'])

    assert isinstance(split1['generation_length'], int)
    assert isinstance(split2['generation_length'], int)

    assert isinstance(split1['generation_kwargs'], dict)
    assert isinstance(split2['generation_kwargs'], dict)


@pytest.mark.parametrize('dataset_uri', ['triviaqa_small.jsonl'])
@pytest.mark.parametrize('num_fewshot', [0])
@pytest.mark.parametrize('prompt_string', ['I am a prompt', ''])
def test_qa_task_dataloader_w_null_eos(dataset_uri, tiny_gpt2_tokenizer, tmp_path, num_fewshot, prompt_string):
    pytest.importorskip('datasets')

    local_data = os.path.join(os.path.dirname(__file__), 'local_data')

    tokenizer = tiny_gpt2_tokenizer
    dataset_uri = f'{local_data}/{dataset_uri}'
    batch_size = 4
    seqlen = 512
<<<<<<< HEAD
    # empirical number from the small test dataset
=======
>>>>>>> 2aa50e77
    tiny_gpt2_tokenizer.eos_token_id = None
    with pytest.raises(ValueError):
        _ = get_icl_task_dataloader('question_answering',
                                    dataset_uri,
                                    tokenizer,
                                    batch_size,
                                    max_seq_len=seqlen,
                                    pad_tok_id=tokenizer.eos_token_id,
                                    num_fewshot=num_fewshot,
                                    prompt_string=prompt_string,
                                    example_delimiter='\n',
                                    question_prelimiter='Q: ',
                                    continuation_delimiter='\nA:',
                                    destination_path=str(tmp_path / f'icl_{num_fewshot}.jsonl'))


@pytest.mark.parametrize('dataset_uri', ['triviaqa_small.jsonl'])
@pytest.mark.parametrize('num_fewshot', [0, 2])
@pytest.mark.parametrize('prompt_string', ['I am a prompt', ''])
def test_qa_task_dataloader(dataset_uri, tiny_gpt2_tokenizer, tmp_path, num_fewshot, prompt_string):
    pytest.importorskip('datasets')

    local_data = os.path.join(os.path.dirname(__file__), 'local_data')

    tokenizer = tiny_gpt2_tokenizer
    dataset_uri = f'{local_data}/{dataset_uri}'
    batch_size = 4
    seqlen = 512
    # empirical number from the small test dataset
    maximum_answer_length = 7
    dl = get_icl_task_dataloader('question_answering',
                                 dataset_uri,
                                 tokenizer,
                                 batch_size,
                                 max_seq_len=seqlen,
                                 pad_tok_id=tokenizer.eos_token_id,
                                 num_fewshot=num_fewshot,
                                 prompt_string=prompt_string,
                                 example_delimiter='\n',
                                 question_prelimiter='Q: ',
                                 continuation_delimiter='\nA:',
                                 destination_path=str(tmp_path / f'icl_{num_fewshot}.jsonl'))
    assert isinstance(dl, DataSpec)

    assert isinstance(dl.dataloader, DataLoader)  # pyright
    batch = next(dl.dataloader._get_iterator())

    assert tuple(batch['input_ids'].shape) == (batch_size, seqlen - maximum_answer_length)
    assert tuple(batch['attention_mask'].shape) == (batch_size, seqlen - maximum_answer_length)
    assert batch['mode'] == 'generate'
    # the maximum generation length from the small test data

    assert batch['generation_length'] == maximum_answer_length
    assert all(item[0] == tokenizer.eos_token_id for item in batch['input_ids'])

    decoded_batch = tokenizer.batch_decode(batch['input_ids'])
    assert all(item.count('Q: ') == num_fewshot + 1 for item in decoded_batch)
    assert all(item.count('\nA:') == num_fewshot + 1 for item in decoded_batch)

    if len(prompt_string) > 0:
        assert all(item.count('I am a prompt') == 1 for item in decoded_batch)
    assert all(
        set(found) == set(expected)
        for found, expected in zip(batch['labels'], [['David Seville'], ['Skorpio', 'Scorpio']]))
    assert decoded_batch[0].endswith('Q: Who was the man behind The Chipmunks?\nA:')
    assert decoded_batch[1].endswith('Q: What star sign is Jamie Lee Curtis?\nA:')
    assert 'eos_token_id' in batch['generation_kwargs']


@pytest.mark.parametrize('dataset_uri', ['gsm8k_small.jsonl'])
@pytest.mark.parametrize('num_fewshot', [0, 2])
def test_qa_task_with_cot_dataloader(dataset_uri, tiny_gpt2_tokenizer, tmp_path, num_fewshot):
    pytest.importorskip('datasets')

    local_data = os.path.join(os.path.dirname(__file__), 'local_data')

    tokenizer = tiny_gpt2_tokenizer
    dataset_uri = f'{local_data}/{dataset_uri}'
    batch_size = 2
    seqlen = 512
    # empirical number from the small test dataset
    maximum_answer_length = 132
    dl = get_icl_task_dataloader('question_answering',
                                 dataset_uri,
                                 tokenizer,
                                 batch_size,
                                 max_seq_len=seqlen,
                                 pad_tok_id=tokenizer.eos_token_id,
                                 num_fewshot=num_fewshot,
                                 prompt_string='',
                                 example_delimiter='\n',
                                 question_prelimiter='Q: ',
                                 continuation_delimiter="\nA: Let's think step by step. ",
                                 cot_delimiter=' #### ',
                                 destination_path=str(tmp_path / f'icl_{num_fewshot}.jsonl'))
    assert isinstance(dl, DataSpec)
    assert isinstance(dl.dataloader, DataLoader)  # pyright
    batch = next(dl.dataloader._get_iterator())
    assert tuple(batch['input_ids'].shape) == (batch_size, seqlen - maximum_answer_length)
    assert tuple(batch['attention_mask'].shape) == (batch_size, seqlen - maximum_answer_length)
    assert batch['mode'] == 'generate'
    # the maximum generation length from the small test data
    assert batch['generation_length'] == maximum_answer_length
    assert all(item[0] == tokenizer.eos_token_id for item in batch['input_ids'])
    decoded_batch = tokenizer.batch_decode(batch['input_ids'])
    assert all(item.count('Q: ') == num_fewshot + 1 for item in decoded_batch)
    assert all(item.count('\nA:') == num_fewshot + 1 for item in decoded_batch)

    assert batch['labels'] == [['18'], ['3']]
    if num_fewshot == 0:
        assert decoded_batch[0].endswith(
            "Q: Janet’s ducks lay 16 eggs per day. She eats three for breakfast every morning and bakes muffins for her friends every day with four. She sells the remainder at the farmers' market daily for $2 per fresh duck egg. How much in dollars does she make every day at the farmers' market?\nA: Let's think step by step."
        )
        assert decoded_batch[1].endswith(
            "Q: A robe takes 2 bolts of blue fiber and half that much white fiber.  How many bolts in total does it take?\nA: Let's think step by step."
        )
    elif num_fewshot == 2:
        assert decoded_batch[0].endswith(
            "Q: Josh decides to try flipping a house.  He buys a house for $80,000 and then puts in $50,000 in repairs.  This increased the value of the house by 150%.  How much profit did he make?\nA: Let's think step by step. The cost of the house and repairs came out to 80,000+50,000=$<<80000+50000=130000>>130,000\nHe increased the value of the house by 80,000*1.5=<<80000*1.5=120000>>120,000\nSo the new value of the house is 120,000+80,000=$<<120000+80000=200000>>200,000\nSo he made a profit of 200,000-130,000=$<<200000-130000=70000>>70,000 #### 70000\nQ: James decides to run 3 sprints 3 times a week.  He runs 60 meters each sprint.  How many total meters does he run a week?\nA: Let's think step by step. He sprints 3*3=<<3*3=9>>9 times\nSo he runs 9*60=<<9*60=540>>540 meters #### 540\nQ: Janet’s ducks lay 16 eggs per day. She eats three for breakfast every morning and bakes muffins for her friends every day with four. She sells the remainder at the farmers' market daily for $2 per fresh duck egg. How much in dollars does she make every day at the farmers' market?\nA: Let's think step by step."
        )
        assert decoded_batch[1].endswith(
            "Q: Janet’s ducks lay 16 eggs per day. She eats three for breakfast every morning and bakes muffins for her friends every day with four. She sells the remainder at the farmers' market daily for $2 per fresh duck egg. How much in dollars does she make every day at the farmers' market?\nA: Let's think step by step. Janet sells 16 - 3 - 4 = <<16-3-4=9>>9 duck eggs a day.\nShe makes 9 * 2 = $<<9*2=18>>18 every day at the farmer’s market. #### 18\nQ: Josh decides to try flipping a house.  He buys a house for $80,000 and then puts in $50,000 in repairs.  This increased the value of the house by 150%.  How much profit did he make?\nA: Let's think step by step. The cost of the house and repairs came out to 80,000+50,000=$<<80000+50000=130000>>130,000\nHe increased the value of the house by 80,000*1.5=<<80000*1.5=120000>>120,000\nSo the new value of the house is 120,000+80,000=$<<120000+80000=200000>>200,000\nSo he made a profit of 200,000-130,000=$<<200000-130000=70000>>70,000 #### 70000\nQ: A robe takes 2 bolts of blue fiber and half that much white fiber.  How many bolts in total does it take?\nA: Let's think step by step."
        )


@pytest.mark.parametrize('dataset_uri', ['piqa_small.jsonl'])
def test_mc_task_dataloader(dataset_uri, tiny_gpt2_tokenizer, tmp_path):
    pytest.importorskip('datasets')

    local_data = os.path.join(os.path.dirname(__file__), 'local_data')

    tokenizer = tiny_gpt2_tokenizer
    dataset_uri = f'{local_data}/{dataset_uri}'
    batch_size = 2
    seqlen = 64
    dl = get_icl_task_dataloader('multiple_choice',
                                 dataset_uri,
                                 tokenizer,
                                 batch_size,
                                 max_seq_len=seqlen,
                                 pad_tok_id=tokenizer.eos_token_id,
                                 num_fewshot=1,
                                 prompt_string='',
                                 example_delimiter='\n',
                                 continuation_delimiter=': ',
                                 destination_path=str(tmp_path / 'icl.jsonl'))
    assert isinstance(dl, DataSpec)
    assert isinstance(dl.dataloader, DataLoader)  # pyright
    batch = next(dl.dataloader._get_iterator())

    choices_per_question = 2
    assert 'input_ids' in batch
    assert tuple(batch['input_ids'].shape) == (batch_size, seqlen)
    assert 'attention_mask' in batch
    assert tuple(batch['attention_mask'].shape) == (batch_size, seqlen)
    assert 'continuation_indices' in batch
    assert isinstance(batch['continuation_indices'], list) and len(batch['continuation_indices']) == batch_size
    assert 'mode' in batch
    assert batch['mode'] == 'icl_task'
    assert 'gold_indices' in batch
    assert isinstance(batch['gold_indices'], list) and len(batch['gold_indices']) == batch_size // choices_per_question
    assert 'choice_groupings' in batch
    assert isinstance(batch['choice_groupings'], list) and len(
        batch['choice_groupings']) == batch_size // choices_per_question

    min_idx = min(batch['continuation_indices'][0]).item()
    max_idx = max(batch['continuation_indices'][0]).item()
    assert tokenizer.decode(batch['input_ids'][0][min_idx:max_idx + 1]) == ' Pour it onto a plate'


@pytest.mark.parametrize('dataset_uri', ['human_eval_small.jsonl'])
def test_code_eval_split_batch(dataset_uri, tmp_path):
    pytest.importorskip('datasets')
    local_data = os.path.join(os.path.dirname(__file__), 'local_data')
    dataset_uri = f'{local_data}/{dataset_uri}'
    tokenizer = AutoTokenizer.from_pretrained('EleutherAI/gpt-neox-20b')

    tmp_path_to_broadcast = str(os.path.abspath(tmp_path))
    gathered_paths = dist.all_gather_object(tmp_path_to_broadcast)
    dl = get_icl_task_dataloader(
        'code_evaluation',
        dataset_uri,
        tokenizer,
        8,
        max_seq_len=64,
        pad_tok_id=tokenizer.eos_token_id,
        num_fewshot=2,
        prompt_string='',
        example_delimiter='\n',
        continuation_delimiter='',
        destination_path=str(Path(gathered_paths[0]) / 'icl.jsonl'),
        generations_per_sample=4,
    )

    assert isinstance(dl, DataSpec)  # pyright

    batch = next(iter(dl.dataloader))
    split_batch = dl.split_batch(batch, 3)

    assert len(split_batch) == 2
    split1 = split_batch[0]
    split2 = split_batch[1]

    assert split1['input_ids'].shape[0] == 3
    assert split2['input_ids'].shape[0] == 1

    assert split1['attention_mask'].shape[0] == 3
    assert split2['attention_mask'].shape[0] == 1

    assert isinstance(split1['mode'], str)
    assert isinstance(split2['mode'], str)

    list_split = {
        'labels': str,
        'prompts': str,
        'tests': str,
        'canonical_solutions': str,
        'entry_points': str,
        'test_inputs': list,
        'test_outputs': list,
        'languages': str,
    }
    for k, v in list_split.items():
        assert len(split1[k]) == 3
        assert len(split2[k]) == 1
        assert all(isinstance(val, v) for val in split1[k] + split2[k])

    assert isinstance(split1['pass_at_k'], int)
    assert isinstance(split2['pass_at_k'], int)

    assert isinstance(split1['generation_length'], int)
    assert isinstance(split2['generation_length'], int)

    assert isinstance(split1['generation_kwargs'], dict)
    assert isinstance(split2['generation_kwargs'], dict)


@pytest.mark.parametrize('dataset_uri', ['human_eval_small.jsonl'])
@pytest.mark.parametrize('num_fewshot', [0, 2])
@pytest.mark.parametrize('prompt_string', ['Please code:\n', ''])
@pytest.mark.parametrize('generations_per_sample', [1, 3])
def test_code_eval_sentpiece_dataloader(dataset_uri, tmp_path, num_fewshot, prompt_string, generations_per_sample):
    pytest.importorskip('datasets')

    local_data = os.path.join(os.path.dirname(__file__), 'local_data')

    tokenizer = AutoTokenizer.from_pretrained('huggyllama/llama-7b')
    dataset_uri = f'{local_data}/{dataset_uri}'
    batch_size = 4
    seqlen = 2048

    dl = get_icl_task_dataloader('code_evaluation',
                                 dataset_uri,
                                 tokenizer,
                                 batch_size,
                                 max_seq_len=seqlen,
                                 pad_tok_id=tokenizer.eos_token_id,
                                 num_fewshot=num_fewshot,
                                 prompt_string=prompt_string,
                                 example_delimiter='\n',
                                 question_prelimiter='Code start: \n',
                                 destination_path=str(tmp_path / f'icl_{num_fewshot}.jsonl'),
                                 generations_per_sample=generations_per_sample)
    assert isinstance(dl, DataSpec)

    assert isinstance(dl.dataloader, DataLoader)  # pyright
    batch = next(dl.dataloader._get_iterator())

    max_prompt_length = 0
    if isinstance(dl.dataloader.dataset, InContextLearningCodeEvalDataset):
        max_prompt_length = dl.dataloader.dataset.max_prompt_length
    assert tuple(batch['input_ids'].shape) == (batch_size, max_prompt_length)
    assert tuple(batch['attention_mask'].shape) == (batch_size, max_prompt_length)
    assert batch['mode'] == 'generate'
    # the maximum generation length from the small test data
    assert batch['generation_length'] == 129
    assert any(item[0] != tokenizer.eos_token_id for item in batch['input_ids'])  # longest should be pushed left

    decoded_batch = tokenizer.batch_decode(batch['input_ids'])
    assert all(item.count('Code start: \n') == num_fewshot + 1 for item in decoded_batch)

    if len(prompt_string) > 0:
        assert all(item.count('Please code:\n') == 1 for item in decoded_batch)

    assert batch['labels'] == [
        '    for idx, elem in enumerate(numbers):\n        for idx2, elem2 in enumerate(numbers):\n            if idx != idx2:\n                distance = abs(elem - elem2)\n                if distance < threshold:\n                    return True\n\n    return False\n',
        "    result = []\n    current_string = []\n    current_depth = 0\n\n    for c in paren_string:\n        if c == '(':\n            current_depth += 1\n            current_string.append(c)\n        elif c == ')':\n            current_depth -= 1\n            current_string.append(c)\n\n            if current_depth == 0:\n                result.append(''.join(current_string))\n                current_string.clear()\n\n    return result\n",
        '    return number % 1.0\n',
        '    balance = 0\n\n    for op in operations:\n        balance += op\n        if balance < 0:\n            return True\n\n    return False\n',
    ]

    assert decoded_batch[0].endswith(
        "Code start: \nfrom typing import List\n\n\ndef has_close_elements(numbers: List[float], threshold: float) -> bool:\n    \"\"\" Check if in given list of numbers, are any two numbers closer to each other than\n    given threshold.\n    >>> has_close_elements([1.0, 2.0, 3.0], 0.5)\n    False\n    >>> has_close_elements([1.0, 2.8, 3.0, 4.0, 5.0, 2.0], 0.3)\n    True\n    \"\"\"\n"
    )
    assert decoded_batch[1].endswith(
        "Code start: \nfrom typing import List\n\n\ndef separate_paren_groups(paren_string: str) -> List[str]:\n    \"\"\" Input to this function is a string containing multiple groups of nested parentheses. Your goal is to\n    separate those group into separate strings and return the list of those.\n    Separate groups are balanced (each open brace is properly closed) and not nested within each other\n    Ignore any spaces in the input string.\n    >>> separate_paren_groups('( ) (( )) (( )( ))')\n    ['()', '(())', '(()())']\n    \"\"\"\n"
    )
    assert decoded_batch[2].endswith(
        "Code start: \n\n\ndef truncate_number(number: float) -> float:\n    \"\"\" Given a positive floating point number, it can be decomposed into\n    and integer part (largest integer smaller than given number) and decimals\n    (leftover part always smaller than 1).\n\n    Return the decimal part of the number.\n    >>> truncate_number(3.5)\n    0.5\n    \"\"\"\n"
    )
    assert decoded_batch[3].endswith(
        "Code start: \nfrom typing import List\n\n\ndef below_zero(operations: List[int]) -> bool:\n    \"\"\" You're given a list of deposit and withdrawal operations on a bank account that starts with\n    zero balance. Your task is to detect if at any point the balance of account fallls below zero, and\n    at that point function should return True. Otherwise it should return False.\n    >>> below_zero([1, 2, 3])\n    False\n    >>> below_zero([1, 2, -4, 5])\n    True\n    \"\"\"\n"
    )


@pytest.mark.parametrize('dataset_uri', ['human_eval_small.jsonl'])
def test_code_eval_test_cases(dataset_uri, tmp_path):
    pytest.importorskip('datasets')

    local_data = os.path.join(os.path.dirname(__file__), 'local_data')

    tokenizer = AutoTokenizer.from_pretrained('huggyllama/llama-7b')
    dataset_uri = f'{local_data}/{dataset_uri}'
    batch_size = 4
    seqlen = 512

    dl = get_icl_task_dataloader('code_evaluation',
                                 dataset_uri,
                                 tokenizer,
                                 batch_size,
                                 max_seq_len=seqlen,
                                 pad_tok_id=tokenizer.eos_token_id,
                                 num_fewshot=0,
                                 prompt_string='',
                                 example_delimiter='\n',
                                 question_prelimiter='Code start: \n',
                                 destination_path=str(tmp_path / f'icl_.jsonl'),
                                 generations_per_sample=1)
    assert isinstance(dl, DataSpec)

    assert isinstance(dl.dataloader, DataLoader)  # pyright
    batch = next(dl.dataloader._get_iterator())

    max_prompt_length = 0
    if isinstance(dl.dataloader.dataset, InContextLearningCodeEvalDataset):
        max_prompt_length = dl.dataloader.dataset.max_prompt_length
    assert tuple(batch['input_ids'].shape) == (batch_size, max_prompt_length)
    assert tuple(batch['attention_mask'].shape) == (batch_size, max_prompt_length)
    assert batch['mode'] == 'generate'
    # the maximum generation length from the small test data
    assert batch['generation_length'] == 129
    assert any(item[0] != tokenizer.eos_token_id for item in batch['input_ids'])  # longest should be pushed left

    mod = types.ModuleType('test_module')
    for prompt, solution, inputs, outputs, entry_point in zip(batch['prompts'], batch['canonical_solutions'],
                                                              batch['test_inputs'], batch['test_outputs'],
                                                              batch['entry_points']):
        exec(prompt + solution, mod.__dict__)
        for test_input, test_output in zip(inputs, outputs):
            result = mod.__dict__[entry_point](*eval(test_input))
            assert result == eval(test_output)


@pytest.mark.parametrize('dataset_uri', ['human_eval_small.jsonl'])
def test_code_eval_pass_at_k_validity(dataset_uri, tmp_path):
    pytest.importorskip('datasets')

    local_data = os.path.join(os.path.dirname(__file__), 'local_data')

    tokenizer = AutoTokenizer.from_pretrained('huggyllama/llama-7b')
    dataset_uri = f'{local_data}/{dataset_uri}'
    batch_size = 2
    seqlen = 64

    with pytest.raises(ValueError, match=r'.* pass_at_k .*'):
        get_icl_task_dataloader('code_evaluation',
                                dataset_uri,
                                tokenizer,
                                batch_size,
                                max_seq_len=seqlen,
                                pad_tok_id=tokenizer.eos_token_id,
                                num_fewshot=0,
                                prompt_string='',
                                example_delimiter='\n',
                                question_prelimiter='Code start: \n',
                                destination_path=str(tmp_path / f'icl_.jsonl'),
                                pass_at_k=10,
                                generations_per_sample=1)


@pytest.mark.parametrize('dataset_uri', ['human_eval_small.jsonl'])
@pytest.mark.parametrize('num_fewshot', [0, 2])
@pytest.mark.parametrize('prompt_string', ['Please code:\n', ''])
@pytest.mark.parametrize('generations_per_sample', [1, 3])
def test_code_eval_task_dataloader(dataset_uri, tmp_path, num_fewshot, prompt_string, generations_per_sample):
    pytest.importorskip('datasets')

    local_data = os.path.join(os.path.dirname(__file__), 'local_data')

    tokenizer = AutoTokenizer.from_pretrained('mosaicml/mpt-7b')
    dataset_uri = f'{local_data}/{dataset_uri}'
    batch_size = 4
    seqlen = 2048

    dl = get_icl_task_dataloader('code_evaluation',
                                 dataset_uri,
                                 tokenizer,
                                 batch_size,
                                 max_seq_len=seqlen,
                                 pad_tok_id=tokenizer.eos_token_id,
                                 num_fewshot=num_fewshot,
                                 prompt_string=prompt_string,
                                 example_delimiter='\n',
                                 question_prelimiter='Code start: \n',
                                 destination_path=str(tmp_path / f'icl_{num_fewshot}.jsonl'),
                                 generations_per_sample=generations_per_sample)
    assert isinstance(dl, DataSpec)

    assert isinstance(dl.dataloader, DataLoader)  # pyright
    batch = next(dl.dataloader._get_iterator())

    max_prompt_length = 0
    if isinstance(dl.dataloader.dataset, InContextLearningCodeEvalDataset):
        max_prompt_length = dl.dataloader.dataset.max_prompt_length
    assert tuple(batch['input_ids'].shape) == (batch_size, max_prompt_length)
    assert tuple(batch['attention_mask'].shape) == (batch_size, max_prompt_length)
    assert batch['mode'] == 'generate'
    # the maximum generation length from the small test data
    assert batch['generation_length'] == 122
    assert any(item[0] != tokenizer.eos_token_id for item in batch['input_ids'])  # longest should be pushed left

    decoded_batch = tokenizer.batch_decode(batch['input_ids'])
    assert all(item.count('Code start: \n') == num_fewshot + 1 for item in decoded_batch)

    if len(prompt_string) > 0:
        assert all(item.count('Please code:\n') == 1 for item in decoded_batch)

    assert batch['labels'] == [
        '    for idx, elem in enumerate(numbers):\n        for idx2, elem2 in enumerate(numbers):\n            if idx != idx2:\n                distance = abs(elem - elem2)\n                if distance < threshold:\n                    return True\n\n    return False\n',
        "    result = []\n    current_string = []\n    current_depth = 0\n\n    for c in paren_string:\n        if c == '(':\n            current_depth += 1\n            current_string.append(c)\n        elif c == ')':\n            current_depth -= 1\n            current_string.append(c)\n\n            if current_depth == 0:\n                result.append(''.join(current_string))\n                current_string.clear()\n\n    return result\n",
        '    return number % 1.0\n',
        '    balance = 0\n\n    for op in operations:\n        balance += op\n        if balance < 0:\n            return True\n\n    return False\n',
    ]

    assert decoded_batch[0].endswith(
        "Code start: \nfrom typing import List\n\n\ndef has_close_elements(numbers: List[float], threshold: float) -> bool:\n    \"\"\" Check if in given list of numbers, are any two numbers closer to each other than\n    given threshold.\n    >>> has_close_elements([1.0, 2.0, 3.0], 0.5)\n    False\n    >>> has_close_elements([1.0, 2.8, 3.0, 4.0, 5.0, 2.0], 0.3)\n    True\n    \"\"\"\n"
    )
    assert decoded_batch[1].endswith(
        "Code start: \nfrom typing import List\n\n\ndef separate_paren_groups(paren_string: str) -> List[str]:\n    \"\"\" Input to this function is a string containing multiple groups of nested parentheses. Your goal is to\n    separate those group into separate strings and return the list of those.\n    Separate groups are balanced (each open brace is properly closed) and not nested within each other\n    Ignore any spaces in the input string.\n    >>> separate_paren_groups('( ) (( )) (( )( ))')\n    ['()', '(())', '(()())']\n    \"\"\"\n"
    )
    assert decoded_batch[2].endswith(
        "Code start: \n\n\ndef truncate_number(number: float) -> float:\n    \"\"\" Given a positive floating point number, it can be decomposed into\n    and integer part (largest integer smaller than given number) and decimals\n    (leftover part always smaller than 1).\n\n    Return the decimal part of the number.\n    >>> truncate_number(3.5)\n    0.5\n    \"\"\"\n"
    )
    assert decoded_batch[3].endswith(
        "Code start: \nfrom typing import List\n\n\ndef below_zero(operations: List[int]) -> bool:\n    \"\"\" You're given a list of deposit and withdrawal operations on a bank account that starts with\n    zero balance. Your task is to detect if at any point the balance of account fallls below zero, and\n    at that point function should return True. Otherwise it should return False.\n    >>> below_zero([1, 2, 3])\n    False\n    >>> below_zero([1, 2, -4, 5])\n    True\n    \"\"\"\n"
    )


@pytest.mark.parametrize('dataset_uri', ['lambada_small.jsonl'])
@pytest.mark.parametrize('num_fewshot', [0, 5])
@device('gpu')
def test_lm_task_evaluation(device, dataset_uri, num_fewshot, tiny_gpt2_tokenizer, tmp_path):
    pytest.importorskip('datasets')
    in_memory_logger = InMemoryLogger()  # track the logged metrics in the in_memory_logger
    local_data = os.path.join(os.path.dirname(__file__), 'local_data')
    dataset_uri = f'{local_data}/{dataset_uri}'
    tokenizer = tiny_gpt2_tokenizer
    dl = get_icl_task_dataloader(
        'language_modeling',
        dataset_uri,
        tokenizer,
        2,
        max_seq_len=2048,
        pad_tok_id=tokenizer.eos_token_id,
        num_fewshot=num_fewshot,
        prompt_string='',
        example_delimiter='\n',
        continuation_delimiter='',
        destination_path=str(tmp_path / 'icl.jsonl'),
    )

    evaluator = Evaluator(label='lambada', dataloader=dl, metric_names=['InContextLearningLMAccuracy'])

    config = transformers.AutoConfig.from_pretrained('EleutherAI/gpt-neo-125M')
    model = transformers.AutoModelForCausalLM.from_config(config)
    model = HuggingFaceModel(
        model=model,
        tokenizer=None,
        eval_metrics=[InContextLearningLMAccuracy()],
        use_logits=True,
    )

    trainer = Trainer(model=model, max_duration='1ep', loggers=in_memory_logger)
    trainer.eval(eval_dataloader=evaluator, subset_num_batches=2)
    assert 'metrics/lambada/InContextLearningLMAccuracy' in in_memory_logger.data.keys()
    assert in_memory_logger.data['metrics/lambada/InContextLearningLMAccuracy'][0][1].item() == 0


@pytest.mark.parametrize('dataset_uri', ['winograd_small.jsonl'])
@pytest.mark.parametrize('num_fewshot', [0, 5])
@pytest.mark.filterwarnings(r'ignore:Cannot split .* of length.*:UserWarning')
def test_schema_task_evaluation(num_fewshot, dataset_uri, tiny_gpt2_tokenizer, tmp_path, tiny_gpt2_model):
    pytest.importorskip('datasets')
    in_memory_logger = InMemoryLogger()  # track the logged metrics in the in_memory_logger
    local_data = os.path.join(os.path.dirname(__file__), 'local_data')
    dataset_uri = f'{local_data}/{dataset_uri}'
    tokenizer = tiny_gpt2_tokenizer
    dl = get_icl_task_dataloader(
        'schema',
        dataset_uri,
        tokenizer,
        8,
        max_seq_len=64,
        pad_tok_id=tokenizer.eos_token_id,
        num_fewshot=num_fewshot,
        prompt_string='',
        example_delimiter='\n',
        continuation_delimiter=': ',
        destination_path=str(tmp_path / 'icl.jsonl'),
    )

    evaluator = Evaluator(label='winograd', dataloader=dl, metric_names=['InContextLearningMultipleChoiceAccuracy'])

    model = HuggingFaceModel(
        model=tiny_gpt2_model,
        tokenizer=tokenizer,
        eval_metrics=[InContextLearningMultipleChoiceAccuracy()],
        use_logits=True,
    )

    trainer = Trainer(model=model, max_duration='1ba', loggers=in_memory_logger)
    trainer.eval(eval_dataloader=evaluator)
    assert 'metrics/winograd/InContextLearningMultipleChoiceAccuracy' in in_memory_logger.data.keys()
    assert in_memory_logger.data['metrics/winograd/InContextLearningMultipleChoiceAccuracy'][0][1].item() > 0
    num_samples = 0
    with open(dataset_uri) as f:
        for _ in f:
            num_samples += 1
    assert trainer.state.eval_metrics['winograd']['InContextLearningMultipleChoiceAccuracy'].total == num_samples


@pytest.mark.parametrize('dataset_uri', ['mmlu_small.jsonl'])
@pytest.mark.parametrize('num_fewshot', [0, 5])
@device('gpu')
@world_size(1, 2)
@pytest.mark.filterwarnings(r'ignore:Cannot split .* of length.*:UserWarning')
def test_mc_task_evaluation_subcategories(device, world_size, dataset_uri, num_fewshot, tiny_gpt2_model,
                                          tiny_gpt2_tokenizer, tmp_path):
    pytest.importorskip('datasets')
    in_memory_logger = InMemoryLogger()  # track the logged metrics in the in_memory_logger
    local_data = os.path.join(os.path.dirname(__file__), 'local_data')
    dataset_uri = f'{local_data}/{dataset_uri}'
    tokenizer = tiny_gpt2_tokenizer
    tmp_path_to_broadcast = str(os.path.abspath(tmp_path))
    gathered_paths = dist.all_gather_object(tmp_path_to_broadcast)
    dls = get_icl_task_dataloader('multiple_choice',
                                  dataset_uri,
                                  tokenizer,
                                  8,
                                  max_seq_len=64,
                                  pad_tok_id=tokenizer.eos_token_id,
                                  num_fewshot=num_fewshot,
                                  prompt_string='',
                                  example_delimiter='\n',
                                  continuation_delimiter=': ',
                                  destination_path=str(Path(gathered_paths[0]) / 'icl.jsonl'),
                                  has_categories=True)

    assert isinstance(dls, dict)
    evaluators = [
        Evaluator(label='mmlu/' + k, dataloader=dl, metric_names=['InContextLearningMultipleChoiceAccuracy'])
        for k, dl in dls.items()
    ]

    model = HuggingFaceModel(
        model=tiny_gpt2_model,
        tokenizer=tiny_gpt2_tokenizer,
        eval_metrics=[InContextLearningMultipleChoiceAccuracy()],
        use_logits=True,
    )

    trainer = Trainer(model=model, loggers=in_memory_logger)
    trainer.eval(eval_dataloader=evaluators)
    assert 'metrics/mmlu/computer_security/InContextLearningMultipleChoiceAccuracy' in in_memory_logger.data.keys()
    assert in_memory_logger.data['metrics/mmlu/computer_security/InContextLearningMultipleChoiceAccuracy'][0][1].item(
    ) > 0
    total = trainer.state.eval_metrics['mmlu/computer_security']['InContextLearningMultipleChoiceAccuracy'].total
    dist.all_reduce(total)  # type: ignore
    assert total.item() == 4  # type: ignore


@pytest.mark.parametrize('dataset_uri', ['piqa_small.jsonl', 'hellaswag_small.jsonl'])
@device('gpu')
@pytest.mark.parametrize('num_fewshot', [0, 5])
def test_mc_task_evaluation(device, num_fewshot, dataset_uri, tiny_gpt2_tokenizer, tmp_path, tiny_gpt2_model):
    pytest.importorskip('datasets')
    in_memory_logger = InMemoryLogger()  # track the logged metrics in the in_memory_logger
    local_data = os.path.join(os.path.dirname(__file__), 'local_data')
    dataset_uri = f'{local_data}/{dataset_uri}'
    tokenizer = tiny_gpt2_tokenizer

    # seed because the fewshot selection is currently unseeded
    reproducibility.seed_all(1234)
    dl = get_icl_task_dataloader(
        'multiple_choice',
        dataset_uri,
        tokenizer,
        8,
        max_seq_len=64,
        pad_tok_id=tokenizer.eos_token_id,
        num_fewshot=num_fewshot,
        prompt_string='',
        example_delimiter='\n',
        continuation_delimiter=': ',
        destination_path=str(tmp_path / 'icl.jsonl'),
    )

    evaluator = Evaluator(label='mc', dataloader=dl, metric_names=['InContextLearningMultipleChoiceAccuracy'])

    model = HuggingFaceModel(
        model=tiny_gpt2_model,
        tokenizer=tiny_gpt2_tokenizer,
        eval_metrics=[InContextLearningMultipleChoiceAccuracy()],
        use_logits=True,
    )

    trainer = Trainer(model=model, max_duration='1ba', loggers=in_memory_logger)
    trainer.eval(eval_dataloader=evaluator)
    assert 'metrics/mc/InContextLearningMultipleChoiceAccuracy' in in_memory_logger.data.keys()
    assert in_memory_logger.data['metrics/mc/InContextLearningMultipleChoiceAccuracy'][0][1].item() >= 0
    num_samples = 0
    with open(dataset_uri) as f:
        for _ in f:
            num_samples += 1
    assert trainer.state.eval_metrics['mc']['InContextLearningMultipleChoiceAccuracy'].total == num_samples


@pytest.mark.parametrize('dataset_uri', ['triviaqa_small.jsonl'])
@device('gpu')
@world_size(1, 2)
@pytest.mark.parametrize('num_fewshot', [0, 5])
@pytest.mark.filterwarnings(r'ignore:.*The dataloader_len \(2\) is greater than the length.*:UserWarning')
def test_qa_task_evaluation_opt_tokenizer(device, world_size, tiny_opt_tokenizer, tiny_opt_model, num_fewshot,
                                          dataset_uri, tmp_path):
    pytest.importorskip('datasets')
    in_memory_logger = InMemoryLogger()  # track the logged metrics in the in_memory_logger
    local_data = os.path.join(os.path.dirname(__file__), 'local_data')
    dataset_uri = f'{local_data}/{dataset_uri}'
    tokenizer = tiny_opt_tokenizer

    tmp_path_to_broadcast = str(os.path.abspath(tmp_path))
    gathered_paths = dist.all_gather_object(tmp_path_to_broadcast)
    dl = get_icl_task_dataloader(
        'question_answering',
        dataset_uri,
        tokenizer,
        2,
        max_seq_len=64,
        pad_tok_id=tokenizer.eos_token_id,
        num_fewshot=num_fewshot,
        prompt_string='',
        example_delimiter='\n',
        continuation_delimiter=': ',
        destination_path=str(Path(gathered_paths[0]) / 'icl.jsonl'),
    )

    evaluator = Evaluator(label='triviaqa', dataloader=dl, metric_names=['InContextLearningQAAccuracy'])
    model = HuggingFaceModel(
        model=tiny_opt_model,
        tokenizer=tokenizer,
        eval_metrics=[InContextLearningQAAccuracy()],
        use_logits=True,
    )

    trainer = Trainer(model=model, max_duration='1ba', loggers=in_memory_logger)

    trainer.eval(eval_dataloader=evaluator, subset_num_batches=2)
    assert 'metrics/triviaqa/InContextLearningQAAccuracy' in in_memory_logger.data.keys()
    assert in_memory_logger.data['metrics/triviaqa/InContextLearningQAAccuracy'][0][1].item() == 0


@pytest.mark.parametrize('dataset_uri', ['gsm8k_small.jsonl'])
@device('gpu')
@world_size(1, 2)
@pytest.mark.parametrize('num_fewshot', [5])
@pytest.mark.filterwarnings(r'ignore:.*The dataloader_len \(2\) is greater than the length.*:UserWarning')
def test_qa_task_evaluation_with_cot_opt_tokenizer(device, world_size, tiny_opt_tokenizer, tiny_opt_model, num_fewshot,
                                                   dataset_uri, tmp_path):
    pytest.importorskip('datasets')
    in_memory_logger = InMemoryLogger()  # track the logged metrics in the in_memory_logger
    local_data = os.path.join(os.path.dirname(__file__), 'local_data')
    dataset_uri = f'{local_data}/{dataset_uri}'
    tokenizer = tiny_opt_tokenizer

    tmp_path_to_broadcast = str(os.path.abspath(tmp_path))
    gathered_paths = dist.all_gather_object(tmp_path_to_broadcast)
    dl = get_icl_task_dataloader(
        'question_answering',
        dataset_uri,
        tokenizer,
        2,
        max_seq_len=256,
        pad_tok_id=tokenizer.eos_token_id,
        num_fewshot=num_fewshot,
        prompt_string='',
        example_delimiter='\n',
        continuation_delimiter="A: Let's think step by step. ",
        cot_delimiter=' #### ',
        destination_path=str(Path(gathered_paths[0]) / 'icl.jsonl'),
    )

    evaluator = Evaluator(label='gsm8k', dataloader=dl, metric_names=['InContextLearningQAAccuracy'])
    model = HuggingFaceModel(
        model=tiny_opt_model,
        tokenizer=tokenizer,
        eval_metrics=[InContextLearningQAAccuracy()],
        use_logits=True,
    )

    trainer = Trainer(model=model, max_duration='1ba', loggers=in_memory_logger)

    trainer.eval(eval_dataloader=evaluator, subset_num_batches=2)
    assert 'metrics/gsm8k/InContextLearningQAAccuracy' in in_memory_logger.data.keys()
    assert in_memory_logger.data['metrics/gsm8k/InContextLearningQAAccuracy'][0][1].item() == 0


@pytest.mark.parametrize('dataset_uri', ['triviaqa_small.jsonl'])
@device('gpu')
@world_size(1, 2)
@pytest.mark.parametrize('num_fewshot', [0, 5])
@pytest.mark.filterwarnings(r'ignore:.*The dataloader_len \(2\) is greater than the length.*:UserWarning')
def test_qa_task_evaluation(device, world_size, num_fewshot, dataset_uri, tiny_gpt2_tokenizer, tiny_gpt2_model,
                            tmp_path):
    pytest.importorskip('datasets')
    in_memory_logger = InMemoryLogger()  # track the logged metrics in the in_memory_logger
    local_data = os.path.join(os.path.dirname(__file__), 'local_data')
    dataset_uri = f'{local_data}/{dataset_uri}'
    tokenizer = tiny_gpt2_tokenizer
    tmp_path_to_broadcast = str(os.path.abspath(tmp_path))
    gathered_paths = dist.all_gather_object(tmp_path_to_broadcast)
    dl = get_icl_task_dataloader(
        'question_answering',
        dataset_uri,
        tokenizer,
        2,
        max_seq_len=64,
        pad_tok_id=tokenizer.eos_token_id,
        num_fewshot=num_fewshot,
        prompt_string='',
        example_delimiter='\n',
        continuation_delimiter=': ',
        destination_path=str(Path(gathered_paths[0]) / 'icl.jsonl'),
    )

    evaluator = Evaluator(label='triviaqa', dataloader=dl, metric_names=['InContextLearningQAAccuracy'])

    model = HuggingFaceModel(
        model=tiny_gpt2_model,
        tokenizer=tiny_gpt2_tokenizer,
        eval_metrics=[InContextLearningQAAccuracy()],
        use_logits=True,
    )

    trainer = Trainer(model=model, max_duration='1ba', loggers=in_memory_logger)

    trainer.eval(eval_dataloader=evaluator, subset_num_batches=2)
    assert 'metrics/triviaqa/InContextLearningQAAccuracy' in in_memory_logger.data.keys()
    assert in_memory_logger.data['metrics/triviaqa/InContextLearningQAAccuracy'][0][1].item() == 0


@pytest.mark.parametrize('dataset_uri', ['gsm8k_small.jsonl'])
@device('gpu')
@world_size(1, 2)
@pytest.mark.parametrize('num_fewshot', [5])
@pytest.mark.filterwarnings(r'ignore:.*The dataloader_len \(2\) is greater than the length.*:UserWarning')
def test_qa_task_with_cot_evaluation(device, world_size, num_fewshot, dataset_uri, tiny_gpt2_tokenizer, tiny_gpt2_model,
                                     tmp_path):
    pytest.importorskip('datasets')
    in_memory_logger = InMemoryLogger()  # track the logged metrics in the in_memory_logger
    local_data = os.path.join(os.path.dirname(__file__), 'local_data')
    dataset_uri = f'{local_data}/{dataset_uri}'
    tokenizer = tiny_gpt2_tokenizer
    tmp_path_to_broadcast = str(os.path.abspath(tmp_path))
    gathered_paths = dist.all_gather_object(tmp_path_to_broadcast)
    dl = get_icl_task_dataloader(
        'question_answering',
        dataset_uri,
        tokenizer,
        2,
        max_seq_len=256,
        pad_tok_id=tokenizer.eos_token_id,
        num_fewshot=num_fewshot,
        prompt_string='',
        example_delimiter='\n',
        continuation_delimiter="A: Let's think step by step",
        cot_delimiter=' #### ',
        destination_path=str(Path(gathered_paths[0]) / 'icl.jsonl'),
    )

    evaluator = Evaluator(label='gsm8k', dataloader=dl, metric_names=['InContextLearningQAAccuracy'])

    model = HuggingFaceModel(
        model=tiny_gpt2_model,
        tokenizer=tiny_gpt2_tokenizer,
        eval_metrics=[InContextLearningQAAccuracy()],
        use_logits=True,
    )

    trainer = Trainer(model=model, max_duration='1ba', loggers=in_memory_logger)

    trainer.eval(eval_dataloader=evaluator, subset_num_batches=2)
    assert 'metrics/gsm8k/InContextLearningQAAccuracy' in in_memory_logger.data.keys()
    assert in_memory_logger.data['metrics/gsm8k/InContextLearningQAAccuracy'][0][1].item() == 0


def test_code_eval_requires_envvar(monkeypatch):
    monkeypatch.delenv('CODE_EVAL_DEVICE', raising=False)
    with pytest.raises(ValueError, match='Attempting to use InContextLearningCodeEvalAccuracy but.*'):
        InContextLearningCodeEvalAccuracy().get_client()


def test_code_eval_requires_valid_envvar(monkeypatch):
    monkeypatch.setenv('CODE_EVAL_DEVICE', 'bigchungus')
    with pytest.raises(ValueError, match='Environment variable `CODE_EVAL_DEVICE` must be on.*'):
        InContextLearningCodeEvalAccuracy().get_client()


@pytest.mark.parametrize('dataset_uri', ['human_eval_small.jsonl'])
@device('gpu')
@world_size(1, 2)
@pytest.mark.parametrize('num_fewshot', [0])
@pytest.mark.parametrize('generations_per_sample', [1, 2])
@pytest.mark.filterwarnings(r'ignore:.*The dataloader_len \(2\) is greater than the length.*:UserWarning')
def test_code_eval_microbatching(monkeypatch, device, world_size, tiny_opt_tokenizer, tiny_opt_model, num_fewshot,
                                 dataset_uri, tmp_path, generations_per_sample):
    pytest.importorskip('datasets')
    monkeypatch.setenv('CODE_EVAL_DEVICE', 'LOCAL')
    in_memory_logger = InMemoryLogger()  # track the logged metrics in the in_memory_logger
    local_data = os.path.join(os.path.dirname(__file__), 'local_data')
    dataset_uri = f'{local_data}/{dataset_uri}'
    tokenizer = tiny_opt_tokenizer

    tmp_path_to_broadcast = str(os.path.abspath(tmp_path))
    gathered_paths = dist.all_gather_object(tmp_path_to_broadcast)
    dl = get_icl_task_dataloader(
        'code_evaluation',
        dataset_uri,
        tokenizer,
        2,
        max_seq_len=256,
        pad_tok_id=tokenizer.eos_token_id,
        num_fewshot=num_fewshot,
        prompt_string='',
        example_delimiter='\n',
        continuation_delimiter=': ',
        destination_path=str(Path(gathered_paths[0]) / 'icl.jsonl'),
        generations_per_sample=generations_per_sample,
    )

    evaluator = Evaluator(label='humaneval',
                          dataloader=dl,
                          metric_names=['InContextLearningCodeEvalAccuracy'],
                          device_eval_microbatch_size=1)
    model = HuggingFaceModel(
        model=tiny_opt_model,
        tokenizer=tokenizer,
        eval_metrics=[InContextLearningCodeEvalAccuracy()],
        use_logits=True,
    )

    trainer = Trainer(model=model, max_duration='1ba', loggers=in_memory_logger)
    torch.use_deterministic_algorithms(False)
    trainer.eval(eval_dataloader=evaluator, subset_num_batches=2)
    torch.use_deterministic_algorithms(True)
    assert 'metrics/humaneval/InContextLearningCodeEvalAccuracy' in in_memory_logger.data.keys()
    assert in_memory_logger.data['metrics/humaneval/InContextLearningCodeEvalAccuracy'][0][1].item() == 0


@pytest.mark.parametrize('dataset_uri', ['human_eval_small.jsonl'])
@device('gpu')
@world_size(1, 2)
@pytest.mark.parametrize('num_fewshot', [0])
@pytest.mark.parametrize('generations_per_sample', [1, 2])
@pytest.mark.filterwarnings(r'ignore:.*The dataloader_len \(2\) is greater than the length.*:UserWarning')
def test_code_eval_sentpiece_evaluation(monkeypatch, device, world_size, num_fewshot, dataset_uri, tiny_t5_tokenizer,
                                        tiny_t5_model, tmp_path, generations_per_sample):
    pytest.importorskip('datasets')
    monkeypatch.setenv('CODE_EVAL_DEVICE', 'LOCAL')
    in_memory_logger = InMemoryLogger()  # track the logged metrics in the in_memory_logger
    local_data = os.path.join(os.path.dirname(__file__), 'local_data')
    dataset_uri = f'{local_data}/{dataset_uri}'
    tokenizer = tiny_t5_tokenizer
    tmp_path_to_broadcast = str(os.path.abspath(tmp_path))
    gathered_paths = dist.all_gather_object(tmp_path_to_broadcast)
    dl = get_icl_task_dataloader(
        'code_evaluation',
        dataset_uri,
        tokenizer,
        2,
        max_seq_len=256,
        pad_tok_id=tokenizer.eos_token_id,
        num_fewshot=num_fewshot,
        prompt_string='',
        example_delimiter='\n',
        continuation_delimiter=': ',
        destination_path=str(Path(gathered_paths[0]) / 'icl.jsonl'),
        generations_per_sample=generations_per_sample,
    )

    evaluator = Evaluator(label='humaneval', dataloader=dl, metric_names=['InContextLearningCodeEvalAccuracy'])
    model = HuggingFaceModel(
        model=tiny_t5_model,
        tokenizer=tiny_t5_tokenizer,
        eval_metrics=[InContextLearningCodeEvalAccuracy()],
        use_logits=True,
    )

    trainer = Trainer(model=model, max_duration='1ba', loggers=in_memory_logger)
    torch.use_deterministic_algorithms(False)
    trainer.eval(eval_dataloader=evaluator, subset_num_batches=2)
    torch.use_deterministic_algorithms(True)
    assert 'metrics/humaneval/InContextLearningCodeEvalAccuracy' in in_memory_logger.data.keys()
    assert in_memory_logger.data['metrics/humaneval/InContextLearningCodeEvalAccuracy'][0][1].item() == 0


@pytest.mark.parametrize('dataset_uri', ['human_eval_small.jsonl'])
@device('gpu')
@world_size(1, 2)
@pytest.mark.parametrize('num_fewshot', [0, 2])
@pytest.mark.parametrize('generations_per_sample', [1])
@pytest.mark.filterwarnings(r'ignore: Input length of input_ids is')
@pytest.mark.filterwarnings(r'ignore:.*The dataloader_len \(2\) is greater than the length.*:UserWarning')
def test_code_eval_task_evaluation(monkeypatch, device, world_size, num_fewshot, dataset_uri, tiny_gpt2_tokenizer,
                                   tiny_gpt2_model, tmp_path, generations_per_sample):
    pytest.importorskip('datasets')
    monkeypatch.setenv('CODE_EVAL_DEVICE', 'LOCAL')
    in_memory_logger = InMemoryLogger()  # track the logged metrics in the in_memory_logger
    local_data = os.path.join(os.path.dirname(__file__), 'local_data')
    dataset_uri = f'{local_data}/{dataset_uri}'
    tokenizer = tiny_gpt2_tokenizer
    tmp_path_to_broadcast = str(os.path.abspath(tmp_path))
    gathered_paths = dist.all_gather_object(tmp_path_to_broadcast)
    dl = get_icl_task_dataloader(
        'code_evaluation',
        dataset_uri,
        tokenizer,
        2,
        max_seq_len=64 * num_fewshot,
        pad_tok_id=tokenizer.eos_token_id,
        num_fewshot=num_fewshot,
        prompt_string='',
        example_delimiter='\n',
        continuation_delimiter=': ',
        destination_path=str(Path(gathered_paths[0]) / 'icl.jsonl'),
        generations_per_sample=generations_per_sample,
    )

    evaluator = Evaluator(label='humaneval', dataloader=dl, metric_names=['InContextLearningCodeEvalAccuracy'])
    model = HuggingFaceModel(
        model=tiny_gpt2_model,
        tokenizer=tiny_gpt2_tokenizer,
        eval_metrics=[InContextLearningCodeEvalAccuracy()],
        use_logits=True,
    )

    trainer = Trainer(model=model, max_duration='1ba', loggers=in_memory_logger)
    torch.use_deterministic_algorithms(False)
    trainer.eval(eval_dataloader=evaluator, subset_num_batches=2)
    torch.use_deterministic_algorithms(True)
    assert 'metrics/humaneval/InContextLearningCodeEvalAccuracy' in in_memory_logger.data.keys()
    assert in_memory_logger.data['metrics/humaneval/InContextLearningCodeEvalAccuracy'][0][1].item() == 0


@pytest.mark.parametrize('dataset_uri', ['lambada_small.jsonl'])
def test_lm_spacing_dataloader(dataset_uri, tiny_gpt2_tokenizer, tmp_path):
    pytest.importorskip('datasets')

    local_data = os.path.join(os.path.dirname(__file__), 'local_data')

    tokenizer = tiny_gpt2_tokenizer
    dataset_uri = f'{local_data}/{dataset_uri}'
    batch_size = 2
    seqlen = 512
    dl = get_icl_task_dataloader('language_modeling',
                                 dataset_uri,
                                 tokenizer,
                                 batch_size,
                                 max_seq_len=seqlen,
                                 pad_tok_id=tokenizer.eos_token_id,
                                 num_fewshot=1,
                                 prompt_string='',
                                 example_delimiter='\n',
                                 continuation_delimiter=' UNIQUE ',
                                 destination_path=str(tmp_path / 'icl.jsonl'))
    assert isinstance(dl, DataSpec)
    assert isinstance(dl.dataloader, DataLoader)  # pyright
    first_batch = next(dl.dataloader._get_iterator())
    second_batch = next(dl.dataloader._get_iterator())

    first_batch_text = tokenizer.decode(first_batch['input_ids'][0], skip_special_tokens=True)
    second_batch_text = tokenizer.decode(second_batch['input_ids'][0], skip_special_tokens=True)

    first_batch_without_last_word = ' '.join(first_batch_text.split(' ')[:-1])
    second_batch_without_last_word = ' '.join(second_batch_text.split(' ')[:-1])

    assert first_batch_without_last_word.endswith(' UNIQUE')
    assert second_batch_without_last_word.endswith(' UNIQUE')

    assert first_batch_without_last_word.count(' UNIQUE ') == 1
    assert second_batch_without_last_word.count(' UNIQUE ') == 1<|MERGE_RESOLUTION|>--- conflicted
+++ resolved
@@ -522,10 +522,6 @@
     dataset_uri = f'{local_data}/{dataset_uri}'
     batch_size = 4
     seqlen = 512
-<<<<<<< HEAD
-    # empirical number from the small test dataset
-=======
->>>>>>> 2aa50e77
     tiny_gpt2_tokenizer.eos_token_id = None
     with pytest.raises(ValueError):
         _ = get_icl_task_dataloader('question_answering',
