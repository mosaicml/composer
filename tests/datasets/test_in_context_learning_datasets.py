# Copyright 2022 MosaicML Composer authors
# SPDX-License-Identifier: Apache-2.0

import contextlib
import os
import random
from pathlib import Path

import pytest
import transformers
from torch.utils.data import DataLoader
from transformers import AutoTokenizer

from composer import Evaluator
from composer.core import DataSpec
from composer.datasets.in_context_learning_evaluation import (_get_fewshot_sample_idxs, _make_padded_input,
                                                              get_icl_task_dataloader)
from composer.loggers import InMemoryLogger
from composer.metrics import (InContextLearningLMAccuracy, InContextLearningMultipleChoiceAccuracy,
                              InContextLearningQAAccuracy)
from composer.models import HuggingFaceModel
from composer.trainer import Trainer
from composer.utils import dist, reproducibility
from tests.common import device, world_size


def test_fewshot_sample_idxs():
    rng = random.Random(1234)

    fewshot_idxs = _get_fewshot_sample_idxs(dataset_size=5, num_fewshot=4, sample_idx=4, rng=rng)
    assert fewshot_idxs == set([0, 1, 2, 3])

    fewshot_idxs = _get_fewshot_sample_idxs(dataset_size=5, num_fewshot=5, sample_idx=4, rng=rng)
    assert fewshot_idxs == set([0, 1, 2, 3])

    fewshot_idxs = _get_fewshot_sample_idxs(dataset_size=5, num_fewshot=500, sample_idx=4, rng=rng)
    assert fewshot_idxs == set([0, 1, 2, 3])

    fewshot_idxs = _get_fewshot_sample_idxs(dataset_size=10, num_fewshot=7, sample_idx=4, rng=rng)
    assert len(fewshot_idxs) == 7 and 4 not in fewshot_idxs


def test_fewshot_sample_idxs_randomness():
    dataset_size = 10000
    num_fewshot = 5

    rng_1_seed_1234 = random.Random(1234)
    rng_2_seed_1234 = random.Random(1234)
    rng_3_seed_11 = random.Random(11)

    rng_1_sample_1 = _get_fewshot_sample_idxs(dataset_size, num_fewshot, 1, rng_1_seed_1234)
    rng_2_sample_1 = _get_fewshot_sample_idxs(dataset_size, num_fewshot, 1, rng_2_seed_1234)
    rng_3_sample_1 = _get_fewshot_sample_idxs(dataset_size, num_fewshot, 1, rng_3_seed_11)

    assert rng_1_sample_1 == rng_2_sample_1
    assert rng_1_sample_1 != rng_3_sample_1

    rng_1_sample_2 = _get_fewshot_sample_idxs(dataset_size, num_fewshot, 2, rng_1_seed_1234)
    rng_2_sample_2 = _get_fewshot_sample_idxs(dataset_size, num_fewshot, 2, rng_2_seed_1234)
    rng_3_sample_2 = _get_fewshot_sample_idxs(dataset_size, num_fewshot, 2, rng_3_seed_11)

    assert rng_1_sample_2 == rng_2_sample_2
    assert rng_1_sample_2 != rng_3_sample_2


def test_batch_padding_logic(tiny_gpt2_tokenizer):
    continuation = tiny_gpt2_tokenizer(' dog' * 2000)['input_ids']
    context = tiny_gpt2_tokenizer(' cat' * 2000)['input_ids']
    _, continuation_spans = _make_padded_input(context, continuation, 2048, tiny_gpt2_tokenizer.eos_token_id)
    # the context (of len 2000) gets clipped to len 48 so that the whole continuation can fit
    assert continuation_spans[0] == 48 and continuation_spans[-1] == 2047


@pytest.mark.parametrize('padding_side', ['left', 'right', 'middle'])
def test_make_padding(tiny_gpt2_tokenizer, padding_side):
    context = tiny_gpt2_tokenizer(' cat' * 2000)['input_ids']
    padding_id = tiny_gpt2_tokenizer.eos_token_id

    error_context = contextlib.nullcontext() if padding_side in {'left', 'right'} else pytest.raises(ValueError)

    with error_context:
        input_ids, _ = _make_padded_input(context, [], 2048, padding_id, padding_side=padding_side)

        if padding_side == 'left':
            assert input_ids[0] == tiny_gpt2_tokenizer.eos_token_id
            assert input_ids[48:].tolist() == context
        elif padding_side == 'right':
            assert input_ids[-1] == tiny_gpt2_tokenizer.eos_token_id
            assert input_ids[:-48].tolist() == context


@pytest.mark.parametrize('dataset_uri', ['mmlu_small.jsonl'])
def test_mc_task_dataloader_subcategories(dataset_uri, tiny_gpt2_tokenizer, tmp_path):
    pytest.importorskip('datasets')

    local_data = os.path.join(os.path.dirname(__file__), 'local_data')

    tokenizer = tiny_gpt2_tokenizer
    dataset_uri = f'{local_data}/{dataset_uri}'
    batch_size = 8
    seqlen = 2048
    dls = get_icl_task_dataloader('multiple_choice',
                                  dataset_uri,
                                  tokenizer,
                                  batch_size,
                                  max_seq_len=seqlen,
                                  pad_tok_id=tokenizer.eos_token_id,
                                  num_fewshot=2,
                                  prompt_string='The following are multiple choice questions (with answers).\n',
                                  example_delimiter='\n',
                                  continuation_delimiter='Answer: ',
                                  destination_path=str(tmp_path / 'icl.jsonl'),
                                  has_categories=True)
    assert isinstance(dls, dict)

    assert 'computer_security' in dls and 'human_aging' in dls
    dl = dls['computer_security']
    assert isinstance(dl.dataloader, DataLoader)  # pyright
    batch = next(dl.dataloader._get_iterator())
    assert dl.dataloader.__len__() == 4
    assert 'input_ids' in batch
    assert tuple(batch['input_ids'].shape) == (batch_size, seqlen)
    assert 'attention_mask' in batch
    assert tuple(batch['attention_mask'].shape) == (batch_size, seqlen)
    assert 'continuation_indices' in batch
    assert isinstance(batch['continuation_indices'], list) and len(batch['continuation_indices']) == batch_size
    assert 'mode' in batch
    assert batch['mode'] == 'icl_task'
    min_idx = min(batch['continuation_indices'][0]).item()
    max_idx = max(batch['continuation_indices'][0]).item()
    assert tokenizer.decode(batch['input_ids'][0][min_idx:max_idx + 1]) == ' A'


@pytest.mark.parametrize('dataset_uri', ['lambada_small.jsonl'])
def test_lm_task_dataloader(dataset_uri, tiny_gpt2_tokenizer, tmp_path):
    pytest.importorskip('datasets')

    local_data = os.path.join(os.path.dirname(__file__), 'local_data')

    tokenizer = tiny_gpt2_tokenizer
    dataset_uri = f'{local_data}/{dataset_uri}'
    batch_size = 2
    seqlen = 2048
    dl = get_icl_task_dataloader('language_modeling',
                                 dataset_uri,
                                 tokenizer,
                                 batch_size,
                                 max_seq_len=seqlen,
                                 pad_tok_id=tokenizer.eos_token_id,
                                 num_fewshot=0,
                                 prompt_string='',
                                 example_delimiter='\n',
                                 continuation_delimiter='',
                                 destination_path=str(tmp_path / 'icl.jsonl'))
    assert isinstance(dl, DataSpec)
    assert isinstance(dl.dataloader, DataLoader)  # pyright
    batch = next(dl.dataloader._get_iterator())

    assert 'input_ids' in batch
    assert tuple(batch['input_ids'].shape) == (batch_size, seqlen)
    assert 'attention_mask' in batch
    assert tuple(batch['attention_mask'].shape) == (batch_size, seqlen)
    assert 'continuation_indices' in batch
    assert isinstance(batch['continuation_indices'], list) and len(batch['continuation_indices']) == batch_size
    assert 'mode' in batch
    assert batch['mode'] == 'icl_task'
    min_idx = min(batch['continuation_indices'][0]).item()
    max_idx = max(batch['continuation_indices'][0]).item()
    assert tokenizer.decode(batch['input_ids'][0][min_idx:max_idx + 1]) == ' glen'


@pytest.mark.parametrize('dataset_uri', ['winograd_small.jsonl'])
def test_schema_task_dataloader(dataset_uri, tiny_gpt2_tokenizer, tmp_path):
    pytest.importorskip('datasets')

    local_data = os.path.join(os.path.dirname(__file__), 'local_data')

    tokenizer = tiny_gpt2_tokenizer
    dataset_uri = f'{local_data}/{dataset_uri}'
    batch_size = 2
    seqlen = 2048
    dl = get_icl_task_dataloader('schema',
                                 dataset_uri,
                                 tokenizer,
                                 batch_size,
                                 max_seq_len=seqlen,
                                 pad_tok_id=tokenizer.eos_token_id,
                                 num_fewshot=1,
                                 prompt_string='',
                                 example_delimiter='\n',
                                 continuation_delimiter='',
                                 destination_path=str(tmp_path / 'icl.jsonl'))

    assert isinstance(dl.dataloader, DataLoader)  # pyright
    batch = next(dl.dataloader._get_iterator())

    choices_per_question = 2
    assert 'input_ids' in batch
    assert tuple(batch['input_ids'].shape) == (batch_size, seqlen)
    assert 'attention_mask' in batch
    assert tuple(batch['attention_mask'].shape) == (batch_size, seqlen)
    assert 'continuation_indices' in batch
    assert isinstance(batch['continuation_indices'], list) and len(batch['continuation_indices']) == batch_size
    assert 'mode' in batch
    assert batch['mode'] == 'icl_task'
    assert 'gold_indices' in batch
    assert isinstance(batch['gold_indices'], list) and len(batch['gold_indices']) == batch_size // choices_per_question
    assert 'choice_groupings' in batch
    assert isinstance(batch['choice_groupings'], list) and len(
        batch['choice_groupings']) == batch_size // choices_per_question

    min_idx = min(batch['continuation_indices'][0]).item()
    max_idx = max(batch['continuation_indices'][0]).item()
    assert tokenizer.decode(batch['input_ids'][0][min_idx:max_idx + 1]) == ' feared violence.'


@pytest.mark.parametrize('dataset_uri', ['lambada_small.jsonl'])
@pytest.mark.parametrize('num_fewshot', [0, 1])
def test_lm_task_dataloader_opt_tokenizer(dataset_uri, num_fewshot, tmp_path):
    pytest.importorskip('datasets')

    local_data = os.path.join(os.path.dirname(__file__), 'local_data')

    tokenizer = AutoTokenizer.from_pretrained('facebook/opt-125m', use_fast=False)
    dataset_uri = f'{local_data}/{dataset_uri}'
    batch_size = 2
    seqlen = 2048
    dl = get_icl_task_dataloader('language_modeling',
                                 dataset_uri,
                                 tokenizer,
                                 batch_size,
                                 max_seq_len=seqlen,
                                 pad_tok_id=tokenizer.eos_token_id,
                                 num_fewshot=num_fewshot,
                                 prompt_string='',
                                 example_delimiter='\n',
                                 continuation_delimiter='',
                                 destination_path=str(tmp_path / 'icl.jsonl'))
    assert isinstance(dl, DataSpec)
    assert isinstance(dl.dataloader, DataLoader)  # pyright
    batch = next(dl.dataloader._get_iterator())

    assert 'input_ids' in batch
    assert tuple(batch['input_ids'].shape) == (batch_size, seqlen)
    assert 'attention_mask' in batch
    assert tuple(batch['attention_mask'].shape) == (batch_size, seqlen)
    assert 'continuation_indices' in batch
    assert isinstance(batch['continuation_indices'], list) and len(batch['continuation_indices']) == batch_size
    assert 'mode' in batch
    assert batch['mode'] == 'icl_task'
    min_idx = min(batch['continuation_indices'][0]).item()
    max_idx = max(batch['continuation_indices'][0]).item()
    assert tokenizer.decode(batch['input_ids'][0][min_idx:max_idx + 1]) == ' glen'
    assert tokenizer.decode(batch['input_ids'][0][0:min_idx]).startswith('</s>')
    assert tokenizer.decode(batch['input_ids'][0][0:min_idx]).count('</s>') == 1


@pytest.mark.parametrize('dataset_uri', ['piqa_small.jsonl'])
@pytest.mark.parametrize('num_fewshot', [0, 1])
def test_mc_task_dataloader_opt_tokenizer(dataset_uri, num_fewshot, tmp_path):
    pytest.importorskip('datasets')

    local_data = os.path.join(os.path.dirname(__file__), 'local_data')

    tokenizer = AutoTokenizer.from_pretrained('facebook/opt-125m', use_fast=False)

    dataset_uri = f'{local_data}/{dataset_uri}'
    batch_size = 2
    seqlen = 2048
    dl = get_icl_task_dataloader('multiple_choice',
                                 dataset_uri,
                                 tokenizer,
                                 batch_size,
                                 max_seq_len=seqlen,
                                 pad_tok_id=tokenizer.eos_token_id,
                                 num_fewshot=num_fewshot,
                                 prompt_string='',
                                 example_delimiter='\n',
                                 continuation_delimiter=': ',
                                 destination_path=str(tmp_path / 'icl.jsonl'))
    assert isinstance(dl, DataSpec)
    assert isinstance(dl.dataloader, DataLoader)  # pyright
    batch = next(dl.dataloader._get_iterator())

    choices_per_question = 2
    assert 'input_ids' in batch
    assert tuple(batch['input_ids'].shape) == (batch_size, seqlen)
    assert 'attention_mask' in batch
    assert tuple(batch['attention_mask'].shape) == (batch_size, seqlen)
    assert 'continuation_indices' in batch
    assert isinstance(batch['continuation_indices'], list) and len(batch['continuation_indices']) == batch_size
    assert 'mode' in batch
    assert batch['mode'] == 'icl_task'
    assert 'gold_indices' in batch
    assert isinstance(batch['gold_indices'], list) and len(batch['gold_indices']) == batch_size // choices_per_question
    assert 'choice_groupings' in batch
    assert isinstance(batch['choice_groupings'], list) and len(
        batch['choice_groupings']) == batch_size // choices_per_question

    min_idx = min(batch['continuation_indices'][0]).item()
    max_idx = max(batch['continuation_indices'][0]).item()
    assert tokenizer.decode(batch['input_ids'][0][min_idx:max_idx + 1]) == ' Pour it onto a plate'
    assert tokenizer.decode(batch['input_ids'][0][0:min_idx]).startswith('</s>')
    assert tokenizer.decode(batch['input_ids'][0][0:min_idx]).count('</s>') == 1


@pytest.mark.parametrize('dataset_uri', ['triviaqa_small.jsonl'])
@pytest.mark.parametrize('num_fewshot', [0, 1, 2])
@pytest.mark.parametrize('prompt_string', ['I am a prompt', ''])
def test_qa_task_dataloader(dataset_uri, tiny_gpt2_tokenizer, tmp_path, num_fewshot, prompt_string):
    pytest.importorskip('datasets')

    local_data = os.path.join(os.path.dirname(__file__), 'local_data')

    tokenizer = tiny_gpt2_tokenizer
    dataset_uri = f'{local_data}/{dataset_uri}'
    batch_size = 2
    seqlen = 2048
    # empirical number from the small test dataset
    maximum_answer_length = 9
    dl = get_icl_task_dataloader('question_answering',
                                 dataset_uri,
                                 tokenizer,
                                 batch_size,
                                 max_seq_len=seqlen,
                                 pad_tok_id=tokenizer.eos_token_id,
                                 num_fewshot=num_fewshot,
                                 prompt_string=prompt_string,
                                 example_delimiter='\n',
                                 question_prelimiter='Q: ',
                                 continuation_delimiter='\nA:',
                                 destination_path=str(tmp_path / f'icl_{num_fewshot}.jsonl'))
    assert isinstance(dl, DataSpec)

    assert isinstance(dl.dataloader, DataLoader)  # pyright
    batch = next(dl.dataloader._get_iterator())

    assert tuple(batch['input_ids'].shape) == (batch_size, seqlen - maximum_answer_length)
    assert tuple(batch['attention_mask'].shape) == (batch_size, seqlen - maximum_answer_length)
    assert batch['mode'] == 'generate'
    # the maximum generation length from the small test data
    assert batch['generation_length'] == maximum_answer_length
    assert all(item[0] == tokenizer.eos_token_id for item in batch['input_ids'])

    decoded_batch = tokenizer.batch_decode(batch['input_ids'])
    assert all([item.count('Q: ') == num_fewshot + 1 for item in decoded_batch])
    assert all([item.count('\nA:') == num_fewshot + 1 for item in decoded_batch])

    if len(prompt_string) > 0:
        assert all([item.count('I am a prompt') == 1 for item in decoded_batch])

    assert batch['labels'] == [['David Seville'], ['Scorpio', 'Skorpio']]

    assert decoded_batch[0].endswith('Q: Who was the man behind The Chipmunks?\nA:')
    assert decoded_batch[1].endswith('Q: What star sign is Jamie Lee Curtis?\nA:')


@pytest.mark.parametrize('dataset_uri', ['piqa_small.jsonl'])
def test_mc_task_dataloader(dataset_uri, tiny_gpt2_tokenizer, tmp_path):
    pytest.importorskip('datasets')

    local_data = os.path.join(os.path.dirname(__file__), 'local_data')

    tokenizer = tiny_gpt2_tokenizer
    dataset_uri = f'{local_data}/{dataset_uri}'
    batch_size = 2
    seqlen = 2048
    dl = get_icl_task_dataloader('multiple_choice',
                                 dataset_uri,
                                 tokenizer,
                                 batch_size,
                                 max_seq_len=seqlen,
                                 pad_tok_id=tokenizer.eos_token_id,
                                 num_fewshot=1,
                                 prompt_string='',
                                 example_delimiter='\n',
                                 continuation_delimiter=': ',
                                 destination_path=str(tmp_path / 'icl.jsonl'))
    assert isinstance(dl, DataSpec)
    assert isinstance(dl.dataloader, DataLoader)  # pyright
    batch = next(dl.dataloader._get_iterator())

    choices_per_question = 2
    assert 'input_ids' in batch
    assert tuple(batch['input_ids'].shape) == (batch_size, seqlen)
    assert 'attention_mask' in batch
    assert tuple(batch['attention_mask'].shape) == (batch_size, seqlen)
    assert 'continuation_indices' in batch
    assert isinstance(batch['continuation_indices'], list) and len(batch['continuation_indices']) == batch_size
    assert 'mode' in batch
    assert batch['mode'] == 'icl_task'
    assert 'gold_indices' in batch
    assert isinstance(batch['gold_indices'], list) and len(batch['gold_indices']) == batch_size // choices_per_question
    assert 'choice_groupings' in batch
    assert isinstance(batch['choice_groupings'], list) and len(
        batch['choice_groupings']) == batch_size // choices_per_question

    min_idx = min(batch['continuation_indices'][0]).item()
    max_idx = max(batch['continuation_indices'][0]).item()
    assert tokenizer.decode(batch['input_ids'][0][min_idx:max_idx + 1]) == ' Pour it onto a plate'


@pytest.mark.parametrize('dataset_uri', ['lambada_small.jsonl'])
@pytest.mark.parametrize('num_fewshot', [0, 5])
@device('gpu')
def test_lm_task_evaluation(device, dataset_uri, num_fewshot, tiny_gpt2_tokenizer, tmp_path):
    pytest.importorskip('datasets')
    in_memory_logger = InMemoryLogger()  # track the logged metrics in the in_memory_logger
    local_data = os.path.join(os.path.dirname(__file__), 'local_data')
    dataset_uri = f'{local_data}/{dataset_uri}'
    tokenizer = tiny_gpt2_tokenizer
    dl = get_icl_task_dataloader(
        'language_modeling',
        dataset_uri,
        tokenizer,
        2,
        max_seq_len=2048,
        pad_tok_id=tokenizer.eos_token_id,
        num_fewshot=num_fewshot,
        prompt_string='',
        example_delimiter='\n',
        continuation_delimiter='',
        destination_path=str(tmp_path / 'icl.jsonl'),
    )

    evaluator = Evaluator(label='lambada', dataloader=dl, metric_names=['InContextLearningLMAccuracy'])

    config = transformers.AutoConfig.from_pretrained('EleutherAI/gpt-neo-125M')
    model = transformers.AutoModelForCausalLM.from_config(config)
    model = HuggingFaceModel(
        model=model,
        tokenizer=None,
        eval_metrics=[InContextLearningLMAccuracy()],
        use_logits=True,
    )

    trainer = Trainer(model=model, max_duration='1ep', loggers=in_memory_logger)
    trainer.eval(eval_dataloader=evaluator, subset_num_batches=2)
    assert 'metrics/lambada/InContextLearningLMAccuracy' in in_memory_logger.data.keys()
    assert in_memory_logger.data['metrics/lambada/InContextLearningLMAccuracy'][0][1].item() == 0


<<<<<<< HEAD
@pytest.mark.parametrize('dataset_uri', ['winograd_small.jsonl'])
@device('gpu')
@pytest.mark.parametrize('num_fewshot', [0, 5])
def test_schema_task_evaluation(device, num_fewshot, dataset_uri, tiny_gpt2_tokenizer, tmp_path, tiny_gpt2_model):
    pytest.importorskip('datasets')
    in_memory_logger = InMemoryLogger()  # track the logged metrics in the in_memory_logger
    local_data = os.path.join(os.path.dirname(__file__), 'local_data')
    dataset_uri = f'{local_data}/{dataset_uri}'
    tokenizer = tiny_gpt2_tokenizer
    # seed because the fewshot selection is currently unseeded
    reproducibility.seed_all(1234)
    dl = get_icl_task_dataloader(
        'schema',
        dataset_uri,
        tokenizer,
        8,
        max_seq_len=1024,
        pad_tok_id=tokenizer.eos_token_id,
        num_fewshot=num_fewshot,
        prompt_string='',
        example_delimiter='\n',
        continuation_delimiter=': ',
        destination_path=str(tmp_path / 'icl.jsonl'),
    )

    evaluator = Evaluator(label='winograd', dataloader=dl, metric_names=['InContextLearningMultipleChoiceAccuracy'])

    model = HuggingFaceModel(
        model=tiny_gpt2_model,
        tokenizer=None,
        eval_metrics=[InContextLearningMultipleChoiceAccuracy()],
        use_logits=True,
    )

    trainer = Trainer(model=model, max_duration='1ba', loggers=in_memory_logger)
    trainer.eval(eval_dataloader=evaluator, subset_num_batches=2)
    assert 'metrics/winograd/InContextLearningMultipleChoiceAccuracy' in in_memory_logger.data.keys()
    assert in_memory_logger.data['metrics/winograd/InContextLearningMultipleChoiceAccuracy'][0][1].item() > 0

@pytest.mark.parametrize('dataset_uri', ['mmlu_small.jsonl'])
@pytest.mark.parametrize('num_fewshot', [0, 5])
@device('gpu')
def test_mc_task_evaluation_subcategories(device, dataset_uri, num_fewshot, tiny_gpt2_tokenizer, tmp_path):
=======
@pytest.mark.parametrize('dataset_uri', ['mmlu_small.jsonl'])
@pytest.mark.parametrize('num_fewshot', [0, 5])
@device('gpu')
def test_mc_task_evaluation_subcategories(device, dataset_uri, num_fewshot, tiny_gpt2_model, tiny_gpt2_tokenizer,
                                          tmp_path):
>>>>>>> 3c322db1
    pytest.importorskip('datasets')
    in_memory_logger = InMemoryLogger()  # track the logged metrics in the in_memory_logger
    local_data = os.path.join(os.path.dirname(__file__), 'local_data')
    dataset_uri = f'{local_data}/{dataset_uri}'
    tokenizer = tiny_gpt2_tokenizer
    dls = get_icl_task_dataloader('multiple_choice',
                                  dataset_uri,
                                  tokenizer,
<<<<<<< HEAD
                                  2,
                                  max_seq_len=2048,
=======
                                  8,
                                  max_seq_len=1024,
>>>>>>> 3c322db1
                                  pad_tok_id=tokenizer.eos_token_id,
                                  num_fewshot=num_fewshot,
                                  prompt_string='',
                                  example_delimiter='\n',
<<<<<<< HEAD
                                  continuation_delimiter='',
                                  destination_path=str(tmp_path / 'icl.jsonl'),
                                  has_categories=True)

    # seed because the fewshot selection is currently unseeded
    reproducibility.seed_all(1234)
    dl = get_icl_task_dataloader(
        'schema',
        dataset_uri,
        tokenizer,
        8,
        max_seq_len=1024,
        pad_tok_id=tokenizer.eos_token_id,
        num_fewshot=num_fewshot,
        prompt_string='',
        example_delimiter='\n',
        continuation_delimiter=': ',
        destination_path=str(tmp_path / 'icl.jsonl'),
    )

    evaluator = Evaluator(label='lambada', dataloader=dl, metric_names=['InContextLearningMultipleChoiceAccuracy'])

    model = HuggingFaceModel(
        model=tiny_gpt2_model,
        tokenizer=None,
=======
                                  continuation_delimiter=': ',
                                  destination_path=str(tmp_path / 'icl.jsonl'),
                                  has_categories=True)

    assert isinstance(dls, dict)
    evaluators = [
        Evaluator(label='mmlu/' + k, dataloader=dl, metric_names=['InContextLearningMultipleChoiceAccuracy'])
        for k, dl in dls.items()
    ]

    model = HuggingFaceModel(
        model=tiny_gpt2_model,
        tokenizer=tiny_gpt2_tokenizer,
>>>>>>> 3c322db1
        eval_metrics=[InContextLearningMultipleChoiceAccuracy()],
        use_logits=True,
    )

<<<<<<< HEAD
    trainer = Trainer(model=model, max_duration='1ep', loggers=in_memory_logger)
    trainer.eval(eval_dataloader=evaluators, subset_num_batches=2)
    assert 'metrics/mmlu/computer_security/InContextLearningLMAccuracy' in in_memory_logger.data.keys()
    assert 'metrics/mmlu/human_aging/InContextLearningLMAccuracy' in in_memory_logger.data.keys()
    assert in_memory_logger.data['metrics/mmlu/computer_security/InContextLearningLMAccuracy'][0][1].item() == 0
=======
    trainer = Trainer(model=model, max_duration='1ba', loggers=in_memory_logger)
    trainer.eval(eval_dataloader=evaluators)
    assert 'metrics/mmlu/computer_security/InContextLearningMultipleChoiceAccuracy' in in_memory_logger.data.keys()
    assert 'metrics/mmlu/human_aging/InContextLearningMultipleChoiceAccuracy' in in_memory_logger.data.keys()
    assert in_memory_logger.data['metrics/mmlu/computer_security/InContextLearningMultipleChoiceAccuracy'][0][1].item(
    ) > 0
>>>>>>> 3c322db1


@pytest.mark.parametrize('dataset_uri', ['piqa_small.jsonl', 'hellaswag_small.jsonl'])
@device('gpu')
@pytest.mark.parametrize('num_fewshot', [0, 5])
def test_mc_task_evaluation(device, num_fewshot, dataset_uri, tiny_gpt2_tokenizer, tmp_path, tiny_gpt2_model):
    pytest.importorskip('datasets')
    in_memory_logger = InMemoryLogger()  # track the logged metrics in the in_memory_logger
    local_data = os.path.join(os.path.dirname(__file__), 'local_data')
    dataset_uri = f'{local_data}/{dataset_uri}'
    tokenizer = tiny_gpt2_tokenizer

    # seed because the fewshot selection is currently unseeded
    reproducibility.seed_all(1234)
    dl = get_icl_task_dataloader(
        'multiple_choice',
        dataset_uri,
        tokenizer,
        8,
        max_seq_len=1024,
        pad_tok_id=tokenizer.eos_token_id,
        num_fewshot=num_fewshot,
        prompt_string='',
        example_delimiter='\n',
        continuation_delimiter=': ',
        destination_path=str(tmp_path / 'icl.jsonl'),
    )

    evaluator = Evaluator(label='mc', dataloader=dl, metric_names=['InContextLearningMultipleChoiceAccuracy'])

    model = HuggingFaceModel(
        model=tiny_gpt2_model,
        tokenizer=tiny_gpt2_tokenizer,
        eval_metrics=[InContextLearningMultipleChoiceAccuracy()],
        use_logits=True,
    )

    trainer = Trainer(model=model, max_duration='1ba', loggers=in_memory_logger)
    trainer.eval(eval_dataloader=evaluator)
<<<<<<< HEAD
    assert 'metrics/lambada/InContextLearningMultipleChoiceAccuracy' in in_memory_logger.data.keys()
    assert in_memory_logger.data['metrics/lambada/InContextLearningMultipleChoiceAccuracy'][0][1].item() >= 0
=======
    assert 'metrics/mc/InContextLearningMultipleChoiceAccuracy' in in_memory_logger.data.keys()
    assert in_memory_logger.data['metrics/mc/InContextLearningMultipleChoiceAccuracy'][0][1].item() > 0
>>>>>>> 3c322db1


@pytest.mark.parametrize('dataset_uri', ['triviaqa_small.jsonl'])
@device('gpu')
@world_size(1, 2)
@pytest.mark.parametrize('num_fewshot', [0, 5])
def test_qa_task_evaluation(device, world_size, num_fewshot, dataset_uri, tiny_gpt2_tokenizer, tiny_gpt2_model,
                            tmp_path):
    pytest.importorskip('datasets')
    in_memory_logger = InMemoryLogger()  # track the logged metrics in the in_memory_logger
    local_data = os.path.join(os.path.dirname(__file__), 'local_data')
    dataset_uri = f'{local_data}/{dataset_uri}'
    tokenizer = tiny_gpt2_tokenizer

    tmp_path_to_broadcast = str(os.path.abspath(tmp_path))
    gathered_paths = dist.all_gather_object(tmp_path_to_broadcast)
    dl = get_icl_task_dataloader(
        'question_answering',
        dataset_uri,
        tokenizer,
        2,
        max_seq_len=1024,
        pad_tok_id=tokenizer.eos_token_id,
        num_fewshot=num_fewshot,
        prompt_string='',
        example_delimiter='\n',
        continuation_delimiter=': ',
        destination_path=str(Path(gathered_paths[0]) / 'icl.jsonl'),
    )

    evaluator = Evaluator(label='triviaqa', dataloader=dl, metric_names=['InContextLearningQAAccuracy'])

    model = HuggingFaceModel(
        model=tiny_gpt2_model,
        tokenizer=tiny_gpt2_tokenizer,
        eval_metrics=[InContextLearningQAAccuracy()],
        use_logits=True,
    )

    trainer = Trainer(model=model, max_duration='1ba', loggers=in_memory_logger)

    trainer.eval(eval_dataloader=evaluator, subset_num_batches=2)
    assert 'metrics/triviaqa/InContextLearningQAAccuracy' in in_memory_logger.data.keys()
    assert in_memory_logger.data['metrics/triviaqa/InContextLearningQAAccuracy'][0][1].item() == 0<|MERGE_RESOLUTION|>--- conflicted
+++ resolved
@@ -190,8 +190,8 @@
                                  example_delimiter='\n',
                                  continuation_delimiter='',
                                  destination_path=str(tmp_path / 'icl.jsonl'))
-
-    assert isinstance(dl.dataloader, DataLoader)  # pyright
+    assert isinstance(dl, DataSpec)
+    assert isinstance(dl.dataloader, DataLoader)
     batch = next(dl.dataloader._get_iterator())
 
     choices_per_question = 2
@@ -440,7 +440,6 @@
     assert in_memory_logger.data['metrics/lambada/InContextLearningLMAccuracy'][0][1].item() == 0
 
 
-<<<<<<< HEAD
 @pytest.mark.parametrize('dataset_uri', ['winograd_small.jsonl'])
 @device('gpu')
 @pytest.mark.parametrize('num_fewshot', [0, 5])
@@ -480,17 +479,12 @@
     assert 'metrics/winograd/InContextLearningMultipleChoiceAccuracy' in in_memory_logger.data.keys()
     assert in_memory_logger.data['metrics/winograd/InContextLearningMultipleChoiceAccuracy'][0][1].item() > 0
 
-@pytest.mark.parametrize('dataset_uri', ['mmlu_small.jsonl'])
-@pytest.mark.parametrize('num_fewshot', [0, 5])
-@device('gpu')
-def test_mc_task_evaluation_subcategories(device, dataset_uri, num_fewshot, tiny_gpt2_tokenizer, tmp_path):
-=======
+
 @pytest.mark.parametrize('dataset_uri', ['mmlu_small.jsonl'])
 @pytest.mark.parametrize('num_fewshot', [0, 5])
 @device('gpu')
 def test_mc_task_evaluation_subcategories(device, dataset_uri, num_fewshot, tiny_gpt2_model, tiny_gpt2_tokenizer,
                                           tmp_path):
->>>>>>> 3c322db1
     pytest.importorskip('datasets')
     in_memory_logger = InMemoryLogger()  # track the logged metrics in the in_memory_logger
     local_data = os.path.join(os.path.dirname(__file__), 'local_data')
@@ -499,44 +493,12 @@
     dls = get_icl_task_dataloader('multiple_choice',
                                   dataset_uri,
                                   tokenizer,
-<<<<<<< HEAD
-                                  2,
-                                  max_seq_len=2048,
-=======
                                   8,
                                   max_seq_len=1024,
->>>>>>> 3c322db1
                                   pad_tok_id=tokenizer.eos_token_id,
                                   num_fewshot=num_fewshot,
                                   prompt_string='',
                                   example_delimiter='\n',
-<<<<<<< HEAD
-                                  continuation_delimiter='',
-                                  destination_path=str(tmp_path / 'icl.jsonl'),
-                                  has_categories=True)
-
-    # seed because the fewshot selection is currently unseeded
-    reproducibility.seed_all(1234)
-    dl = get_icl_task_dataloader(
-        'schema',
-        dataset_uri,
-        tokenizer,
-        8,
-        max_seq_len=1024,
-        pad_tok_id=tokenizer.eos_token_id,
-        num_fewshot=num_fewshot,
-        prompt_string='',
-        example_delimiter='\n',
-        continuation_delimiter=': ',
-        destination_path=str(tmp_path / 'icl.jsonl'),
-    )
-
-    evaluator = Evaluator(label='lambada', dataloader=dl, metric_names=['InContextLearningMultipleChoiceAccuracy'])
-
-    model = HuggingFaceModel(
-        model=tiny_gpt2_model,
-        tokenizer=None,
-=======
                                   continuation_delimiter=': ',
                                   destination_path=str(tmp_path / 'icl.jsonl'),
                                   has_categories=True)
@@ -550,25 +512,16 @@
     model = HuggingFaceModel(
         model=tiny_gpt2_model,
         tokenizer=tiny_gpt2_tokenizer,
->>>>>>> 3c322db1
         eval_metrics=[InContextLearningMultipleChoiceAccuracy()],
         use_logits=True,
     )
 
-<<<<<<< HEAD
-    trainer = Trainer(model=model, max_duration='1ep', loggers=in_memory_logger)
-    trainer.eval(eval_dataloader=evaluators, subset_num_batches=2)
-    assert 'metrics/mmlu/computer_security/InContextLearningLMAccuracy' in in_memory_logger.data.keys()
-    assert 'metrics/mmlu/human_aging/InContextLearningLMAccuracy' in in_memory_logger.data.keys()
-    assert in_memory_logger.data['metrics/mmlu/computer_security/InContextLearningLMAccuracy'][0][1].item() == 0
-=======
     trainer = Trainer(model=model, max_duration='1ba', loggers=in_memory_logger)
     trainer.eval(eval_dataloader=evaluators)
     assert 'metrics/mmlu/computer_security/InContextLearningMultipleChoiceAccuracy' in in_memory_logger.data.keys()
     assert 'metrics/mmlu/human_aging/InContextLearningMultipleChoiceAccuracy' in in_memory_logger.data.keys()
     assert in_memory_logger.data['metrics/mmlu/computer_security/InContextLearningMultipleChoiceAccuracy'][0][1].item(
     ) > 0
->>>>>>> 3c322db1
 
 
 @pytest.mark.parametrize('dataset_uri', ['piqa_small.jsonl', 'hellaswag_small.jsonl'])
@@ -608,13 +561,8 @@
 
     trainer = Trainer(model=model, max_duration='1ba', loggers=in_memory_logger)
     trainer.eval(eval_dataloader=evaluator)
-<<<<<<< HEAD
-    assert 'metrics/lambada/InContextLearningMultipleChoiceAccuracy' in in_memory_logger.data.keys()
-    assert in_memory_logger.data['metrics/lambada/InContextLearningMultipleChoiceAccuracy'][0][1].item() >= 0
-=======
     assert 'metrics/mc/InContextLearningMultipleChoiceAccuracy' in in_memory_logger.data.keys()
     assert in_memory_logger.data['metrics/mc/InContextLearningMultipleChoiceAccuracy'][0][1].item() > 0
->>>>>>> 3c322db1
 
 
 @pytest.mark.parametrize('dataset_uri', ['triviaqa_small.jsonl'])
