# Copyright 2022 MosaicML Composer authors
# SPDX-License-Identifier: Apache-2.0

import math
import os
import pathlib
import shutil
import time
from filecmp import dircmp
from typing import Any, Callable, Dict, List, Optional, Tuple

import numpy as np
import pytest
from torch.utils.data import DataLoader

from composer.datasets.streaming import StreamingDataset, StreamingDatasetWriter
from composer.utils import dist


@pytest.fixture
def remote_local(tmp_path: pathlib.Path) -> Tuple[str, str]:
    remote = tmp_path / 'remote'
    local = tmp_path / 'local'
    remote.mkdir()
    local.mkdir()
    return str(remote), str(local)


@pytest.fixture
def compressed_remote_local(tmp_path: pathlib.Path) -> Tuple[str, str, str]:
    compressed = tmp_path / 'compressed'
    remote = tmp_path / 'remote'
    local = tmp_path / 'local'
    list(x.mkdir() for x in [compressed, remote, local])
    return tuple(str(x) for x in [compressed, remote, local])


def get_fake_samples_decoders(num_samples: int) -> Tuple[List[Dict[str, bytes]], Dict[str, Callable[[bytes], Any]]]:
    samples = [{'uid': f'{ix:06}'.encode('utf-8'), 'data': (3 * ix).to_bytes(4, 'big')} for ix in range(num_samples)]
    decoders = {
        'uid': lambda uid_bytes: uid_bytes.decode('utf-8'),
        'data': lambda data_bytes: int.from_bytes(data_bytes, 'big')
    }
    return samples, decoders


def write_synthetic_streaming_dataset(dirname: str,
                                      samples: List[Dict[str, bytes]],
                                      shard_size_limit: int,
                                      compression: Optional[str] = StreamingDatasetWriter.default_compression) -> None:
    first_sample_fields = list(samples[0].keys())
    with StreamingDatasetWriter(dirname=dirname,
                                fields=first_sample_fields,
                                shard_size_limit=shard_size_limit,
                                compression=compression) as writer:
        writer.write_samples(samples=samples)


@pytest.mark.timeout(10)
@pytest.mark.parametrize('num_samples', [100, 10000])
@pytest.mark.parametrize('shard_size_limit', [1 << 8, 1 << 16, 1 << 24])
@pytest.mark.parametrize('compression', ['gz', None])
def test_writer(remote_local: Tuple[str, str], num_samples: int, shard_size_limit: int,
                compression: Optional[str]) -> None:
    dirname, _ = remote_local
    samples, _ = get_fake_samples_decoders(num_samples)

    first_sample_values = samples[0].values()
    first_sample_byte_sizes = np.array([len(v) for v in first_sample_values], dtype=np.int64)
    first_sample_bytes = len(first_sample_byte_sizes.tobytes() + b''.join(first_sample_values))

    expected_samples_per_shard = shard_size_limit // first_sample_bytes
    expected_num_shards = math.ceil(num_samples / expected_samples_per_shard)
    expected_num_files = expected_num_shards + 1 + (1 if compression else 0
                                                   )  # the index file and compression metadata file

    write_synthetic_streaming_dataset(dirname=dirname,
                                      samples=samples,
                                      shard_size_limit=shard_size_limit,
                                      compression=compression)
    files = os.listdir(dirname)

    assert len(files) == expected_num_files, f'Files written ({len(files)}) != expected ({expected_num_files}).'


@pytest.mark.timeout(10)
@pytest.mark.parametrize('batch_size', [None, 1, 2])
@pytest.mark.parametrize('remote_arg', ['none', 'same', 'different'])
@pytest.mark.parametrize('shuffle', [False, True])
<<<<<<< HEAD
def test_reader(remote_local: Tuple[str, str], batch_size: int, share_remote_local: bool, shuffle: bool) -> None:
    num_samples = 117
    shard_size_limit = 1 << 8
    samples, decoders = get_fake_samples_decoders(num_samples)
    remote, local = remote_local
    if share_remote_local:
        local = remote
    write_synthetic_streaming_dataset(dirname=remote,
                                      samples=samples,
                                      shard_size_limit=shard_size_limit,
                                      compression=None)
=======
def test_reader(remote_local: Tuple[str, str], batch_size: int, remote_arg: str, shuffle: bool):
    num_samples = 117
    shard_size_limit = 1 << 8
    samples, decoders = get_fake_samples_decoders(num_samples)
    if remote_arg == 'none':
        remote, local = remote_local
        dirname = local
        remote = None
    elif remote_arg == 'same':
        remote, local = remote_local
        dirname = local
        remote = local
    elif remote_arg == 'different':
        remote, local = remote_local
        dirname = remote
    else:
        assert False, f'Unknown value of remote_arg: {remote_arg}'
    write_synthetic_streaming_dataset(dirname=dirname, samples=samples, shard_size_limit=shard_size_limit)
>>>>>>> 0ba88003

    # Build StreamingDataset
    dataset = StreamingDataset(remote=remote, local=local, shuffle=shuffle, decoders=decoders, batch_size=batch_size)

    # Test basic sample order
    rcvd_samples = 0
    shuffle_matches = 0
    for ix, sample in enumerate(dataset):
        rcvd_samples += 1
        uid = sample['uid']
        data = sample['data']
        expected_uid = f'{ix:06}'
        expected_data = 3 * ix
        if shuffle:
            shuffle_matches += (expected_uid == uid)
        else:
            assert uid == expected_uid == uid, f'sample ix={ix} has uid={uid}, expected {expected_uid}'
            assert data == expected_data, f'sample ix={ix} has data={data}, expected {expected_data}'

    # If shuffling, there should be few matches
    # The probability of k matches in a random permutation is ~1/(e*(k!))
    if shuffle:
        assert shuffle_matches < 10

    # Test length
    assert rcvd_samples == num_samples, f'Only received {rcvd_samples} samples, expected {num_samples}'
    assert len(dataset) == num_samples, f'Got dataset length={len(dataset)} samples, expected {num_samples}'


@pytest.mark.timeout(10)
@pytest.mark.parametrize('created_ago', [0.5, 3])
@pytest.mark.parametrize('timeout', [1])
def test_reader_after_crash(remote_local: Tuple[str, str], created_ago: float, timeout: float) -> None:
    compression = StreamingDatasetWriter.default_compression
    compression_ext = f'.{compression.split(":")[0]}' if compression is not None else ''
    num_samples = 117
    shard_size_limit = 1 << 8
    samples, decoders = get_fake_samples_decoders(num_samples)
    remote, local = remote_local
    write_synthetic_streaming_dataset(dirname=remote,
                                      samples=samples,
                                      shard_size_limit=shard_size_limit,
                                      compression=compression)

    shutil.copy(os.path.join(remote, f'index.mds{compression_ext}'),
                os.path.join(local, f'index.mds.tmp{compression_ext}'))
    shutil.copy(os.path.join(remote, f'000003.mds{compression_ext}'),
                os.path.join(local, f'000003.mds.tmp{compression_ext}'))
    time.sleep(created_ago)

    dataset = StreamingDataset(remote=remote, local=local, shuffle=False, decoders=decoders, timeout=timeout)

    # Iterate over dataset and make sure there are no TimeoutErrors
    for _ in dataset:
        pass


@pytest.mark.parametrize(
    'share_remote_local',
    [
        True,
        pytest.param(False, marks=pytest.mark.xfail(reason='__getitem__ currently expects shards to exist')),
    ],
)
def test_reader_getitem(remote_local: Tuple[str, str], share_remote_local: bool) -> None:
    num_samples = 117
    shard_size_limit = 1 << 8
    samples, decoders = get_fake_samples_decoders(num_samples)
    remote, local = remote_local
    if share_remote_local:
        local = remote
    write_synthetic_streaming_dataset(dirname=remote,
                                      samples=samples,
                                      shard_size_limit=shard_size_limit,
                                      compression=None)

    # Build StreamingDataset
    dataset = StreamingDataset(remote=remote, local=local, shuffle=False, decoders=decoders)

    # Test retrieving random sample
    _ = dataset[17]


@pytest.mark.daily()
@pytest.mark.timeout(10)
@pytest.mark.parametrize('batch_size', [1, 2, 5])
@pytest.mark.parametrize('drop_last', [False, True])
@pytest.mark.parametrize('num_workers', [1, 2, 3])
@pytest.mark.parametrize('persistent_workers', [
    False,
    pytest.param(
        True,
        marks=pytest.mark.xfail(
            reason=
            'PyTorch DataLoader has non-deterministic worker cycle iterator when `persistent_workers=True`. Fixed in Mar 2022, likely landing PyTorch 1.12: https://github.com/pytorch/pytorch/pull/73675'
        )),
])
@pytest.mark.parametrize('shuffle', [False, True])
def test_dataloader_single_device(remote_local: Tuple[str, str], batch_size: int, drop_last: bool, num_workers: int,
                                  persistent_workers: bool, shuffle: bool):
    num_samples = 31
    shard_size_limit = 1 << 6
    samples, decoders = get_fake_samples_decoders(num_samples)
    remote, local = remote_local
    write_synthetic_streaming_dataset(dirname=remote, samples=samples, shard_size_limit=shard_size_limit)

    # Build StreamingDataset
    dataset = StreamingDataset(remote=remote, local=local, shuffle=shuffle, decoders=decoders, batch_size=batch_size)

    # Build DataLoader
    dataloader = DataLoader(dataset=dataset,
                            batch_size=batch_size,
                            num_workers=num_workers,
                            drop_last=drop_last,
                            persistent_workers=persistent_workers)

    # Expected number of batches based on batch_size and drop_last
    expected_num_batches = (num_samples // batch_size) if drop_last else math.ceil(num_samples / batch_size)
    expected_num_samples = expected_num_batches * batch_size if drop_last else num_samples

    # Iterate over DataLoader
    rcvd_batches = 0
    sample_order = []

    for batch_ix, batch in enumerate(dataloader):
        rcvd_batches += 1

        # Every batch should be complete except (maybe) final one
        if batch_ix + 1 < expected_num_batches:
            assert len(batch['uid']) == batch_size
        else:
            if drop_last:
                assert len(batch['uid']) == batch_size
            else:
                assert len(batch['uid']) <= batch_size

        for uid in batch['uid']:
            sample_order.append(int(uid))

    # Test dataloader length
    assert len(dataloader) == expected_num_batches
    assert rcvd_batches == expected_num_batches

    # Test that all samples arrived
    assert len(sample_order) == expected_num_samples
    if not drop_last:
        assert len(set(sample_order)) == num_samples

    # Iterate over the dataloader again to check shuffle behavior
    second_sample_order = []
    for batch_ix, batch in enumerate(dataloader):
        for uid in batch['uid']:
            second_sample_order.append(int(uid))

    assert len(sample_order) == len(second_sample_order)
    if shuffle:
        assert sample_order != second_sample_order
    else:
        assert sample_order == second_sample_order


@pytest.mark.daily()
@pytest.mark.timeout(10)
@pytest.mark.world_size(2)
@pytest.mark.parametrize('batch_size', [4])
@pytest.mark.parametrize('drop_last', [False, True])
@pytest.mark.parametrize('multinode', [False, True])
@pytest.mark.parametrize('num_samples', [30, 31])
@pytest.mark.parametrize('num_workers', [1, 3])
@pytest.mark.parametrize('shuffle', [False, True])
def test_dataloader_multi_device(remote_local: Tuple[str, str], batch_size: int, drop_last: bool, multinode: bool,
                                 num_samples: int, num_workers: int, shuffle: bool):

    if multinode:
        # Force different nodes
        os.environ['LOCAL_RANK'] = str(0)
        os.environ['NODE_RANK'] = str(dist.get_global_rank())
        os.environ['LOCAL_WORLD_SIZE'] = str(1)

    global_device = dist.get_global_rank()
    global_num_devices = dist.get_world_size()
    node_rank = dist.get_node_rank()

    assert batch_size % global_num_devices == 0
    device_batch_size = batch_size // global_num_devices

    shard_size_limit = 1 << 6
    samples, decoders = get_fake_samples_decoders(num_samples)

    # Create globally shared remote, and node-local folders
    remote_local_list = list(remote_local)
    dist.broadcast_object_list(remote_local_list)
    remote, local = remote_local_list
    node_local = os.path.join(local, str(node_rank))

    # Create remote dataset on global device 0
    if global_device == 0:
        write_synthetic_streaming_dataset(dirname=remote, samples=samples, shard_size_limit=shard_size_limit)
    dist.barrier()

    # Build StreamingDataset
    dataset = StreamingDataset(
        remote=remote,
        local=node_local,
        shuffle=shuffle,
        decoders=decoders,
        batch_size=device_batch_size,
    )

    # Build DataLoader
    dataloader = DataLoader(dataset=dataset,
                            batch_size=device_batch_size,
                            num_workers=num_workers,
                            drop_last=drop_last,
                            persistent_workers=False)

    # Expected number of samples and batches based on global_num_devices, batch_size and drop_last
    device_compatible_num_samples = global_num_devices * math.ceil(num_samples / global_num_devices)
    expected_num_batches = (device_compatible_num_samples //
                            batch_size) if drop_last else math.ceil(device_compatible_num_samples / batch_size)
    expected_num_samples = expected_num_batches * batch_size if drop_last else device_compatible_num_samples

    # Iterate over DataLoader
    rcvd_batches = 0
    sample_order = []

    for batch_ix, batch in enumerate(dataloader):
        rcvd_batches += 1

        # Every batch should be complete except (maybe) final one
        if batch_ix + 1 < expected_num_batches:
            assert len(batch['uid']) == device_batch_size
        else:
            if drop_last:
                assert len(batch['uid']) == device_batch_size
            else:
                assert len(batch['uid']) <= device_batch_size

        device_batch_uids = [int(uid) for uid in batch['uid']]
        all_device_batch_uids = dist.all_gather_object(device_batch_uids)

        for uids in all_device_batch_uids:
            sample_order += uids

    # Test dataloader length
    assert len(dataloader) == expected_num_batches
    assert rcvd_batches == expected_num_batches

    # Test that all samples arrived
    assert len(sample_order) == expected_num_samples
    if not drop_last:
        assert len(set(sample_order)) == num_samples

    # Iterate over the dataloader again to check shuffle behavior
    second_sample_order = []
    for batch_ix, batch in enumerate(dataloader):
        device_batch_uids = [int(uid) for uid in batch['uid']]
        all_device_batch_uids = dist.all_gather_object(device_batch_uids)
        for uids in all_device_batch_uids:
            second_sample_order += uids

    assert len(sample_order) == len(second_sample_order)
    if shuffle:
        assert sample_order != second_sample_order
    else:
        assert sample_order == second_sample_order


def check_for_diff_files(dir: dircmp):
    """ check recursively for different files in a dircmp object """
    assert len(dir.diff_files) == 0
    for subdir in dir.subdirs:
        check_for_diff_files(subdir)


@pytest.mark.timeout(10)
@pytest.mark.parametrize('compression', [None, 'gz', 'gz:5'])
def test_compression(compressed_remote_local: Tuple[str, str, str], compression: Optional[str]):
    num_samples = 31
    shard_size_limit = 1 << 6
    shuffle = True
    compressed, remote, local = compressed_remote_local
    samples, decoders = get_fake_samples_decoders(num_samples)

    write_synthetic_streaming_dataset(dirname=compressed,
                                      samples=samples,
                                      shard_size_limit=shard_size_limit,
                                      compression=compression)
    write_synthetic_streaming_dataset(dirname=remote,
                                      samples=samples,
                                      shard_size_limit=shard_size_limit,
                                      compression=None)

    dataset = StreamingDataset(remote=compressed, local=local, shuffle=shuffle, decoders=decoders)

    for _ in dataset:
        pass  # download sample

    dcmp = dircmp(remote, local)
    check_for_diff_files(dcmp)<|MERGE_RESOLUTION|>--- conflicted
+++ resolved
@@ -87,19 +87,6 @@
 @pytest.mark.parametrize('batch_size', [None, 1, 2])
 @pytest.mark.parametrize('remote_arg', ['none', 'same', 'different'])
 @pytest.mark.parametrize('shuffle', [False, True])
-<<<<<<< HEAD
-def test_reader(remote_local: Tuple[str, str], batch_size: int, share_remote_local: bool, shuffle: bool) -> None:
-    num_samples = 117
-    shard_size_limit = 1 << 8
-    samples, decoders = get_fake_samples_decoders(num_samples)
-    remote, local = remote_local
-    if share_remote_local:
-        local = remote
-    write_synthetic_streaming_dataset(dirname=remote,
-                                      samples=samples,
-                                      shard_size_limit=shard_size_limit,
-                                      compression=None)
-=======
 def test_reader(remote_local: Tuple[str, str], batch_size: int, remote_arg: str, shuffle: bool):
     num_samples = 117
     shard_size_limit = 1 << 8
@@ -117,8 +104,10 @@
         dirname = remote
     else:
         assert False, f'Unknown value of remote_arg: {remote_arg}'
-    write_synthetic_streaming_dataset(dirname=dirname, samples=samples, shard_size_limit=shard_size_limit)
->>>>>>> 0ba88003
+    write_synthetic_streaming_dataset(dirname=dirname,
+                                      samples=samples,
+                                      shard_size_limit=shard_size_limit,
+                                      compression=None)
 
     # Build StreamingDataset
     dataset = StreamingDataset(remote=remote, local=local, shuffle=shuffle, decoders=decoders, batch_size=batch_size)
