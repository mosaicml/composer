# Copyright 2021 MosaicML. All Rights Reserved.

import datetime
import logging
import os
import pathlib
import time
from typing import List, Optional

import _pytest.config
import _pytest.config.argparsing
import _pytest.fixtures
import _pytest.mark
import pytest
import torch.distributed
from _pytest.monkeypatch import MonkeyPatch

import composer
from composer.utils import run_directory
<<<<<<< HEAD
from composer.utils.run_directory import get_relative_to_run_directory, get_run_directory
=======
>>>>>>> 070e5d41

# Allowed options for pytest.mark.world_size()
# Important: when updating this list, make sure to also up scripts/test.sh
# so tests of all world sizes will be executed
WORLD_SIZE_OPTIONS = (1, 2)

<<<<<<< HEAD
PYTEST_DDP_LOCKFILE_DIR = get_relative_to_run_directory(os.path.join(".pytest_lockfiles"))
=======
>>>>>>> 070e5d41
DDP_TIMEOUT = datetime.timedelta(seconds=5)

# Add the path of any pytest fixture files you want to make global
pytest_plugins = [
    "tests.fixtures.dummy_fixtures",
    "tests.algorithms.algorithm_fixtures",
]


def pytest_addoption(parser: _pytest.config.argparsing.Parser) -> None:
    parser.addoption(
        "--test_duration",
        default="short",
        choices=["short", "long", "all"],
        help=
        "Whether to run short tests (the default), long tests, or all tests. A test is considered short if its timeout is "
        "less than that specified in the config.")


def _get_test_world_size(item: pytest.Item) -> int:
    world_size_marks = tuple(item.iter_markers(name="world_size"))
    assert len(world_size_marks) <= 1
    if len(world_size_marks) == 1:
        world_size_mark = world_size_marks[0]
        return world_size_mark.args[0]
    else:
        return 1


def _get_timeout(item: pytest.Item) -> Optional[float]:
    # see if it has a timeout marker
    timeout_mark = item.get_closest_marker("timeout")
    if timeout_mark is None:
        return None
    return timeout_mark.args[0]


def _filter_items_for_world_size(items: List[pytest.Item]) -> None:
    items_to_remove: List[pytest.Item] = []
    env_world_size = int(os.environ.get('WORLD_SIZE', '1'))
    for item in items:
        test_world_size = _get_test_world_size(item)
        if test_world_size not in WORLD_SIZE_OPTIONS:
            name = item.name
            raise ValueError(
                f"Invalid option @pytest.mark.world_size({test_world_size}) for test `{name}`: @pytest.mark.world_size() must be set to one of {WORLD_SIZE_OPTIONS}"
            )
        else:
            # if the number of gpus is explicitley specified,
            # then ensure that it matches
            if env_world_size != test_world_size:
                items_to_remove.append(item)

    for item in items_to_remove:
        items.remove(item)


def _filter_items_for_timeout(config: _pytest.config.Config, items: List[pytest.Item]):
    default_timeout = getattr(config, "_env_timeout")
    assert isinstance(default_timeout, float), "should be set by the toml/ini"
    cli_test_duration = config.getoption("test_duration", default=None)
    assert cli_test_duration is not None, "should be set by argparse"
    if cli_test_duration == "all":
        return
    items_to_remove: List[pytest.Item] = []
    for item in items:
        test_timeout = _get_timeout(item)
        if test_timeout is None:
            test_timeout = default_timeout
        is_long_test = test_timeout == 0 or test_timeout > default_timeout
        if is_long_test != (cli_test_duration == "long"):
            items_to_remove.append(item)
    for item in items_to_remove:
        items.remove(item)


def pytest_collection_modifyitems(session: pytest.Session, config: _pytest.config.Config,
                                  items: List[pytest.Item]) -> None:
    del session  # unused
    _filter_items_for_world_size(items)
    _filter_items_for_timeout(config, items)


@pytest.fixture(autouse=True)
def set_loglevels():
    logging.basicConfig()
    logging.getLogger(composer.__name__).setLevel(logging.DEBUG)


<<<<<<< HEAD
@pytest.fixture
def ddp_tmpdir(patch_run_directory: None) -> str:
    run_dir = get_run_directory()
    assert run_dir is not None
    return run_dir


@pytest.fixture(autouse=True)
def patch_run_directory(
    monkeypatch: pytest.MonkeyPatch,
    tmpdir: pathlib.Path,
):
    original_run_directory = get_run_directory()
    if original_run_directory is None:
        # if running without a run directory (e.g. by invoking pytest directly),
        # then set it to the tmpdir
        new_run_dir = str(tmpdir)
    else:
        tmpdir_test_folder_name = os.path.basename(os.path.normpath(str(tmpdir)))
        new_run_dir = os.path.join(original_run_directory, tmpdir_test_folder_name)
        os.makedirs(new_run_dir, exist_ok=True)
    monkeypatch.setattr(run_directory, "_get_run_directory", lambda: new_run_dir)
=======
@pytest.fixture(autouse=True)
def subfolder_run_directory(tmpdir: pathlib.Path, monkeypatch: MonkeyPatch) -> None:
    tmpdir_test_folder_name = os.path.basename(os.path.normpath(str(tmpdir)))
    test_folder_tmpdir = run_directory.get_relative_to_run_directory(tmpdir_test_folder_name,
                                                                     base=os.path.join(str(tmpdir), ".."))
    monkeypatch.setenv(run_directory._RUN_DIRECTORY_KEY, test_folder_tmpdir)
    os.makedirs(test_folder_tmpdir, exist_ok=True)
>>>>>>> 070e5d41


@pytest.fixture(autouse=True)
def configure_ddp(request: pytest.FixtureRequest):
    backend = None
    for item in request.session.items:
        marker = item.get_closest_marker('gpu')
        if marker is not None:
            backend = "nccl"
        else:
            backend = "gloo"
        break
    if not torch.distributed.is_initialized():
        if "RANK" in os.environ and "WORLD_SIZE" in os.environ:
            torch.distributed.init_process_group(backend, timeout=DDP_TIMEOUT)
        else:
            store = torch.distributed.HashStore()
            torch.distributed.init_process_group(backend, timeout=DDP_TIMEOUT, store=store, world_size=1, rank=0)


@pytest.fixture(autouse=True)
def wait_for_all_procs(subfolder_run_directory: None):
    yield
    if not 'RANK' in os.environ:
        # Not running in a DDP environment
        return
    global_rank = int(os.environ['RANK'])
    world_size = int(os.environ['WORLD_SIZE'])
    proc_lockfile = run_directory.get_relative_to_run_directory(f"{global_rank}_finished")
    pathlib.Path(proc_lockfile).touch(exist_ok=False)
    # other processes shouldn't be (too) far behind the current one
    end_time = datetime.datetime.now() + datetime.timedelta(seconds=15)
    for rank in range(world_size):
        if not os.path.exists(run_directory.get_relative_to_run_directory(f"{rank}_finished")):
            # sleep for the other procs to write their finished file
            if datetime.datetime.now() < end_time:
                time.sleep(0.1)
            else:
                test_name = os.path.basename(os.path.normpath(str(run_directory.get_run_directory())))
                raise RuntimeError(f"Rank {rank} did not finish test {test_name}")


def pytest_sessionfinish(session, exitstatus):
    if exitstatus == 5:
        session.exitstatus = 0  # Ignore no-test-ran errors<|MERGE_RESOLUTION|>--- conflicted
+++ resolved
@@ -17,20 +17,12 @@
 
 import composer
 from composer.utils import run_directory
-<<<<<<< HEAD
-from composer.utils.run_directory import get_relative_to_run_directory, get_run_directory
-=======
->>>>>>> 070e5d41
 
 # Allowed options for pytest.mark.world_size()
 # Important: when updating this list, make sure to also up scripts/test.sh
 # so tests of all world sizes will be executed
 WORLD_SIZE_OPTIONS = (1, 2)
 
-<<<<<<< HEAD
-PYTEST_DDP_LOCKFILE_DIR = get_relative_to_run_directory(os.path.join(".pytest_lockfiles"))
-=======
->>>>>>> 070e5d41
 DDP_TIMEOUT = datetime.timedelta(seconds=5)
 
 # Add the path of any pytest fixture files you want to make global
@@ -120,30 +112,6 @@
     logging.getLogger(composer.__name__).setLevel(logging.DEBUG)
 
 
-<<<<<<< HEAD
-@pytest.fixture
-def ddp_tmpdir(patch_run_directory: None) -> str:
-    run_dir = get_run_directory()
-    assert run_dir is not None
-    return run_dir
-
-
-@pytest.fixture(autouse=True)
-def patch_run_directory(
-    monkeypatch: pytest.MonkeyPatch,
-    tmpdir: pathlib.Path,
-):
-    original_run_directory = get_run_directory()
-    if original_run_directory is None:
-        # if running without a run directory (e.g. by invoking pytest directly),
-        # then set it to the tmpdir
-        new_run_dir = str(tmpdir)
-    else:
-        tmpdir_test_folder_name = os.path.basename(os.path.normpath(str(tmpdir)))
-        new_run_dir = os.path.join(original_run_directory, tmpdir_test_folder_name)
-        os.makedirs(new_run_dir, exist_ok=True)
-    monkeypatch.setattr(run_directory, "_get_run_directory", lambda: new_run_dir)
-=======
 @pytest.fixture(autouse=True)
 def subfolder_run_directory(tmpdir: pathlib.Path, monkeypatch: MonkeyPatch) -> None:
     tmpdir_test_folder_name = os.path.basename(os.path.normpath(str(tmpdir)))
@@ -151,7 +119,6 @@
                                                                      base=os.path.join(str(tmpdir), ".."))
     monkeypatch.setenv(run_directory._RUN_DIRECTORY_KEY, test_folder_tmpdir)
     os.makedirs(test_folder_tmpdir, exist_ok=True)
->>>>>>> 070e5d41
 
 
 @pytest.fixture(autouse=True)
