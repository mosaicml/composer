# Copyright 2022 MosaicML Composer authors
# SPDX-License-Identifier: Apache-2.0

import os
from typing import List, Optional

import pytest

from composer.utils import reproducibility

# Allowed options for pytest.mark.world_size()
# Important: when updating this list, make sure to also up ./.ci/test.sh
# (so tests of all world sizes will be executed) and tests/README.md
# (so the documentation is correct)
WORLD_SIZE_OPTIONS = (1, 2)

# Enforce deterministic mode before any tests start.
reproducibility.configure_deterministic_mode()

# Add the path of any pytest fixture files you want to make global
pytest_plugins = [
    'tests.fixtures.autouse_fixtures',
    'tests.fixtures.fixtures',
]


def _add_option(parser: pytest.Parser, name: str, help: str, choices: Optional[List[str]] = None):
    parser.addoption(
        f'--{name}',
        default=None,
        type=str,
        choices=choices,
        help=help,
    )
    parser.addini(
        name=name,
        help=help,
        type='string',
        default=None,
    )


def _get_option(config: pytest.Config, name: str, default: Optional[str] = None) -> str:  # type: ignore
    val = config.getoption(name)
    if val is not None:
        assert isinstance(val, str)
        return val
    val = config.getini(name)
    if val == []:
        val = None
    if val is None:
        if default is None:
            pytest.fail(f'Config option {name} is not specified but is required')
        val = default
    assert isinstance(val, str)
    return val


def pytest_addoption(parser: pytest.Parser) -> None:
    _add_option(parser,
                'seed',
                help="""\
        Rank zero seed to use. `reproducibility.seed_all(seed + dist.get_global_rank())` will be invoked
        before each test.""")
    _add_option(parser, 's3_bucket', help='S3 Bucket for integration tests')


def _get_world_size(item: pytest.Item):
    """Returns the world_size of a test, defaults to 1."""
    _default = pytest.mark.world_size(1).mark
    return item.get_closest_marker('world_size', default=_default).args[0]


def pytest_collection_modifyitems(config: pytest.Config, items: List[pytest.Item]) -> None:
    """Filter tests by world_size (for multi-GPU tests) and duration (short, long, or all)"""

    world_size = int(os.environ.get('WORLD_SIZE', '1'))

    conditions = [
        lambda item: _get_world_size(item) == world_size,
    ]

    # keep items that satisfy all conditions
    remaining = []
    deselected = []
    for item in items:
        if all(condition(item) for condition in conditions):
            remaining.append(item)
        else:
            deselected.append(item)

    if deselected:
        config.hook.pytest_deselected(items=deselected)
        items[:] = remaining


# Note: These methods are an alternative to the tiny_bert fixtures in fixtures.py.
# Fixtures cannot be used natively as parametrized inputs, which we require when
# we wish to run a test across multiple models, one of which is a HuggingFace BERT Tiny.
# As a workaround, we inject objects into the PyTest namespace. Tests should not directly
# use pytest.{var}, but instead should import and use the helper copy methods configure_{var}
# (in tests.common.models) so the objects in the PyTest namespace do not change.
def pytest_configure():
    try:
        import transformers
        del transformers
        TRANSFORMERS_INSTALLED = True
    except ImportError:
        TRANSFORMERS_INSTALLED = False

    if TRANSFORMERS_INSTALLED:
        from tests.fixtures.fixtures import (tiny_bert_config_helper, tiny_bert_model_helper,
                                             tiny_bert_tokenizer_helper, tiny_gpt2_config_helper,
                                             tiny_gpt2_model_helper, tiny_gpt2_tokenizer_helper,
<<<<<<< HEAD
                                             tiny_llama_tokenizer_helper, tiny_opt_config_helper, tiny_opt_model_helper,
                                             tiny_opt_tokenizer_helper, tiny_t5_config_helper, tiny_t5_model_helper,
                                             tiny_t5_tokenizer_helper)
=======
                                             tiny_mistral_config_helper, tiny_mistral_model_helper,
                                             tiny_mistral_tokenizer_helper, tiny_opt_config_helper,
                                             tiny_opt_model_helper, tiny_opt_tokenizer_helper, tiny_t5_config_helper,
                                             tiny_t5_model_helper, tiny_t5_tokenizer_helper)
>>>>>>> dc01ac53
        pytest.tiny_bert_config = tiny_bert_config_helper()  # type: ignore
        pytest.tiny_bert_model = tiny_bert_model_helper(pytest.tiny_bert_config)  # type: ignore
        pytest.tiny_bert_tokenizer = tiny_bert_tokenizer_helper()  # type: ignore
        pytest.tiny_gpt2_config = tiny_gpt2_config_helper()  # type: ignore
        pytest.tiny_gpt2_model = tiny_gpt2_model_helper(pytest.tiny_gpt2_config)  # type: ignore
        pytest.tiny_gpt2_tokenizer = tiny_gpt2_tokenizer_helper()  # type: ignore
        pytest.tiny_llama_tokenizer = tiny_llama_tokenizer_helper()  # type: ignore
        pytest.tiny_opt_config = tiny_opt_config_helper()  # type: ignore
        pytest.tiny_opt_model = tiny_opt_model_helper(pytest.tiny_opt_config)  # type: ignore
        pytest.tiny_opt_tokenizer = tiny_opt_tokenizer_helper()  # type: ignore
        pytest.tiny_t5_config = tiny_t5_config_helper()  # type: ignore
        pytest.tiny_t5_model = tiny_t5_model_helper(pytest.tiny_t5_config)  # type: ignore
        pytest.tiny_t5_tokenizer = tiny_t5_tokenizer_helper()  # type: ignore
        pytest.tiny_mistral_config = tiny_mistral_config_helper()  # type: ignore
        pytest.tiny_mistral_model = tiny_mistral_model_helper(pytest.tiny_mistral_config)  # type: ignore
        pytest.tiny_mistral_tokenizer = tiny_mistral_tokenizer_helper()  # type: ignore


def pytest_sessionfinish(session: pytest.Session, exitstatus: int):
    if exitstatus == 5:
        session.exitstatus = 0  # Ignore no-test-ran errors<|MERGE_RESOLUTION|>--- conflicted
+++ resolved
@@ -112,16 +112,10 @@
         from tests.fixtures.fixtures import (tiny_bert_config_helper, tiny_bert_model_helper,
                                              tiny_bert_tokenizer_helper, tiny_gpt2_config_helper,
                                              tiny_gpt2_model_helper, tiny_gpt2_tokenizer_helper,
-<<<<<<< HEAD
-                                             tiny_llama_tokenizer_helper, tiny_opt_config_helper, tiny_opt_model_helper,
-                                             tiny_opt_tokenizer_helper, tiny_t5_config_helper, tiny_t5_model_helper,
-                                             tiny_t5_tokenizer_helper)
-=======
-                                             tiny_mistral_config_helper, tiny_mistral_model_helper,
+                                             tiny_llama_tokenizer_helper, tiny_mistral_config_helper, tiny_mistral_model_helper,
                                              tiny_mistral_tokenizer_helper, tiny_opt_config_helper,
                                              tiny_opt_model_helper, tiny_opt_tokenizer_helper, tiny_t5_config_helper,
                                              tiny_t5_model_helper, tiny_t5_tokenizer_helper)
->>>>>>> dc01ac53
         pytest.tiny_bert_config = tiny_bert_config_helper()  # type: ignore
         pytest.tiny_bert_model = tiny_bert_model_helper(pytest.tiny_bert_config)  # type: ignore
         pytest.tiny_bert_tokenizer = tiny_bert_tokenizer_helper()  # type: ignore
