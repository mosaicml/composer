--- conflicted
+++ resolved
@@ -3,13 +3,9 @@
 FROM ${BASE_IMAGE}
 ARG DEBIAN_FRONTEND=noninteractive
 
-<<<<<<< HEAD
-# remove a bad symlink
-=======
 # remove a bad symlink from the base composer image
 # If this file is present after the first command, kaniko
 # won't be able to build the docker image.
->>>>>>> 69d20aa0
 RUN rm -f /usr/local/cuda-11.3/cuda-11.3  
 
 RUN apt-get update && \
@@ -122,14 +118,6 @@
 # Create a default virtualenv and add it to the path
 ####################################################
 RUN python${PYTHON_VERSION} -m venv --system-site-packages /mosaicml-venv && \
-<<<<<<< HEAD
-    /mosaicml-venv/bin/python -m pip install --upgrade pip setuptools && \
-    # Set the path for non-interactive shells
-    sed -i 's/PATH=\"/PATH=\"~\/.local\/bin:\/mosaicml-venv\/bin:\/usr\/local\/nvidia\/bin:\/usr\/local\/cuda\/bin:/g' /etc/environment && \
-    echo "export PATH=~/.local/bin:/mosaicml-venv/bin:$PATH" >> /etc/profile && \
-    # And for interactive shells
-    echo "export PATH=~/.local/bin:/mosaicml-venv/bin:$PATH" >> /etc/bash.bashrc
-=======
     /mosaicml-venv/bin/python -m pip install --upgrade --no-cache-dir pip setuptools && \
     # Set the path for non-interactive shells
     sed -i 's/PATH=\"/PATH=\"~\/.local\/bin:\/mosaicml-venv\/bin:\/usr\/local\/nvidia\/bin:\/usr\/local\/cuda\/bin:/g' /etc/environment && \
@@ -143,7 +131,6 @@
     echo "export VIRTUAL_ENV=/mosaicml-venv" >> /etc/zshenv
 
 ENV VIRTUAL_ENV=/mosaicml-venv
->>>>>>> 69d20aa0
 
 # Ensure that non-interactive shells load /etc/profile
 ENV BASH_ENV=/etc/profile
