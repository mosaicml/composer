ARG BASE_IMAGE

FROM ${BASE_IMAGE}
ARG DEBIAN_FRONTEND=noninteractive

RUN apt-get update && \
    apt-get install -y --no-install-recommends \
        libgomp1 \
        curl \
<<<<<<< HEAD
=======
        sudo \
>>>>>>> bc1c87b8
        build-essential \
        software-properties-common \
        # For PILLOW:
        zlib1g-dev \
        libtiff-dev \
        libfreetype6-dev \
        liblcms2-dev \
        tcl \
        libjpeg8-dev && \
    apt-get autoclean && \
    apt-get clean && \
    rm -rf /var/lib/apt/lists/*

# # Upgrade NCCL to fix NVLink errors
# # No Need to install, as the cuda 11.3 image already contains a late enough version
# RUN DISTRO="$(lsb_release -si | tr '[:upper:]' '[:lower:]')$(lsb_release -sr | sed 's/\.//')" &&  \
#     apt-get update && \
#     apt-get install -y --no-install-recommends \
#         dirmngr \
#         gpg-agent && \
#     apt-key adv --fetch-keys https://developer.download.nvidia.com/compute/cuda/repos/${DISTRO}/x86_64/7fa2af80.pub && \
#     add-apt-repository "deb https://developer.download.nvidia.com/compute/cuda/repos/${DISTRO}/x86_64/ /" && \
#     apt-get install -y --no-install-recommends --allow-change-held-packages \
#         libnccl2 \
#         libnccl-dev && \
#     apt-get autoclean && \
#     apt-get clean && \
#     rm -rf /var/lib/apt/lists/*

# # Use system installed NCCL per update above, point to library
# ENV USE_SYSTEM_NCCL=1
# ENV LD_PRELOAD=/usr/lib/x86_64-linux-gnu/libnccl.so.2.9.6

##############################
# Install NodeJS (for Pyright)
##############################
RUN \
    curl -fsSL https://deb.nodesource.com/setup_17.x | bash - && \
    apt-get install -y --no-install-recommends nodejs && \
    apt-get autoclean && \
    apt-get clean && \
    rm -rf /var/lib/apt/lists/*

################
# Install Python
################
ARG PYTHON_VERSION

RUN add-apt-repository ppa:deadsnakes/ppa && \
    apt-get update && \
    apt-get install -y --no-install-recommends \
    python3-apt \
    python${PYTHON_VERSION} \
    python${PYTHON_VERSION}-dev \
    python${PYTHON_VERSION}-distutils \
    python${PYTHON_VERSION}-venv && \
    update-alternatives --install /usr/bin/python python /usr/bin/python${PYTHON_VERSION} 1 && \
    update-alternatives --install /usr/bin/python3 python3 /usr/bin/python${PYTHON_VERSION} 1 && \
    apt-get autoclean && \
    apt-get clean && \
    rm -rf /var/lib/apt/lists/*

RUN curl -fsSL https://bootstrap.pypa.io/get-pip.py | python - && \
    pip install --no-cache-dir --upgrade pip

#####################
# Install pillow-simd
#####################
ARG PILLOW_PSEUDOVERSION=7.0.0
ARG PILLOW_SIMD_VERSION=7.0.0.post3

# pillow_stub tricks pip into thinking that it installed pillow,
# so when pillow_simd is installed, other packages won't later override it
COPY pillow_stub /tmp/pillow_stub

RUN pip install --no-cache-dir --upgrade /tmp/pillow_stub && \
    pip install --no-cache-dir --upgrade pillow_simd==${PILLOW_SIMD_VERSION}

#################
# Install Pytorch
#################
ARG PYTORCH_VERSION
ARG TORCHVISION_VERSION
ARG CUDA_VERSION_TAG

RUN pip install --no-cache-dir --find-links https://download.pytorch.org/whl/torch_stable.html \
        torch==${PYTORCH_VERSION}+${CUDA_VERSION_TAG} \
        torchvision==${TORCHVISION_VERSION}+${CUDA_VERSION_TAG}

#########
# Cleanup
#########
RUN rm -rf /tmp/*

#########################
# Configure non-root user
#########################
RUN echo "export PATH=\$PATH:~/.local/bin" >> /etc/skel/.bashrc && \
<<<<<<< HEAD
    useradd -rm -d /home/mosaicml -s /bin/bash -u 1000 -U -s /bin/bash mosaicml
=======
    useradd -rm -d /home/mosaicml -s /bin/bash -u 1000 -U -s /bin/bash mosaicml && \
    usermod -a -G sudo mosaicml && \
    echo '%sudo ALL=(ALL) NOPASSWD:ALL' >> /etc/sudoers

>>>>>>> bc1c87b8
WORKDIR /home/mosaicml

USER mosaicml<|MERGE_RESOLUTION|>--- conflicted
+++ resolved
@@ -7,10 +7,7 @@
     apt-get install -y --no-install-recommends \
         libgomp1 \
         curl \
-<<<<<<< HEAD
-=======
         sudo \
->>>>>>> bc1c87b8
         build-essential \
         software-properties-common \
         # For PILLOW:
@@ -109,14 +106,10 @@
 # Configure non-root user
 #########################
 RUN echo "export PATH=\$PATH:~/.local/bin" >> /etc/skel/.bashrc && \
-<<<<<<< HEAD
-    useradd -rm -d /home/mosaicml -s /bin/bash -u 1000 -U -s /bin/bash mosaicml
-=======
     useradd -rm -d /home/mosaicml -s /bin/bash -u 1000 -U -s /bin/bash mosaicml && \
     usermod -a -G sudo mosaicml && \
     echo '%sudo ALL=(ALL) NOPASSWD:ALL' >> /etc/sudoers
 
->>>>>>> bc1c87b8
 WORKDIR /home/mosaicml
 
 USER mosaicml