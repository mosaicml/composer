--- conflicted
+++ resolved
@@ -293,18 +293,12 @@
 # Install Flash Attention
 ##########################
 RUN if [ -n "$CUDA_VERSION" ] ; then \
-<<<<<<< HEAD
     pip${PYTHON_VERSION} install --upgrade --no-cache-dir ninja==1.11.1 && \
     pip${PYTHON_VERSION} install --upgrade --no-cache-dir --force-reinstall packaging==22.0 && \
-    pip${PYTHON_VERSION} install --no-cache-dir flash-attn==1.0.9; \
-=======
-        pip${PYTHON_VERSION} install --upgrade --no-cache-dir ninja==1.11.1 && \
-        pip${PYTHON_VERSION} install --upgrade --no-cache-dir --force-reinstall packaging==22.0 && \
-        git clone --branch v2.4.2 https://github.com/Dao-AILab/flash-attention.git && \
-        cd flash-attention && \
-        MAX_JOBS=1 python${PYTHON_VERSION} setup.py install && \
-        cd .. ; \
->>>>>>> 2fb45196
+    git clone --branch v2.4.2 https://github.com/Dao-AILab/flash-attention.git && \
+    cd flash-attention && \
+    MAX_JOBS=1 python${PYTHON_VERSION} setup.py install && \
+    cd .. ; \
     fi
 
 ###############
