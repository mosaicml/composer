# Docker

To simplify environment setup for Composer, we provide a set of pre-built Docker images.

## Composer Images

The [`mosaicml/composer`](https://hub.docker.com/r/mosaicml/composer) images contain all Composer pre-installed with
all dependencies for both NLP and Vision models. They are built on top of the
[`mosaicml/pytorch_vision`](https://hub.docker.com/r/mosaicml/pytorch_vision) family of images.
(See the section on [MosaicML PyTorch Images](#pytorch-images) below.)

**Note**: Only the Dockerimage for most recent version of Composer will be maintained. We recommend using
`mosaicml/composer:latest` or `mosaicml/composer:latest_cpu`, which will always be up to date.

<!-- BEGIN_COMPOSER_BUILD_MATRIX -->
| Composer Version   | CUDA Support   | Docker Tag                                                     |
|--------------------|----------------|----------------------------------------------------------------|
| 0.16.2             | Yes            | `mosaicml/composer:latest`, `mosaicml/composer:0.16.2`         |
| 0.16.2             | No             | `mosaicml/composer:latest_cpu`, `mosaicml/composer:0.16.2_cpu` |
<!-- END_COMPOSER_BUILD_MATRIX -->

**Note**: For a lightweight installation, we recommended using a [MosaicML PyTorch Image](#pytorch-images) and manually
installing Composer within the image.

## PyTorch Images

The [`mosaicml/pytorch`](https://hub.docker.com/r/mosaicml/pytorch) images contain PyTorch preinstalled, without Composer.
The base flavor contains PyTorch pre-installed; the vision flavor also includes OpenCV, MM Segmentation, and FFCV dependencies.
To install composer, once inside the image, run `pip install mosaicml`.

<!-- BEGIN_PYTORCH_BUILD_MATRIX -->
| Linux Distro   | Flavor   | PyTorch Version   | CUDA Version        | Python Version   | Docker Tags                                                                                       |
|----------------|----------|-------------------|---------------------|------------------|---------------------------------------------------------------------------------------------------|
<<<<<<< HEAD
| Ubuntu 20.04   | Base     | 2.1.0             | 12.1.0 (Infiniband) | 3.10             | `mosaicml/pytorch:2.1.0_cu121-nightly20230827-nccl-2.18.5-python3.10-ubuntu20.04`                 |
=======
| Ubuntu 20.04   | Base     | 2.1.0             | 12.1.0 (Infiniband) | 3.10             | `mosaicml/pytorch:2.1.0_cu121-nightly20230903-python3.10-ubuntu20.04`                             |
>>>>>>> 99c833b9
| Ubuntu 20.04   | Base     | 2.0.1             | 11.8.0 (Infiniband) | 3.10             | `mosaicml/pytorch:2.0.1_cu118-python3.10-ubuntu20.04`                                             |
| Ubuntu 20.04   | Base     | 2.0.1             | 11.8.0 (EFA)        | 3.10             | `mosaicml/pytorch:2.0.1_cu118-python3.10-ubuntu20.04-aws`                                         |
| Ubuntu 20.04   | Base     | 2.0.1             | cpu                 | 3.10             | `mosaicml/pytorch:2.0.1_cpu-python3.10-ubuntu20.04`                                               |
| Ubuntu 20.04   | Base     | 1.13.1            | 11.7.1 (Infiniband) | 3.10             | `mosaicml/pytorch:latest`, `mosaicml/pytorch:1.13.1_cu117-python3.10-ubuntu20.04`                 |
| Ubuntu 20.04   | Base     | 1.13.1            | 11.7.1 (EFA)        | 3.10             | `mosaicml/pytorch:latest-aws`, `mosaicml/pytorch:1.13.1_cu117-python3.10-ubuntu20.04-aws`         |
| Ubuntu 20.04   | Base     | 1.13.1            | cpu                 | 3.10             | `mosaicml/pytorch:latest_cpu`, `mosaicml/pytorch:1.13.1_cpu-python3.10-ubuntu20.04`               |
| Ubuntu 20.04   | Vision   | 2.0.1             | 11.8.0 (Infiniband) | 3.10             | `mosaicml/pytorch_vision:2.0.1_cu118-python3.10-ubuntu20.04`                                      |
| Ubuntu 20.04   | Vision   | 2.0.1             | cpu                 | 3.10             | `mosaicml/pytorch_vision:2.0.1_cpu-python3.10-ubuntu20.04`                                        |
| Ubuntu 20.04   | Vision   | 1.13.1            | 11.7.1 (Infiniband) | 3.10             | `mosaicml/pytorch_vision:latest`, `mosaicml/pytorch_vision:1.13.1_cu117-python3.10-ubuntu20.04`   |
| Ubuntu 20.04   | Vision   | 1.13.1            | cpu                 | 3.10             | `mosaicml/pytorch_vision:latest_cpu`, `mosaicml/pytorch_vision:1.13.1_cpu-python3.10-ubuntu20.04` |
<!-- END_PYTORCH_BUILD_MATRIX -->

**Note**: The `mosaicml/pytorch:latest`, `mosaicml/pytorch:latest_cpu`,`mosaicml/pytorch_vision:latest` and `mosaicml/pytorch_vision:latest_cpu`
images will always point to the stable version of PyTorch which we have battle tested and recommend for production use.  The `latest` label
may not point to an image with the most recent release of PyTorch, however we do update our images frequently so that newer versions can
be proven out.

**Note**: Only the images listed in the table above are maintained.  All other images in the DockerHub repository have been deprecated
and are kept for legacy support.  Legacy images might be cleaned up without notice so it's best to migrate to the latest image or re-tag and maintain
a private copy if you wish to continue using legacy images.

## Pulling Images

Pre-built images can be pulled from [MosaicML's DockerHub Repository](https://hub.docker.com/u/mosaicml).

For example:

<!--pytest.mark.skip-->
```bash
docker pull mosaicml/composer
```<|MERGE_RESOLUTION|>--- conflicted
+++ resolved
@@ -31,11 +31,7 @@
 <!-- BEGIN_PYTORCH_BUILD_MATRIX -->
 | Linux Distro   | Flavor   | PyTorch Version   | CUDA Version        | Python Version   | Docker Tags                                                                                       |
 |----------------|----------|-------------------|---------------------|------------------|---------------------------------------------------------------------------------------------------|
-<<<<<<< HEAD
 | Ubuntu 20.04   | Base     | 2.1.0             | 12.1.0 (Infiniband) | 3.10             | `mosaicml/pytorch:2.1.0_cu121-nightly20230827-nccl-2.18.5-python3.10-ubuntu20.04`                 |
-=======
-| Ubuntu 20.04   | Base     | 2.1.0             | 12.1.0 (Infiniband) | 3.10             | `mosaicml/pytorch:2.1.0_cu121-nightly20230903-python3.10-ubuntu20.04`                             |
->>>>>>> 99c833b9
 | Ubuntu 20.04   | Base     | 2.0.1             | 11.8.0 (Infiniband) | 3.10             | `mosaicml/pytorch:2.0.1_cu118-python3.10-ubuntu20.04`                                             |
 | Ubuntu 20.04   | Base     | 2.0.1             | 11.8.0 (EFA)        | 3.10             | `mosaicml/pytorch:2.0.1_cu118-python3.10-ubuntu20.04-aws`                                         |
 | Ubuntu 20.04   | Base     | 2.0.1             | cpu                 | 3.10             | `mosaicml/pytorch:2.0.1_cpu-python3.10-ubuntu20.04`                                               |
