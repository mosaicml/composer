# Docker

To simplify environment setup for Composer, we provide a set of pre-built Docker images.

## Composer Images

The [`mosaicml/composer`](https://hub.docker.com/r/mosaicml/composer) images contain Composer pre-installed with
all dependencies for both NLP and Vision models. They are built on top of the
[`mosaicml/pytorch`](https://hub.docker.com/r/mosaicml/pytorch) family of images.
(See the section on [MosaicML PyTorch Images](#pytorch-images) below.)

**Note**: Only the Dockerimage for most recent version of Composer will be maintained. We recommend using
`mosaicml/composer:latest` or `mosaicml/composer:latest_cpu`, which will always be up to date.

<!-- BEGIN_COMPOSER_BUILD_MATRIX -->
| Composer Version   | CUDA Support   | Docker Tag                                                     |
|--------------------|----------------|----------------------------------------------------------------|
| 0.29.0             | Yes            | `mosaicml/composer:latest`, `mosaicml/composer:0.29.0`         |
| 0.29.0             | No             | `mosaicml/composer:latest_cpu`, `mosaicml/composer:0.29.0_cpu` |
<!-- END_COMPOSER_BUILD_MATRIX -->

**Note**: For a lightweight installation, we recommended using a [MosaicML PyTorch Image](#pytorch-images) and manually
installing Composer within the image.

## PyTorch Images

The [`mosaicml/pytorch`](https://hub.docker.com/r/mosaicml/pytorch) images contain PyTorch preinstalled, without Composer.
To install composer, once inside the image, run `pip install mosaicml`.

<!-- BEGIN_PYTORCH_BUILD_MATRIX -->
<<<<<<< HEAD
| Linux Distro   | Flavor   | PyTorch Version   | CUDA Version        | Python Version   | Docker Tags                                                                                                                                                                                                          |
|----------------|----------|-------------------|---------------------|------------------|----------------------------------------------------------------------------------------------------------------------------------------------------------------------------------------------------------------------|
| Ubuntu 22.04   | Base     | 2.6.0             | 12.4.1 (Infiniband) | 3.12             | `mosaicml/pytorch:latest`, `mosaicml/pytorch:2.6.0_cu124-python3.12-ubuntu22.04`                 |
| Ubuntu 22.04   | Base     | 2.6.0             | 12.4.1 (EFA)        | 3.12             | `mosaicml/pytorch:latest-aws`, `mosaicml/pytorch:2.6.0_cu124-python3.12-ubuntu22.04-aws` |
| Ubuntu 22.04   | Base     | 2.6.0             | cpu                 | 3.12             | `mosaicml/pytorch:latest_cpu`, `mosaicml/pytorch:2.6.0_cpu-python3.12-ubuntu22.04`             |
| Ubuntu 22.04   | Base     | 2.5.1             | 12.4.1 (Infiniband) | 3.12             | `mosaicml/pytorch:2.5.1_cu124-python3.12-ubuntu22.04`                                                                                        |
| Ubuntu 22.04   | Base     | 2.5.1             | 12.4.1 (EFA)        | 3.12             | `mosaicml/pytorch:2.5.1_cu124-python3.12-ubuntu22.04-aws`                                                                                |
| Ubuntu 22.04   | Base     | 2.5.1             | cpu                 | 3.12             | `mosaicml/pytorch:2.5.1_cpu-python3.12-ubuntu22.04`                                                                                            |
| Ubuntu 22.04   | Base     | 2.4.1             | 12.4.1 (Infiniband) | 3.12             | `mosaicml/pytorch:2.4.1_cu124-python3.12-ubuntu22.04`                                                                                        |
| Ubuntu 22.04   | Base     | 2.4.1             | 12.4.1 (EFA)        | 3.12             | `mosaicml/pytorch:2.4.1_cu124-python3.12-ubuntu22.04-aws`                                                                                |
| Ubuntu 22.04   | Base     | 2.4.1             | cpu                 | 3.12             | `mosaicml/pytorch:2.4.1_cpu-python3.12-ubuntu22.04`                                                                                            |
=======
| Linux Distro   | Flavor   | PyTorch Version   | CUDA Version        | Python Version   | Docker Tags                                                                              |
|----------------|----------|-------------------|---------------------|------------------|------------------------------------------------------------------------------------------|
| Ubuntu 22.04   | Base     | 2.6.0             | 12.4.1 (Infiniband) | 3.11             | `mosaicml/pytorch:latest`, `mosaicml/pytorch:2.6.0_cu124-python3.11-ubuntu22.04`         |
| Ubuntu 22.04   | Base     | 2.6.0             | 12.4.1 (EFA)        | 3.11             | `mosaicml/pytorch:latest-aws`, `mosaicml/pytorch:2.6.0_cu124-python3.11-ubuntu22.04-aws` |
| Ubuntu 22.04   | Base     | 2.6.0             | cpu                 | 3.11             | `mosaicml/pytorch:latest_cpu`, `mosaicml/pytorch:2.6.0_cpu-python3.11-ubuntu22.04`       |
| Ubuntu 22.04   | Base     | 2.5.1             | 12.4.1 (Infiniband) | 3.11             | `mosaicml/pytorch:2.5.1_cu124-python3.11-ubuntu22.04`                                    |
| Ubuntu 22.04   | Base     | 2.5.1             | 12.4.1 (EFA)        | 3.11             | `mosaicml/pytorch:2.5.1_cu124-python3.11-ubuntu22.04-aws`                                |
| Ubuntu 22.04   | Base     | 2.5.1             | cpu                 | 3.11             | `mosaicml/pytorch:2.5.1_cpu-python3.11-ubuntu22.04`                                      |
| Ubuntu 22.04   | Base     | 2.4.1             | 12.4.1 (Infiniband) | 3.11             | `mosaicml/pytorch:2.4.1_cu124-python3.11-ubuntu22.04`                                    |
| Ubuntu 22.04   | Base     | 2.4.1             | 12.4.1 (EFA)        | 3.11             | `mosaicml/pytorch:2.4.1_cu124-python3.11-ubuntu22.04-aws`                                |
| Ubuntu 22.04   | Base     | 2.4.1             | cpu                 | 3.11             | `mosaicml/pytorch:2.4.1_cpu-python3.11-ubuntu22.04`                                      |
>>>>>>> 271cd284
<!-- END_PYTORCH_BUILD_MATRIX -->

**Note**: The `mosaicml/pytorch:latest`, `mosaicml/pytorch:latest_cpu`, and `mosaicml/pytorch:latest-aws`
images will always point to the stable version of PyTorch which we have battle tested and recommend for production use.  The `latest` label
may not point to an image with the most recent release of PyTorch, however we do update our images frequently so that newer versions can
be proven out.

**Note**: Only the images listed in the table above are maintained.  All other images in the DockerHub repository have been deprecated
and are kept for legacy support.  Legacy images might be cleaned up without notice so it's best to migrate to the latest image or re-tag and maintain
a private copy if you wish to continue using legacy images.

## Pulling Images

Pre-built images can be pulled from [MosaicML's DockerHub Repository](https://hub.docker.com/u/mosaicml).

For example:

<!--pytest.mark.skip-->
```bash
docker pull mosaicml/composer
```<|MERGE_RESOLUTION|>--- conflicted
+++ resolved
@@ -25,34 +25,21 @@
 ## PyTorch Images
 
 The [`mosaicml/pytorch`](https://hub.docker.com/r/mosaicml/pytorch) images contain PyTorch preinstalled, without Composer.
+The base flavor contains PyTorch pre-installed; the vision flavor also includes OpenCV, MM Segmentation, and FFCV dependencies.
 To install composer, once inside the image, run `pip install mosaicml`.
 
 <!-- BEGIN_PYTORCH_BUILD_MATRIX -->
-<<<<<<< HEAD
-| Linux Distro   | Flavor   | PyTorch Version   | CUDA Version        | Python Version   | Docker Tags                                                                                                                                                                                                          |
-|----------------|----------|-------------------|---------------------|------------------|----------------------------------------------------------------------------------------------------------------------------------------------------------------------------------------------------------------------|
-| Ubuntu 22.04   | Base     | 2.6.0             | 12.4.1 (Infiniband) | 3.12             | `mosaicml/pytorch:latest`, `mosaicml/pytorch:2.6.0_cu124-python3.12-ubuntu22.04`                 |
-| Ubuntu 22.04   | Base     | 2.6.0             | 12.4.1 (EFA)        | 3.12             | `mosaicml/pytorch:latest-aws`, `mosaicml/pytorch:2.6.0_cu124-python3.12-ubuntu22.04-aws` |
-| Ubuntu 22.04   | Base     | 2.6.0             | cpu                 | 3.12             | `mosaicml/pytorch:latest_cpu`, `mosaicml/pytorch:2.6.0_cpu-python3.12-ubuntu22.04`             |
-| Ubuntu 22.04   | Base     | 2.5.1             | 12.4.1 (Infiniband) | 3.12             | `mosaicml/pytorch:2.5.1_cu124-python3.12-ubuntu22.04`                                                                                        |
-| Ubuntu 22.04   | Base     | 2.5.1             | 12.4.1 (EFA)        | 3.12             | `mosaicml/pytorch:2.5.1_cu124-python3.12-ubuntu22.04-aws`                                                                                |
-| Ubuntu 22.04   | Base     | 2.5.1             | cpu                 | 3.12             | `mosaicml/pytorch:2.5.1_cpu-python3.12-ubuntu22.04`                                                                                            |
-| Ubuntu 22.04   | Base     | 2.4.1             | 12.4.1 (Infiniband) | 3.12             | `mosaicml/pytorch:2.4.1_cu124-python3.12-ubuntu22.04`                                                                                        |
-| Ubuntu 22.04   | Base     | 2.4.1             | 12.4.1 (EFA)        | 3.12             | `mosaicml/pytorch:2.4.1_cu124-python3.12-ubuntu22.04-aws`                                                                                |
-| Ubuntu 22.04   | Base     | 2.4.1             | cpu                 | 3.12             | `mosaicml/pytorch:2.4.1_cpu-python3.12-ubuntu22.04`                                                                                            |
-=======
 | Linux Distro   | Flavor   | PyTorch Version   | CUDA Version        | Python Version   | Docker Tags                                                                              |
 |----------------|----------|-------------------|---------------------|------------------|------------------------------------------------------------------------------------------|
-| Ubuntu 22.04   | Base     | 2.6.0             | 12.4.1 (Infiniband) | 3.11             | `mosaicml/pytorch:latest`, `mosaicml/pytorch:2.6.0_cu124-python3.11-ubuntu22.04`         |
-| Ubuntu 22.04   | Base     | 2.6.0             | 12.4.1 (EFA)        | 3.11             | `mosaicml/pytorch:latest-aws`, `mosaicml/pytorch:2.6.0_cu124-python3.11-ubuntu22.04-aws` |
-| Ubuntu 22.04   | Base     | 2.6.0             | cpu                 | 3.11             | `mosaicml/pytorch:latest_cpu`, `mosaicml/pytorch:2.6.0_cpu-python3.11-ubuntu22.04`       |
-| Ubuntu 22.04   | Base     | 2.5.1             | 12.4.1 (Infiniband) | 3.11             | `mosaicml/pytorch:2.5.1_cu124-python3.11-ubuntu22.04`                                    |
-| Ubuntu 22.04   | Base     | 2.5.1             | 12.4.1 (EFA)        | 3.11             | `mosaicml/pytorch:2.5.1_cu124-python3.11-ubuntu22.04-aws`                                |
-| Ubuntu 22.04   | Base     | 2.5.1             | cpu                 | 3.11             | `mosaicml/pytorch:2.5.1_cpu-python3.11-ubuntu22.04`                                      |
-| Ubuntu 22.04   | Base     | 2.4.1             | 12.4.1 (Infiniband) | 3.11             | `mosaicml/pytorch:2.4.1_cu124-python3.11-ubuntu22.04`                                    |
-| Ubuntu 22.04   | Base     | 2.4.1             | 12.4.1 (EFA)        | 3.11             | `mosaicml/pytorch:2.4.1_cu124-python3.11-ubuntu22.04-aws`                                |
-| Ubuntu 22.04   | Base     | 2.4.1             | cpu                 | 3.11             | `mosaicml/pytorch:2.4.1_cpu-python3.11-ubuntu22.04`                                      |
->>>>>>> 271cd284
+| Ubuntu 22.04   | Base     | 2.6.0             | 12.4.1 (Infiniband) | 3.12             | `mosaicml/pytorch:latest`, `mosaicml/pytorch:2.6.0_cu124-python3.12-ubuntu22.04`         |
+| Ubuntu 22.04   | Base     | 2.6.0             | 12.4.1 (EFA)        | 3.12             | `mosaicml/pytorch:latest-aws`, `mosaicml/pytorch:2.6.0_cu124-python3.12-ubuntu22.04-aws` |
+| Ubuntu 22.04   | Base     | 2.6.0             | cpu                 | 3.12             | `mosaicml/pytorch:latest_cpu`, `mosaicml/pytorch:2.6.0_cpu-python3.12-ubuntu22.04`       |
+| Ubuntu 22.04   | Base     | 2.5.1             | 12.4.1 (Infiniband) | 3.12             | `mosaicml/pytorch:2.5.1_cu124-python3.12-ubuntu22.04`                                    |
+| Ubuntu 22.04   | Base     | 2.5.1             | 12.4.1 (EFA)        | 3.12             | `mosaicml/pytorch:2.5.1_cu124-python3.12-ubuntu22.04-aws`                                |
+| Ubuntu 22.04   | Base     | 2.5.1             | cpu                 | 3.12             | `mosaicml/pytorch:2.5.1_cpu-python3.12-ubuntu22.04`                                      |
+| Ubuntu 22.04   | Base     | 2.4.1             | 12.4.1 (Infiniband) | 3.12             | `mosaicml/pytorch:2.4.1_cu124-python3.12-ubuntu22.04`                                    |
+| Ubuntu 22.04   | Base     | 2.4.1             | 12.4.1 (EFA)        | 3.12             | `mosaicml/pytorch:2.4.1_cu124-python3.12-ubuntu22.04-aws`                                |
+| Ubuntu 22.04   | Base     | 2.4.1             | cpu                 | 3.12             | `mosaicml/pytorch:2.4.1_cpu-python3.12-ubuntu22.04`                                      |
 <!-- END_PYTORCH_BUILD_MATRIX -->
 
 **Note**: The `mosaicml/pytorch:latest`, `mosaicml/pytorch:latest_cpu`, and `mosaicml/pytorch:latest-aws`
