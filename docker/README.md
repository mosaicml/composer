--- conflicted
+++ resolved
@@ -28,19 +28,6 @@
 To install composer, once inside the image, run `pip install mosaicml`.
 
 <!-- BEGIN_PYTORCH_BUILD_MATRIX -->
-<<<<<<< HEAD
-| Linux Distro   | Flavor   | PyTorch Version   | CUDA Version        | Python Version   | Docker Tags                                                                                                                                                                                                          |
-|----------------|----------|-------------------|---------------------|------------------|----------------------------------------------------------------------------------------------------------------------------------------------------------------------------------------------------------------------|
-| Ubuntu 20.04   | Base     | 2.3.1             | 12.1.1 (Infiniband) | 3.11             | `mosaicml/pytorch:latest`, `mosaicml/pytorch:2.3.1_cu121-python3.11-ubuntu20.04`                 |
-| Ubuntu 20.04   | Base     | 2.3.1             | 12.1.1 (EFA)        | 3.11             | `mosaicml/pytorch:latest-aws`, `mosaicml/pytorch:2.3.1_cu121-python3.11-ubuntu20.04-aws` |
-| Ubuntu 20.04   | Base     | 2.3.1             | cpu                 | 3.11             | `mosaicml/pytorch:latest_cpu`, `mosaicml/pytorch:2.3.1_cpu-python3.11-ubuntu20.04`             |
-| Ubuntu 20.04   | Base     | 2.2.2             | 12.1.1 (Infiniband) | 3.11             | `mosaicml/pytorch:2.2.2_cu121-python3.11-ubuntu20.04`                                                                                        |
-| Ubuntu 20.04   | Base     | 2.2.2             | 12.1.1 (EFA)        | 3.11             | `mosaicml/pytorch:2.2.2_cu121-python3.11-ubuntu20.04-aws`                                                                                |
-| Ubuntu 20.04   | Base     | 2.2.2             | cpu                 | 3.11             | `mosaicml/pytorch:2.2.2_cpu-python3.11-ubuntu20.04`                                                                                            |
-| Ubuntu 20.04   | Base     | 2.1.2             | 12.1.1 (Infiniband) | 3.10             | `mosaicml/pytorch:2.1.2_cu121-python3.10-ubuntu20.04`                                                                                        |
-| Ubuntu 20.04   | Base     | 2.1.2             | 12.1.1 (EFA)        | 3.10             | `mosaicml/pytorch:2.1.2_cu121-python3.10-ubuntu20.04-aws`                                                                                |
-| Ubuntu 20.04   | Base     | 2.1.2             | cpu                 | 3.10             | `mosaicml/pytorch:2.1.2_cpu-python3.10-ubuntu20.04`                                                                                            |
-=======
 | Linux Distro   | Flavor   | PyTorch Version   | CUDA Version        | Python Version   | Docker Tags                                                                              |
 |----------------|----------|-------------------|---------------------|------------------|------------------------------------------------------------------------------------------|
 | Ubuntu 20.04   | Base     | 2.4.0             | 12.4.1 (Infiniband) | 3.11             | `mosaicml/pytorch:latest`, `mosaicml/pytorch:2.4.0_cu124-python3.11-ubuntu20.04`         |
@@ -52,7 +39,6 @@
 | Ubuntu 20.04   | Base     | 2.2.2             | 12.1.1 (Infiniband) | 3.11             | `mosaicml/pytorch:2.2.2_cu121-python3.11-ubuntu20.04`                                    |
 | Ubuntu 20.04   | Base     | 2.2.2             | 12.1.1 (EFA)        | 3.11             | `mosaicml/pytorch:2.2.2_cu121-python3.11-ubuntu20.04-aws`                                |
 | Ubuntu 20.04   | Base     | 2.2.2             | cpu                 | 3.11             | `mosaicml/pytorch:2.2.2_cpu-python3.11-ubuntu20.04`                                      |
->>>>>>> 6664382d
 <!-- END_PYTORCH_BUILD_MATRIX -->
 
 **Note**: The `mosaicml/pytorch:latest`, `mosaicml/pytorch:latest_cpu`, and `mosaicml/pytorch:latest-aws`
