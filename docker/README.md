--- conflicted
+++ resolved
@@ -13,15 +13,10 @@
 `mosaicml/composer:latest` or `mosaicml/composer:latest_cpu`, which will always be up to date.
 
 <!-- BEGIN_COMPOSER_BUILD_MATRIX -->
-| Composer Version   | CUDA Support   | Docker Tag                                                     |
-|--------------------|----------------|----------------------------------------------------------------|
-<<<<<<< HEAD
-| 0.16.4             | Yes            | `mosaicml/composer:latest`, `mosaicml/composer:0.16.4`         |
-| 0.16.4             | No             | `mosaicml/composer:latest_cpu`, `mosaicml/composer:0.16.4_cpu` |
-=======
-| 0.17.1             | Yes            | `mosaicml/composer:latest`, `mosaicml/composer:0.17.1`         |
-| 0.17.1             | No             | `mosaicml/composer:latest_cpu`, `mosaicml/composer:0.17.1_cpu` |
->>>>>>> 66f412dc
+| Composer Version | CUDA Support | Docker Tag                                                     |
+| ---------------- | ------------ | -------------------------------------------------------------- |
+| 0.17.1           | Yes          | `mosaicml/composer:latest`, `mosaicml/composer:0.17.1`         |
+| 0.17.1           | No           | `mosaicml/composer:latest_cpu`, `mosaicml/composer:0.17.1_cpu` |
 <!-- END_COMPOSER_BUILD_MATRIX -->
 
 **Note**: For a lightweight installation, we recommended using a [MosaicML PyTorch Image](#pytorch-images) and manually
@@ -34,21 +29,18 @@
 To install composer, once inside the image, run `pip install mosaicml`.
 
 <!-- BEGIN_PYTORCH_BUILD_MATRIX -->
-| Linux Distro   | Flavor   | PyTorch Version   | CUDA Version        | Python Version   | Docker Tags                                                                              |
-|----------------|----------|-------------------|---------------------|------------------|------------------------------------------------------------------------------------------|
-<<<<<<< HEAD
-=======
-| Ubuntu 20.04   | Base     | 2.2.0             | 12.1.0 (Infiniband) | 3.10             | `mosaicml/pytorch:2.2.0_cu121-nightly20231024-python3.10-ubuntu20.04`                    |
->>>>>>> 66f412dc
-| Ubuntu 20.04   | Base     | 2.1.0             | 12.1.0 (Infiniband) | 3.10             | `mosaicml/pytorch:latest`, `mosaicml/pytorch:2.1.0_cu121-python3.10-ubuntu20.04`         |
-| Ubuntu 20.04   | Base     | 2.1.0             | 12.1.0 (EFA)        | 3.10             | `mosaicml/pytorch:latest-aws`, `mosaicml/pytorch:2.1.0_cu121-python3.10-ubuntu20.04-aws` |
-| Ubuntu 20.04   | Base     | 2.1.0             | cpu                 | 3.10             | `mosaicml/pytorch:latest_cpu`, `mosaicml/pytorch:2.1.0_cpu-python3.10-ubuntu20.04`       |
-| Ubuntu 20.04   | Base     | 2.0.1             | 11.8.0 (Infiniband) | 3.10             | `mosaicml/pytorch:2.0.1_cu118-python3.10-ubuntu20.04`                                    |
-| Ubuntu 20.04   | Base     | 2.0.1             | 11.8.0 (EFA)        | 3.10             | `mosaicml/pytorch:2.0.1_cu118-python3.10-ubuntu20.04-aws`                                |
-| Ubuntu 20.04   | Base     | 2.0.1             | cpu                 | 3.10             | `mosaicml/pytorch:2.0.1_cpu-python3.10-ubuntu20.04`                                      |
-| Ubuntu 20.04   | Base     | 1.13.1            | 11.7.1 (Infiniband) | 3.10             | `mosaicml/pytorch:1.13.1_cu117-python3.10-ubuntu20.04`                                   |
-| Ubuntu 20.04   | Base     | 1.13.1            | 11.7.1 (EFA)        | 3.10             | `mosaicml/pytorch:1.13.1_cu117-python3.10-ubuntu20.04-aws`                               |
-| Ubuntu 20.04   | Base     | 1.13.1            | cpu                 | 3.10             | `mosaicml/pytorch:1.13.1_cpu-python3.10-ubuntu20.04`                                     |
+| Linux Distro | Flavor | PyTorch Version | CUDA Version        | Python Version | Docker Tags                                                                              |
+| ------------ | ------ | --------------- | ------------------- | -------------- | ---------------------------------------------------------------------------------------- |
+| Ubuntu 20.04 | Base   | 2.2.0           | 12.1.0 (Infiniband) | 3.10           | `mosaicml/pytorch:2.2.0_cu121-nightly20231024-python3.10-ubuntu20.04`                    |
+| Ubuntu 20.04 | Base   | 2.1.0           | 12.1.0 (Infiniband) | 3.10           | `mosaicml/pytorch:latest`, `mosaicml/pytorch:2.1.0_cu121-python3.10-ubuntu20.04`         |
+| Ubuntu 20.04 | Base   | 2.1.0           | 12.1.0 (EFA)        | 3.10           | `mosaicml/pytorch:latest-aws`, `mosaicml/pytorch:2.1.0_cu121-python3.10-ubuntu20.04-aws` |
+| Ubuntu 20.04 | Base   | 2.1.0           | cpu                 | 3.10           | `mosaicml/pytorch:latest_cpu`, `mosaicml/pytorch:2.1.0_cpu-python3.10-ubuntu20.04`       |
+| Ubuntu 20.04 | Base   | 2.0.1           | 11.8.0 (Infiniband) | 3.10           | `mosaicml/pytorch:2.0.1_cu118-python3.10-ubuntu20.04`                                    |
+| Ubuntu 20.04 | Base   | 2.0.1           | 11.8.0 (EFA)        | 3.10           | `mosaicml/pytorch:2.0.1_cu118-python3.10-ubuntu20.04-aws`                                |
+| Ubuntu 20.04 | Base   | 2.0.1           | cpu                 | 3.10           | `mosaicml/pytorch:2.0.1_cpu-python3.10-ubuntu20.04`                                      |
+| Ubuntu 20.04 | Base   | 1.13.1          | 11.7.1 (Infiniband) | 3.10           | `mosaicml/pytorch:1.13.1_cu117-python3.10-ubuntu20.04`                                   |
+| Ubuntu 20.04 | Base   | 1.13.1          | 11.7.1 (EFA)        | 3.10           | `mosaicml/pytorch:1.13.1_cu117-python3.10-ubuntu20.04-aws`                               |
+| Ubuntu 20.04 | Base   | 1.13.1          | cpu                 | 3.10           | `mosaicml/pytorch:1.13.1_cpu-python3.10-ubuntu20.04`                                     |
 <!-- END_PYTORCH_BUILD_MATRIX -->
 
 **Note**: The `mosaicml/pytorch:latest`, `mosaicml/pytorch:latest_cpu`, and `mosaicml/pytorch:latest-aws`
