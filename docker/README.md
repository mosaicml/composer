# Docker

To simplify environment setup for Composer, we provide a set of pre-built Docker images.

## Composer Images

The [`mosaicml/composer`](https://hub.docker.com/r/mosaicml/composer) images contain all Composer pre-installed with
all dependencies for both NLP and Vision models. They are built on top of the
[`mosaicml/pytorch_vision`](https://hub.docker.com/r/mosaicml/pytorch_vision) family of images.
(See the section on [MosaicML PyTorch Images](#pytorch-images) below.)

**Note**: Only the Dockerimage for most recent version of Composer will be maintained. We recommend using
`mosaicml/composer:latest` or `mosaicml/composer:latest_cpu`, which will always be up to date.

<!-- BEGIN_COMPOSER_BUILD_MATRIX -->
<<<<<<< HEAD
| Composer Version   | CUDA Support   | Docker Tag                                                     |
|--------------------|----------------|----------------------------------------------------------------|
| 0.12.0             | Yes            | `mosaicml/composer:latest`, `mosaicml/composer:0.12.0`         |
| 0.12.0             | No             | `mosaicml/composer:latest_cpu`, `mosaicml/composer:0.12.0_cpu` |
=======
| Composer Version   | CUDA Support   | Docker Tag                     |
|--------------------|----------------|--------------------------------|
| latest             | Yes            | `mosaicml/composer:latest`     |
| latest             | No             | `mosaicml/composer:latest_cpu` |
| 0.12.1             | Yes            | `mosaicml/composer:0.12.1`     |
| 0.12.1             | No             | `mosaicml/composer:0.12.1_cpu` |
>>>>>>> 6a9d0887
<!-- END_COMPOSER_BUILD_MATRIX -->


**Note**: For a lightweight installation, we recommended using a [MosaicML PyTorch Image](#pytorch-images) and manually
installing Composer within the image.

## PyTorch Images

The [`mosaicml/pytorch`](https://hub.docker.com/r/mosaicml/pytorch) images contain PyTorch preinstalled, without Composer.
The base flavor contains PyTorch pre-installed; the vision flavor also includes OpenCV, MM Segmentation, and FFCV dependencies.
To install composer, once inside the image, run `pip install mosaicml`.

<!-- BEGIN_PYTORCH_BUILD_MATRIX -->
| Linux Distro   | Flavor   | PyTorch Version   | CUDA Version        | Python Version   | Docker Tags                                                                                       |
|----------------|----------|-------------------|---------------------|------------------|---------------------------------------------------------------------------------------------------|
| Ubuntu 20.04   | Base     | 1.13.1            | 11.7.1 (Infiniband) | 3.10             | `mosaicml/pytorch:latest`, `mosaicml/pytorch:1.13.1_cu117-python3.10-ubuntu20.04`                 |
| Ubuntu 20.04   | Base     | 1.13.1            | 11.7.1 (EFA)        | 3.10             | `mosaicml/pytorch:latest-aws`, `mosaicml/pytorch:1.13.1_cu117-python3.10-ubuntu20.04-aws`         |
| Ubuntu 20.04   | Base     | 1.13.1            | cpu                 | 3.10             | `mosaicml/pytorch:latest_cpu`, `mosaicml/pytorch:1.13.1_cpu-python3.10-ubuntu20.04`               |
| Ubuntu 20.04   | Base     | 1.12.1            | 11.6.2 (Infiniband) | 3.9              | `mosaicml/pytorch:1.12.1_cu116-python3.9-ubuntu20.04`                                             |
| Ubuntu 20.04   | Base     | 1.12.1            | cpu                 | 3.9              | `mosaicml/pytorch:1.12.1_cpu-python3.9-ubuntu20.04`                                               |
| Ubuntu 20.04   | Base     | 1.11.0            | 11.5.2 (Infiniband) | 3.8              | `mosaicml/pytorch:1.11.0_cu115-python3.8-ubuntu20.04`                                             |
| Ubuntu 20.04   | Base     | 1.11.0            | cpu                 | 3.8              | `mosaicml/pytorch:1.11.0_cpu-python3.8-ubuntu20.04`                                               |
| Ubuntu 20.04   | Vision   | 1.13.1            | 11.7.1 (Infiniband) | 3.10             | `mosaicml/pytorch_vision:latest`, `mosaicml/pytorch_vision:1.13.1_cu117-python3.10-ubuntu20.04`   |
| Ubuntu 20.04   | Vision   | 1.13.1            | cpu                 | 3.10             | `mosaicml/pytorch_vision:latest_cpu`, `mosaicml/pytorch_vision:1.13.1_cpu-python3.10-ubuntu20.04` |
<!-- END_PYTORCH_BUILD_MATRIX -->

``Pillow-SIMD`` is installed by default in all images.

## Pulling Images

Pre-built images can be pulled from [MosaicML's DockerHub Repository](https://hub.docker.com/u/mosaicml).

For example:

<!--pytest.mark.skip-->
```bash
docker pull mosaicml/composer
```<|MERGE_RESOLUTION|>--- conflicted
+++ resolved
@@ -13,19 +13,10 @@
 `mosaicml/composer:latest` or `mosaicml/composer:latest_cpu`, which will always be up to date.
 
 <!-- BEGIN_COMPOSER_BUILD_MATRIX -->
-<<<<<<< HEAD
 | Composer Version   | CUDA Support   | Docker Tag                                                     |
 |--------------------|----------------|----------------------------------------------------------------|
-| 0.12.0             | Yes            | `mosaicml/composer:latest`, `mosaicml/composer:0.12.0`         |
-| 0.12.0             | No             | `mosaicml/composer:latest_cpu`, `mosaicml/composer:0.12.0_cpu` |
-=======
-| Composer Version   | CUDA Support   | Docker Tag                     |
-|--------------------|----------------|--------------------------------|
-| latest             | Yes            | `mosaicml/composer:latest`     |
-| latest             | No             | `mosaicml/composer:latest_cpu` |
-| 0.12.1             | Yes            | `mosaicml/composer:0.12.1`     |
-| 0.12.1             | No             | `mosaicml/composer:0.12.1_cpu` |
->>>>>>> 6a9d0887
+| 0.12.1             | Yes            | `mosaicml/composer:latest`, `mosaicml/composer:0.12.1`         |
+| 0.12.1             | No             | `mosaicml/composer:latest_cpu`, `mosaicml/composer:0.12.1_cpu` |
 <!-- END_COMPOSER_BUILD_MATRIX -->
 
 
