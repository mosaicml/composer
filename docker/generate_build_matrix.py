# Copyright 2022 MosaicML Composer authors
# SPDX-License-Identifier: Apache-2.0

"""Helper script to generate the ``build_matrix.yaml`` and update ``README.md``.

Note: this script requires tabulate. Run ``pip install tabulate`` if not installed

To run::

    python generate_build_matrix.py
"""

import itertools
import os
import sys

import packaging.version
import tabulate
import yaml

LATEST_PYTHON_VERSION = '3.10'
PRODUCTION_PYTORCH_VERSION = '1.13.1'


def _get_torchvision_version(pytorch_version: str):
    if pytorch_version == '2.0.1':
        return '0.15.2'
    if pytorch_version == '1.13.1':
        return '0.14.1'
    raise ValueError(f'Invalid pytorch_version: {pytorch_version}')


def _get_torchtext_version(pytorch_version: str):
    if pytorch_version == '2.0.1':
        return '0.15.2'
    if pytorch_version == '1.13.1':
        return '0.14.1'
    raise ValueError(f'Invalid pytorch_version: {pytorch_version}')


def _get_base_image(cuda_version: str):
    if not cuda_version:
        return 'ubuntu:20.04'
    return f'nvidia/cuda:{cuda_version}-cudnn8-devel-ubuntu20.04'


def _get_cuda_version(pytorch_version: str, use_cuda: bool):
    if not use_cuda:
        return ''
    if pytorch_version == '2.0.1':
        return '11.8.0'
    if pytorch_version == '1.13.1':
        return '11.7.1'
    raise ValueError(f'Invalid pytorch_version: {pytorch_version}')


def _get_cuda_version_tag(cuda_version: str):
    if not cuda_version:
        return 'cpu'
    return 'cu' + ''.join(cuda_version.split('.')[:2])


def _get_pytorch_tags(python_version: str, pytorch_version: str, cuda_version: str, stage: str, interconnect: str):
    if stage == 'pytorch_stage':
        base_image_name = 'mosaicml/pytorch'
    elif stage == 'vision_stage':
        base_image_name = 'mosaicml/pytorch_vision'
    else:
        raise ValueError(f'Invalid stage: {stage}')
    cuda_version_tag = _get_cuda_version_tag(cuda_version)
    tags = [f'{base_image_name}:{pytorch_version}_{cuda_version_tag}-python{python_version}-ubuntu20.04']

    if python_version == LATEST_PYTHON_VERSION and pytorch_version == PRODUCTION_PYTORCH_VERSION:
        if not cuda_version:
            tags.append(f'{base_image_name}:latest_cpu')
        else:
            tags.append(f'{base_image_name}:latest')

    if interconnect == 'EFA':
        tags = [f'{tag}-aws' for tag in tags]

    return tags


def _get_composer_tags(composer_version: str, use_cuda: bool):
    base_image_name = 'mosaicml/composer'

    tags = []
    if not use_cuda:
        tags.append(f'{base_image_name}:{composer_version}_cpu')
        tags.append(f'{base_image_name}:latest_cpu')
    else:
        tags.append(f'{base_image_name}:{composer_version}')
        tags.append(f'{base_image_name}:latest')

    return tags


def _get_image_name(pytorch_version: str, cuda_version: str, stage: str, interconnect: str):
    pytorch_version = pytorch_version.replace('.', '-')
    cuda_version = _get_cuda_version_tag(cuda_version)

    if stage == 'pytorch_stage':
        stage = ''
    elif stage == 'vision_stage':
        stage = '-vision'
    else:
        raise ValueError(f'Invalid stage: {stage}')

    if interconnect == 'EFA':
        fabric = '-aws'
    else:
        fabric = ''

    return f'torch{stage}-{pytorch_version}-{cuda_version}{fabric}'


def _write_table(table_tag: str, table_contents: str):
    with open(os.path.join(os.path.dirname(__name__), 'README.md'), 'r') as f:
        contents = f.read()

    begin_table_tag = f'<!-- BEGIN_{table_tag} -->'
    end_table_tag = f'<!-- END_{table_tag} -->'

    pre = contents.split(begin_table_tag)[0]
    post = contents.split(end_table_tag)[1]
    new_readme = f'{pre}{begin_table_tag}\n{table_contents}\n{end_table_tag}{post}'

    with open(os.path.join(os.path.dirname(__name__), 'README.md'), 'w') as f:
        f.write(new_readme)


def _main():
    python_versions = ['3.10']
    pytorch_versions = ['2.0.1', '1.13.1']
    cuda_options = [True, False]
    stages = ['pytorch_stage', 'vision_stage']
    interconnects = ['mellanox', 'EFA']  # mellanox is default, EFA needed for AWS

    pytorch_entries = []

    for product in itertools.product(python_versions, pytorch_versions, cuda_options, stages, interconnects):
        python_version, pytorch_version, use_cuda, stage, interconnect = product

        cuda_version = _get_cuda_version(pytorch_version=pytorch_version, use_cuda=use_cuda)

        entry = {
            'IMAGE_NAME':
                _get_image_name(pytorch_version, cuda_version, stage, interconnect),
            'BASE_IMAGE':
                _get_base_image(cuda_version),
            'CUDA_VERSION':
                cuda_version,
            'PYTHON_VERSION':
                python_version,
            'PYTORCH_VERSION':
                pytorch_version,
            'TARGET':
                stage,
            'TORCHVISION_VERSION':
                _get_torchvision_version(pytorch_version),
            'TORCHTEXT_VERSION':
                _get_torchtext_version(pytorch_version),
            'TAGS':
                _get_pytorch_tags(
                    python_version=python_version,
                    pytorch_version=pytorch_version,
                    cuda_version=cuda_version,
                    stage=stage,
                    interconnect=interconnect,
                ),
            'PYTORCH_NIGHTLY_URL':
                '',
            'PYTORCH_NIGHTLY_VERSION':
                '',
        }

        # Only build the vision image on latest python
        if stage == 'vision_stage' and python_version != LATEST_PYTHON_VERSION:
            continue

        # Only build EFA image on latest python with cuda on pytorch_stage
        if interconnect == 'EFA' and not (python_version == LATEST_PYTHON_VERSION and use_cuda and
                                          stage == 'pytorch_stage'):
            continue

        # Skip the mellanox drivers if not in the cuda images or using EFA
        if not cuda_version or interconnect == 'EFA':
            entry['MOFED_VERSION'] = ''
        else:
            entry['MOFED_VERSION'] = '5.5-1.0.3.2'

        # Skip EFA drivers if not using EFA
        if interconnect != 'EFA':
            entry['AWS_OFI_NCCL_VERSION'] = ''
        else:
            entry['AWS_OFI_NCCL_VERSION'] = 'v1.5.0-aws'

        pytorch_entries.append(entry)

    nightly_entry = {
        'AWS_OFI_NCCL_VERSION': '',
        'BASE_IMAGE': 'nvidia/cuda:12.1.0-cudnn8-devel-ubuntu20.04',
        'CUDA_VERSION': '12.1.0',
        'IMAGE_NAME': 'torch-nightly-2-1-0-20230903-cu121',
        'MOFED_VERSION': '5.5-1.0.3.2',
        'PYTHON_VERSION': '3.10',
        'PYTORCH_VERSION': '2.1.0',
        'PYTORCH_NIGHTLY_URL': 'https://download.pytorch.org/whl/nightly/cu121',
<<<<<<< HEAD
        'PYTORCH_NIGHTLY_VERSION': 'dev20230827+cu121',
        'TAGS': ['mosaicml/pytorch:2.1.0_cu121-nightly20230827-nccl-2.18.5-python3.10-ubuntu20.04'],
=======
        'PYTORCH_NIGHTLY_VERSION': 'dev20230903+cu121',
        'TAGS': ['mosaicml/pytorch:2.1.0_cu121-nightly20230903-python3.10-ubuntu20.04'],
>>>>>>> 99c833b9
        'TARGET': 'pytorch_stage',
        'TORCHTEXT_VERSION': '0.16.0',
        'TORCHVISION_VERSION': '0.16.0',
        'NCCL_VERSION': '2.18.5',
    }
    pytorch_entries.append(nightly_entry)

    composer_entries = []

    # The `GIT_COMMIT` is a placeholder and Jenkins will substitute it with the actual git commit for the `composer_staging` images
    composer_versions = ['0.16.2']  # Only build images for the latest composer version
    composer_python_versions = [LATEST_PYTHON_VERSION]  # just build composer against the latest

    for product in itertools.product(composer_python_versions, composer_versions, cuda_options):
        python_version, composer_version, use_cuda = product

        pytorch_version = PRODUCTION_PYTORCH_VERSION
        cuda_version = _get_cuda_version(pytorch_version=pytorch_version, use_cuda=use_cuda)
        cpu = '-cpu' if not use_cuda else ''

        entry = {
            'IMAGE_NAME': f"composer-{composer_version.replace('.', '-')}{cpu}",
            'BASE_IMAGE': _get_base_image(cuda_version),
            'CUDA_VERSION': cuda_version,
            'PYTHON_VERSION': python_version,
            'PYTORCH_VERSION': pytorch_version,
            'PYTORCH_NIGHTLY_URL': '',
            'PYTORCH_NIGHTLY_VERSION': '',
            'TARGET': 'composer_stage',
            'TORCHVISION_VERSION': _get_torchvision_version(pytorch_version),
            'TORCHTEXT_VERSION': _get_torchtext_version(pytorch_version),
            'MOFED_VERSION': '5.5-1.0.3.2',
            'AWS_OFI_NCCL_VERSION': '',
            'COMPOSER_INSTALL_COMMAND': f'mosaicml[all]=={composer_version}',
            'TAGS': _get_composer_tags(
                composer_version=composer_version,
                use_cuda=use_cuda,
            ),
        }

        composer_entries.append(entry)

    with open(os.path.join(os.path.dirname(__name__), 'build_matrix.yaml'), 'w+') as f:
        f.write('# This file is automatically generated by generate_build_matrix.py. DO NOT EDIT!\n')
        yaml.safe_dump(pytorch_entries + composer_entries, f)

    # Also print the table for the readme

    # PyTorch Table
    headers = ['Linux Distro', 'Flavor', 'PyTorch Version', 'CUDA Version', 'Python Version', 'Docker Tags']
    table = []
    for entry in pytorch_entries:
        interconnect = 'N/A'
        if entry['CUDA_VERSION']:
            if entry['MOFED_VERSION'] != '':
                interconnect = 'Infiniband'
            else:
                interconnect = 'EFA'
        cuda_version = f"{entry['CUDA_VERSION']} ({interconnect})" if entry['CUDA_VERSION'] else 'cpu'
        table.append([
            'Ubuntu 20.04',  # Linux distro
            'Base' if entry['TARGET'] == 'pytorch_stage' else 'Vision',  # Flavor
            entry['PYTORCH_VERSION'],  # Pytorch version
            cuda_version,  # Cuda version
            entry['PYTHON_VERSION'],  # Python version,
            ', '.join(reversed([f'`{x}`' for x in entry['TAGS']])),  # Docker tags
        ])
    table.sort(
        key=lambda x: x[3].replace('Infiniband', '1').replace('EFA', '2'))  # cuda version, put infiniband ahead of EFA
    table.sort(key=lambda x: packaging.version.parse(x[4]), reverse=True)  # python version
    table.sort(key=lambda x: packaging.version.parse(x[2]), reverse=True)  # pytorch version
    table.sort(key=lambda x: x[1])  # flavor
    table_contents = tabulate.tabulate(table, headers, tablefmt='github', floatfmt='', disable_numparse=True)
    _write_table('PYTORCH_BUILD_MATRIX', table_contents)

    # Composer Table
    # Also print the table for the readme
    headers = ['Composer Version', 'CUDA Support', 'Docker Tag']
    table = []
    for entry in composer_entries:

        if len(entry['TAGS']) == 0:
            continue

        table.append([
            entry['TAGS'][0].split(':')[1].replace('_cpu', ''),  # Composer version, or 'latest'
            'No' if entry['BASE_IMAGE'].startswith('ubuntu:') else 'Yes',  # Whether there is Cuda support
            ', '.join(reversed([f'`{x}`' for x in entry['TAGS']])),  # Docker tags
        ])
    table.sort(key=lambda x: x[1], reverse=True)  # cuda support
    table.sort(key=lambda x: packaging.version.parse('9999999999999'
                                                     if x[0] == 'latest' else x[0]), reverse=True)  # Composer version
    table_contents = tabulate.tabulate(table, headers, tablefmt='github', floatfmt='', disable_numparse=True)
    _write_table('COMPOSER_BUILD_MATRIX', table_contents)

    print('Successfully updated `build_matrix.yaml` and `README.md`.', file=sys.stderr)


if __name__ == '__main__':
    _main()<|MERGE_RESOLUTION|>--- conflicted
+++ resolved
@@ -207,13 +207,8 @@
         'PYTHON_VERSION': '3.10',
         'PYTORCH_VERSION': '2.1.0',
         'PYTORCH_NIGHTLY_URL': 'https://download.pytorch.org/whl/nightly/cu121',
-<<<<<<< HEAD
         'PYTORCH_NIGHTLY_VERSION': 'dev20230827+cu121',
         'TAGS': ['mosaicml/pytorch:2.1.0_cu121-nightly20230827-nccl-2.18.5-python3.10-ubuntu20.04'],
-=======
-        'PYTORCH_NIGHTLY_VERSION': 'dev20230903+cu121',
-        'TAGS': ['mosaicml/pytorch:2.1.0_cu121-nightly20230903-python3.10-ubuntu20.04'],
->>>>>>> 99c833b9
         'TARGET': 'pytorch_stage',
         'TORCHTEXT_VERSION': '0.16.0',
         'TORCHVISION_VERSION': '0.16.0',
