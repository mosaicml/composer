# Copyright 2021 MosaicML. All Rights Reserved.

import os
import site
import sys
import textwrap

import setuptools
from setuptools import setup
from setuptools.command.develop import develop as develop_orig

_IS_ROOT = os.getuid() == 0
_IS_USER = "--user" in sys.argv[1:]
_IS_VIRTUALENV = "VIRTUAL_ENV" in os.environ


# From https://stackoverflow.com/questions/51292333/how-to-tell-from-setup-py-if-the-module-is-being-installed-in-editable-mode
class develop(develop_orig):

    def run(self):
        if _IS_ROOT and (not _IS_VIRTUALENV) and (not _IS_USER):
            raise RuntimeError(
                textwrap.dedent("""\
                    When installing in editable mode as root outside of a virtual environment,
                    please specify `--user`. Editable installs as the root user outside of a virtual environment
                    do not work without the `--user` flag. Please instead run something like: `pip install --user -e .`"""
                               ))
        super().run()


# From https://github.com/pypa/pip/issues/7953#issuecomment-645133255
site.ENABLE_USER_SITE = _IS_USER


def package_files(directory: str):
    # from https://stackoverflow.com/a/36693250
    paths = []
    for (path, _, filenames) in os.walk(directory):
        for filename in filenames:
            paths.append(os.path.join('..', path, filename))
    return paths


with open("README.md", "r", encoding="utf-8") as fh:
    long_description = fh.read()

install_requires = [
    "pyyaml>=5.4.1",
    "tqdm>=4.62.3",
    "torchmetrics>=0.6.0",
    "torch_optimizer==0.1.0",
    "torchvision>=0.9.0",
    "torch>=1.9",
    "yahp>=0.0.14",
    "requests>=2.26.0",
    "numpy==1.21.5",
    "apache-libcloud>=3.3.1",
    "psutil>=5.8.0",
]
extra_deps = {}

extra_deps['base'] = []

extra_deps['dev'] = [
    # Imports for docs builds and running tests
    "custom_inherit==2.3.2",
    'junitparser>=2.1.1',
    'coverage[toml]>=6.1.1',
    'fasteners==0.17.3',  # run_directory_uploader tests require fasteners
    'pytest>=7.0.0',
    'toml==0.10.2',
    'yapf==0.32.0',
    'isort>=5.9.3',
    'ipython>=7.29.0',
    'ipykernel>=6.5.0',
    'jupyter>=1.0.0',
    'yamllint>=1.26.2',
    'pytest-timeout>=1.4.2',
<<<<<<< HEAD
    'pyright==1.1.225',
    'recommonmark==0.7.1',
=======
    'pyright==1.1.224.post1',
    'recommonmark>=0.7.1',
>>>>>>> 2a57e4db
    'sphinx>=4.2.0',
    'sphinx_copybutton==0.5.0',
    'sphinx_markdown_tables==0.0.15',
    'sphinx-argparse==0.3.1',
    'sphinxcontrib.katex==0.8.6',
    'sphinxext.opengraph==0.6.1',
    'sphinxemoji==0.2.0',
    'furo>=2022.1.2',
    'sphinx-copybutton==0.5.0',
    'testbook==0.4.2',
    'myst-parser==0.16.1',
    'pylint>=2.12.2',
    'docformatter>=1.4',
    'sphinx_panels==0.6.0',
]

extra_deps["deepspeed"] = [
    'deepspeed==0.5.10',
]

extra_deps["wandb"] = [
    'wandb==0.12.10',
]

extra_deps["unet"] = [
    'monai==0.8.1',
    'scikit-learn>=1.0.1',
]

extra_deps["timm"] = [
    'timm==0.5.4',
]

extra_deps["nlp"] = [
    'transformers>=4.11',
    'datasets>=1.14',
]

extra_deps['all'] = set(dep for deps in extra_deps.values() for dep in deps)

setup(name="mosaicml",
      version="0.3.1",
      author="MosaicML",
      author_email="team@mosaicml.com",
      description="composing methods for ML training efficiency",
      long_description=long_description,
      long_description_content_type="text/markdown",
      url="https://github.com/mosaicml/composer",
      include_package_data=True,
      package_data={
          "composer": ['py.typed'],
          "": package_files('composer/yamls'),
          "": package_files('composer/algorithms')
      },
      packages=setuptools.find_packages(exclude=["tests*"]),
      classifiers=[
          "Programming Language :: Python :: 3",
          "Programming Language :: Python :: 3.7",
          "Programming Language :: Python :: 3.8",
          "Programming Language :: Python :: 3.9",
      ],
      install_requires=install_requires,
      entry_points={
          'console_scripts': ['composer = composer.cli.launcher:main',],
      },
      extras_require=extra_deps,
      dependency_links=['https://developer.download.nvidia.com/compute/redist'],
      python_requires='>=3.7',
      ext_package="composer",
      cmdclass={'develop': develop})

# only visible if user installs with verbose -v flag
# Printing to stdout as not to interfere with setup.py CLI flags (e.g. --version)
print("*" * 20, file=sys.stderr)
print(textwrap.dedent("""\
    NOTE: For best performance, we recommend installing Pillow-SIMD
    for accelerated image processing operations. To install:
    \t pip uninstall pillow && pip install pillow-simd"""),
      file=sys.stderr)
print("*" * 20, file=sys.stderr)<|MERGE_RESOLUTION|>--- conflicted
+++ resolved
@@ -76,13 +76,8 @@
     'jupyter>=1.0.0',
     'yamllint>=1.26.2',
     'pytest-timeout>=1.4.2',
-<<<<<<< HEAD
-    'pyright==1.1.225',
-    'recommonmark==0.7.1',
-=======
     'pyright==1.1.224.post1',
     'recommonmark>=0.7.1',
->>>>>>> 2a57e4db
     'sphinx>=4.2.0',
     'sphinx_copybutton==0.5.0',
     'sphinx_markdown_tables==0.0.15',
