# Copyright 2021 MosaicML. All Rights Reserved.

import os
import site
import sys
import textwrap

import setuptools
from setuptools import setup
from setuptools.command.develop import develop as develop_orig

_IS_ROOT = os.getuid() == 0
_IS_USER = "--user" in sys.argv[1:]
_IS_VIRTUALENV = "VIRTUAL_ENV" in os.environ


# From https://stackoverflow.com/questions/51292333/how-to-tell-from-setup-py-if-the-module-is-being-installed-in-editable-mode
class develop(develop_orig):

    def run(self):
        if _IS_ROOT and (not _IS_VIRTUALENV) and (not _IS_USER):
            raise RuntimeError(
                textwrap.dedent("""\
                    When installing in editable mode as root outside of a virtual environment,
                    please specify `--user`. Editable installs as the root user outside of a virtual environment
                    do not work without the `--user` flag. Please instead run something like: `pip install --user -e .`"""
                               ))
        super().run()


# From https://github.com/pypa/pip/issues/7953#issuecomment-645133255
site.ENABLE_USER_SITE = _IS_USER

def package_files(prefix: str, directory: str, extension: str):
    # from https://stackoverflow.com/a/36693250
    paths = []
    for (path, _, filenames) in os.walk(os.path.join(prefix, directory)):
        for filename in filenames:
            if filename.endswith(extension):
                paths.append(os.path.relpath(os.path.join(path, filename), prefix))
    return paths

with open("README.md", "r", encoding="utf-8") as fh:
    long_description = fh.read()

# Hide the content between <!-- SETUPTOOLS_LONG_DESCRIPTION_HIDE_BEGIN --> and
# <!-- SETUPTOOLS_LONG_DESCRIPTION_HIDE_END --> tags in the README
while True:
    start_tag = "<!-- SETUPTOOLS_LONG_DESCRIPTION_HIDE_BEGIN -->"
    end_tag = "<!-- SETUPTOOLS_LONG_DESCRIPTION_HIDE_END -->"
    start = long_description.find(start_tag)
    end = long_description.find(end_tag)
    if start == -1:
        assert end == -1, "there should be a balanced number of start and ends"
        break
    else:
        assert end != -1, "there should be a balanced number of start and ends"
        long_description = long_description[:start] + long_description[end + len(end_tag):]

install_requires = [
    "pyyaml>=5.4.1,<6",
    "tqdm>=4.62.3,<5",
    "torchmetrics>=0.7.0,<0.8",
    "torch_optimizer>=0.1.0,<0.2",
    "torchvision>=0.10.0",  # torchvision has strict pytorch requirements
    "torch>=1.9,<2",
    "yahp==0.1.0",
    "requests>=2.26.0,<3",
    "numpy>=1.21.5,<2",
    "apache-libcloud>=3.3.1,<4",
    "psutil>=5.8.0,<6",
    "coolname>=1.1.0,<2",
]
extra_deps = {}

extra_deps["base"] = []

extra_deps["dev"] = [
    # Imports for docs builds and running tests
    # Pinning versions strictly to avoid random test failures.
    # Should manually update dependency versions occassionally.
    "custom_inherit==2.3.2",
<<<<<<< HEAD
    'junitparser==2.4.3',
    'coverage[toml]==6.3.2',
    'fasteners==0.17.3',  # object store tests require fasteners
    'pytest==7.1.0',
    'toml==0.10.2',
    'yapf==0.32.0',
    'isort==5.10.1',
    'ipython==7.32.0',
    'ipykernel==6.9.2',
    'jupyter==1.0.0',
    'yamllint==1.26.3',
    'pytest-timeout==2.1.0',
    'recommonmark==0.7.1',
    'sphinx==4.4.0',
=======
    "junitparser==2.4.3",
    "coverage[toml]==6.3.2",
    "fasteners==0.17.3",  # run_directory_uploader tests require fasteners
    "pytest==7.1.0",
    "toml==0.10.2",
    "yapf==0.32.0",
    "isort==5.10.1",
    "ipython==7.32.0",
    "ipykernel==6.9.2",
    "jupyter==1.0.0",
    "yamllint==1.26.3",
    "pytest-timeout==2.1.0",
    "recommonmark==0.7.1",
    "sphinx==4.4.0",
>>>>>>> 2db0884f
    # embedding md in rst require docutils>=0.17. See
    # https://myst-parser.readthedocs.io/en/latest/sphinx/use.html?highlight=parser#include-markdown-files-into-an-rst-file
    "docutils==0.17.1",
    "sphinx_markdown_tables==0.0.15",
    "sphinx-argparse==0.3.1",
    "sphinxcontrib.katex==0.8.6",
    "sphinxext.opengraph==0.6.1",
    "sphinxemoji==0.2.0",
    "furo==2022.3.4",
    "sphinx-copybutton==0.5.0",
    "testbook==0.4.2",
    "myst-parser==0.16.1",
    "pylint==2.12.2",
    "docformatter==1.4",
    "sphinx_panels==0.6.0",
    "sphinxcontrib-images==0.9.4",
    # need webdataset to run pyright. Including here to pass pyright.
    # TODO Remove once https://github.com/mosaicml/composer/issues/771 is fixed.
    "webdataset==0.1.103",
]

extra_deps["deepspeed"] = [
    "deepspeed==0.5.10",  # TODO should this be >=0.5.10,<0.6
]

extra_deps["wandb"] = [
    "wandb>=0.12.10,<0.13",
]

extra_deps["unet"] = [
    "monai>=0.8.0,<0.9",
    "scikit-learn>=1.0.1,<2",
]

extra_deps["vit"] = [
    "vit_pytorch==0.27",
]

extra_deps["timm"] = [
    "timm>=0.5.4,<0.6",
]

extra_deps["coco"] = [
    "pycocotools>=2.0.4,<3",
]

extra_deps["nlp"] = [
    "transformers>=4.11,<5",
    "datasets>=1.14,<2",
]

extra_deps["webdataset"] = [
    # PyPI does not permit git dependencies. See https://github.com/mosaicml/composer/issues/771
    # "webdataset @ git+https://github.com/mosaicml/webdataset.git@dev"
    "wurlitzer>=3.0.2,<4",
]

extra_deps["all"] = set(dep for deps in extra_deps.values() for dep in deps)

composer_data_files = ["py.typed"]
composer_data_files += package_files("composer", "yamls", ".yaml")
composer_data_files += package_files("composer", "algorithms", ".json")

setup(name="mosaicml",
      version="0.4.0",
      author="MosaicML",
      author_email="team@mosaicml.com",
      description="Composer provides well-engineered implementations of efficient training methods to give "
      "the tools that help you train a better model for cheaper.",
      long_description=long_description,
      long_description_content_type="text/markdown",
      url="https://github.com/mosaicml/composer",
      include_package_data=True,
      package_data={
          "composer": composer_data_files,
      },
      packages=setuptools.find_packages(exclude=["docker*", "notebooks*", "scripts*", "tests*"]),
      classifiers=[
          "Programming Language :: Python :: 3",
          "Programming Language :: Python :: 3.7",
          "Programming Language :: Python :: 3.8",
          "Programming Language :: Python :: 3.9",
      ],
      install_requires=install_requires,
      entry_points={
          "console_scripts": ["composer = composer.cli.launcher:main",],
      },
      extras_require=extra_deps,
      dependency_links=["https://developer.download.nvidia.com/compute/redist"],
      python_requires=">=3.7",
      ext_package="composer",
      cmdclass={"develop": develop})

# only visible if user installs with verbose -v flag
# Printing to stdout as not to interfere with setup.py CLI flags (e.g. --version)
print("*" * 20, file=sys.stderr)
print(textwrap.dedent("""\
    NOTE: For best performance, we recommend installing Pillow-SIMD
    for accelerated image processing operations. To install:
    \t pip uninstall pillow && pip install pillow-simd"""),
      file=sys.stderr)
print("*" * 20, file=sys.stderr)<|MERGE_RESOLUTION|>--- conflicted
+++ resolved
@@ -80,25 +80,9 @@
     # Pinning versions strictly to avoid random test failures.
     # Should manually update dependency versions occassionally.
     "custom_inherit==2.3.2",
-<<<<<<< HEAD
-    'junitparser==2.4.3',
-    'coverage[toml]==6.3.2',
-    'fasteners==0.17.3',  # object store tests require fasteners
-    'pytest==7.1.0',
-    'toml==0.10.2',
-    'yapf==0.32.0',
-    'isort==5.10.1',
-    'ipython==7.32.0',
-    'ipykernel==6.9.2',
-    'jupyter==1.0.0',
-    'yamllint==1.26.3',
-    'pytest-timeout==2.1.0',
-    'recommonmark==0.7.1',
-    'sphinx==4.4.0',
-=======
     "junitparser==2.4.3",
     "coverage[toml]==6.3.2",
-    "fasteners==0.17.3",  # run_directory_uploader tests require fasteners
+    "fasteners==0.17.3",  # object store tests require fasteners
     "pytest==7.1.0",
     "toml==0.10.2",
     "yapf==0.32.0",
@@ -110,7 +94,6 @@
     "pytest-timeout==2.1.0",
     "recommonmark==0.7.1",
     "sphinx==4.4.0",
->>>>>>> 2db0884f
     # embedding md in rst require docutils>=0.17. See
     # https://myst-parser.readthedocs.io/en/latest/sphinx/use.html?highlight=parser#include-markdown-files-into-an-rst-file
     "docutils==0.17.1",
