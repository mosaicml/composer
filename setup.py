# Copyright 2021 MosaicML. All Rights Reserved.

import os
import sys

import setuptools
from setuptools import setup


def package_files(directory):
    # from https://stackoverflow.com/a/36693250
    paths = []
    for (path, directories, filenames) in os.walk(directory):
        for filename in filenames:
            paths.append(os.path.join('..', path, filename))
    return paths


with open("README.md", "r", encoding="utf-8") as fh:
    long_description = fh.read()

install_requires = [
    "pyyaml>=5.4.1",
    "tqdm>=4.62.3",
    "torchmetrics>=0.6.0",
    "torch_optimizer==0.1.0",
    "torchvision>=0.9.0",
    "torch>=1.9",
    "argparse>=1.4.0",
<<<<<<< HEAD
    "yahp>=0.0.13",
    "custom_inherit==2.3.2",
=======
    "yahp>=0.0.14",
>>>>>>> 4ff04c24
]
extra_deps = {}

extra_deps['base'] = []

extra_deps['dev'] = [
    'junitparser>=2.1.1',
    'coverage[toml]>=6.1.1',
    'pytest>=6.2.0',
    'yapf>=0.13.0',
    'isort>=5.9.3',
    'ipython>=7.29.0',
    'ipykernel>=6.5.0',
    'jupyter>=1.0.0',
    'yamllint>=1.26.2',
    'pytest-timeout>=1.4.2',
    'recommonmark>=0.7.1',
    'sphinx>=4.2.0',
    'sphinx_copybutton>=0.4.0',
    'sphinx_markdown_tables>=0.0.15',
    'sphinx-argparse>=0.3.1',
    'sphinxcontrib.katex>=0.8.6',
    'sphinxext.opengraph>=0.4.2',
    'sphinx_rtd_theme>=1.0.0',
    'testbook>=0.4.2',
    'myst-parser>=0.15.2',
]
extra_deps['wandb'] = ['wandb>=0.12.2']

extra_deps['nlp'] = [
    'transformers>=4.11.3',
    'datasets>=1.14.0',
]

extra_deps['unet'] = [
    'monai>=0.7.0',
    'scikit-learn>=1.0.1',
]

extra_deps['deepspeed'] = [
    'deepspeed>=0.5.5',
]

extra_deps['all'] = set(dep for deps in extra_deps.values() for dep in deps)

setup(
    name="mosaicml",
    version="0.3.1",
    author="MosaicML",
    author_email="team@mosaicml.com",
    description="composing methods for ML training efficiency",
    long_description=long_description,
    long_description_content_type="text/markdown",
    url="https://github.com/mosaicml/composer",
    include_package_data=True,
    package_data={
        "composer": ['py.typed'],
        "": package_files('composer/yamls'),
    },
    packages=setuptools.find_packages(exclude=["tests*"]),
    classifiers=[
        "Programming Language :: Python :: 3",
    ],
    install_requires=install_requires,
    entry_points={
        'console_scripts': ['composer = composer.cli.launcher:main',],
    },
    extras_require=extra_deps,
    dependency_links=['https://developer.download.nvidia.com/compute/redist'],
    python_requires='>=3.7',
    ext_package="composer",
)

# only visible if user installs with verbose -v flag
# Printing to stdout as not to interfere with setup.py CLI flags (e.g. --version)
print("*" * 20, file=sys.stderr)
print(
    "\nNOTE: For best performance, we recommend installing Pillow-SIMD "
    "\nfor accelerated image processing operations. To install:"
    "\n\n\t pip uninstall pillow && pip install pillow-simd\n",
    file=sys.stderr)
print("*" * 20, file=sys.stderr)<|MERGE_RESOLUTION|>--- conflicted
+++ resolved
@@ -27,12 +27,8 @@
     "torchvision>=0.9.0",
     "torch>=1.9",
     "argparse>=1.4.0",
-<<<<<<< HEAD
-    "yahp>=0.0.13",
+    "yahp>=0.0.14",
     "custom_inherit==2.3.2",
-=======
-    "yahp>=0.0.14",
->>>>>>> 4ff04c24
 ]
 extra_deps = {}
 
