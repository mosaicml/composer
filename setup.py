# Copyright 2022 MosaicML Composer authors
# SPDX-License-Identifier: Apache-2.0

"""Composer package setup."""

import os
import site
import sys
import textwrap

import setuptools
from setuptools import setup
from setuptools.command.develop import develop as develop_orig

# Read the composer version
# Cannot import from `composer.__version__` since that will not be available when building or installing the package
with open(os.path.join(os.path.dirname(__file__), 'composer', '_version.py')) as f:
    version_globals = {}
    version_locals = {}
    exec(f.read(), version_globals, version_locals)
    composer_version = version_locals['__version__']

_IS_ROOT = os.getuid() == 0
_IS_USER = '--user' in sys.argv[1:]
_IS_VIRTUALENV = 'VIRTUAL_ENV' in os.environ


# From https://stackoverflow.com/questions/51292333/how-to-tell-from-setup-py-if-the-module-is-being-installed-in-editable-mode
class develop(develop_orig):
    """Override the ``develop`` class to error if attempting an editable install as root."""

    def run(self):
        if _IS_ROOT and (not _IS_VIRTUALENV) and (not _IS_USER):
            raise RuntimeError(
                textwrap.dedent(
                    """\
                    When installing in editable mode as root outside of a virtual environment,
                    please specify `--user`. Editable installs as the root user outside of a virtual environment
                    do not work without the `--user` flag. Please instead run something like: `pip install --user -e .`""",
                ),
            )
        super().run()


# From https://github.com/pypa/pip/issues/7953#issuecomment-645133255
site.ENABLE_USER_SITE = _IS_USER


def package_files(prefix: str, directory: str, extension: str):
    """Get all the files to package."""
    # from https://stackoverflow.com/a/36693250
    paths = []
    for (path, _, filenames) in os.walk(os.path.join(prefix, directory)):
        for filename in filenames:
            if filename.endswith(extension):
                paths.append(os.path.relpath(os.path.join(path, filename), prefix))
    return paths


with open('README.md', 'r', encoding='utf-8') as fh:
    long_description = fh.read()

# Hide the content between <!-- SETUPTOOLS_LONG_DESCRIPTION_HIDE_BEGIN --> and
# <!-- SETUPTOOLS_LONG_DESCRIPTION_HIDE_END --> tags in the README
while True:
    start_tag = '<!-- SETUPTOOLS_LONG_DESCRIPTION_HIDE_BEGIN -->'
    end_tag = '<!-- SETUPTOOLS_LONG_DESCRIPTION_HIDE_END -->'
    start = long_description.find(start_tag)
    end = long_description.find(end_tag)
    if start == -1:
        assert end == -1, 'there should be a balanced number of start and ends'
        break
    else:
        assert end != -1, 'there should be a balanced number of start and ends'
        long_description = long_description[:start] + \
            long_description[end + len(end_tag):]

install_requires = [
    'pyyaml>=6.0,<7',
    'tqdm>=4.62.3,<5',
    'torchmetrics>=0.10.0,<1.3.3',
    'torch_optimizer>=0.3.0,<0.4',
<<<<<<< HEAD
    'torchvision>=0.13.1,<0.18',
    'torch>=2.0.1,<2.3.0',
=======
    'torchvision>=0.13.1,<0.18.1',
    'torch>=2.1.2,<2.3.1',
>>>>>>> fe7964f8
    'requests>=2.26.0,<3',
    'numpy>=1.21.5,<1.27.0',
    'psutil>=5.8.0,<6',
    'coolname>=1.1.0,<3',
    'tabulate==0.9.0',  # for auto-generating tables
    'py-cpuinfo>=8.0.0,<10',
    'packaging>=21.3.0,<24.1',
    'importlib-metadata>=5.0.0,<7',
    'mosaicml-cli>=0.5.25,<0.7',
]
extra_deps = {}

extra_deps['base'] = []

extra_deps['dev'] = [
    # Imports for docs builds and running tests
    # Pinning versions strictly to avoid random test failures.
    # Should manually update dependency versions occassionally.
    'custom_inherit==2.4.1',
    'junitparser==3.1.2',
    'coverage[toml]==7.4.4',
    'fasteners==0.18',  # object store tests require fasteners
    'pytest==7.4.4',
    'ipython==8.11.0',
    'ipykernel==6.29.2',
    'jupyter==1.0.0',
    'yamllint==1.35.1',
    'recommonmark==0.7.1',
    'sphinx==4.4.0',
    'pre-commit>=3.4.0,<4',
    # embedding md in rst require docutils>=0.17. See
    # https://myst-parser.readthedocs.io/en/latest/sphinx/use.html?highlight=parser#include-markdown-files-into-an-rst-file
    'docutils==0.17.1',
    'sphinx_markdown_tables==0.0.17',
    'sphinx-argparse==0.4.0',
    'sphinxcontrib.katex==0.9.6',
    'sphinxcontrib-applehelp==1.0.0',
    'sphinxcontrib-devhelp==1.0.0',
    'sphinxcontrib-htmlhelp==2.0.0',
    'sphinxcontrib-serializinghtml==1.1.5',
    'sphinxcontrib-qthelp==1.0.0',
    'sphinxext.opengraph==0.9.1',
    'sphinxemoji==0.2.0',
    'furo==2022.9.29',
    'sphinx-copybutton==0.5.2',
    'testbook==0.4.2',
    'myst-parser==0.16.1',
    'sphinx_panels==0.6.0',
    'sphinxcontrib-images==0.9.4',
    'pytest_codeblocks==0.17.0',
    'traitlets==5.14.3',
    'nbsphinx==0.9.1',
    'pandoc==2.3',
    'pypandoc==1.13',
    'GitPython==3.1.43',
    'moto[s3]>=4.0.1,<5',
    'mock-ssh-server==0.9.1',
    'cryptography==41.0.5',
    'pytest-httpserver>=1.0.4,<1.1',
    'setuptools<=59.5.0',
    'pillow==9.3.0',  # Matches the Pillow version listed in the Dockerfile
]

extra_deps['system_metrics_monitor'] = {
    'pynvml>=11.5.0,<12',
}

extra_deps['slack'] = {
    'slack_sdk>=3.19.5,<4',
}

extra_deps['deepspeed'] = [
    'deepspeed==0.8.3',
    'pydantic>=1.0,<2',
]

extra_deps['wandb'] = [
    'wandb>=0.13.2,<0.17',
]

extra_deps['comet_ml'] = [
    'comet_ml>=3.31.12,<4.0.0',
]

extra_deps['neptune'] = [
    'neptune>=1.6.2,<2.0.0',
]

extra_deps['tensorboard'] = [
    'tensorboard>=2.9.1,<3.0.0',
]

extra_deps['coco'] = [
    'pycocotools>=2.0.4,<3',
]

extra_deps['nlp'] = [
    'transformers>=4.11,!=4.34.0,<4.41',
    'datasets>=2.4,<3',
]

extra_deps['peft'] = [
    'peft>=0.7.0,<0.8',
]

extra_deps['sentencepiece'] = [
    'protobuf<5.27',
    'sentencepiece==0.2.0',
]

extra_deps['mlperf'] = [
    # TODO: use pip when available: https://github.com/mlcommons/logging/issues/218
    # "mlperf_logging @ git+https://github.com/mlperf/logging.git",
    'py-cpuinfo>=8.0.0,<10',
]

extra_deps['streaming'] = [
    'mosaicml-streaming<1.0',
    'boto3>=1.21.45,<2',
    'paramiko>=2.11.0,<3',
]

extra_deps['libcloud'] = [
    'apache-libcloud>=3.3.1,<4',
]

extra_deps['oci'] = [
    'oci>=2.88.2,<3.0.0',
]

extra_deps['gcs'] = [
    'google-cloud-storage>=2.0.0,<3.0',
]

extra_deps['onnx'] = [
    'onnx>=1.12.0,<2',
    'onnxruntime>=1.12.1,<2',
]

extra_deps['mlflow'] = [
    'mlflow>=2.11.1,<3.0',
]

extra_deps['pandas'] = ['pandas>=2.0.0,<3.0']

extra_deps['databricks'] = ['databricks-sdk==0.25.1']

extra_deps['all'] = {dep for deps in extra_deps.values() for dep in deps}

composer_data_files = ['py.typed']
composer_data_files += package_files('composer', 'yamls', '.yaml')
composer_data_files += package_files('composer', 'algorithms', '.json')

package_name = os.environ.get('COMPOSER_PACKAGE_NAME', 'mosaicml')

if package_name != 'mosaicml':
    print(f'`Building composer as `{package_name}`)', file=sys.stderr)

setup(
    name=package_name,
    version=composer_version,
    author='MosaicML',
    author_email='team@mosaicml.com',
    description=(
        'Composer is a PyTorch library that enables you to train ' +
        'neural networks faster, at lower cost, and to higher accuracy.'
    ),
    long_description=long_description,
    long_description_content_type='text/markdown',
    url='https://github.com/mosaicml/composer',
    include_package_data=True,
    package_data={
        'composer': composer_data_files,
    },
    packages=setuptools.find_packages(exclude=['docker*', 'examples*', 'scripts*', 'tests*']),
    classifiers=[
        'Programming Language :: Python :: 3',
        'Programming Language :: Python :: 3.9',
        'Programming Language :: Python :: 3.10',
        'Programming Language :: Python :: 3.11',
    ],
    install_requires=install_requires,
    entry_points={
        'console_scripts': [
            'composer = composer.cli.launcher:main',
            'composer_collect_env = composer.utils.collect_env:main',
            'composer_validate_remote_path = composer.utils.file_helpers:validate_remote_path',
        ],
    },
    extras_require=extra_deps,
    dependency_links=['https://developer.download.nvidia.com/compute/redist'],
    python_requires='>=3.9',
    ext_package='composer',
    cmdclass={'develop': develop},
)

# only visible if user installs with verbose -v flag
# Printing to stdout as not to interfere with setup.py CLI flags (e.g. --version)
print('*' * 20, file=sys.stderr)
print(
    textwrap.dedent(
        """\
    NOTE: For best performance, we recommend installing Pillow-SIMD
    for accelerated image processing operations. To install:
    \t pip uninstall pillow && pip install pillow-simd""",
    ),
    file=sys.stderr,
)
print('*' * 20, file=sys.stderr)<|MERGE_RESOLUTION|>--- conflicted
+++ resolved
@@ -80,13 +80,8 @@
     'tqdm>=4.62.3,<5',
     'torchmetrics>=0.10.0,<1.3.3',
     'torch_optimizer>=0.3.0,<0.4',
-<<<<<<< HEAD
-    'torchvision>=0.13.1,<0.18',
-    'torch>=2.0.1,<2.3.0',
-=======
     'torchvision>=0.13.1,<0.18.1',
     'torch>=2.1.2,<2.3.1',
->>>>>>> fe7964f8
     'requests>=2.26.0,<3',
     'numpy>=1.21.5,<1.27.0',
     'psutil>=5.8.0,<6',
