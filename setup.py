# Copyright 2021 MosaicML. All Rights Reserved.

import os
import site
import sys
import textwrap

import setuptools
from setuptools import setup
from setuptools.command.develop import develop as develop_orig

_IS_ROOT = os.getuid() == 0
_IS_USER = "--user" in sys.argv[1:]
_IS_VIRTUALENV = "VIRTUAL_ENV" in os.environ


# From https://stackoverflow.com/questions/51292333/how-to-tell-from-setup-py-if-the-module-is-being-installed-in-editable-mode
class develop(develop_orig):

    def run(self):
        if _IS_ROOT and (not _IS_VIRTUALENV) and (not _IS_USER):
            raise RuntimeError(
                textwrap.dedent("""\
                    When installing in editable mode as root outside of a virtual environment,
                    please specify `--user`. Editable installs as the root user outside of a virtual environment
                    do not work without the `--user` flag. Please instead run something like: `pip install --user -e .`"""
                               ))
        super().run()


# From https://github.com/pypa/pip/issues/7953#issuecomment-645133255
site.ENABLE_USER_SITE = _IS_USER


def package_files(directory: str):
    # from https://stackoverflow.com/a/36693250
    paths = []
    for (path, _, filenames) in os.walk(directory):
        for filename in filenames:
            paths.append(os.path.join('..', path, filename))
    return paths


with open("README.md", "r", encoding="utf-8") as fh:
    long_description = fh.read()

install_requires = [
    "pyyaml>=5.4.1",
    "tqdm>=4.62.3",
    "torchmetrics>=0.6.0",
    "torch_optimizer==0.1.0",
    "torchvision>=0.9.0",
    "torch>=1.9",
    "yahp>=0.0.14",
    "requests>=2.26.0",
    "numpy==1.21.5",
]
extra_deps = {}

extra_deps['base'] = []

extra_deps['dev'] = [
    "custom_inherit==2.3.2",
    'junitparser>=2.1.1',
    'coverage[toml]>=6.1.1',
    'fasteners>=0.16.3',  # run_directory_uploader tests require fasteners
    'pytest>=6.2.0',
    'yapf>=0.32.0',
    'isort>=5.9.3',
    'ipython>=7.29.0',
    'ipykernel>=6.5.0',
    'jupyter>=1.0.0',
    'yamllint>=1.26.2',
    'pytest-timeout>=1.4.2',
    'pyright>=0.0.13',
    'recommonmark>=0.7.1',
    'sphinx>=4.2.0',
    'sphinx_copybutton>=0.4.0',
    'sphinx_markdown_tables>=0.0.15',
    'sphinx-argparse>=0.3.1',
    'sphinxcontrib.katex>=0.8.6',
    'sphinxext.opengraph>=0.4.2',
    'sphinxemoji>=0.2.0',
    'sphinx_rtd_theme>=1.0.0',
<<<<<<< HEAD
    'furo>=2022.1.2',
    'sphinx-inline-tabs>=2022.1.2b11',
    'sphinx-copybutton>=0.4.0',
=======
    'autodocsumm>=0.2.7',
>>>>>>> b40ef9f3
    'testbook>=0.4.2',
    'myst-parser>=0.15.2',
    'pylint>=2.12.2',
    'docformatter>=1.4',
]

extra_deps['logging'] = ['wandb>=0.12.2', 'apache-libcloud>=3.4.1']

extra_deps['perf'] = ['torch-tb-profiler>=0.3.1', 'psutil>=5.8.0', 'tensorboard>=2.7.0']

extra_deps['nlp'] = [
    'transformers>=4.11.3',
    'datasets>=1.14.0',
]

extra_deps['vision'] = ['timm>=0.5.4']

extra_deps['unet'] = [
    'monai>=0.7.0',
    'scikit-learn>=1.0.1',
]

extra_deps['deepspeed'] = [
    'deepspeed>=0.5.5',
]

extra_deps['all'] = set(dep for deps in extra_deps.values() for dep in deps)

setup(name="mosaicml",
      version="0.3.1",
      author="MosaicML",
      author_email="team@mosaicml.com",
      description="composing methods for ML training efficiency",
      long_description=long_description,
      long_description_content_type="text/markdown",
      url="https://github.com/mosaicml/composer",
      include_package_data=True,
      package_data={
          "composer": ['py.typed'],
          "": package_files('composer/yamls'),
      },
      packages=setuptools.find_packages(exclude=["tests*"]),
      classifiers=[
          "Programming Language :: Python :: 3",
          "Programming Language :: Python :: 3.7",
          "Programming Language :: Python :: 3.8",
          "Programming Language :: Python :: 3.9",
      ],
      install_requires=install_requires,
      entry_points={
          'console_scripts': ['composer = composer.cli.launcher:main',],
      },
      extras_require=extra_deps,
      dependency_links=['https://developer.download.nvidia.com/compute/redist'],
      python_requires='>=3.7',
      ext_package="composer",
      cmdclass={'develop': develop})

# only visible if user installs with verbose -v flag
# Printing to stdout as not to interfere with setup.py CLI flags (e.g. --version)
print("*" * 20, file=sys.stderr)
print(textwrap.dedent("""\
    NOTE: For best performance, we recommend installing Pillow-SIMD
    for accelerated image processing operations. To install:
    \t pip uninstall pillow && pip install pillow-simd"""),
      file=sys.stderr)
print("*" * 20, file=sys.stderr)<|MERGE_RESOLUTION|>--- conflicted
+++ resolved
@@ -82,13 +82,10 @@
     'sphinxext.opengraph>=0.4.2',
     'sphinxemoji>=0.2.0',
     'sphinx_rtd_theme>=1.0.0',
-<<<<<<< HEAD
     'furo>=2022.1.2',
     'sphinx-inline-tabs>=2022.1.2b11',
     'sphinx-copybutton>=0.4.0',
-=======
     'autodocsumm>=0.2.7',
->>>>>>> b40ef9f3
     'testbook>=0.4.2',
     'myst-parser>=0.15.2',
     'pylint>=2.12.2',
