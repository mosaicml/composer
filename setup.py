# Copyright 2022 MosaicML Composer authors
# SPDX-License-Identifier: Apache-2.0

"""Composer package setup."""

import os
import site
import sys
import textwrap

import setuptools
from setuptools import setup
from setuptools.command.develop import develop as develop_orig

# Read the composer version
# Cannot import from `composer.__version__` since that will not be available when building or installing the package
with open(os.path.join(os.path.dirname(__file__), 'composer', '_version.py')) as f:
    version_globals = {}
    version_locals = {}
    exec(f.read(), version_globals, version_locals)
    composer_version = version_locals['__version__']

_IS_ROOT = os.getuid() == 0
_IS_USER = '--user' in sys.argv[1:]
_IS_VIRTUALENV = 'VIRTUAL_ENV' in os.environ


# From https://stackoverflow.com/questions/51292333/how-to-tell-from-setup-py-if-the-module-is-being-installed-in-editable-mode
class develop(develop_orig):
    """Override the ``develop`` class to error if attempting an editable install as root."""

    def run(self):
        if _IS_ROOT and (not _IS_VIRTUALENV) and (not _IS_USER):
            raise RuntimeError(
                textwrap.dedent("""\
                    When installing in editable mode as root outside of a virtual environment,
                    please specify `--user`. Editable installs as the root user outside of a virtual environment
                    do not work without the `--user` flag. Please instead run something like: `pip install --user -e .`"""
                               ))
        super().run()


# From https://github.com/pypa/pip/issues/7953#issuecomment-645133255
site.ENABLE_USER_SITE = _IS_USER


def package_files(prefix: str, directory: str, extension: str):
    """Get all the files to package."""
    # from https://stackoverflow.com/a/36693250
    paths = []
    for (path, _, filenames) in os.walk(os.path.join(prefix, directory)):
        for filename in filenames:
            if filename.endswith(extension):
                paths.append(os.path.relpath(os.path.join(path, filename), prefix))
    return paths


with open('README.md', 'r', encoding='utf-8') as fh:
    long_description = fh.read()

# Hide the content between <!-- SETUPTOOLS_LONG_DESCRIPTION_HIDE_BEGIN --> and
# <!-- SETUPTOOLS_LONG_DESCRIPTION_HIDE_END --> tags in the README
while True:
    start_tag = '<!-- SETUPTOOLS_LONG_DESCRIPTION_HIDE_BEGIN -->'
    end_tag = '<!-- SETUPTOOLS_LONG_DESCRIPTION_HIDE_END -->'
    start = long_description.find(start_tag)
    end = long_description.find(end_tag)
    if start == -1:
        assert end == -1, 'there should be a balanced number of start and ends'
        break
    else:
        assert end != -1, 'there should be a balanced number of start and ends'
        long_description = long_description[:start] + long_description[end + len(end_tag):]

install_requires = [
    'pyyaml>=6.0,<7',
    'tqdm>=4.62.3,<5',
    'torchmetrics>=0.10.0,<1.1',
    'torch_optimizer>=0.3.0,<0.4',
    'torchvision>=0.13.1,<0.17',
<<<<<<< HEAD
    'torch>=1.13.1,<2.2',
=======
    'torch>=1.13.1,<2.1.1',
>>>>>>> 3009fcd8
    'requests>=2.26.0,<3',
    'numpy>=1.21.5,<1.26.0',
    'psutil>=5.8.0,<6',
    'coolname>=1.1.0,<3',
    'tabulate==0.9.0',  # for auto-generating tables
    'py-cpuinfo>=8.0.0,<10',
    'packaging>=21.3.0,<23',
    'importlib-metadata>=5.0.0,<7',
    'mosaicml-cli>=0.4.12,<0.6',
]
extra_deps = {}

extra_deps['base'] = []

extra_deps['dev'] = [
    # Imports for docs builds and running tests
    # Pinning versions strictly to avoid random test failures.
    # Should manually update dependency versions occassionally.
    'custom_inherit==2.4.1',
    'junitparser==3.1.0',
    'coverage[toml]==7.3.0',
    'fasteners==0.18',  # object store tests require fasteners
    'pytest==7.4.0',
    'toml==0.10.2',
    'ipython==8.11.0',
    'ipykernel==6.25.1',
    'jupyter==1.0.0',
    'yamllint==1.32.0',
    'recommonmark==0.7.1',
    'sphinx==4.4.0',
    'pre-commit>=2.18.1,<3',
    # embedding md in rst require docutils>=0.17. See
    # https://myst-parser.readthedocs.io/en/latest/sphinx/use.html?highlight=parser#include-markdown-files-into-an-rst-file
    'docutils==0.17.1',
    'sphinx_markdown_tables==0.0.17',
    'sphinx-argparse==0.4.0',
    'sphinxcontrib.katex==0.9.6',
    'sphinxext.opengraph==0.8.2',
    'sphinxemoji==0.2.0',
    'furo==2022.9.29',
    'sphinx-copybutton==0.5.2',
    'testbook==0.4.2',
    'myst-parser==0.16.1',
    'sphinx_panels==0.6.0',
    'sphinxcontrib-images==0.9.4',
    'pytest_codeblocks==0.16.1',
    'traitlets==5.9.0',
    'nbsphinx==0.9.1',
    'pandoc==2.3',
    'pypandoc==1.11',
    'GitPython==3.1.31',
    'moto[s3]>=4.0.1,<5',
    'mock-ssh-server==0.9.1',
    'cryptography==41.0.3',
    'pytest-httpserver>=1.0.4,<1.1',
    'setuptools<=59.5.0',
]

extra_deps['health_checker'] = {
    'pynvml>=11.5.0,<12',
}

extra_deps['system_metrics_monitor'] = {
    'pynvml>=11.5.0,<12',
}

extra_deps['slack'] = {
    'slack_sdk>=3.19.5,<4',
}

extra_deps['deepspeed'] = [
    'deepspeed==0.8.3',
    'pydantic>=1.0,<2',
]

extra_deps['wandb'] = [
    'wandb>=0.13.2,<0.16',
]

extra_deps['comet_ml'] = [
    'comet_ml>=3.31.12,<4.0.0',
]

extra_deps['tensorboard'] = [
    'tensorboard>=2.9.1,<3.0.0',
]

extra_deps['unet'] = [
    'monai>=0.9.1,<1.3',
    'scikit-learn>=1.0.1,<2',
]

extra_deps['vit'] = [
    'vit_pytorch==0.35.8',
]

extra_deps['timm'] = [
    'timm>=0.5.4,<0.6',
]

extra_deps['coco'] = [
    'pycocotools>=2.0.4,<3',
]

extra_deps['nlp'] = [
    'transformers>=4.11,<4.32',
    'datasets>=2.4,<3',
]

extra_deps['sentencepiece'] = [
    'protobuf<3.21',
    'sentencepiece==0.1.99',
]

extra_deps['mlperf'] = [
    # TODO: use pip when available: https://github.com/mlcommons/logging/issues/218
    # "mlperf_logging @ git+https://github.com/mlperf/logging.git",
    'py-cpuinfo>=8.0.0,<10',
]

extra_deps['streaming'] = [
    'mosaicml-streaming<1.0',
    'boto3>=1.21.45,<2',
    'paramiko>=2.11.0,<3',
]

extra_deps['libcloud'] = [
    'apache-libcloud>=3.3.1,<4',
]

extra_deps['oci'] = [
    'oci>=2.88.2,<3.0.0',
]

extra_deps['gcs'] = [
    'google-cloud-storage>=2.0.0,<3.0',
]

extra_deps['onnx'] = [
    'onnx>=1.12.0,<2',
    'onnxruntime>=1.12.1,<2',
]

extra_deps['mlflow'] = [
    'mlflow>=2.0.1,<3.0',
]

extra_deps['pandas'] = ['pandas>=2.0.0,<3.0']

extra_deps['all'] = {dep for deps in extra_deps.values() for dep in deps}

composer_data_files = ['py.typed']
composer_data_files += package_files('composer', 'yamls', '.yaml')
composer_data_files += package_files('composer', 'algorithms', '.json')

package_name = os.environ.get('COMPOSER_PACKAGE_NAME', 'mosaicml')

if package_name != 'mosaicml':
    print(f'`Building composer as `{package_name}`)', file=sys.stderr)

setup(name=package_name,
      version=composer_version,
      author='MosaicML',
      author_email='team@mosaicml.com',
      description=('Composer is a PyTorch library that enables you to train ' +
                   'neural networks faster, at lower cost, and to higher accuracy.'),
      long_description=long_description,
      long_description_content_type='text/markdown',
      url='https://github.com/mosaicml/composer',
      include_package_data=True,
      package_data={
          'composer': composer_data_files,
      },
      packages=setuptools.find_packages(exclude=['docker*', 'examples*', 'scripts*', 'tests*']),
      classifiers=[
          'Programming Language :: Python :: 3',
          'Programming Language :: Python :: 3.8',
          'Programming Language :: Python :: 3.9',
          'Programming Language :: Python :: 3.10',
      ],
      install_requires=install_requires,
      entry_points={
          'console_scripts': [
              'composer = composer.cli.launcher:main',
              'composer_collect_env = composer.utils.collect_env:main',
          ],
      },
      extras_require=extra_deps,
      dependency_links=['https://developer.download.nvidia.com/compute/redist'],
      python_requires='>=3.8',
      ext_package='composer',
      cmdclass={'develop': develop})

# only visible if user installs with verbose -v flag
# Printing to stdout as not to interfere with setup.py CLI flags (e.g. --version)
print('*' * 20, file=sys.stderr)
print(textwrap.dedent("""\
    NOTE: For best performance, we recommend installing Pillow-SIMD
    for accelerated image processing operations. To install:
    \t pip uninstall pillow && pip install pillow-simd"""),
      file=sys.stderr)
print('*' * 20, file=sys.stderr)<|MERGE_RESOLUTION|>--- conflicted
+++ resolved
@@ -78,11 +78,7 @@
     'torchmetrics>=0.10.0,<1.1',
     'torch_optimizer>=0.3.0,<0.4',
     'torchvision>=0.13.1,<0.17',
-<<<<<<< HEAD
     'torch>=1.13.1,<2.2',
-=======
-    'torch>=1.13.1,<2.1.1',
->>>>>>> 3009fcd8
     'requests>=2.26.0,<3',
     'numpy>=1.21.5,<1.26.0',
     'psutil>=5.8.0,<6',
