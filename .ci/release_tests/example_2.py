from torch.utils.data import DataLoader
from torchvision import datasets, transforms

from composer import Trainer
from composer.algorithms import BlurPool, ChannelsLast, CutMix, LabelSmoothing
from composer.models import mnist_model

transform = transforms.Compose([transforms.ToTensor()])
train_dataset = datasets.MNIST("data", download=True, train=True, transform=transform)
eval_dataset = datasets.MNIST("data", download=True, train=False, transform=transform)
train_dataloader = DataLoader(train_dataset, batch_size=128)
eval_dataloader = DataLoader(eval_dataset, batch_size=128)

<<<<<<< HEAD
trainer = Trainer(
    model=MNIST_Classifier(num_classes=10),
    train_dataloader=train_dataloader,
    eval_dataloader=eval_dataloader,
    max_duration="2ep",
    algorithms=[
        BlurPool(replace_convs=True, replace_maxpools=True, blur_first=True),
        ChannelsLast(),
        CutMix(alpha=1.0),
        LabelSmoothing(smoothing=0.1),
    ]
)
=======
trainer = Trainer(model=mnist_model(num_classes=10),
                  train_dataloader=train_dataloader,
                  eval_dataloader=eval_dataloader,
                  max_duration="2ep",
                  algorithms=[
                      BlurPool(replace_convs=True, replace_maxpools=True, blur_first=True),
                      ChannelsLast(),
                      CutMix(num_classes=10),
                      LabelSmoothing(smoothing=0.1),
                  ])
>>>>>>> 3d194a3e
trainer.fit()<|MERGE_RESOLUTION|>--- conflicted
+++ resolved
@@ -11,7 +11,6 @@
 train_dataloader = DataLoader(train_dataset, batch_size=128)
 eval_dataloader = DataLoader(eval_dataset, batch_size=128)
 
-<<<<<<< HEAD
 trainer = Trainer(
     model=MNIST_Classifier(num_classes=10),
     train_dataloader=train_dataloader,
@@ -24,16 +23,4 @@
         LabelSmoothing(smoothing=0.1),
     ]
 )
-=======
-trainer = Trainer(model=mnist_model(num_classes=10),
-                  train_dataloader=train_dataloader,
-                  eval_dataloader=eval_dataloader,
-                  max_duration="2ep",
-                  algorithms=[
-                      BlurPool(replace_convs=True, replace_maxpools=True, blur_first=True),
-                      ChannelsLast(),
-                      CutMix(num_classes=10),
-                      LabelSmoothing(smoothing=0.1),
-                  ])
->>>>>>> 3d194a3e
 trainer.fit()